# Done to increase the memory available to gradle.
org.gradle.jvmargs=-Xmx3G

# Fabric Properties
    # check these on https://fabricmc.net/use
    minecraft_version=1.14.4
    yarn_mappings=1.14.4+build.9
    loader_version=0.4.9+build.161

#Fabric api
# Mod Properties (Use https://semver.org for versioning)
    mod_version = 0.1.0-alpha
    maven_group = com.hrznstudio
    archives_base_name = galacticraft-rewoven

# Dependencies
    # currently not on the main fabric site, check on the maven: https://maven.fabricmc.net/net/fabricmc/fabric-api/fabric-api
    fabric_version=0.3.2+build.218-1.14
    cloth_version=0.6.0
    cloth_config_version=1.1.1
    silk_version=1.2.4-43
    modmenu_version=1.7.9+build.118
    cotton_version=0.6.7+1.14.1
    energy_version=1.5.0+1.14.3-SNAPSHOT
<<<<<<< HEAD
    attributes_version=0.4.10
    rei_version=2.9.7+build.144
    foml_version=1.0.0
=======
    attributes_version=0.4.13
    rei_version=3.1.3+build.15
>>>>>>> 64a8c960
<|MERGE_RESOLUTION|>--- conflicted
+++ resolved
@@ -22,11 +22,6 @@
     modmenu_version=1.7.9+build.118
     cotton_version=0.6.7+1.14.1
     energy_version=1.5.0+1.14.3-SNAPSHOT
-<<<<<<< HEAD
-    attributes_version=0.4.10
-    rei_version=2.9.7+build.144
     foml_version=1.0.0
-=======
     attributes_version=0.4.13
-    rei_version=3.1.3+build.15
->>>>>>> 64a8c960
+    rei_version=3.1.3+build.15