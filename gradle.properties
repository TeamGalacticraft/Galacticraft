# Gradle Settings
org.gradle.jvmargs=-Xmx3G

# Fabric Info
minecraft_version=1.14.4
yarn_mappings=1.14.4+build.12
loader_version=0.6.2+build.166

# Mod Info
mod_version = 0.1.0-alpha
maven_group = com.hrznstudio
archives_base_name = galacticraft-rewoven

# Dependencies
<<<<<<< HEAD
    # currently not on the main fabric site, check on the maven: https://maven.fabricmc.net/net/fabricmc/fabric-api/fabric-api
    fabric_version=0.3.3+build.234-1.14
    cloth_version=0.6.0
    cloth_config_version=1.1.2
    silk_version=1.2.4-43
    modmenu_version=1.7.13+build.123
    energy_version=1.5.0+1.14.3-SNAPSHOT
    attributes_version=0.4.13
    rei_version=3.1.4+build.21
	foml_version=1.1.0
=======
fabric_version=0.3.3+build.234-1.14
cloth_version=0.6.0
cloth_config_version=1.1.2
silk_version=1.2.4-43
modmenu_version=1.7.13+build.123
energy_version=1.5.0+1.14.3-SNAPSHOT
attributes_version=0.5.0
rei_version=3.1.4+build.21
tech_reborn_version=3.0.16+build.242
reborn_core_version=4.0.18+build.179
>>>>>>> 222b67ee
<|MERGE_RESOLUTION|>--- conflicted
+++ resolved
@@ -12,18 +12,6 @@
 archives_base_name = galacticraft-rewoven
 
 # Dependencies
-<<<<<<< HEAD
-    # currently not on the main fabric site, check on the maven: https://maven.fabricmc.net/net/fabricmc/fabric-api/fabric-api
-    fabric_version=0.3.3+build.234-1.14
-    cloth_version=0.6.0
-    cloth_config_version=1.1.2
-    silk_version=1.2.4-43
-    modmenu_version=1.7.13+build.123
-    energy_version=1.5.0+1.14.3-SNAPSHOT
-    attributes_version=0.4.13
-    rei_version=3.1.4+build.21
-	foml_version=1.1.0
-=======
 fabric_version=0.3.3+build.234-1.14
 cloth_version=0.6.0
 cloth_config_version=1.1.2
@@ -34,4 +22,4 @@
 rei_version=3.1.4+build.21
 tech_reborn_version=3.0.16+build.242
 reborn_core_version=4.0.18+build.179
->>>>>>> 222b67ee
+foml_version=1.1.0