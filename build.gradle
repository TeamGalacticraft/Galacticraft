plugins {
    id 'fabric-loom' version '0.2.5-SNAPSHOT'
    id 'maven-publish'
}

sourceCompatibility = JavaVersion.VERSION_1_8
targetCompatibility = JavaVersion.VERSION_1_8


ext {
    buildNum = (System.getenv("BUILD_NUMBER") != null) ? System.getenv("BUILD_NUMBER") : "0"
}

archivesBaseName = project.archives_base_name
version = project.mod_version + "+build." + buildNum
group = project.maven_group

minecraft {
    extractJars = true
}

allprojects {
    repositories {
        mavenLocal()
        jcenter() //Cloth
        maven { url "https://www.curseforge.com/api/maven" }
        maven { url "http://server.bbkr.space:8081/artifactory/libs-snapshot" }
        maven { url "https://maven.modmuss50.me" }
        maven { url "https://mod-buildcraft.com/maven" }
    }
}

dependencies {
    //to change the versions see the gradle.properties file
    minecraft "com.mojang:minecraft:${project.minecraft_version}"
    mappings "net.fabricmc:yarn:${project.yarn_mappings}"
    modImplementation "net.fabricmc:fabric-loader:${project.loader_version}"

    // Fabric API. This is technically optional, but you probably want it anyway.
    modImplementation("net.fabricmc.fabric-api:fabric-api:${project.fabric_version}") { transitive = true }
    modImplementation("me.shedaniel.cloth:cloth-events:${project.cloth_version}") { transitive = false }
    modImplementation("me.shedaniel.cloth:config-2:${project.cloth_config_version}") { transitive = false }
    modImplementation("io.github.prospector.silk:SilkAPI:${project.silk_version}") { transitive = false }
    modImplementation("io.github.prospector:modmenu:${project.modmenu_version}")
    modImplementation("io.github.cottonmc:cotton-energy:${project.energy_version}")
    modImplementation("alexiil.mc.lib:libblockattributes-core:${project.attributes_version}")
    modImplementation("alexiil.mc.lib:libblockattributes-fluids:${project.attributes_version}")
    modImplementation("alexiil.mc.lib:libblockattributes-items:${project.attributes_version}")
    modImplementation("me.shedaniel:RoughlyEnoughItems:${project.rei_version}") {
        exclude group: 'me.shedaniel.cloth', module: 'config-2'
        exclude group: 'me.shedaniel.cloth', module: 'config-events'
        //need fiber things embedded in REI
    }

    modCompile("teamreborn:energy:+")
    modCompile("TechReborn:TechReborn-${project.minecraft_version}:${project.tech_reborn_version}") //Not necessary - For TR testing purposes only.
    modCompile("RebornCore:RebornCore-${project.minecraft_version}:${project.reborn_core_version}")

    //include everything mandatory inside the jar
//    include "net.fabricmc.fabric-api:fabric-api:${project.fabric_version}"
    include "me.shedaniel.cloth:cloth-events:${project.cloth_version}"
    include "me.shedaniel.cloth:config-2:${project.cloth_config_version}"
    include "io.github.prospector.silk:SilkAPI:${project.silk_version}"
    include "io.github.cottonmc:cotton-energy:${project.energy_version}"
    include "alexiil.mc.lib:libblockattributes-core:${project.attributes_version}"
    include "alexiil.mc.lib:libblockattributes-fluids:${project.attributes_version}"
    include "alexiil.mc.lib:libblockattributes-items:${project.attributes_version}"
<<<<<<< HEAD
    include "teamreborn:energy:+"
=======
>>>>>>> 2b68bca9

    // Needed for LBA in order for eclipse to work
    compile "com.google.code.findbugs:jsr305:3.0.1"
    //REI
    modApi "blue.endless:jankson:1.1.0"
}

processResources {
    inputs.property "version", project.version

    from(sourceSets.main.resources.srcDirs) {
        include "fabric.mod.json"
        expand "version": project.version
    }

    from(sourceSets.main.resources.srcDirs) {
        exclude "fabric.mod.json"
    }
}

tasks.withType(JavaCompile) {
    options.encoding = "UTF-8"
}

task sourcesJar(type: Jar, dependsOn: classes) {
    classifier = "sources"
    from sourceSets.main.allSource
}

jar {
    from "LICENSE"
    manifest {
        attributes([
                "Implementation-Title"    : project.archives_base_name,
                "Implementation-Version"  : "${version}",
                "Implementation-Vendor"   : "Horizon Studio",
                "Implementation-Timestamp": new Date().format("yyyy-MM-dd'T'HH:mm:ssZ"),
                "Maven-Artifact"          : "${group}:${archivesBaseName}:${version}",
                "ModSide"                 : "BOTH",
        ],)
    }
}

publishing {
    publications {
        mavenJava(MavenPublication) {
            artifact(jar) {
                builtBy remapJar
            }
            artifact(sourcesJar) {
                builtBy remapSourcesJar
            }
        }
    }
    repositories {
        maven {
            url "s3://cdn.hrzn.studio/maven"
            authentication {
                awsIm(AwsImAuthentication)
            }
        }
    }
}<|MERGE_RESOLUTION|>--- conflicted
+++ resolved
@@ -57,7 +57,6 @@
     modCompile("RebornCore:RebornCore-${project.minecraft_version}:${project.reborn_core_version}")
 
     //include everything mandatory inside the jar
-//    include "net.fabricmc.fabric-api:fabric-api:${project.fabric_version}"
     include "me.shedaniel.cloth:cloth-events:${project.cloth_version}"
     include "me.shedaniel.cloth:config-2:${project.cloth_config_version}"
     include "io.github.prospector.silk:SilkAPI:${project.silk_version}"
@@ -65,11 +64,8 @@
     include "alexiil.mc.lib:libblockattributes-core:${project.attributes_version}"
     include "alexiil.mc.lib:libblockattributes-fluids:${project.attributes_version}"
     include "alexiil.mc.lib:libblockattributes-items:${project.attributes_version}"
-<<<<<<< HEAD
     include "teamreborn:energy:+"
-=======
->>>>>>> 2b68bca9
-
+	
     // Needed for LBA in order for eclipse to work
     compile "com.google.code.findbugs:jsr305:3.0.1"
     //REI
