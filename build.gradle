--- conflicted
+++ resolved
@@ -62,11 +62,7 @@
         }
     }
     maven {
-<<<<<<< HEAD
-        url "https://maven.terraformersmc.com"
-=======
         url "https://maven.terraformersmc.com/"
->>>>>>> dceeb2a1
         content {
             includeGroup "com.terraformersmc"
         }
