plugins {
    id 'fabric-loom' version '0.5-SNAPSHOT'
    id 'maven-publish'
}

sourceCompatibility = JavaVersion.VERSION_1_8
targetCompatibility = JavaVersion.VERSION_1_8


ext {
    buildNum = (System.getenv("BUILD_NUMBER") != null) ? System.getenv("BUILD_NUMBER") : "0"
}

archivesBaseName = project.archives_base_name
version = project.mod_version + "+build." + buildNum
group = project.maven_group

minecraft {
	refmapName = 'galacticraft-rewoven.refmap.json'
    accessWidener "src/main/resources/galacticraft_rewoven.accesswidener"
}

allprojects {
    repositories {
        mavenLocal()
        jcenter() //Cloth
        maven { url "https://www.curseforge.com/api/maven" }
        maven { url "https://server.bbkr.space/artifactory/libs-release" }
        maven { url "https://maven.modmuss50.me" }
        maven { url "https://mod-buildcraft.com/maven" }
        maven { url "https://dl.bintray.com/ladysnake/libs" }
<<<<<<< HEAD
        maven { url "https://maven.abusedmaster.xyz" }
=======
        maven { url "https://maven.abusedmaster.xyz/" }
>>>>>>> e65179f6
        maven { url "https://cdn.hrzn.studio/maven" }
    }
}

dependencies {
    minecraft("com.mojang:minecraft:${project.minecraft_version}")
    mappings("net.fabricmc:yarn:${project.minecraft_version}+build.${project.yarn_build}:v2")
    modImplementation("net.fabricmc:fabric-loader:${project.loader_version}")

    modImplementation fabricApi.module("fabric-api-base", project.fabric_version)
    modImplementation fabricApi.module("fabric-blockrenderlayer-v1", project.fabric_version)
    modImplementation fabricApi.module("fabric-command-api-v1", project.fabric_version)
//    modImplementation fabricApi.module("fabric-crash-report-info-v1", project.fabric_version)
    modImplementation fabricApi.module("fabric-item-groups-v0", project.fabric_version)
    modCompileOnly fabricApi.module("fabric-models-v0", project.fabric_version) //FOML
    modImplementation fabricApi.module("fabric-networking-blockentity-v0", project.fabric_version)
    modImplementation fabricApi.module("fabric-networking-v0", project.fabric_version)
    modImplementation fabricApi.module("fabric-object-builder-api-v1", project.fabric_version)
    modImplementation fabricApi.module("fabric-particles-v1", project.fabric_version)
    modImplementation fabricApi.module("fabric-registry-sync-v0", project.fabric_version)
    modImplementation fabricApi.module("fabric-renderer-registries-v1", project.fabric_version)
    modImplementation fabricApi.module("fabric-rendering-fluids-v1", project.fabric_version)
    modImplementation fabricApi.module("fabric-resource-loader-v0", project.fabric_version)
    modImplementation fabricApi.module("fabric-screen-handler-api-v1", project.fabric_version)
    modImplementation fabricApi.module("fabric-tag-extensions-v0", project.fabric_version)
    modImplementation fabricApi.module("fabric-textures-v0", project.fabric_version)
    modImplementation fabricApi.module("fabric-tool-attribute-api-v1", project.fabric_version)

    modImplementation("me.shedaniel.cloth.api:cloth-api:${project.cloth_version}") { transitive = false }
<<<<<<< HEAD
    modImplementation("me.shedaniel.cloth:config-2:${project.cloth_config_version}") { transitive = true }

    modImplementation("io.github.prospector:modmenu:${project.modmenu_version}")

    modImplementation("io.github.cottonmc:UniversalComponents:${project.uc_version}") { transitive = false }

    modImplementation("io.github.onyxstudios.Cardinal-Components-API:cardinal-components-base:${project.cardinal_version}")
    modImplementation("io.github.onyxstudios.Cardinal-Components-API:cardinal-components-block:${project.cardinal_version}")
    modImplementation("io.github.onyxstudios.Cardinal-Components-API:cardinal-components-item:${project.cardinal_version}")
    modImplementation("io.github.onyxstudios.Cardinal-Components-API:cardinal-components-entity:${project.cardinal_version}")
    modImplementation("com.github.OnyxStudios:FOML:${project.foml_version}") { transitive = true }

=======
    modImplementation("me.shedaniel.cloth:config-2:${project.cloth_config_version}") {
        exclude group: 'net.fabricmc.fabric-api'
        exclude group: 'net.fabricmc'
    }
    modImplementation("io.github.prospector:modmenu:${project.modmenu_version}") {
        exclude group: 'net.fabricmc.fabric-api'
        exclude group: 'net.fabricmc'
    }
>>>>>>> e65179f6
    modImplementation("me.shedaniel:RoughlyEnoughItems:${project.rei_version}") {
        exclude group: 'me.shedaniel.cloth'
        exclude group: 'net.fabricmc.fabric-api'
        exclude group: 'net.fabricmc'
        exclude group: 'org.jetbrains'
    }
    modImplementation("com.github.OnyxStudios:FOML:${project.foml_version}") {
        exclude group: 'net.fabricmc.fabric-api'
        exclude group: 'net.fabricmc'
    }

    modApi("com.hrznstudio:GalacticraftAPI:${project.addon_version}") { transitive = false }
    modApi("io.github.cottonmc:UniversalComponents:${project.uc_version}") { transitive = false }
    modApi("io.github.onyxstudios.Cardinal-Components-API:cardinal-components-base:${project.cardinal_version}") { transitive = false }
    modApi("io.github.onyxstudios.Cardinal-Components-API:cardinal-components-block:${project.cardinal_version}") { transitive = false }
    modApi("io.github.onyxstudios.Cardinal-Components-API:cardinal-components-item:${project.cardinal_version}") { transitive = false }
    modApi("io.github.onyxstudios.Cardinal-Components-API:cardinal-components-entity:${project.cardinal_version}") { transitive = false }
//    modApi("io.github.cottonmc:cotton-resources:${cotton_resources_version}") { transitive = false } //todo add back cotton-resources when it updates

    //include everything mandatory inside the jar
    include("com.hrznstudio:GalacticraftAPI:${project.addon_version}")
    include("me.shedaniel.cloth.api:cloth-api:${project.cloth_version}")
    include("me.shedaniel.cloth:config-2:${project.cloth_config_version}")
    include("io.github.cottonmc:UniversalComponents:${project.uc_version}")
    include("io.github.onyxstudios.Cardinal-Components-API:cardinal-components-base:${project.cardinal_version}")
    include("io.github.onyxstudios.Cardinal-Components-API:cardinal-components-block:${project.cardinal_version}")
    include("io.github.onyxstudios.Cardinal-Components-API:cardinal-components-item:${project.cardinal_version}")
    include("io.github.onyxstudios.Cardinal-Components-API:cardinal-components-entity:${project.cardinal_version}")
    include("io.github.cottonmc:cotton-resources:${cotton_resources_version}")
    include("com.github.OnyxStudios:FOML:${project.foml_version}")
<<<<<<< HEAD

    // Needed for LBA in order for eclipse to work
    compile "com.google.code.findbugs:jsr305:3.0.2"
    //REI
    modApi "blue.endless:jankson:1.2.0"
=======
    modRuntime("net.fabricmc.fabric-api:fabric-api:${project.fabric_version}") {
        exclude group: "net.fabricmc.fabric-api", module: "fabric-dimensions-v1" //todo
    }
>>>>>>> e65179f6
}

processResources {
    inputs.property "version", project.version

    from(sourceSets.main.resources.srcDirs) {
        include "fabric.mod.json"
        expand "version": project.version
    }

    from(sourceSets.main.resources.srcDirs) {
        exclude "fabric.mod.json"
    }
}

tasks.withType(JavaCompile) {
    options.encoding = "UTF-8"
}

task sourcesJar(type: Jar, dependsOn: classes) {
    archiveClassifier = "sources"
    from sourceSets.main.allSource
}

task javadocJar(type: Jar) {
    from javadoc
    archiveClassifier = 'javadoc'
}

jar {
    from "LICENSE"
    manifest {
        attributes([
                "Implementation-Title"    : project.archives_base_name,
                "Implementation-Version"  : "${project.version}",
                "Implementation-Vendor"   : "Horizon Studio",
                "Implementation-Timestamp": new Date().format("yyyy-MM-dd'T'HH:mm:ssZ"),
                "Maven-Artifact"          : "${group}:${archivesBaseName}:${project.version}",
                "ModSide"                 : "BOTH",
        ],)
    }
}

publishing {
    publications {
        mavenJava(MavenPublication) {

            groupId = 'com.hrznstudio'
            artifactId = 'galacticraft'

            artifact(jar) {
                builtBy remapJar
            }
            artifact(sourcesJar) {
                builtBy remapSourcesJar
            }
            artifact(javadocJar)
        }
    }
    repositories {
        maven {
            url "s3://cdn.hrzn.studio/maven"
            authentication {
                awsIm(AwsImAuthentication)
            }
        }
    }
}<|MERGE_RESOLUTION|>--- conflicted
+++ resolved
@@ -29,11 +29,7 @@
         maven { url "https://maven.modmuss50.me" }
         maven { url "https://mod-buildcraft.com/maven" }
         maven { url "https://dl.bintray.com/ladysnake/libs" }
-<<<<<<< HEAD
-        maven { url "https://maven.abusedmaster.xyz" }
-=======
         maven { url "https://maven.abusedmaster.xyz/" }
->>>>>>> e65179f6
         maven { url "https://cdn.hrzn.studio/maven" }
     }
 }
@@ -63,20 +59,6 @@
     modImplementation fabricApi.module("fabric-tool-attribute-api-v1", project.fabric_version)
 
     modImplementation("me.shedaniel.cloth.api:cloth-api:${project.cloth_version}") { transitive = false }
-<<<<<<< HEAD
-    modImplementation("me.shedaniel.cloth:config-2:${project.cloth_config_version}") { transitive = true }
-
-    modImplementation("io.github.prospector:modmenu:${project.modmenu_version}")
-
-    modImplementation("io.github.cottonmc:UniversalComponents:${project.uc_version}") { transitive = false }
-
-    modImplementation("io.github.onyxstudios.Cardinal-Components-API:cardinal-components-base:${project.cardinal_version}")
-    modImplementation("io.github.onyxstudios.Cardinal-Components-API:cardinal-components-block:${project.cardinal_version}")
-    modImplementation("io.github.onyxstudios.Cardinal-Components-API:cardinal-components-item:${project.cardinal_version}")
-    modImplementation("io.github.onyxstudios.Cardinal-Components-API:cardinal-components-entity:${project.cardinal_version}")
-    modImplementation("com.github.OnyxStudios:FOML:${project.foml_version}") { transitive = true }
-
-=======
     modImplementation("me.shedaniel.cloth:config-2:${project.cloth_config_version}") {
         exclude group: 'net.fabricmc.fabric-api'
         exclude group: 'net.fabricmc'
@@ -85,7 +67,6 @@
         exclude group: 'net.fabricmc.fabric-api'
         exclude group: 'net.fabricmc'
     }
->>>>>>> e65179f6
     modImplementation("me.shedaniel:RoughlyEnoughItems:${project.rei_version}") {
         exclude group: 'me.shedaniel.cloth'
         exclude group: 'net.fabricmc.fabric-api'
@@ -116,17 +97,9 @@
     include("io.github.onyxstudios.Cardinal-Components-API:cardinal-components-entity:${project.cardinal_version}")
     include("io.github.cottonmc:cotton-resources:${cotton_resources_version}")
     include("com.github.OnyxStudios:FOML:${project.foml_version}")
-<<<<<<< HEAD
-
-    // Needed for LBA in order for eclipse to work
-    compile "com.google.code.findbugs:jsr305:3.0.2"
-    //REI
-    modApi "blue.endless:jankson:1.2.0"
-=======
     modRuntime("net.fabricmc.fabric-api:fabric-api:${project.fabric_version}") {
         exclude group: "net.fabricmc.fabric-api", module: "fabric-dimensions-v1" //todo
     }
->>>>>>> e65179f6
 }
 
 processResources {
