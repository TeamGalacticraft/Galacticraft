/*
 * Copyright (c) 2019-2025 Team Galacticraft
 *
 * Permission is hereby granted, free of charge, to any person obtaining a copy
 * of this software and associated documentation files (the "Software"), to deal
 * in the Software without restriction, including without limitation the rights
 * to use, copy, modify, merge, publish, distribute, sublicense, and/or sell
 * copies of the Software, and to permit persons to whom the Software is
 * furnished to do so, subject to the following conditions:
 *
 * The above copyright notice and this permission notice shall be included in all
 * copies or substantial portions of the Software.
 *
 * THE SOFTWARE IS PROVIDED "AS IS", WITHOUT WARRANTY OF ANY KIND, EXPRESS OR
 * IMPLIED, INCLUDING BUT NOT LIMITED TO THE WARRANTIES OF MERCHANTABILITY,
 * FITNESS FOR A PARTICULAR PURPOSE AND NONINFRINGEMENT. IN NO EVENT SHALL THE
 * AUTHORS OR COPYRIGHT HOLDERS BE LIABLE FOR ANY CLAIM, DAMAGES OR OTHER
 * LIABILITY, WHETHER IN AN ACTION OF CONTRACT, TORT OR OTHERWISE, ARISING FROM,
 * OUT OF OR IN CONNECTION WITH THE SOFTWARE OR THE USE OR OTHER DEALINGS IN THE
 * SOFTWARE.
 */

import java.time.LocalDateTime
import java.time.format.DateTimeFormatter

// Build Info
val isCi = (System.getenv("CI") ?: "false") == "true"

// Minecraft, Mappings, Loader Versions
val minecraftVersion         = project.property("minecraft.version").toString()
val loaderVersion            = project.property("loader.version").toString()
val yarnBuild                = project.property("yarn.build").toString()

// Mod Info
val modVersion               = project.property("mod.version").toString()
val modName                  = project.property("mod.name").toString()
val modGroup                 = project.property("mod.group").toString()

// Dependency Versions
val fabricVersion            = project.property("fabric.version").toString()
val clothConfigVersion       = project.property("cloth.config.version").toString()
val modMenuVersion           = project.property("modmenu.version").toString()
val dynamicdimensionsVersion = project.property("dynamicdimensions.version").toString()
val machineLibVersion        = project.property("machinelib.version").toString()
val reiVersion               = project.property("rei.version").toString()
val jeiVersion               = project.property("jei.version").toString()
val badpacketsVersion        = project.property("badpackets.version").toString()
val wthitVersion             = project.property("wthit.version").toString()
val architecturyVersion      = project.property("architectury.version").toString()
val appleskinVersion         = project.property("appleskin.version").toString()
val objVersion               = project.property("obj.version").toString()

plugins {
    java
    `maven-publish`
    id("fabric-loom") version("1.10-SNAPSHOT")
<<<<<<< HEAD
    id("org.cadixdev.licenser") version("0.6.1")
    id("org.ajoberstar.grgit") version("5.3.0")
    id("dev.galacticraft.mojarn") version("0.6.0+18")
=======
    id("com.diffplug.spotless") version("7.0.4")
    id("org.ajoberstar.grgit") version("5.3.2")
    id("dev.galacticraft.mojarn") version("0.6.1+19")
>>>>>>> d7285f7a
}

java {
    sourceCompatibility = JavaVersion.VERSION_21
    targetCompatibility = JavaVersion.VERSION_21

    withSourcesJar()
    withJavadocJar()
}

sourceSets {
    main {
        resources {
            srcDir("src/main/generated")
            exclude(".cache/")
        }
    }
}

group = modGroup
version = buildString {
    append(modVersion)
    val env = System.getenv()
    if (env.containsKey("PRE_RELEASE") && env["PRE_RELEASE"] == "true") {
        append("-pre")
    }
    append('+')
    if (env.containsKey("GITHUB_RUN_NUMBER")) {
        append(env["GITHUB_RUN_NUMBER"])
    } else {
        val grgit = extensions.findByType<org.ajoberstar.grgit.Grgit>()
        if (grgit?.head() != null) {
            append(grgit.head().id.substring(0, 8))
            if (!grgit.status().isClean) {
                append("-dirty")
            }
        } else {
            append("unknown")
        }
    }
}
println("Galacticraft: $version")
base.archivesName.set(modName)

loom {
    accessWidenerPath.set(project.file("src/main/resources/galacticraft.accesswidener"))
    mixin.add(sourceSets.main.get(), "galacticraft.refmap.json")
    mixin.add(sourceSets.test.get(), "galacticraft-test.refmap.json")

    runs {
        getByName("client") {
            name("Minecraft Client")
            source(sourceSets.test.get())
            property("fabric-tag-conventions-v2.missingTagTranslationWarning", "VERBOSE")
        }

        getByName("server") {
            name("Minecraft Server")
            source(sourceSets.test.get())
        }

        register("datagen") {
            client()
            name("Data Generation")
            runDir("build/datagen")
            property("fabric-api.datagen")
            property("fabric-api.datagen.modid", "galacticraft")
            property("fabric-api.datagen.output-dir", project.file("src/main/generated").toString())
            property("fabric-api.datagen.strict-validation", "false")
        }

        register("gametest") {
            server()
            name("Game Test")
            source(sourceSets.test.get())
            property("fabric-api.gametest")
            property("fabric-api.gametest.report-file", "${project.layout.buildDirectory.get().file("junit.xml")}")
        }

        afterEvaluate {
            val mixinJarFile = configurations.runtimeClasspath.get().incoming.artifactView {
                componentFilter {
                    it is ModuleComponentIdentifier
                            && it.group == "net.fabricmc"
                            && it.module == "sponge-mixin"
                }
            }.files.first()

            configureEach {
                vmArg("-javaagent:$mixinJarFile")

                property("mixin.hotSwap", "true")
                property("mixin.debug.export", "true")
            }
        }
    }
}

repositories {
    mavenLocal()
    maven("https://repo.terradevelopment.net/repository/maven-releases/") {
        // https://maven.galacticraft.net/repository/maven-releases
        content {
            includeGroup("dev.galacticraft")
        }
    }
    maven("https://mvn.devos.one/snapshots/") {
        content {
            includeGroup("io.github.fabricators_of_create.Porting-Lib")
        }
    }
    maven("https://maven.shedaniel.me/") {
        content {
            includeGroup("me.shedaniel.cloth.api")
            includeGroup("me.shedaniel.cloth")
            includeGroup("me.shedaniel")
            includeGroup("dev.architectury")
        }
    }
    maven("https://maven.modmuss50.me/") {
        content {
            includeGroup("teamreborn")
        }
    }
    maven("https://maven.terraformersmc.com/releases/") {
        content {
            includeGroup("com.terraformersmc")
        }
    }
    maven("https://maven.bai.lol") {
        content {
            includeGroup("mcp.mobius.waila")
            includeGroup("lol.bai")
        }
    }
    maven("https://maven.blamejared.com/") {
        content {
            includeGroup("mezz.jei")
        }
    }
    maven("https://maven.ryanliptak.com/") {
        content {
            includeGroup("squeek.appleskin")
        }
    }
}

configurations {
    val core = create("core")
    val compat = create("compat")

    modImplementation {
        extendsFrom(core)
        extendsFrom(compat)
    }

    include {
        extendsFrom(core)
    }
}

dependencies {
    // Minecraft, Mappings, Loader
    minecraft("com.mojang:minecraft:$minecraftVersion")
    mappings(if (!isCi && yarnBuild.isNotEmpty()) {
        mojarn.mappings("net.fabricmc:yarn:$minecraftVersion+build.$yarnBuild:v2")
    } else {
        loom.officialMojangMappings()
    })
    modImplementation("net.fabricmc:fabric-loader:$loaderVersion")
    modImplementation("net.fabricmc.fabric-api:fabric-api:$fabricVersion")

    // Mandatory Dependencies (Included with Jar-In-Jar)
    include(implementation("de.javagl:obj:$objVersion")) {}

    "core"("dev.galacticraft:dynamicdimensions-fabric:$dynamicdimensionsVersion")
    "core"("dev.galacticraft:MachineLib:$machineLibVersion")
    "core"("lol.bai:badpackets:fabric-$badpacketsVersion")

    // Optional Dependencies
    "compat"("com.terraformersmc:modmenu:$modMenuVersion")
    "compat"("me.shedaniel.cloth:cloth-config-fabric:$clothConfigVersion")
    "compat"("mcp.mobius.waila:wthit:fabric-$wthitVersion")
    "compat"("dev.architectury:architectury-fabric:$architecturyVersion") // required for REI fluid support
    "compat"("squeek.appleskin:appleskin-fabric:$appleskinVersion")

    modCompileOnly("me.shedaniel:RoughlyEnoughItems-api-fabric:$reiVersion")
    modCompileOnly("me.shedaniel:RoughlyEnoughItems-default-plugin-fabric:$reiVersion")
    modRuntimeOnly("me.shedaniel:RoughlyEnoughItems-fabric:$reiVersion")

    modCompileOnly("mezz.jei:jei-$minecraftVersion-fabric-api:$jeiVersion")

    testImplementation("net.fabricmc:fabric-loader-junit:$loaderVersion")
}

tasks.processResources {
    val properties = mapOf(
        "version" to project.version
    )
    inputs.properties(properties)

    filesMatching("fabric.mod.json") {
        expand(properties)
    }

    // Minify json resources (https://stackoverflow.com/a/41029113)
    doLast {
        val jsonSlurper = groovy.json.JsonSlurper().setType(groovy.json.JsonParserType.LAX)
        fileTree(mapOf("dir" to outputs.files.asPath, "includes" to listOf("**/*.json", "**/*.mcmeta"))).forEach {
            groovy.json.JsonOutput.toJson(jsonSlurper.parse(it))
        }
    }
}

tasks.javadoc {
    options.encoding = "UTF-8"
}

tasks.withType(JavaCompile::class) {
    options.encoding = "UTF-8"
    options.release.set(21)
}

tasks.jar {
    from("LICENSE") {
        rename { "${it}_${modName}"}
    }

    manifest {
        attributes(
            "Specification-Title" to modName,
            "Specification-Vendor" to "Team Galacticraft",
            "Specification-Version" to modVersion,
            "Implementation-Title" to project.name,
            "Implementation-Version" to "${project.version}",
            "Implementation-Vendor" to "Team Galacticraft",
            "Implementation-Timestamp" to LocalDateTime.now().format(DateTimeFormatter.ISO_DATE_TIME),
            "Maven-Artifact" to "${project.group}:${modName}:${project.version}",
        )
    }
}

tasks.test {
    useJUnitPlatform()
    workingDir = project.file("run")
    dependsOn(tasks.getByName("runGametest"))
}

spotless {
    lineEndings = com.diffplug.spotless.LineEnding.UNIX

    java {
        licenseHeader(processLicenseHeader(rootProject.file("LICENSE")))
        leadingTabsToSpaces()
        removeUnusedImports()
        trimTrailingWhitespace()
    }
}

publishing {
    publications {
        register("mavenJava", MavenPublication::class) {
            groupId = modGroup
            artifactId = modName
            version = project.version.toString()

            from(components["java"])

            pom {
                organization {
                    name.set("Team Galacticraft")
                    url.set("https://github.com/TeamGalacticraft")
                }

                scm {
                    url.set("https://github.com/TeamGalacticraft/Galacticraft")
                    connection.set("scm:git:git://github.com/TeamGalacticraft/Galacticraft.git")
                    developerConnection.set("scm:git:git@github.com:TeamGalacticraft/Galacticraft.git")
                }

                issueManagement {
                    system.set("github")
                    url.set("https://github.com/TeamGalacticraft/Galacticraft/issues")
                }

                licenses {
                    license {
                        name.set("MIT")
                        url.set("https://github.com/TeamGalacticraft/Galacticraft/blob/main/LICENSE")
                    }
                }
            }
        }
    }

    repositories {
        if (System.getenv().containsKey("NEXUS_REPOSITORY_URL")) {
            maven(System.getenv("NEXUS_REPOSITORY_URL")!!) {
                credentials {
                    username = System.getenv("NEXUS_USER")
                    password = System.getenv("NEXUS_PASSWORD")
                }
            }
        }
    }
}

fun processLicenseHeader(license: File): String {
    val text = license.readText()
    return "/*\n * " + text.substring(text.indexOf("Copyright"))
        .replace("\n", "\n * ")
        .replace("* \n", "*\n")
        .trim() + "/\n\n"
}<|MERGE_RESOLUTION|>--- conflicted
+++ resolved
@@ -54,15 +54,9 @@
     java
     `maven-publish`
     id("fabric-loom") version("1.10-SNAPSHOT")
-<<<<<<< HEAD
-    id("org.cadixdev.licenser") version("0.6.1")
-    id("org.ajoberstar.grgit") version("5.3.0")
-    id("dev.galacticraft.mojarn") version("0.6.0+18")
-=======
     id("com.diffplug.spotless") version("7.0.4")
     id("org.ajoberstar.grgit") version("5.3.2")
     id("dev.galacticraft.mojarn") version("0.6.1+19")
->>>>>>> d7285f7a
 }
 
 java {
