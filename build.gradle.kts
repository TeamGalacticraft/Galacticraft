--- conflicted
+++ resolved
@@ -51,15 +51,6 @@
 plugins {
     java
     `maven-publish`
-<<<<<<< HEAD
-    id("fabric-loom") version("0.8-SNAPSHOT")
-    id("org.cadixdev.licenser") version("0.6.1")
-}
-
-configure<JavaPluginExtension> {
-    sourceCompatibility = JavaVersion.VERSION_16
-    targetCompatibility = JavaVersion.VERSION_16
-=======
     id("fabric-loom") version("0.9-SNAPSHOT")
     id("org.cadixdev.licenser") version("0.6.1")
     id("io.github.juuxel.loom-quiltflower") version("1.3.0")
@@ -69,7 +60,6 @@
     sourceCompatibility = JavaVersion.VERSION_16
     targetCompatibility = JavaVersion.VERSION_16
     withSourcesJar()
->>>>>>> 66edabdc
 }
 
 group = modGroup
@@ -77,10 +67,6 @@
 println("Galacticraft: $version")
 base.archivesName.set(modName)
 
-<<<<<<< HEAD
-base {
-    archivesName.set(modName)
-=======
 val gametestSourceSet = sourceSets.create("gametest") {
     compileClasspath += sourceSets.main.get().compileClasspath
     compileClasspath += sourceSets.main.get().output
@@ -88,7 +74,6 @@
     runtimeClasspath += sourceSets.main.get().output
     java.srcDir("src/gametest/java")
     resources.srcDir("src/gametest/resources")
->>>>>>> 66edabdc
 }
 
 loom {
@@ -142,11 +127,7 @@
             includeGroup("alexiil.mc.lib")
         }
     }
-<<<<<<< HEAD
-    maven(/*"https://maven.terraformersmc.com/"*/"https://raw.githubusercontent.com/TerraformersMC/Archive/main/releases/") { //fixme: wait for TerraformersMC maven to stabilize
-=======
     maven("https://maven.terraformersmc.com/releases/") {
->>>>>>> 66edabdc
         content {
             includeGroup("com.terraformersmc")
         }
@@ -161,14 +142,6 @@
             includeGroup("mcp.mobius.waila")
         }
     }
-<<<<<<< HEAD
-    maven("https://maven.galacticraft.dev") {
-        content {
-            includeGroup("dev.galacticraft")
-        }
-    }
-=======
->>>>>>> 66edabdc
 }
 
 /**
@@ -186,14 +159,8 @@
     }
 }
 
-<<<<<<< HEAD
-fun optionalImplementation(dependencyNotation: String, dependencyConfiguration: Action<ExternalModuleDependency>) {
-    project.dependencies.modCompileOnly(dependencyNotation, dependencyConfiguration)
-    if (!net.fabricmc.loom.util.OperatingSystem.isCIBuild() && runtimeOptional) project.dependencies.modRuntime(dependencyNotation, dependencyConfiguration)
-=======
 fun DependencyHandler.includedDependency(dependencyNotation: String, dependencyConfiguration: Action<ExternalModuleDependency>) {
     include(modApi(dependencyNotation, dependencyConfiguration), dependencyConfiguration)
->>>>>>> 66edabdc
 }
 
 dependencies {
@@ -240,20 +207,6 @@
     includedDependency("me.shedaniel.cloth:cloth-config-fabric:$clothConfigVersion") {
         exclude(group = "net.fabricmc")
         exclude(group = "net.fabricmc.fabric-api")
-<<<<<<< HEAD
-    })
-    include(modApi("dev.galacticraft:GalacticraftEnergy:$energyVersion") { isTransitive = false })
-    include(modApi("dev.galacticraft:GalacticraftAPI:$galacticraftApiVersion") { isTransitive = false })
-    include(modApi("alexiil.mc.lib:libblockattributes-core:$lbaVersion") { isTransitive = false })
-    include(modApi("alexiil.mc.lib:libblockattributes-items:$lbaVersion") { isTransitive = false })
-    include(modApi("alexiil.mc.lib:libblockattributes-fluids:$lbaVersion") { isTransitive = false })
-
-    // Optional Dependencies
-    optionalImplementation("com.terraformersmc:modmenu:$modMenuVersion") { isTransitive = false }
-    optionalImplementation("mcp.mobius.waila:wthit:fabric-$wthitVersion") { isTransitive = false }
-    optionalImplementation("io.github.fablabsmc:bannerpp:$bannerppVersion") { isTransitive = false }
-    optionalImplementation("me.shedaniel:RoughlyEnoughItems-fabric:$reiVersion") {
-=======
     }
     includedDependency("dev.galacticraft:GalacticraftEnergy:$energyVersion") {
         exclude(group = "net.fabricmc")
@@ -275,7 +228,6 @@
     optionalDependency("mcp.mobius.waila:wthit:fabric-$wthitVersion") { isTransitive = false }
     optionalDependency("io.github.fablabsmc:bannerpp:$bannerppVersion") { isTransitive = false }
     optionalDependency("me.shedaniel:RoughlyEnoughItems-fabric:$reiVersion") {
->>>>>>> 66edabdc
         exclude(group = "me.shedaniel.cloth")
         exclude(group = "net.fabricmc")
         exclude(group = "net.fabricmc.fabric-api")
@@ -363,11 +315,8 @@
     options.release.set(16)
 }
 
-<<<<<<< HEAD
-=======
 tasks.getByName("gametestClasses").dependsOn("classes")
 
->>>>>>> 66edabdc
 // inspired by https://github.com/TerraformersMC/GradleScripts/blob/2.0/ferry.gradle
 fun getVersionDecoration(): String {
     if ((System.getenv("DISABLE_VERSION_DECORATION") ?: "false") == "true") return ""
