name: Build

on:
  push:
    branches:
      - main

jobs:
  Build:
    runs-on: ubuntu-20.04

    steps:
      - name: Checkout repository
        uses: actions/checkout@v2
        with:
          fetch-depth: 1

      - name: Validate Gradle wrapper
        uses: gradle/wrapper-validation-action@v1

      - name: Setup JDK 16
        uses: actions/setup-java@v2
        with:
<<<<<<< HEAD
          java-version: ${{ matrix.java }}
          distribution: 'adopt'
=======
          java-version: 16
          distribution: temurin
>>>>>>> 1ea87a81

      - name: Build
        id: build
        uses: gradle/gradle-build-action@v2
        with:
<<<<<<< HEAD
          arguments: checkLicenses build publish
          distributions-cache-enabled: true
          dependencies-cache-enabled: true
=======
          arguments: checkLicenses build test runGametest publish
          gradle-version: wrapper
>>>>>>> 1ea87a81
        env:
          SNAPSHOT: true
          ORG_GRADLE_PROJECT_mavenUsername: ${{ secrets.MAVEN_USER }}
          ORG_GRADLE_PROJECT_mavenPassword: ${{ secrets.MAVEN_PASS }}
<<<<<<< HEAD
          
=======

      - name: Copy GameTest Results
        run: cp run/TEST-gametest.xml build/test-results/test/

>>>>>>> 1ea87a81
      - name: Notify Discord
        uses: TeamGalacticraft/discord-reporter@main
        with:
          webhook: ${{ secrets.DISCORD_WEBHOOK_URL }}
          outcome: ${{ steps.build.outcome }}
          token: ${{ secrets.GITHUB_TOKEN }}

      - name: Capture build artifacts
        uses: actions/upload-artifact@v2
        with:
          name: Galacticraft
          path: |
            build/libs/
            !build/libs/*-sources.jar
            !build/libs/*-dev.jar<|MERGE_RESOLUTION|>--- conflicted
+++ resolved
@@ -21,38 +21,23 @@
       - name: Setup JDK 16
         uses: actions/setup-java@v2
         with:
-<<<<<<< HEAD
-          java-version: ${{ matrix.java }}
-          distribution: 'adopt'
-=======
           java-version: 16
           distribution: temurin
->>>>>>> 1ea87a81
 
       - name: Build
         id: build
         uses: gradle/gradle-build-action@v2
         with:
-<<<<<<< HEAD
-          arguments: checkLicenses build publish
-          distributions-cache-enabled: true
-          dependencies-cache-enabled: true
-=======
           arguments: checkLicenses build test runGametest publish
           gradle-version: wrapper
->>>>>>> 1ea87a81
         env:
           SNAPSHOT: true
           ORG_GRADLE_PROJECT_mavenUsername: ${{ secrets.MAVEN_USER }}
           ORG_GRADLE_PROJECT_mavenPassword: ${{ secrets.MAVEN_PASS }}
-<<<<<<< HEAD
-          
-=======
 
       - name: Copy GameTest Results
         run: cp run/TEST-gametest.xml build/test-results/test/
 
->>>>>>> 1ea87a81
       - name: Notify Discord
         uses: TeamGalacticraft/discord-reporter@main
         with:
