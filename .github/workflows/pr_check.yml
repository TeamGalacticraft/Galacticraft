--- conflicted
+++ resolved
@@ -37,11 +37,4 @@
         with:
           arguments: checkLicenses build
           wrapper-cache-enabled: true
-<<<<<<< HEAD
-          dependencies-cache-enabled: true
-=======
-          dependencies-cache-enabled: true
-      - name: Perform CodeQL Analysis
-        if: ${{ runner.os == 'Linux' && matrix.java == '16' }}
-        uses: github/codeql-action/analyze@v1
->>>>>>> ff00ebc7
+          dependencies-cache-enabled: true