name: Maven Publish

on:
  release:
    types: [ published ]

jobs:
  Publish:
    runs-on: ubuntu-20.04

    steps:
      - name: Checkout repository
        uses: actions/checkout@v2
        with:
          fetch-depth: 1

      - name: Validate Gradle wrapper
        uses: gradle/wrapper-validation-action@v1

      - name: Setup JDK 8
        uses: actions/setup-java@v2
        with:
          java-version: 16
<<<<<<< HEAD
          distribution: 'adopt'
=======
          distribution: temurin
>>>>>>> 1ea87a81

      - name: Publish
        uses: gradle/gradle-build-action@v2
        with:
          arguments: publish
          gradle-version: wrapper
        env:
          ORG_GRADLE_PROJECT_mavenUsername: ${{ secrets.MAVEN_USER }}
          ORG_GRADLE_PROJECT_mavenPassword: ${{ secrets.MAVEN_PASS }}<|MERGE_RESOLUTION|>--- conflicted
+++ resolved
@@ -21,11 +21,7 @@
         uses: actions/setup-java@v2
         with:
           java-version: 16
-<<<<<<< HEAD
-          distribution: 'adopt'
-=======
           distribution: temurin
->>>>>>> 1ea87a81
 
       - name: Publish
         uses: gradle/gradle-build-action@v2
