{
  "values": [
    "galacticraft:mars_iron_ore",
    "galacticraft:asteroid_iron_ore",
    "galacticraft:moon_copper_ore",
    "galacticraft:lunaslate_copper_ore",
    "galacticraft:mars_copper_ore",
    "galacticraft:venus_copper_ore",
    "galacticraft:silicon_ore",
    "galacticraft:deepslate_silicon_ore",
    "galacticraft:fallen_meteor",
    "galacticraft:moon_cheese_ore",
    "galacticraft:lunar_sapphire_ore",
    "galacticraft:olivine_basalt",
    "galacticraft:rich_olivine_basalt",
    "galacticraft:tin_ore",
    "galacticraft:deepslate_tin_ore",
    "galacticraft:moon_tin_ore",
    "galacticraft:lunaslate_tin_ore",
    "galacticraft:mars_tin_ore",
    "galacticraft:venus_tin_ore",
    "galacticraft:aluminum_ore",
    "galacticraft:deepslate_aluminum_ore",
    "galacticraft:asteroid_aluminum_ore",
<<<<<<< HEAD
    "galacticraft:asteroid_iron_ore",
    "galacticraft:asteroid_silicon_ore",
    "galacticraft:mars_iron_ore",
    "galacticraft:mars_copper_ore",
    "galacticraft:mars_tin_ore",
=======
    "galacticraft:venus_aluminum_ore",
>>>>>>> 5d4aae3e
    "galacticraft:desh_ore",
    "galacticraft:ilmenite_ore",
    "galacticraft:galena_ore",
    "galacticraft:solar_ore"
  ]
}<|MERGE_RESOLUTION|>--- conflicted
+++ resolved
@@ -22,15 +22,7 @@
     "galacticraft:aluminum_ore",
     "galacticraft:deepslate_aluminum_ore",
     "galacticraft:asteroid_aluminum_ore",
-<<<<<<< HEAD
-    "galacticraft:asteroid_iron_ore",
-    "galacticraft:asteroid_silicon_ore",
-    "galacticraft:mars_iron_ore",
-    "galacticraft:mars_copper_ore",
-    "galacticraft:mars_tin_ore",
-=======
     "galacticraft:venus_aluminum_ore",
->>>>>>> 5d4aae3e
     "galacticraft:desh_ore",
     "galacticraft:ilmenite_ore",
     "galacticraft:galena_ore",
