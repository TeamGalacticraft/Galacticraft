--- conflicted
+++ resolved
@@ -11,6 +11,7 @@
     "ItemStackMixin",
     "LanternBlockMixin",
     "LootTablesAccessor",
+    "ServerPlayerEntityMixin",
     "ServerWorldMixin",
     "SkyPropertiesAccessor",
     "StructurePoolGeneratorMixin",
@@ -19,12 +20,8 @@
   "client": [
     "client.AbstractClientPlayerEntityMixin",
     "client.AlphaWarningTitleScreenMixin",
-<<<<<<< HEAD
     "client.BipedEntityModelMixin",
-    "client.ClientChunkSectionMixin",
     "client.ClientPlayerEntityMixin",
-=======
->>>>>>> ec49e2a9
     "client.HandledScreenAccessor",
     "client.InGameHudMixin",
     "client.PauseMenuScreenMixin",
