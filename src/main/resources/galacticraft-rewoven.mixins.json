{
  "required": true,
  "package": "com.hrznstudio.galacticraft.mixin",
  "compatibilityLevel": "JAVA_8",
  "mixins": [
    "BaseFluidMixin",
    "BlockStateProviderTypeAccessor",
    "BuiltinBiomesAccessor",
    "ChunkGeneratorAccessor",
    "DimensionTypeMixin",
    "ChunkHolderMixin",
    "ChunkMixin",
    "ChunkSectionMixin",
    "ChunkSerializerMixin",
    "EmptyChunkMixin",
    "EntityMixin",
    "ItemStackMixin",
    "LanternBlockMixin",
    "LivingEntityMixin",
    "LootTablesAccessor",
<<<<<<< HEAD
    "RecipeManagerMixin",
    "ServerPlayerEntityMixin",
=======
    "ProtoChunkMixin",
>>>>>>> ee3cdb6d
    "ServerWorldMixin",
    "SkyPropertiesAccessor",
    "StructurePoolGeneratorMixin",
    "TorchBlockMixin",
    "WorldChunkMixin",
    "WorldMixin"
  ],
  "client": [
    "client.AbstractClientPlayerEntityMixin",
<<<<<<< HEAD
    "client.BipedEntityModelMixin",
    "client.ClientPlayerEntityMixin",
=======
    "client.ClientChunkSectionMixin",
    "client.ClientWorldMixin",
>>>>>>> ee3cdb6d
    "client.HandledScreenHooks",
    "client.InGameHudMixin",
    "client.PauseMenuScreenMixin",
    "client.PlayerInventoryScreenMixin",
    "client.WorldRendererMixin"
  ],
  "minVersion": "0.8.0",
  "injectors": {
    "defaultRequire": 1
  }
}<|MERGE_RESOLUTION|>--- conflicted
+++ resolved
@@ -18,12 +18,9 @@
     "LanternBlockMixin",
     "LivingEntityMixin",
     "LootTablesAccessor",
-<<<<<<< HEAD
     "RecipeManagerMixin",
     "ServerPlayerEntityMixin",
-=======
     "ProtoChunkMixin",
->>>>>>> ee3cdb6d
     "ServerWorldMixin",
     "SkyPropertiesAccessor",
     "StructurePoolGeneratorMixin",
@@ -33,13 +30,10 @@
   ],
   "client": [
     "client.AbstractClientPlayerEntityMixin",
-<<<<<<< HEAD
     "client.BipedEntityModelMixin",
     "client.ClientPlayerEntityMixin",
-=======
     "client.ClientChunkSectionMixin",
     "client.ClientWorldMixin",
->>>>>>> ee3cdb6d
     "client.HandledScreenHooks",
     "client.InGameHudMixin",
     "client.PauseMenuScreenMixin",
