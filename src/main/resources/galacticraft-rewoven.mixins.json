{
  "required": true,
  "package": "com.hrznstudio.galacticraft.mixin",
  "compatibilityLevel": "JAVA_8",
  "mixins": [
    "BaseFluidMixin",
    "BiomeMixin",
    "BlockStateProviderTypeAccessor",
    "BuiltinBiomesAccessor",
    "ChunkGeneratorAccessor",
    "DimensionTypeMixin",
    "ChunkHolderMixin",
    "ChunkMixin",
    "ChunkSectionMixin",
    "ChunkSerializerMixin",
    "EmptyChunkMixin",
    "EntityMixin",
    "ItemStackMixin",
    "LivingEntityMixin",
    "LootTablesAccessor",
    "ProtoChunkMixin",
    "ServerWorldMixin",
    "SkyPropertiesAccessor",
    "StructurePoolGeneratorMixin",
<<<<<<< HEAD
    "TorchBlockMixin",
    "WorldChunkMixin",
    "WorldMixin"
=======
    "LanternBlockMixin",
    "TorchBlockMixin"
>>>>>>> 6d3023fd
  ],
  "client": [
    "client.AbstractClientPlayerEntityMixin",
    "client.ClientChunkSectionMixin",
    "client.ClientWorldMixin",
    "client.HandledScreenHooks",
    "client.InGameHudMixin",
    "client.PauseMenuScreenMixin",
    "client.PlayerInventoryScreenMixin",
    "client.WorldRendererMixin"
  ],
  "minVersion": "0.8.0",
  "injectors": {
    "defaultRequire": 1
  }
}<|MERGE_RESOLUTION|>--- conflicted
+++ resolved
@@ -16,20 +16,16 @@
     "EmptyChunkMixin",
     "EntityMixin",
     "ItemStackMixin",
+    "LanternBlockMixin",
     "LivingEntityMixin",
     "LootTablesAccessor",
     "ProtoChunkMixin",
     "ServerWorldMixin",
     "SkyPropertiesAccessor",
     "StructurePoolGeneratorMixin",
-<<<<<<< HEAD
     "TorchBlockMixin",
     "WorldChunkMixin",
     "WorldMixin"
-=======
-    "LanternBlockMixin",
-    "TorchBlockMixin"
->>>>>>> 6d3023fd
   ],
   "client": [
     "client.AbstractClientPlayerEntityMixin",
