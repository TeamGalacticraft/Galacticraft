--- conflicted
+++ resolved
@@ -6,28 +6,19 @@
     "BaseFluidMixin",
     "ItemStackMixin",
     "LivingEntityMixin",
-<<<<<<< HEAD
-    "ServerWorldMixin",
-    "RecipeManagerMixin"
-=======
     "PlayerEntityMixin",
+    "RecipeManagerMixin",
     "ServerWorldMixin",
     "TorchBlockMixin"
->>>>>>> 113b6075
   ],
   "client": [
-    "InGameHudMixin",
-<<<<<<< HEAD
     "BipedEntityModelMixin",
     "ClientPlayerEntityMixin",
-    "WorldRendererMixin",
-    "ItemDynamicRendererMixin"
-=======
+    "InGameHudMixin",
     "JsonCapeMixin",
     "PauseMenuScreenMixin",
     "PlayerInventoryScreenMixin",
     "WorldRendererMixin"
->>>>>>> 113b6075
   ],
   "minVersion": "0.1.0",
   "injectors": {
