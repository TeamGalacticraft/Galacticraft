--- conflicted
+++ resolved
@@ -1,5 +1,4 @@
 {
-<<<<<<< HEAD
   "required": true,
   "package": "com.hrznstudio.galacticraft.mixin",
   "compatibilityLevel": "JAVA_8",
@@ -14,7 +13,8 @@
     "PlayerEntityMixin",
     "ServerWorldMixin",
     "StructurePoolGeneratorMixin",
-    "TorchBlockMixin"
+    "TorchBlockMixin",
+    "TypeAwareBuyForOneEmeraldFactoryMixin"
   ],
   "client": [
     "client.AbstractClientPlayerEntityMixin",
@@ -28,33 +28,5 @@
   "minVersion": "0.1.0",
   "injectors": {
     "defaultRequire": 1
-=======
-    "required": true,
-    "package": "com.hrznstudio.galacticraft.mixin",
-    "compatibilityLevel": "JAVA_8",
-    "mixins": [
-        "BaseFluidMixin",
-        "EntityAttributeInstanceAccessor",
-        "FireBlockAccessor",
-        "ItemStackMixin",
-        "LivingEntityMixin",
-        "PlayerEntityMixin",
-        "ServerWorldMixin",
-        "TorchBlockMixin",
-        "TypeAwareBuyForOneEmeraldFactoryMixin"
-    ],
-    "client": [
-        "client.HandledScreenHooks",
-        "client.InGameHudMixin",
-        "client.MusicTrackerMixin",
-        "client.PauseMenuScreenMixin",
-        "client.PlayerInventoryScreenMixin",
-        "client.WorldRendererMixin",
-        "client.AbstractClientPlayerEntityMixin"
-    ],
-    "minVersion": "0.1.0",
-    "injectors": {
-        "defaultRequire": 1
->>>>>>> 95282a4a
   }
 }