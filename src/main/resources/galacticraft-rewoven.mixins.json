--- conflicted
+++ resolved
@@ -11,13 +11,8 @@
   "client": [
     "PlayerInventoryScreenMixin",
     "PauseMenuScreenMixin",
-<<<<<<< HEAD
     "JsonCapeMixin",
-    "ClientResourcePackCreatorMixin",
     "InGameHudMixin"
-=======
-    "JsonCapeMixin"
->>>>>>> 18b869fc
   ],
   "minVersion": "0.1.0",
   "injectors": {
