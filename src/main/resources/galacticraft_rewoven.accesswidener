accessWidener	v1	 named

accessible   field   net/minecraft/world/gen/chunk/SurfaceChunkGenerator             field_24774      Lnet/minecraft/world/gen/chunk/ChunkGeneratorType;
accessible   field   net/minecraft/world/gen/chunk/SurfaceChunkGenerator             field_24778      J

accessible   field    net/minecraft/world/gen/chunk/ChunkGenerator                   biomeSource      Lnet/minecraft/world/biome/source/BiomeSource;

<<<<<<< HEAD
accessible   field   net/minecraft/item/BucketItem   fluid   Lnet/minecraft/fluid/Fluid;

accessible   field   net/minecraft/world/World dimension   Lnet/minecraft/world/dimension/DimensionType;
mutable   field   net/minecraft/world/World dimension   Lnet/minecraft/world/dimension/DimensionType;

accessible   method   net/minecraft/world/gen/stateprovider/BlockStateProviderType   register   (Ljava/lang/String;Lcom/mojang/serialization/Codec;)Lnet/minecraft/world/gen/stateprovider/BlockStateProviderType;
accessible   method   net/minecraft/world/gen/chunk/ChunkGeneratorType   <init>   (Lnet/minecraft/world/gen/chunk/StructuresConfig;Lnet/minecraft/world/gen/chunk/NoiseConfig;Lnet/minecraft/block/BlockState;Lnet/minecraft/block/BlockState;IIIZ)V
accessible   method   net/minecraft/structure/pool/LegacySinglePoolElement   <init>   (Lcom/mojang/datafixers/util/Either;Ljava/util/List;Lnet/minecraft/structure/pool/StructurePool$Projection;)V
accessible   method   net/minecraft/structure/pool/FeaturePoolElement   <init>   (Lnet/minecraft/world/gen/feature/ConfiguredFeature;Lnet/minecraft/structure/pool/StructurePool$Projection;)V
accessible   method   net/minecraft/advancement/criterion/AbstractCriterionConditions   getPlayerPredicate   ()Lnet/minecraft/predicate/entity/EntityPredicate$Extended;
=======
accessible   field    net/minecraft/world/World                                      dimension        Lnet/minecraft/world/dimension/DimensionType;
mutable      field    net/minecraft/world/World                                      dimension        Lnet/minecraft/world/dimension/DimensionType;

accessible   method   net/minecraft/world/gen/stateprovider/BlockStateProviderType   register         (Ljava/lang/String;Lcom/mojang/serialization/Codec;)Lnet/minecraft/world/gen/stateprovider/BlockStateProviderType;
accessible   method   net/minecraft/world/gen/chunk/ChunkGeneratorType               <init>           (Lnet/minecraft/world/gen/chunk/StructuresConfig;Lnet/minecraft/world/gen/chunk/NoiseConfig;Lnet/minecraft/block/BlockState;Lnet/minecraft/block/BlockState;IIIZ)V
accessible   method   net/minecraft/structure/pool/LegacySinglePoolElement           <init>           (Lcom/mojang/datafixers/util/Either;Ljava/util/List;Lnet/minecraft/structure/pool/StructurePool$Projection;)V
accessible   method   net/minecraft/structure/pool/FeaturePoolElement                <init>           (Lnet/minecraft/world/gen/feature/ConfiguredFeature;Lnet/minecraft/structure/pool/StructurePool$Projection;)V
>>>>>>> 4d9b1ec2
<|MERGE_RESOLUTION|>--- conflicted
+++ resolved
@@ -1,27 +1,16 @@
 accessWidener	v1	 named
 
-accessible   field   net/minecraft/world/gen/chunk/SurfaceChunkGenerator             field_24774      Lnet/minecraft/world/gen/chunk/ChunkGeneratorType;
-accessible   field   net/minecraft/world/gen/chunk/SurfaceChunkGenerator             field_24778      J
+accessible   field   net/minecraft/world/gen/chunk/SurfaceChunkGenerator                 field_24774         Lnet/minecraft/world/gen/chunk/ChunkGeneratorType;
+accessible   field   net/minecraft/world/gen/chunk/SurfaceChunkGenerator                 field_24778         J
 
-accessible   field    net/minecraft/world/gen/chunk/ChunkGenerator                   biomeSource      Lnet/minecraft/world/biome/source/BiomeSource;
+accessible   field    net/minecraft/world/gen/chunk/ChunkGenerator                       biomeSource         Lnet/minecraft/world/biome/source/BiomeSource;
 
-<<<<<<< HEAD
-accessible   field   net/minecraft/item/BucketItem   fluid   Lnet/minecraft/fluid/Fluid;
+accessible   field    net/minecraft/world/World                                          dimension           Lnet/minecraft/world/dimension/DimensionType;
+mutable      field    net/minecraft/world/World                                          dimension           Lnet/minecraft/world/dimension/DimensionType;
+accessible   field    net/minecraft/item/BucketItem                                      fluid               Lnet/minecraft/fluid/Fluid;
 
-accessible   field   net/minecraft/world/World dimension   Lnet/minecraft/world/dimension/DimensionType;
-mutable   field   net/minecraft/world/World dimension   Lnet/minecraft/world/dimension/DimensionType;
-
-accessible   method   net/minecraft/world/gen/stateprovider/BlockStateProviderType   register   (Ljava/lang/String;Lcom/mojang/serialization/Codec;)Lnet/minecraft/world/gen/stateprovider/BlockStateProviderType;
-accessible   method   net/minecraft/world/gen/chunk/ChunkGeneratorType   <init>   (Lnet/minecraft/world/gen/chunk/StructuresConfig;Lnet/minecraft/world/gen/chunk/NoiseConfig;Lnet/minecraft/block/BlockState;Lnet/minecraft/block/BlockState;IIIZ)V
-accessible   method   net/minecraft/structure/pool/LegacySinglePoolElement   <init>   (Lcom/mojang/datafixers/util/Either;Ljava/util/List;Lnet/minecraft/structure/pool/StructurePool$Projection;)V
-accessible   method   net/minecraft/structure/pool/FeaturePoolElement   <init>   (Lnet/minecraft/world/gen/feature/ConfiguredFeature;Lnet/minecraft/structure/pool/StructurePool$Projection;)V
-accessible   method   net/minecraft/advancement/criterion/AbstractCriterionConditions   getPlayerPredicate   ()Lnet/minecraft/predicate/entity/EntityPredicate$Extended;
-=======
-accessible   field    net/minecraft/world/World                                      dimension        Lnet/minecraft/world/dimension/DimensionType;
-mutable      field    net/minecraft/world/World                                      dimension        Lnet/minecraft/world/dimension/DimensionType;
-
-accessible   method   net/minecraft/world/gen/stateprovider/BlockStateProviderType   register         (Ljava/lang/String;Lcom/mojang/serialization/Codec;)Lnet/minecraft/world/gen/stateprovider/BlockStateProviderType;
-accessible   method   net/minecraft/world/gen/chunk/ChunkGeneratorType               <init>           (Lnet/minecraft/world/gen/chunk/StructuresConfig;Lnet/minecraft/world/gen/chunk/NoiseConfig;Lnet/minecraft/block/BlockState;Lnet/minecraft/block/BlockState;IIIZ)V
-accessible   method   net/minecraft/structure/pool/LegacySinglePoolElement           <init>           (Lcom/mojang/datafixers/util/Either;Ljava/util/List;Lnet/minecraft/structure/pool/StructurePool$Projection;)V
-accessible   method   net/minecraft/structure/pool/FeaturePoolElement                <init>           (Lnet/minecraft/world/gen/feature/ConfiguredFeature;Lnet/minecraft/structure/pool/StructurePool$Projection;)V
->>>>>>> 4d9b1ec2
+accessible   method   net/minecraft/world/gen/stateprovider/BlockStateProviderType       register            (Ljava/lang/String;Lcom/mojang/serialization/Codec;)Lnet/minecraft/world/gen/stateprovider/BlockStateProviderType;
+accessible   method   net/minecraft/world/gen/chunk/ChunkGeneratorType                   <init>              (Lnet/minecraft/world/gen/chunk/StructuresConfig;Lnet/minecraft/world/gen/chunk/NoiseConfig;Lnet/minecraft/block/BlockState;Lnet/minecraft/block/BlockState;IIIZ)V
+accessible   method   net/minecraft/structure/pool/LegacySinglePoolElement               <init>              (Lcom/mojang/datafixers/util/Either;Ljava/util/List;Lnet/minecraft/structure/pool/StructurePool$Projection;)V
+accessible   method   net/minecraft/structure/pool/FeaturePoolElement                    <init>              (Lnet/minecraft/world/gen/feature/ConfiguredFeature;Lnet/minecraft/structure/pool/StructurePool$Projection;)V
+accessible   method   net/minecraft/advancement/criterion/AbstractCriterionConditions    getPlayerPredicate  ()Lnet/minecraft/predicate/entity/EntityPredicate$Extended;