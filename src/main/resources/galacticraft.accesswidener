--- conflicted
+++ resolved
@@ -34,7 +34,6 @@
 accessible      field    net/minecraft/screen/slot/Slot                                       index              I
 extendable      class    net/minecraft/world/gen/chunk/NoiseChunkGenerator
 
-<<<<<<< HEAD
 accessible      field    net/minecraft/util/math/Matrix4f                                     a00                F
 accessible      field    net/minecraft/util/math/Matrix4f                                     a01                F
 accessible      field    net/minecraft/util/math/Matrix4f                                     a02                F
@@ -52,10 +51,7 @@
 accessible      field    net/minecraft/util/math/Matrix4f                                     a32                F
 accessible      field    net/minecraft/util/math/Matrix4f                                     a33                F
 
-accessible      method   net/minecraft/item/MusicDiscItem                                     <init>             (ILnet/minecraft/sound/SoundEvent;Lnet/minecraft/item/Item$Settings;)V
-accessible      method   net/minecraft/recipe/RecipeManager                                   getAllOfType       (Lnet/minecraft/recipe/RecipeType;)Ljava/util/Map;
-=======
 accessible      method  net/minecraft/item/MusicDiscItem                                      <init>            (ILnet/minecraft/sound/SoundEvent;Lnet/minecraft/item/Item$Settings;)V
 accessible      method  net/minecraft/world/gen/chunk/NoiseChunkGenerator                     sampleNoiseColumn ([DII)V
 extendable      method  net/minecraft/world/gen/chunk/NoiseChunkGenerator                     sampleNoiseColumn ([DII)V
->>>>>>> 5c978fb6
+accessible      method  net/minecraft/recipe/RecipeManager                                    getAllOfType      (Lnet/minecraft/recipe/RecipeType;)Ljava/util/Map;