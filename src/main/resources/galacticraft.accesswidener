--- conflicted
+++ resolved
@@ -1,32 +1,19 @@
 accessWidener v1 named
 
 # constructors
-<<<<<<< HEAD
 accessible method net/minecraft/block/CakeBlock                                <init>           (Lnet/minecraft/block/AbstractBlock$Settings;)V
 accessible method net/minecraft/block/FluidBlock                               <init>           (Lnet/minecraft/fluid/FlowableFluid;Lnet/minecraft/block/AbstractBlock$Settings;)V
 accessible method net/minecraft/block/LadderBlock                              <init>           (Lnet/minecraft/block/AbstractBlock$Settings;)V
 accessible method net/minecraft/block/StairsBlock                              <init>           (Lnet/minecraft/block/BlockState;Lnet/minecraft/block/AbstractBlock$Settings;)V
+accessible method net/minecraft/entity/damage/DamageSource                     <init>           (Ljava/lang/String;)V
 accessible method net/minecraft/item/AxeItem                                   <init>           (Lnet/minecraft/item/ToolMaterial;FFLnet/minecraft/item/Item$Settings;)V
 accessible method net/minecraft/item/HoeItem                                   <init>           (Lnet/minecraft/item/ToolMaterial;IFLnet/minecraft/item/Item$Settings;)V
 accessible method net/minecraft/item/MusicDiscItem                             <init>           (ILnet/minecraft/sound/SoundEvent;Lnet/minecraft/item/Item$Settings;)V
 accessible method net/minecraft/item/PickaxeItem                               <init>           (Lnet/minecraft/item/ToolMaterial;IFLnet/minecraft/item/Item$Settings;)V
 accessible method net/minecraft/world/gen/chunk/ChunkGeneratorSettings         <init>           (Lnet/minecraft/world/gen/chunk/StructuresConfig;Lnet/minecraft/world/gen/chunk/GenerationShapeConfig;Lnet/minecraft/block/BlockState;Lnet/minecraft/block/BlockState;IIIIZZZZZZ)V
-accessible method net/minecraft/world/gen/stateprovider/BlockStateProviderType <init>           (Lcom/mojang/serialization/Codec;)V
-accessible method net/minecraft/entity/damage/DamageSource                     <init>           (Ljava/lang/String;)V
 
 # protected methods
 accessible method net/minecraft/entity/damage/DamageSource                     setBypassesArmor ()Lnet/minecraft/entity/damage/DamageSource;
-=======
-accessible method net/minecraft/block/CakeBlock                                <init> (Lnet/minecraft/block/AbstractBlock$Settings;)V
-accessible method net/minecraft/block/FluidBlock                               <init> (Lnet/minecraft/fluid/FlowableFluid;Lnet/minecraft/block/AbstractBlock$Settings;)V
-accessible method net/minecraft/block/LadderBlock                              <init> (Lnet/minecraft/block/AbstractBlock$Settings;)V
-accessible method net/minecraft/block/StairsBlock                              <init> (Lnet/minecraft/block/BlockState;Lnet/minecraft/block/AbstractBlock$Settings;)V
-accessible method net/minecraft/item/AxeItem                                   <init> (Lnet/minecraft/item/ToolMaterial;FFLnet/minecraft/item/Item$Settings;)V
-accessible method net/minecraft/item/HoeItem                                   <init> (Lnet/minecraft/item/ToolMaterial;IFLnet/minecraft/item/Item$Settings;)V
-accessible method net/minecraft/item/MusicDiscItem                             <init> (ILnet/minecraft/sound/SoundEvent;Lnet/minecraft/item/Item$Settings;)V
-accessible method net/minecraft/item/PickaxeItem                               <init> (Lnet/minecraft/item/ToolMaterial;IFLnet/minecraft/item/Item$Settings;)V
-accessible method net/minecraft/world/gen/chunk/ChunkGeneratorSettings         <init> (Lnet/minecraft/world/gen/chunk/StructuresConfig;Lnet/minecraft/world/gen/chunk/GenerationShapeConfig;Lnet/minecraft/block/BlockState;Lnet/minecraft/block/BlockState;IIIIZZZZZZ)V
->>>>>>> 755fdfc7
 
 # private classes
 
