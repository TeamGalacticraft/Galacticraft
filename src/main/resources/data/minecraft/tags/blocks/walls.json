{
  "replace": false,
  "values": [
    "galacticraft-rewoven:tin_decoration_wall",
    "galacticraft-rewoven:copper_decoration_wall",
    "galacticraft-rewoven:bronze_decoration_wall",
    "galacticraft-rewoven:steel_decoration_wall",
    "galacticraft-rewoven:titanium_decoration_wall",
    "galacticraft-rewoven:iron_decoration_wall",
    "galacticraft-rewoven:aluminum_decoration_wall",
    "galacticraft-rewoven:meteoric_iron_decoration_wall",

    "galacticraft-rewoven:detailed_tin_decoration_wall",
    "galacticraft-rewoven:detailed_copper_decoration_wall",
    "galacticraft-rewoven:detailed_bronze_decoration_wall",
    "galacticraft-rewoven:detailed_steel_decoration_wall",
    "galacticraft-rewoven:detailed_titanium_decoration_wall",
    "galacticraft-rewoven:detailed_iron_decoration_wall",
    "galacticraft-rewoven:detailed_aluminum_decoration_wall",
    "galacticraft-rewoven:detailed_meteoric_iron_decoration_wall",

    "galacticraft-rewoven:mars_cobblestone_wall",
    "galacticraft-rewoven:moon_rock_wall",
    "galacticraft-rewoven:cobbled_moon_rock_wall",
    "galacticraft-rewoven:moon_basalt_wall",
<<<<<<< HEAD
    "galacticraft-rewoven:moon_basalt_brick_wall",
    "galacticraft-rewoven:cracked_moon_basalt_brick_wall"
=======
    "galacticraft-rewoven:moon_basalt_brick_wall"
>>>>>>> a66fb1a6
  ]
}<|MERGE_RESOLUTION|>--- conflicted
+++ resolved
@@ -23,11 +23,6 @@
     "galacticraft-rewoven:moon_rock_wall",
     "galacticraft-rewoven:cobbled_moon_rock_wall",
     "galacticraft-rewoven:moon_basalt_wall",
-<<<<<<< HEAD
-    "galacticraft-rewoven:moon_basalt_brick_wall",
-    "galacticraft-rewoven:cracked_moon_basalt_brick_wall"
-=======
     "galacticraft-rewoven:moon_basalt_brick_wall"
->>>>>>> a66fb1a6
   ]
 }