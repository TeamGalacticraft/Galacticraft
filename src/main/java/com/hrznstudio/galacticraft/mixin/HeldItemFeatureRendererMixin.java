/*
 * Copyright (c) 2019 HRZN LTD
 *
 * Permission is hereby granted, free of charge, to any person obtaining a copy
 * of this software and associated documentation files (the "Software"), to deal
 * in the Software without restriction, including without limitation the rights
 * to use, copy, modify, merge, publish, distribute, sublicense, and/or sell
 * copies of the Software, and to permit persons to whom the Software is
 * furnished to do so, subject to the following conditions:
 *
 * The above copyright notice and this permission notice shall be included in all
 * copies or substantial portions of the Software.
 *
 * THE SOFTWARE IS PROVIDED "AS IS", WITHOUT WARRANTY OF ANY KIND, EXPRESS OR
 * IMPLIED, INCLUDING BUT NOT LIMITED TO THE WARRANTIES OF MERCHANTABILITY,
 * FITNESS FOR A PARTICULAR PURPOSE AND NONINFRINGEMENT. IN NO EVENT SHALL THE
 * AUTHORS OR COPYRIGHT HOLDERS BE LIABLE FOR ANY CLAIM, DAMAGES OR OTHER
 * LIABILITY, WHETHER IN AN ACTION OF CONTRACT, TORT OR OTHERWISE, ARISING FROM,
 * OUT OF OR IN CONNECTION WITH THE SOFTWARE OR THE USE OR OTHER DEALINGS IN THE
 * SOFTWARE.
 */

package com.hrznstudio.galacticraft.mixin;

<<<<<<< HEAD
import com.hrznstudio.galacticraft.items.RocketItem;
import com.mojang.blaze3d.platform.GlStateManager;
=======
import com.mojang.blaze3d.systems.RenderSystem;
import net.minecraft.client.render.VertexConsumerProvider;
>>>>>>> 113b6075
import net.minecraft.client.render.entity.feature.HeldItemFeatureRenderer;
import net.minecraft.client.render.model.json.ModelTransformation;
import net.minecraft.client.util.math.MatrixStack;
import net.minecraft.entity.LivingEntity;
import net.minecraft.item.ItemStack;
import net.minecraft.util.Arm;
import org.spongepowered.asm.mixin.Mixin;
import org.spongepowered.asm.mixin.injection.At;
import org.spongepowered.asm.mixin.injection.Inject;
import org.spongepowered.asm.mixin.injection.callback.CallbackInfo;

/**
 * @author <a href="https://github.com/StellarHorizons">StellarHorizons</a>
 */
@Mixin(HeldItemFeatureRenderer.class)
public abstract class HeldItemFeatureRendererMixin {

<<<<<<< HEAD
    @Inject(method = "method_4192", at = @At("TAIL"))
    private void method_4192(LivingEntity entity, ItemStack stack, ModelTransformation.Type type, Arm arm, CallbackInfo ci) {
        if (!stack.isEmpty() && stack.getItem() instanceof RocketItem) {
            GlStateManager.pushMatrix();
            if (entity.isInSneakingPose()) {
                GlStateManager.translatef(0.0F, 0.2F, 0.0F);
            }

            GlStateManager.rotatef(-90.0F, 1.0F, 0.0F, 0.0F);
            GlStateManager.rotatef(180.0F, 0.0F, 1.0F, 0.0F);
            boolean boolean_1 = arm == Arm.LEFT;
            GlStateManager.translatef((float) (boolean_1 ? -1 : 1) / 16.0F, 50F, -0.625F);
            GlStateManager.popMatrix();
            //noinspection UnnecessaryReturnStatement
            return;
=======
    @Inject(method = "renderItem", at = @At("TAIL"))
    private void method_4192(LivingEntity livingEntity, ItemStack itemStack, ModelTransformation.Mode mode, Arm arm, MatrixStack matrixStack, VertexConsumerProvider vertexConsumerProvider, int i, CallbackInfo ci) {
        if (!itemStack.isEmpty()) { //&& GalacticraftItems.isRocketItem(itemStack_1.getItem())
            System.out.println("nice that thing rendered");
            RenderSystem.pushMatrix();
            if (livingEntity.isInSneakingPose()) {
                RenderSystem.translatef(0.0F, 0.2F, 0.0F);
            }

            RenderSystem.rotatef(-90.0F, 1.0F, 0.0F, 0.0F);
            RenderSystem.rotatef(180.0F, 0.0F, 1.0F, 0.0F);
            boolean boolean_1 = arm == Arm.LEFT;
            RenderSystem.translatef((float) (boolean_1 ? -1 : 1) / 16.0F, 50F, -0.625F);
            //MinecraftClient.getInstance().getFirstPersonRenderer().renderItemFromSide(livingEntity_1, itemStack_1, modelTransformation$Type_1, boolean_1);
            RenderSystem.popMatrix();
            return; // leave this, it stops normal item rendering if its a rocket.
>>>>>>> 113b6075
        }
    }
}<|MERGE_RESOLUTION|>--- conflicted
+++ resolved
@@ -22,13 +22,8 @@
 
 package com.hrznstudio.galacticraft.mixin;
 
-<<<<<<< HEAD
-import com.hrznstudio.galacticraft.items.RocketItem;
-import com.mojang.blaze3d.platform.GlStateManager;
-=======
 import com.mojang.blaze3d.systems.RenderSystem;
 import net.minecraft.client.render.VertexConsumerProvider;
->>>>>>> 113b6075
 import net.minecraft.client.render.entity.feature.HeldItemFeatureRenderer;
 import net.minecraft.client.render.model.json.ModelTransformation;
 import net.minecraft.client.util.math.MatrixStack;
@@ -46,23 +41,6 @@
 @Mixin(HeldItemFeatureRenderer.class)
 public abstract class HeldItemFeatureRendererMixin {
 
-<<<<<<< HEAD
-    @Inject(method = "method_4192", at = @At("TAIL"))
-    private void method_4192(LivingEntity entity, ItemStack stack, ModelTransformation.Type type, Arm arm, CallbackInfo ci) {
-        if (!stack.isEmpty() && stack.getItem() instanceof RocketItem) {
-            GlStateManager.pushMatrix();
-            if (entity.isInSneakingPose()) {
-                GlStateManager.translatef(0.0F, 0.2F, 0.0F);
-            }
-
-            GlStateManager.rotatef(-90.0F, 1.0F, 0.0F, 0.0F);
-            GlStateManager.rotatef(180.0F, 0.0F, 1.0F, 0.0F);
-            boolean boolean_1 = arm == Arm.LEFT;
-            GlStateManager.translatef((float) (boolean_1 ? -1 : 1) / 16.0F, 50F, -0.625F);
-            GlStateManager.popMatrix();
-            //noinspection UnnecessaryReturnStatement
-            return;
-=======
     @Inject(method = "renderItem", at = @At("TAIL"))
     private void method_4192(LivingEntity livingEntity, ItemStack itemStack, ModelTransformation.Mode mode, Arm arm, MatrixStack matrixStack, VertexConsumerProvider vertexConsumerProvider, int i, CallbackInfo ci) {
         if (!itemStack.isEmpty()) { //&& GalacticraftItems.isRocketItem(itemStack_1.getItem())
@@ -79,7 +57,6 @@
             //MinecraftClient.getInstance().getFirstPersonRenderer().renderItemFromSide(livingEntity_1, itemStack_1, modelTransformation$Type_1, boolean_1);
             RenderSystem.popMatrix();
             return; // leave this, it stops normal item rendering if its a rocket.
->>>>>>> 113b6075
         }
     }
 }