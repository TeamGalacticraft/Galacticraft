/*
 * Copyright (c) 2019 HRZN LTD
 *
 * Permission is hereby granted, free of charge, to any person obtaining a copy
 * of this software and associated documentation files (the "Software"), to deal
 * in the Software without restriction, including without limitation the rights
 * to use, copy, modify, merge, publish, distribute, sublicense, and/or sell
 * copies of the Software, and to permit persons to whom the Software is
 * furnished to do so, subject to the following conditions:
 *
 * The above copyright notice and this permission notice shall be included in all
 * copies or substantial portions of the Software.
 *
 * THE SOFTWARE IS PROVIDED "AS IS", WITHOUT WARRANTY OF ANY KIND, EXPRESS OR
 * IMPLIED, INCLUDING BUT NOT LIMITED TO THE WARRANTIES OF MERCHANTABILITY,
 * FITNESS FOR A PARTICULAR PURPOSE AND NONINFRINGEMENT. IN NO EVENT SHALL THE
 * AUTHORS OR COPYRIGHT HOLDERS BE LIABLE FOR ANY CLAIM, DAMAGES OR OTHER
 * LIABILITY, WHETHER IN AN ACTION OF CONTRACT, TORT OR OTHERWISE, ARISING FROM,
 * OUT OF OR IN CONNECTION WITH THE SOFTWARE OR THE USE OR OTHER DEALINGS IN THE
 * SOFTWARE.
 */

package com.hrznstudio.galacticraft.mixin;

import alexiil.mc.lib.attributes.item.impl.FullFixedItemInv;
import com.hrznstudio.galacticraft.accessor.GCPlayerAccessor;
import com.hrznstudio.galacticraft.api.atmosphere.AtmosphericGas;
import com.hrznstudio.galacticraft.api.celestialbodies.CelestialBodyType;
import com.hrznstudio.galacticraft.api.entity.EvolvedEntity;
import com.hrznstudio.galacticraft.entity.damage.GalacticraftDamageSource;
import com.hrznstudio.galacticraft.items.OxygenTankItem;
import net.minecraft.entity.Entity;
import net.minecraft.entity.LivingEntity;
import net.minecraft.entity.player.PlayerEntity;
import org.spongepowered.asm.mixin.Mixin;
import org.spongepowered.asm.mixin.injection.At;
import org.spongepowered.asm.mixin.injection.Inject;
import org.spongepowered.asm.mixin.injection.ModifyVariable;
import org.spongepowered.asm.mixin.injection.callback.CallbackInfo;

/**
 * @author <a href="https://github.com/StellarHorizons">StellarHorizons</a>
 */
@Mixin(LivingEntity.class)
public abstract class LivingEntityMixin {

    private int air;

    @Inject(method = "baseTick", at = @At("HEAD"))
    private void baseTick(CallbackInfo ci) {
        try {
            if (((PlayerEntity) (Object) this).isCreative()) {
                air = 0;
                return;
            }
        } catch (ClassCastException ignore) {
        }
        air = ((LivingEntity) (Object) this).getBreath();
    }

    @Inject(method = "baseTick", at = @At("RETURN"))
    private void oxygenDamage(CallbackInfo ci) {
        Entity entity = (LivingEntity) (Object) this;
        if (entity.isAlive()) {
            if(CelestialBodyType.getByDimType(entity.world.dimension.getType()).isPresent()) {
                if (!CelestialBodyType.getByDimType(entity.world.dimension.getType()).get().getAtmosphere().getComposition().containsKey(AtmosphericGas.OXYGEN)) {
                    entity.setBreath(air - 1);
                    if (entity.getBreath() == -20) {
                        entity.setBreath(0);
                        air = 0;
                        try {
                            FullFixedItemInv gearInventory = ((GCPlayerAccessor) entity).getGearInventory();
                            if (gearInventory.getInvStack(6).getItem() instanceof OxygenTankItem && ((gearInventory.getInvStack(6).getMaxDamage() - gearInventory.getInvStack(6).getDamage()) > 0)) {
                                gearInventory.getInvStack(6).setDamage(gearInventory.getInvStack(6).getDamage() + 1);
                                return;
                            } else if (gearInventory.getInvStack(7).getItem() instanceof OxygenTankItem && ((gearInventory.getInvStack(7).getMaxDamage() - gearInventory.getInvStack(7).getDamage()) > 0)) {
                                gearInventory.getInvStack(7).setDamage(gearInventory.getInvStack(7).getDamage() + 1);
                                return;
                            }
                        } catch (ClassCastException ignore) {
                            if (entity instanceof EvolvedEntity) {
                                return;
                            }
                        }
                        entity.damage(GalacticraftDamageSource.SUFFOCATION, 2.0F);
                    }
                }
            }
        }
    }
<<<<<<< HEAD

    /*@ModifyVariable(method = "travel", at = @At(value = "FIELD"), ordinal = 1, index = 11, name = "double_1")
    private double gravityEffect(double double_1) {
        if (((LivingEntity) (Object) this).world.getDimension() instanceof CelestialBody) {
            if (double_1 < (-((CelestialBody) ((LivingEntity) (Object) this).world.getDimension()).getGravity() * 2.5D)) {
                double_1 += ((CelestialBody) ((LivingEntity) (Object) this).world.getDimension()).getGravity();
            }
        }
        return double_1;
    }

    @ModifyVariable(method = "jump", at = @At(value = "FIELD"), ordinal = 0, index = 3, name = "float_2")
    private float gravityJumpEffect(float float_2) {
        if (((LivingEntity) (Object) this).world.getDimension() instanceof CelestialBody) {
            if (float_2 > 0) {
                float_2 = float_2 + (((CelestialBody) ((LivingEntity) (Object) this).world.getDimension()).getGravity() * 7);
            }
        }
        return float_2;
    }*/

=======
>>>>>>> c74b952e
}<|MERGE_RESOLUTION|>--- conflicted
+++ resolved
@@ -88,28 +88,4 @@
             }
         }
     }
-<<<<<<< HEAD
-
-    /*@ModifyVariable(method = "travel", at = @At(value = "FIELD"), ordinal = 1, index = 11, name = "double_1")
-    private double gravityEffect(double double_1) {
-        if (((LivingEntity) (Object) this).world.getDimension() instanceof CelestialBody) {
-            if (double_1 < (-((CelestialBody) ((LivingEntity) (Object) this).world.getDimension()).getGravity() * 2.5D)) {
-                double_1 += ((CelestialBody) ((LivingEntity) (Object) this).world.getDimension()).getGravity();
-            }
-        }
-        return double_1;
-    }
-
-    @ModifyVariable(method = "jump", at = @At(value = "FIELD"), ordinal = 0, index = 3, name = "float_2")
-    private float gravityJumpEffect(float float_2) {
-        if (((LivingEntity) (Object) this).world.getDimension() instanceof CelestialBody) {
-            if (float_2 > 0) {
-                float_2 = float_2 + (((CelestialBody) ((LivingEntity) (Object) this).world.getDimension()).getGravity() * 7);
-            }
-        }
-        return float_2;
-    }*/
-
-=======
->>>>>>> c74b952e
 }