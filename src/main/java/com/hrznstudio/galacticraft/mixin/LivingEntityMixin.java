/*
 * Copyright (c) 2019 HRZN LTD
 *
 * Permission is hereby granted, free of charge, to any person obtaining a copy
 * of this software and associated documentation files (the "Software"), to deal
 * in the Software without restriction, including without limitation the rights
 * to use, copy, modify, merge, publish, distribute, sublicense, and/or sell
 * copies of the Software, and to permit persons to whom the Software is
 * furnished to do so, subject to the following conditions:
 *
 * The above copyright notice and this permission notice shall be included in all
 * copies or substantial portions of the Software.
 *
 * THE SOFTWARE IS PROVIDED "AS IS", WITHOUT WARRANTY OF ANY KIND, EXPRESS OR
 * IMPLIED, INCLUDING BUT NOT LIMITED TO THE WARRANTIES OF MERCHANTABILITY,
 * FITNESS FOR A PARTICULAR PURPOSE AND NONINFRINGEMENT. IN NO EVENT SHALL THE
 * AUTHORS OR COPYRIGHT HOLDERS BE LIABLE FOR ANY CLAIM, DAMAGES OR OTHER
 * LIABILITY, WHETHER IN AN ACTION OF CONTRACT, TORT OR OTHERWISE, ARISING FROM,
 * OUT OF OR IN CONNECTION WITH THE SOFTWARE OR THE USE OR OTHER DEALINGS IN THE
 * SOFTWARE.
 */

package com.hrznstudio.galacticraft.mixin;

import alexiil.mc.lib.attributes.item.impl.FullFixedItemInv;
import com.hrznstudio.galacticraft.accessor.GCPlayerAccessor;
import com.hrznstudio.galacticraft.api.atmosphere.AtmosphericGas;
import com.hrznstudio.galacticraft.api.celestialbodies.CelestialBodyType;
import com.hrznstudio.galacticraft.entity.damage.GalacticraftDamageSource;
import com.hrznstudio.galacticraft.items.OxygenTankItem;
import net.minecraft.block.Blocks;
import net.minecraft.entity.Entity;
import net.minecraft.entity.EntityType;
import net.minecraft.entity.LivingEntity;
import net.minecraft.entity.damage.DamageSource;
import net.minecraft.entity.effect.StatusEffectUtil;
import net.minecraft.entity.player.PlayerEntity;
import net.minecraft.particle.ParticleTypes;
import net.minecraft.tag.FluidTags;
import net.minecraft.util.math.BlockPos;
import net.minecraft.util.math.Vec3d;
import net.minecraft.world.World;
import org.spongepowered.asm.mixin.Mixin;
import org.spongepowered.asm.mixin.Shadow;
import org.spongepowered.asm.mixin.injection.At;
import org.spongepowered.asm.mixin.injection.Inject;
import org.spongepowered.asm.mixin.injection.Redirect;
import org.spongepowered.asm.mixin.injection.callback.CallbackInfo;

/**
 * @author <a href="https://github.com/StellarHorizons">StellarHorizons</a>
 */
@Mixin(LivingEntity.class)
public abstract class LivingEntityMixin extends Entity {
    public LivingEntityMixin(EntityType<?> type, World world) {
        super(type, world);
    }

<<<<<<< HEAD
=======
    @SuppressWarnings("BooleanMethodIsAlwaysInverted")
>>>>>>> f1bb4d14
    @Shadow
    public abstract boolean canBreatheInWater();

    @Shadow
    public abstract boolean isAlive();

    @Shadow
    protected abstract int getNextAirUnderwater(int air);

    @Redirect(method = "baseTick", at = @At(value = "INVOKE", target = "Lnet/minecraft/entity/LivingEntity;getNextAirOnLand(I)I"))
    private int skipAirCheck_1gc(LivingEntity livingEntity, int air) {
        return air;
    }

    @Redirect(method = "baseTick", at = @At(value = "INVOKE", target = "Lnet/minecraft/entity/LivingEntity;getNextAirUnderwater(I)I"))
    private int skipAirCheck_2gc(LivingEntity livingEntity, int air) {
        return air;
    }

    @Redirect(method = "baseTick", at = @At(value = "INVOKE", target = "Lnet/minecraft/entity/LivingEntity;getAir()I", ordinal = 0))
    private int skipAirCheck_3gc(LivingEntity livingEntity) {
        return 0; //not -20
    }

    @Inject(method = "baseTick", at = @At(value = "INVOKE", target = "Lnet/minecraft/entity/LivingEntity;tickStatusEffects()V", shift = At.Shift.BEFORE))
    private void doOxygenChecks(CallbackInfo ci) {
        LivingEntity entity = (LivingEntity) (Object) this;
        //noinspection ConstantConditions
        if (this.isAlive() && !(entity instanceof PlayerEntity && ((PlayerEntity) entity).abilities.invulnerable)) {
<<<<<<< HEAD
            if (CelestialBodyType.getByDimType(world.dimension.getType()).isPresent() && !CelestialBodyType.getByDimType(world.dimension.getType()).get().getAtmosphere().getComposition().containsKey(AtmosphericGas.OXYGEN)) {
                updateAir(this);
            } else {
                if (this.isInFluid(FluidTags.WATER) && this.world.getBlockState(new BlockPos(this.getX(), this.getEyeY(), this.getZ())).getBlock() != Blocks.BUBBLE_COLUMN) {
=======
            if (CelestialBodyType.getByDimType(world.getDimension().getType()).isPresent() && !CelestialBodyType.getByDimType(world.getDimension().getType()).get().getAtmosphere().getComposition().containsKey(AtmosphericGas.OXYGEN)) {
                updateAir(this);
            } else {
                if (this.isSubmergedIn(FluidTags.WATER) && this.world.getBlockState(new BlockPos(this.getX(), this.getEyeY(), this.getZ())).getBlock() != Blocks.BUBBLE_COLUMN) {
>>>>>>> f1bb4d14
                    if (!this.canBreatheInWater() && !StatusEffectUtil.hasWaterBreathing((LivingEntity) (Object) this) && !isInvulnerableTo(DamageSource.DROWN)) {
                        this.setAir(this.getNextAirUnderwater(this.getAir()));
                    }
                }
            }

            if (this.getAir() == -20) {
                this.setAir(0);

<<<<<<< HEAD
                if (this.isInFluid(FluidTags.WATER) && this.world.getBlockState(new BlockPos(this.getX(), this.getEyeY(), this.getZ())).getBlock() != Blocks.BUBBLE_COLUMN) {
=======
                if (this.isSubmergedIn(FluidTags.WATER) && this.world.getBlockState(new BlockPos(this.getX(), this.getEyeY(), this.getZ())).getBlock() != Blocks.BUBBLE_COLUMN) {
>>>>>>> f1bb4d14
                    if (!this.canBreatheInWater() && !StatusEffectUtil.hasWaterBreathing((LivingEntity) (Object) this) && !isInvulnerableTo(DamageSource.DROWN)) {
                        Vec3d vec3d = this.getVelocity();

                        for (int i = 0; i < 8; ++i) {
                            float f = this.random.nextFloat() - this.random.nextFloat();
                            float g = this.random.nextFloat() - this.random.nextFloat();
                            float h = this.random.nextFloat() - this.random.nextFloat();
                            this.world.addParticle(ParticleTypes.BUBBLE, this.getX() + (double) f, this.getY() + (double) g, this.getZ() + (double) h, vec3d.x, vec3d.y, vec3d.z);
                        }
                    }
                }

                this.damage(GalacticraftDamageSource.SUFFOCATION, 2.0F);
            }
        }
    }

    private void updateAir(Entity entity) {
        //todo check for sealed space
        if (entity instanceof PlayerEntity) {
            FullFixedItemInv gearInventory = ((GCPlayerAccessor) entity).getGearInventory();
<<<<<<< HEAD
            if (gearInventory.getInvStack(6).getItem() instanceof OxygenTankItem && ((gearInventory.getInvStack(6).getMaxDamage() - gearInventory.getInvStack(6).getDamage()) > 0)) {
                gearInventory.getInvStack(6).setDamage(gearInventory.getInvStack(6).getDamage() + 1);
                return;
            } else if (gearInventory.getInvStack(7).getItem() instanceof OxygenTankItem && ((gearInventory.getInvStack(7).getMaxDamage() - gearInventory.getInvStack(7).getDamage()) > 0)) {
                gearInventory.getInvStack(7).setDamage(gearInventory.getInvStack(7).getDamage() + 1);
=======
            if (gearInventory.getStack(6).getItem() instanceof OxygenTankItem && ((gearInventory.getStack(6).getMaxDamage() - gearInventory.getStack(6).getDamage()) > 0)) {
                gearInventory.getStack(6).setDamage(gearInventory.getStack(6).getDamage() + 1);
                return;
            } else if (gearInventory.getStack(7).getItem() instanceof OxygenTankItem && ((gearInventory.getStack(7).getMaxDamage() - gearInventory.getStack(7).getDamage()) > 0)) {
                gearInventory.getStack(7).setDamage(gearInventory.getStack(7).getDamage() + 1);
>>>>>>> f1bb4d14
                return;
            }
        }
        entity.setAir(entity.getAir() - 1);
    }
}<|MERGE_RESOLUTION|>--- conflicted
+++ resolved
@@ -56,10 +56,7 @@
         super(type, world);
     }
 
-<<<<<<< HEAD
-=======
     @SuppressWarnings("BooleanMethodIsAlwaysInverted")
->>>>>>> f1bb4d14
     @Shadow
     public abstract boolean canBreatheInWater();
 
@@ -89,17 +86,10 @@
         LivingEntity entity = (LivingEntity) (Object) this;
         //noinspection ConstantConditions
         if (this.isAlive() && !(entity instanceof PlayerEntity && ((PlayerEntity) entity).abilities.invulnerable)) {
-<<<<<<< HEAD
-            if (CelestialBodyType.getByDimType(world.dimension.getType()).isPresent() && !CelestialBodyType.getByDimType(world.dimension.getType()).get().getAtmosphere().getComposition().containsKey(AtmosphericGas.OXYGEN)) {
-                updateAir(this);
-            } else {
-                if (this.isInFluid(FluidTags.WATER) && this.world.getBlockState(new BlockPos(this.getX(), this.getEyeY(), this.getZ())).getBlock() != Blocks.BUBBLE_COLUMN) {
-=======
             if (CelestialBodyType.getByDimType(world.getDimension().getType()).isPresent() && !CelestialBodyType.getByDimType(world.getDimension().getType()).get().getAtmosphere().getComposition().containsKey(AtmosphericGas.OXYGEN)) {
                 updateAir(this);
             } else {
                 if (this.isSubmergedIn(FluidTags.WATER) && this.world.getBlockState(new BlockPos(this.getX(), this.getEyeY(), this.getZ())).getBlock() != Blocks.BUBBLE_COLUMN) {
->>>>>>> f1bb4d14
                     if (!this.canBreatheInWater() && !StatusEffectUtil.hasWaterBreathing((LivingEntity) (Object) this) && !isInvulnerableTo(DamageSource.DROWN)) {
                         this.setAir(this.getNextAirUnderwater(this.getAir()));
                     }
@@ -109,11 +99,7 @@
             if (this.getAir() == -20) {
                 this.setAir(0);
 
-<<<<<<< HEAD
-                if (this.isInFluid(FluidTags.WATER) && this.world.getBlockState(new BlockPos(this.getX(), this.getEyeY(), this.getZ())).getBlock() != Blocks.BUBBLE_COLUMN) {
-=======
                 if (this.isSubmergedIn(FluidTags.WATER) && this.world.getBlockState(new BlockPos(this.getX(), this.getEyeY(), this.getZ())).getBlock() != Blocks.BUBBLE_COLUMN) {
->>>>>>> f1bb4d14
                     if (!this.canBreatheInWater() && !StatusEffectUtil.hasWaterBreathing((LivingEntity) (Object) this) && !isInvulnerableTo(DamageSource.DROWN)) {
                         Vec3d vec3d = this.getVelocity();
 
@@ -135,19 +121,11 @@
         //todo check for sealed space
         if (entity instanceof PlayerEntity) {
             FullFixedItemInv gearInventory = ((GCPlayerAccessor) entity).getGearInventory();
-<<<<<<< HEAD
-            if (gearInventory.getInvStack(6).getItem() instanceof OxygenTankItem && ((gearInventory.getInvStack(6).getMaxDamage() - gearInventory.getInvStack(6).getDamage()) > 0)) {
-                gearInventory.getInvStack(6).setDamage(gearInventory.getInvStack(6).getDamage() + 1);
-                return;
-            } else if (gearInventory.getInvStack(7).getItem() instanceof OxygenTankItem && ((gearInventory.getInvStack(7).getMaxDamage() - gearInventory.getInvStack(7).getDamage()) > 0)) {
-                gearInventory.getInvStack(7).setDamage(gearInventory.getInvStack(7).getDamage() + 1);
-=======
             if (gearInventory.getStack(6).getItem() instanceof OxygenTankItem && ((gearInventory.getStack(6).getMaxDamage() - gearInventory.getStack(6).getDamage()) > 0)) {
                 gearInventory.getStack(6).setDamage(gearInventory.getStack(6).getDamage() + 1);
                 return;
             } else if (gearInventory.getStack(7).getItem() instanceof OxygenTankItem && ((gearInventory.getStack(7).getMaxDamage() - gearInventory.getStack(7).getDamage()) > 0)) {
                 gearInventory.getStack(7).setDamage(gearInventory.getStack(7).getDamage() + 1);
->>>>>>> f1bb4d14
                 return;
             }
         }
