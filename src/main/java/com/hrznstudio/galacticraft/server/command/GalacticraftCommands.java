/*
 * Copyright (c) 2019-2021 HRZN LTD
 *
 * Permission is hereby granted, free of charge, to any person obtaining a copy
 * of this software and associated documentation files (the "Software"), to deal
 * in the Software without restriction, including without limitation the rights
 * to use, copy, modify, merge, publish, distribute, sublicense, and/or sell
 * copies of the Software, and to permit persons to whom the Software is
 * furnished to do so, subject to the following conditions:
 *
 * The above copyright notice and this permission notice shall be included in all
 * copies or substantial portions of the Software.
 *
 * THE SOFTWARE IS PROVIDED "AS IS", WITHOUT WARRANTY OF ANY KIND, EXPRESS OR
 * IMPLIED, INCLUDING BUT NOT LIMITED TO THE WARRANTIES OF MERCHANTABILITY,
 * FITNESS FOR A PARTICULAR PURPOSE AND NONINFRINGEMENT. IN NO EVENT SHALL THE
 * AUTHORS OR COPYRIGHT HOLDERS BE LIABLE FOR ANY CLAIM, DAMAGES OR OTHER
 * LIABILITY, WHETHER IN AN ACTION OF CONTRACT, TORT OR OTHERWISE, ARISING FROM,
 * OUT OF OR IN CONNECTION WITH THE SOFTWARE OR THE USE OR OTHER DEALINGS IN THE
 * SOFTWARE.
 */

package com.hrznstudio.galacticraft.server.command;

import com.hrznstudio.galacticraft.Constants;
import com.hrznstudio.galacticraft.api.celestialbodies.CelestialBodyType;
import com.mojang.brigadier.Command;
import com.mojang.brigadier.builder.LiteralArgumentBuilder;
import com.mojang.brigadier.context.CommandContext;
import com.mojang.brigadier.exceptions.CommandSyntaxException;
<<<<<<< HEAD
import io.netty.buffer.Unpooled;
=======
import com.mojang.brigadier.tree.LiteralCommandNode;
>>>>>>> dceeb2a1
import net.fabricmc.fabric.api.command.v1.CommandRegistrationCallback;
import net.minecraft.block.Block;
import net.minecraft.command.argument.BlockPosArgumentType;
import net.minecraft.command.argument.DimensionArgumentType;
import net.minecraft.entity.Entity;
<<<<<<< HEAD
import net.minecraft.network.PacketByteBuf;
import net.minecraft.network.packet.s2c.play.CustomPayloadS2CPacket;
=======
import net.minecraft.server.MinecraftServer;
>>>>>>> dceeb2a1
import net.minecraft.server.command.CommandManager;
import net.minecraft.server.command.ServerCommandSource;
import net.minecraft.server.network.ServerPlayerEntity;
import net.minecraft.server.world.ServerWorld;
import net.minecraft.text.LiteralText;
import net.minecraft.text.Style;
import net.minecraft.text.TranslatableText;
import net.minecraft.util.Formatting;
import net.minecraft.util.Identifier;
import net.minecraft.util.math.BlockPos;
import net.minecraft.util.math.MathHelper;
import net.minecraft.world.World;

import java.util.HashMap;
import java.util.UUID;

/**
 * @author <a href="https://github.com/StellarHorizons">StellarHorizons</a>
 */
public class GalacticraftCommands {

    private static final HashMap<UUID,Integer> GCR_HOUSTON_TIMERS = new HashMap<>();
    private static final int GCR_HOUSTON_TIMER_LENGTH = 12 * 20; // seconds * tps

    public static void register() {
        CommandRegistrationCallback.EVENT.register((commandDispatcher, b) -> {

            commandDispatcher.register(
                    CommandManager.literal("gcrhouston")
                    .executes(GalacticraftCommands::teleportToEarth));

            /* This looks convoluted, but it works. Essentially, it registers three branches of the same command.
             * One as the base, one to also teleport entities, and one to also teleport to a specific position.
             * This is because the command I added, to teleport to a specific position, breaks when combined with
             * teleporting multiple non-player entities for some reason. So, I made it where you can pick
             * teleporting entities OR setting a custom position to go to, but not both :P
             */
            LiteralCommandNode<ServerCommandSource> dimensiontp_root = commandDispatcher.register(
                    CommandManager.literal("dimensiontp")
                    .requires(serverCommandSource -> serverCommandSource.hasPermissionLevel(2))
                    .then(CommandManager.argument("dimension", DimensionArgumentType.dimension())
                    .executes(GalacticraftCommands::teleport)));
            // TODO: either fix this or remove it
            /* LiteralCommandNode<ServerCommandSource> dimensiontp_entities = commandDispatcher.register(
                    LiteralArgumentBuilder.<ServerCommandSource>literal("dimensiontp")
                    .requires(serverCommandSource -> serverCommandSource.hasPermissionLevel(2))
                    .then(CommandManager.argument("dimension", DimensionArgumentType.dimension())
                    .then(CommandManager.argument("entities", EntityArgumentType.entities())
                    .executes(((GalacticraftCommands::teleportMultiple)))))); */
            LiteralCommandNode<ServerCommandSource> dimensiontp_pos = commandDispatcher.register(
                    CommandManager.literal("dimensiontp")
                    .requires(serverCommandSource -> serverCommandSource.hasPermissionLevel(2))
                    .executes(context -> {
                        if (context.getSource().getPlayer() != null) {
                            context.getSource().getPlayer().networkHandler.sendPacket(new CustomPayloadS2CPacket(new Identifier(Constants.MOD_ID, "planet_menu_open"), new PacketByteBuf(Unpooled.buffer().writeInt(Integer.MAX_VALUE))));
                            return 1;
                        }
                        return 0;
                    })
                    .then(CommandManager.argument("dimension", DimensionArgumentType.dimension())
                    .then(CommandManager.argument("pos", BlockPosArgumentType.blockPos())
                    .executes(GalacticraftCommands::teleportToCoords))));

            // Because I don't like to type
            commandDispatcher.register(CommandManager.literal("dimtp").redirect(dimensiontp_root));
            //commandDispatcher.register(CommandManager.literal("dimtp").redirect(dimensiontp_entities));
            commandDispatcher.register(CommandManager.literal("dimtp").redirect(dimensiontp_pos));

            commandDispatcher.register(
                    CommandManager.literal("gcrlistbodies")
                    .executes(GalacticraftCommands::listBodies));
        });
    }

    private static int teleportToEarth(CommandContext<ServerCommandSource> context) {
        final int[] retval = new int[]{Command.SINGLE_SUCCESS};
        // Clear the expired timers
        for (UUID id : GCR_HOUSTON_TIMERS.keySet()) {
            if (GCR_HOUSTON_TIMERS.get(id) + GCR_HOUSTON_TIMER_LENGTH < context.getSource().getMinecraftServer().getTicks()) {
                GCR_HOUSTON_TIMERS.remove(id);
            }
        }
        context.getSource().getMinecraftServer().execute(() -> {
            try {
                if (!CelestialBodyType.getByDimType(context.getSource().getWorld().getRegistryKey()).isPresent()) {
                    context.getSource().sendError(new TranslatableText("commands.galacticraft-rewoven.gcrhouston.cannot_detect_signal").setStyle(Style.EMPTY.withColor(Formatting.RED)));
                    retval[0] = -1;
                    return;
                }
                ServerPlayerEntity player = context.getSource().getPlayer();
                ServerWorld serverWorld = context.getSource().getMinecraftServer().getWorld(World.OVERWORLD);
                if (serverWorld == null) {
                    context.getSource().sendError(new TranslatableText("commands.galacticraft-rewoven.dimensiontp.failure.dimension").setStyle(Style.EMPTY.withColor(Formatting.RED)));
                    retval[0] = -1;
                    return;
                } else if (context.getSource().getWorld().equals(serverWorld)) {
                    context.getSource().sendError(new TranslatableText("commands.galacticraft-rewoven.gcrhouston.on_earth_already").setStyle(Style.EMPTY.withColor(Formatting.RED)));
                    retval[0] = -1;
                    return;
                }
                UUID playerID = context.getSource().getPlayer().getGameProfile().getId();
                if (!GCR_HOUSTON_TIMERS.containsKey(playerID)) {
                    GCR_HOUSTON_TIMERS.put(playerID, context.getSource().getMinecraftServer().getTicks());
                    context.getSource().sendFeedback(new TranslatableText("commands.galacticraft-rewoven.gcrhouston.confirm", serverWorld.getRegistryKey().getValue()).setStyle(Style.EMPTY.withColor(Formatting.RED)), false);
                } else if (GCR_HOUSTON_TIMERS.get(playerID) + GCR_HOUSTON_TIMER_LENGTH > context.getSource().getMinecraftServer().getTicks()) {
                    GCR_HOUSTON_TIMERS.remove(playerID);
                    BlockPos pos = getValidTeleportPos(serverWorld, player);
                    player.teleport(serverWorld,
                            pos.getX(),
                            pos.getY(),
                            pos.getZ(),
                            player.yaw,
                            player.pitch);
                    context.getSource().sendFeedback(new TranslatableText("commands.galacticraft-rewoven.gcrhouston.success", serverWorld.getRegistryKey().getValue()).setStyle(Style.EMPTY.withColor(Formatting.GREEN)), true);
                }
            } catch (CommandSyntaxException e) {
                context.getSource().sendError(new TranslatableText("commands.galacticraft-rewoven.gchouston.error").setStyle(Style.EMPTY.withColor(Formatting.RED)));
                e.printStackTrace();
                retval[0] = -1;
            }
        });
        return retval[0];
    }

    private static int teleport(CommandContext<ServerCommandSource> context) {
        final int[] retval = new int[]{Command.SINGLE_SUCCESS};
        context.getSource().getMinecraftServer().execute(() -> {
            ServerPlayerEntity player;
            try {
                player = context.getSource().getPlayer();
            } catch (CommandSyntaxException e) {
                context.getSource().sendError(new TranslatableText("commands.galacticraft-rewoven.dimensiontp.failure.entity").setStyle(Style.EMPTY.withColor(Formatting.RED)));
                retval[0] = -1;
                return;
            }
            try {
                ServerWorld serverWorld = DimensionArgumentType.getDimensionArgument(context, "dimension");
                if (serverWorld == null) {
                    context.getSource().sendError(new TranslatableText("commands.galacticraft-rewoven.dimensiontp.failure.dimension").setStyle(Style.EMPTY.withColor(Formatting.RED)));
                    retval[0] = -1;
                    return;
                } else if (context.getSource().getWorld().equals(serverWorld)) {
                    context.getSource().sendError(new TranslatableText("commands.galacticraft-rewoven.dimensiontp.failure.already_in_dimension", serverWorld.getRegistryKey().getValue()).setStyle(Style.EMPTY.withColor(Formatting.RED)));
                    retval[0] = -1;
                    return;
                }
                BlockPos pos = getValidTeleportPos(serverWorld, player);
                player.teleport(serverWorld,
                        pos.getX(),
                        pos.getY(),
                        pos.getZ(),
                        player.yaw,
                        player.pitch);
                context.getSource().sendFeedback(new TranslatableText("commands.galacticraft-rewoven.dimensiontp.success.single", serverWorld.getRegistryKey().getValue()), true);
            } catch (CommandSyntaxException e) {
                context.getSource().sendError(new TranslatableText("commands.galacticraft-rewoven.dimensiontp.failure.dimension").setStyle(Style.EMPTY.withColor(Formatting.RED)));
                retval[0] = -1;
            }
        });
        return retval[0];
    }
    /*
    private static int teleportMultiple(CommandContext<ServerCommandSource> context) {
        final int[] retval = new int[1]{Command.SINGLE_SUCCESS};
        context.getSource().getMinecraftServer().execute(() -> {
            try {
                ServerWorld serverWorld = DimensionArgumentType.getDimensionArgument(context, "dimension");
                if (serverWorld == null) {
                    context.getSource().sendError(new TranslatableText("commands.galacticraft-rewoven.dimensiontp.failure.dimension").setStyle(Style.EMPTY.withColor(Formatting.RED)));
                    retval[0] = -1;
                    return;
                } else if (context.getSource().getWorld().equals(serverWorld)) {
                    context.getSource().sendError(new TranslatableText("commands.galacticraft-rewoven.dimensiontp.failure.already_in_dimension", serverWorld.getRegistryKey().getValue()).setStyle(Style.EMPTY.withColor(Formatting.RED)));
                    retval[0] = -1;
                    return;
                }
                Collection<? extends Entity> entities = EntityArgumentType.getEntities(context, "entities");
                entities.forEach((Consumer<Entity>) entity -> {
                    BlockPos pos = getValidTeleportPos(serverWorld, entity);
                    entity.moveToWorld(serverWorld);
                    entity.teleport(pos.getX(), pos.getY(), pos.getZ());
                });
                context.getSource().sendFeedback(new TranslatableText("commands.galacticraft-rewoven.dimensiontp.success.multiple", entities.size(), serverWorld.getRegistryKey().getValue()), true);
            } catch (CommandSyntaxException e) {
                context.getSource().sendError(new TranslatableText("commands.galacticraft-rewoven.dimensiontp.failure.entity").setStyle(Style.EMPTY.withColor(Formatting.RED)));
                retval[0] = -1;
            }
        });
        return retval[0];
    } */

    private static int teleportToCoords(CommandContext<ServerCommandSource> context) {
        final int[] retval = new int[]{Command.SINGLE_SUCCESS};
        context.getSource().getMinecraftServer().execute(() -> {
            ServerWorld serverWorld;
            BlockPos pos;
            try {
                serverWorld = DimensionArgumentType.getDimensionArgument(context, "dimension");
                pos = BlockPosArgumentType.getBlockPos(context, "pos");
                if (serverWorld == null || pos == null) {
                    context.getSource().sendError(new TranslatableText("commands.galacticraft-rewoven.dimensiontp.failure.dimension").setStyle(Style.EMPTY.withColor(Formatting.RED)));
                    retval[0] = -1;
                    return;
                } else if (context.getSource().getWorld().equals(serverWorld)) {
                    context.getSource().sendError(new TranslatableText("commands.galacticraft-rewoven.dimensiontp.failure.already_in_dimension", serverWorld.getRegistryKey().getValue()).setStyle(Style.EMPTY.withColor(Formatting.RED)));
                    retval[0] = -1;
                    return;
                }
            } catch (CommandSyntaxException e) {
                context.getSource().sendError(new TranslatableText("commands.galacticraft-rewoven.dimensiontp.failure.dimension").setStyle(Style.EMPTY.withColor(Formatting.RED)));
                retval[0] = -1;
                return;
            }
            try {
                ServerPlayerEntity player = context.getSource().getPlayer();
                player.teleport(serverWorld,
                        MathHelper.clamp(pos.getX(), -30000000, 30000000),
                        MathHelper.clamp(pos.getY(), 0, serverWorld.getDimensionHeight() - 1),
                        MathHelper.clamp(pos.getZ(), -30000000, 30000000),
                        player.yaw,
                        player.pitch);
                context.getSource().sendFeedback(new TranslatableText("commands.galacticraft-rewoven.dimensiontp.success.pos", serverWorld.getRegistryKey().getValue(), pos.getX(), pos.getY(), pos.getZ()), true);
            } catch (CommandSyntaxException e) {
                context.getSource().sendError(new TranslatableText("commands.galacticraft-rewoven.dimensiontp.failure.entity").setStyle(Style.EMPTY.withColor(Formatting.RED)));
                retval[0] = -1;
            }
        });
        return retval[0];
    }

    private static int listBodies(CommandContext<ServerCommandSource> context) {
        StringBuilder builder = new StringBuilder();
        CelestialBodyType.getAll().forEach(celestialBodyType -> builder.append(celestialBodyType.getTranslationKey()).append("\n"));
        context.getSource().sendFeedback(new LiteralText(builder.toString()), true);
        return Command.SINGLE_SUCCESS;
    }

    /**
     * Finds the highest solid block in the world to teleport to.
     * @param world The ServerWorld.
     * @param entity The entity to teleport.
     * @return A valid position (BlockPos) to teleport to.
     */
    private static BlockPos getValidTeleportPos(ServerWorld world, Entity entity) {
        int posX = (int) entity.getX();
        int posZ = (int) entity.getZ();

        for (int i = world.getHeight(); i > 0; i--) {
            BlockPos.Mutable pos = new BlockPos.Mutable(posX, i, posZ);
            Block currentBlock = world.getBlockState(pos).getBlock();
            if (!currentBlock.getDefaultState().isAir()) {
                pos.setY(pos.getY() + 1);
                return pos;
            }
        }
        // SHOULD NOT happen! Entity gets teleported to where they were before.
        return entity.getBlockPos();
    }
}<|MERGE_RESOLUTION|>--- conflicted
+++ resolved
@@ -28,22 +28,16 @@
 import com.mojang.brigadier.builder.LiteralArgumentBuilder;
 import com.mojang.brigadier.context.CommandContext;
 import com.mojang.brigadier.exceptions.CommandSyntaxException;
-<<<<<<< HEAD
 import io.netty.buffer.Unpooled;
-=======
 import com.mojang.brigadier.tree.LiteralCommandNode;
->>>>>>> dceeb2a1
 import net.fabricmc.fabric.api.command.v1.CommandRegistrationCallback;
 import net.minecraft.block.Block;
 import net.minecraft.command.argument.BlockPosArgumentType;
 import net.minecraft.command.argument.DimensionArgumentType;
 import net.minecraft.entity.Entity;
-<<<<<<< HEAD
 import net.minecraft.network.PacketByteBuf;
 import net.minecraft.network.packet.s2c.play.CustomPayloadS2CPacket;
-=======
 import net.minecraft.server.MinecraftServer;
->>>>>>> dceeb2a1
 import net.minecraft.server.command.CommandManager;
 import net.minecraft.server.command.ServerCommandSource;
 import net.minecraft.server.network.ServerPlayerEntity;
@@ -90,12 +84,6 @@
             /* LiteralCommandNode<ServerCommandSource> dimensiontp_entities = commandDispatcher.register(
                     LiteralArgumentBuilder.<ServerCommandSource>literal("dimensiontp")
                     .requires(serverCommandSource -> serverCommandSource.hasPermissionLevel(2))
-                    .then(CommandManager.argument("dimension", DimensionArgumentType.dimension())
-                    .then(CommandManager.argument("entities", EntityArgumentType.entities())
-                    .executes(((GalacticraftCommands::teleportMultiple)))))); */
-            LiteralCommandNode<ServerCommandSource> dimensiontp_pos = commandDispatcher.register(
-                    CommandManager.literal("dimensiontp")
-                    .requires(serverCommandSource -> serverCommandSource.hasPermissionLevel(2))
                     .executes(context -> {
                         if (context.getSource().getPlayer() != null) {
                             context.getSource().getPlayer().networkHandler.sendPacket(new CustomPayloadS2CPacket(new Identifier(Constants.MOD_ID, "planet_menu_open"), new PacketByteBuf(Unpooled.buffer().writeInt(Integer.MAX_VALUE))));
@@ -103,6 +91,12 @@
                         }
                         return 0;
                     })
+                    .then(CommandManager.argument("dimension", DimensionArgumentType.dimension())
+                    .then(CommandManager.argument("entities", EntityArgumentType.entities())
+                    .executes(((GalacticraftCommands::teleportMultiple)))))); */
+            LiteralCommandNode<ServerCommandSource> dimensiontp_pos = commandDispatcher.register(
+                    CommandManager.literal("dimensiontp")
+                    .requires(serverCommandSource -> serverCommandSource.hasPermissionLevel(2))
                     .then(CommandManager.argument("dimension", DimensionArgumentType.dimension())
                     .then(CommandManager.argument("pos", BlockPosArgumentType.blockPos())
                     .executes(GalacticraftCommands::teleportToCoords))));
