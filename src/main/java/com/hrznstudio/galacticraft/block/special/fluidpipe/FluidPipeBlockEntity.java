/*
 * Copyright (c) 2020 HRZN LTD
 *
 * Permission is hereby granted, free of charge, to any person obtaining a copy
 * of this software and associated documentation files (the "Software"), to deal
 * in the Software without restriction, including without limitation the rights
 * to use, copy, modify, merge, publish, distribute, sublicense, and/or sell
 * copies of the Software, and to permit persons to whom the Software is
 * furnished to do so, subject to the following conditions:
 *
 * The above copyright notice and this permission notice shall be included in all
 * copies or substantial portions of the Software.
 *
 * THE SOFTWARE IS PROVIDED "AS IS", WITHOUT WARRANTY OF ANY KIND, EXPRESS OR
 * IMPLIED, INCLUDING BUT NOT LIMITED TO THE WARRANTIES OF MERCHANTABILITY,
 * FITNESS FOR A PARTICULAR PURPOSE AND NONINFRINGEMENT. IN NO EVENT SHALL THE
 * AUTHORS OR COPYRIGHT HOLDERS BE LIABLE FOR ANY CLAIM, DAMAGES OR OTHER
 * LIABILITY, WHETHER IN AN ACTION OF CONTRACT, TORT OR OTHERWISE, ARISING FROM,
 * OUT OF OR IN CONNECTION WITH THE SOFTWARE OR THE USE OR OTHER DEALINGS IN THE
 * SOFTWARE.
 */

package com.hrznstudio.galacticraft.block.special.fluidpipe;

<<<<<<< HEAD
import com.google.common.collect.ImmutableSet;
=======
>>>>>>> 45f436de
import com.hrznstudio.galacticraft.api.pipe.Pipe;
import com.hrznstudio.galacticraft.api.pipe.PipeConnectionType;
import com.hrznstudio.galacticraft.api.pipe.PipeNetwork;
import com.hrznstudio.galacticraft.api.wire.Wire;
import com.hrznstudio.galacticraft.api.wire.WireConnectionType;
import com.hrznstudio.galacticraft.entity.GalacticraftBlockEntities;
import io.github.cottonmc.component.api.ActionType;
<<<<<<< HEAD
import io.github.cottonmc.component.energy.CapacitorComponent;
import io.github.cottonmc.component.energy.CapacitorComponentHelper;
=======
import io.github.cottonmc.component.api.ComponentHelper;
>>>>>>> 45f436de
import io.github.cottonmc.component.fluid.TankComponent;
import io.github.fablabsmc.fablabs.api.fluidvolume.v1.FluidVolume;
import net.fabricmc.fabric.api.block.entity.BlockEntityClientSerializable;
import net.minecraft.block.BlockState;
import net.minecraft.block.entity.BlockEntity;
import net.minecraft.block.entity.BlockEntityType;
import net.minecraft.nbt.CompoundTag;
import net.minecraft.server.world.ServerWorld;
import net.minecraft.util.Tickable;
import net.minecraft.util.Util;
import net.minecraft.util.math.BlockPos;
import net.minecraft.util.math.Direction;
import net.minecraft.world.World;
import org.jetbrains.annotations.NotNull;
import org.jetbrains.annotations.Nullable;

import java.util.LinkedList;

<<<<<<< HEAD
public class FluidPipeBlockEntity extends BlockEntity implements BlockEntityClientSerializable, BlockComponentProvider, Tickable, Pipe {
    private PipeNetwork network = null;
    private @NotNull Pipe.FluidData data = Pipe.FluidData.EMPTY;
    private byte timeUntilPush = 0;
    private final TankComponent component = new SimpleTankComponent(1, Fraction.of(1, 10)) {
        @Override
        public FluidVolume insertFluid(FluidVolume fluid, ActionType action) {
            if (data == Pipe.FluidData.EMPTY) {
                if (network != null) {
                    Pipe.FluidData data = network.insertFluid(pos, null, fluid, action);
                    if (action == ActionType.PERFORM) {
                        if (data == null) {
                            return fluid;
                        }
                        FluidPipeBlockEntity.this.data = data;
                        return data.getFluid();
                    }
                }
            }
            return fluid;
        }

        @Override
        public FluidVolume insertFluid(int tank, FluidVolume fluid, ActionType action) {
            return insertFluid(fluid, action);
        }

        @Override
        public FluidVolume removeFluid(int slot, ActionType action) {
            return FluidVolume.EMPTY;
        }

        @Override
        public FluidVolume takeFluid(int slot, Fraction amount, ActionType action) {
            return FluidVolume.EMPTY;
        }

        @Override
        public void setFluid(int slot, FluidVolume stack) {
        }

        @Override
        public boolean isAcceptableFluid(int tank) {
            return true;
        }

        @Override
        public FluidVolume getContents(int slot) {
            return FluidVolume.EMPTY;
        }
    };
=======
public class FluidPipeBlockEntity extends BlockEntity implements BlockEntityClientSerializable, Tickable, Pipe {
    private PipeNetwork network = null;
    private @NotNull Pipe.FluidData data = Pipe.FluidData.EMPTY;
>>>>>>> 45f436de

    public FluidPipeBlockEntity() {
        super(GalacticraftBlockEntities.FLUID_PIPE_TYPE);
    }

    public FluidPipeBlockEntity(BlockEntityType<? extends FluidPipeBlockEntity> entityType) {
        super(entityType);
    }

    @Override
    public void setLocation(World world, BlockPos pos) {
        super.setLocation(world, pos);
<<<<<<< HEAD

        if (!world.isClient()) {
            if (this.network == null) {
                for (Direction direction : Direction.values()) {
                    BlockEntity entity = world.getBlockEntity(pos.offset(direction));
                    if (entity instanceof FluidPipeBlockEntity) {
                        if (((FluidPipeBlockEntity) entity).network != null) {
                            ((FluidPipeBlockEntity) entity).network.addPipe(pos, this);
                            break;
                        }
                    }
                }
                if (this.network == null) {
                    this.network = PipeNetwork.create((ServerWorld)world);
                    this.network.addPipe(pos, this);
                }
            }
        }
    }

    @Override
    public @NotNull Pipe.FluidData getFluid() {
=======
    }

    @Override
    public @NotNull Pipe.FluidData getData() {
>>>>>>> 45f436de
        return data;
    }

    @Override
<<<<<<< HEAD
    public @NotNull PipeNetwork getNetwork() {
=======
    public PipeNetwork getNetwork() {
>>>>>>> 45f436de
        return network;
    }

    @Override
    public @NotNull PipeConnectionType getConnection(@NotNull Direction direction, @Nullable BlockEntity entity) {
        if (entity == null || !canConnect(direction)) return PipeConnectionType.NONE;
        if (entity instanceof Pipe && ((Pipe) entity).canConnect(direction.getOpposite())) return PipeConnectionType.PIPE;
<<<<<<< HEAD
        TankComponent component = TankComponentHelper.INSTANCE.getComponent(world, entity.getPos(), direction.getOpposite());
=======
        TankComponent component = ComponentHelper.TANK.getComponent(world, entity.getPos(), direction.getOpposite());
>>>>>>> 45f436de
        if (component != null) {
            if (component.canInsert(0) && component.canExtract(0)) {
                return PipeConnectionType.FLUID_IO;
            } else if (component.canInsert(0)) {
                return PipeConnectionType.FLUID_INPUT;
            } else if (component.canExtract(0)) {
                return PipeConnectionType.FLUID_OUTPUT;
            }
        }
        return PipeConnectionType.NONE;

    }

    @Override
    public boolean canConnect(Direction direction) {
        //todo dye check
        return true;
    }

    @Override
    public void setNetwork(@NotNull PipeNetwork network) {
        this.network = network;
    }

    @Override
<<<<<<< HEAD
    public void setFluid(@NotNull Pipe.FluidData data) {
=======
    public void setData(@NotNull Pipe.FluidData data) {
>>>>>>> 45f436de
        this.data = data;
    }

    @Override
    public CompoundTag toTag(CompoundTag tag) {
        this.data.toTag(tag);
        return super.toTag(tag);
    }

    @Override
    public void fromTag(BlockState state, CompoundTag tag) {
        super.fromTag(state, tag);
        this.data = Pipe.FluidData.fromTag(tag);
    }

    @Override
    public void fromClientTag(CompoundTag compoundTag) {
        this.data = Pipe.FluidData.fromTag(compoundTag);
    }

    @Override
    public CompoundTag toClientTag(CompoundTag compoundTag) {
        return this.data.toTag(compoundTag);
    }

    @Override
    public void tick() {
        if (world.isClient) return;
<<<<<<< HEAD
        if (data != Pipe.FluidData.EMPTY) {
            if (++timeUntilPush >= 5) {
                this.timeUntilPush = 0;
                if (!this.data.getPath().isEmpty()) {
                    BlockPos pos = this.data.getPath().getLast();
                    if (pos.equals(this.pos)) {
                        this.data.getPath().pollLast();
                        pos = this.data.getPath().getLast();
=======
        if (this.network == null) {
            for (Direction direction : Direction.values()) {
                BlockEntity entity = world.getBlockEntity(pos.offset(direction));
                if (entity instanceof FluidPipeBlockEntity) {
                    if (((FluidPipeBlockEntity) entity).network != null) {
                        ((FluidPipeBlockEntity) entity).network.addPipe(pos, this);
                        break;
>>>>>>> 45f436de
                    }
                }
            }
            if (this.network == null) {
                this.network = PipeNetwork.create((ServerWorld) world);
                this.network.addPipe(pos, this);
            }
        }
        if (data != Pipe.FluidData.EMPTY) {
            if (!this.data.getPath().isEmpty()) {
                BlockPos pos = this.data.getPath().getLast();
                if (pos.equals(this.pos)) {
                    this.data.getPath().pollLast();
                    pos = this.data.getPath().getLast();
                }
                if (pos.getManhattanDistance(this.pos) > 1) {
                    throw new RuntimeException();
                }
                BlockEntity entity = world.getBlockEntity(pos);
                if (entity instanceof FluidPipeBlockEntity) {
                    if (((FluidPipeBlockEntity) entity).data.getFluidVolume().isEmpty()) {
                        this.data.getPath().pollLast();
                        ((FluidPipeBlockEntity) entity).data = this.data;
                        this.data = Pipe.FluidData.EMPTY;
                    }
<<<<<<< HEAD
                    BlockEntity entity = world.getBlockEntity(pos);
                    if (entity instanceof FluidPipeBlockEntity) {
                        if (((FluidPipeBlockEntity) entity).data.getFluid().isEmpty()) {
                            this.data.getPath().pollLast();
                            ((FluidPipeBlockEntity) entity).data = this.data;
                            ((FluidPipeBlockEntity) entity).timeUntilPush = 0;
                            this.data = Pipe.FluidData.EMPTY;
                        }
                    } else {
                        if (this.data.getPath().size() != 1) {
                            Pipe.FluidData dat = network.insertFluid(this.pos, null, this.data.getFluid(), ActionType.PERFORM);
                            if (dat != null) {
                                this.data = dat;
                            }
                            return;
                        }
                        TankComponent component = TankComponentHelper.INSTANCE.getComponent(world, pos, this.data.getEndDir().getOpposite());
                        if (component != null) {
                            FluidVolume volume = component.insertFluid(data.getFluid(), ActionType.PERFORM);
                            if (!volume.isEmpty()) {
                                Pipe.FluidData dat = network.insertFluid(this.pos, null, volume, ActionType.PERFORM);
                                if (dat != null) {
                                    this.data = dat;
                                } else {
                                    BlockPos finalPos = pos;
                                    this.data = new Pipe.FluidData(pos, Util.make(new LinkedList<>(), l -> l.add(finalPos)), volume, this.data.getEndDir());
                                }
                            } else {
                                this.data = Pipe.FluidData.EMPTY;
                            }
                        } else {
                            Pipe.FluidData dat = network.insertFluid(this.pos, null, this.data.getFluid(), ActionType.PERFORM);
                            if (dat != null) {
                                this.data = dat;
                            }
                        }
                    }
                } else {
                    Pipe.FluidData dat = network.insertFluid(this.pos, null, this.data.getFluid(), ActionType.PERFORM);
                    if (dat != null) {
                        this.data = dat;
=======
                } else {
                    if (this.data.getPath().size() != 1) {
                        Pipe.FluidData dat = network.insertFluid(this.pos, null, this.data.getFluidVolume(), ActionType.PERFORM);
                        if (dat != null) {
                            this.data = dat;
                        }
                        return;
                    }
                    TankComponent component = ComponentHelper.TANK.getComponent(world, pos, this.data.getEndDir().getOpposite());
                    if (component != null) {
                        FluidVolume volume = component.insertFluid(data.getFluidVolume(), ActionType.PERFORM);
                        this.data.getPath().clear();
                        this.data = Pipe.FluidData.EMPTY;
                        if (!volume.isEmpty()) {
                            Pipe.FluidData dat = network.insertFluid(this.pos, null, volume, ActionType.PERFORM);
                            if (dat != null) {
                                this.data = dat;
                            } else {
                                BlockPos finalPos = pos;
                                this.data = new Pipe.FluidData(pos, Util.make(new LinkedList<>(), l -> l.add(finalPos)), volume, this.data.getEndDir());
                            }
                        }
                    } else {
                        Pipe.FluidData dat = network.insertFluid(this.pos, null, this.data.getFluidVolume(), ActionType.PERFORM);
                        if (dat != null) {
                            this.data = dat;
                        }
>>>>>>> 45f436de
                    }
                }
            } else {
                Pipe.FluidData dat = network.insertFluid(this.pos, null, this.data.getFluidVolume(), ActionType.PERFORM);
                if (dat != null) {
                    this.data = dat;
                }
            }
        }
    }
<<<<<<< HEAD

=======
>>>>>>> 45f436de
}<|MERGE_RESOLUTION|>--- conflicted
+++ resolved
@@ -22,25 +22,25 @@
 
 package com.hrznstudio.galacticraft.block.special.fluidpipe;
 
-<<<<<<< HEAD
 import com.google.common.collect.ImmutableSet;
-=======
->>>>>>> 45f436de
 import com.hrznstudio.galacticraft.api.pipe.Pipe;
 import com.hrznstudio.galacticraft.api.pipe.PipeConnectionType;
 import com.hrznstudio.galacticraft.api.pipe.PipeNetwork;
 import com.hrznstudio.galacticraft.api.wire.Wire;
 import com.hrznstudio.galacticraft.api.wire.WireConnectionType;
 import com.hrznstudio.galacticraft.entity.GalacticraftBlockEntities;
+import io.github.cottonmc.component.UniversalComponents;
 import io.github.cottonmc.component.api.ActionType;
-<<<<<<< HEAD
 import io.github.cottonmc.component.energy.CapacitorComponent;
 import io.github.cottonmc.component.energy.CapacitorComponentHelper;
-=======
-import io.github.cottonmc.component.api.ComponentHelper;
->>>>>>> 45f436de
 import io.github.cottonmc.component.fluid.TankComponent;
+import io.github.cottonmc.component.fluid.TankComponentHelper;
+import io.github.cottonmc.component.fluid.impl.SimpleTankComponent;
 import io.github.fablabsmc.fablabs.api.fluidvolume.v1.FluidVolume;
+import io.github.fablabsmc.fablabs.api.fluidvolume.v1.Fraction;
+import nerdhub.cardinal.components.api.ComponentType;
+import nerdhub.cardinal.components.api.component.BlockComponentProvider;
+import nerdhub.cardinal.components.api.component.Component;
 import net.fabricmc.fabric.api.block.entity.BlockEntityClientSerializable;
 import net.minecraft.block.BlockState;
 import net.minecraft.block.entity.BlockEntity;
@@ -51,69 +51,17 @@
 import net.minecraft.util.Util;
 import net.minecraft.util.math.BlockPos;
 import net.minecraft.util.math.Direction;
+import net.minecraft.world.BlockView;
 import net.minecraft.world.World;
 import org.jetbrains.annotations.NotNull;
 import org.jetbrains.annotations.Nullable;
 
-import java.util.LinkedList;
-
-<<<<<<< HEAD
-public class FluidPipeBlockEntity extends BlockEntity implements BlockEntityClientSerializable, BlockComponentProvider, Tickable, Pipe {
+import java.util.*;
+
+public class FluidPipeBlockEntity extends BlockEntity implements Tickable, Pipe {
     private PipeNetwork network = null;
     private @NotNull Pipe.FluidData data = Pipe.FluidData.EMPTY;
     private byte timeUntilPush = 0;
-    private final TankComponent component = new SimpleTankComponent(1, Fraction.of(1, 10)) {
-        @Override
-        public FluidVolume insertFluid(FluidVolume fluid, ActionType action) {
-            if (data == Pipe.FluidData.EMPTY) {
-                if (network != null) {
-                    Pipe.FluidData data = network.insertFluid(pos, null, fluid, action);
-                    if (action == ActionType.PERFORM) {
-                        if (data == null) {
-                            return fluid;
-                        }
-                        FluidPipeBlockEntity.this.data = data;
-                        return data.getFluid();
-                    }
-                }
-            }
-            return fluid;
-        }
-
-        @Override
-        public FluidVolume insertFluid(int tank, FluidVolume fluid, ActionType action) {
-            return insertFluid(fluid, action);
-        }
-
-        @Override
-        public FluidVolume removeFluid(int slot, ActionType action) {
-            return FluidVolume.EMPTY;
-        }
-
-        @Override
-        public FluidVolume takeFluid(int slot, Fraction amount, ActionType action) {
-            return FluidVolume.EMPTY;
-        }
-
-        @Override
-        public void setFluid(int slot, FluidVolume stack) {
-        }
-
-        @Override
-        public boolean isAcceptableFluid(int tank) {
-            return true;
-        }
-
-        @Override
-        public FluidVolume getContents(int slot) {
-            return FluidVolume.EMPTY;
-        }
-    };
-=======
-public class FluidPipeBlockEntity extends BlockEntity implements BlockEntityClientSerializable, Tickable, Pipe {
-    private PipeNetwork network = null;
-    private @NotNull Pipe.FluidData data = Pipe.FluidData.EMPTY;
->>>>>>> 45f436de
 
     public FluidPipeBlockEntity() {
         super(GalacticraftBlockEntities.FLUID_PIPE_TYPE);
@@ -126,7 +74,6 @@
     @Override
     public void setLocation(World world, BlockPos pos) {
         super.setLocation(world, pos);
-<<<<<<< HEAD
 
         if (!world.isClient()) {
             if (this.network == null) {
@@ -149,21 +96,11 @@
 
     @Override
     public @NotNull Pipe.FluidData getFluid() {
-=======
-    }
-
-    @Override
-    public @NotNull Pipe.FluidData getData() {
->>>>>>> 45f436de
         return data;
     }
 
     @Override
-<<<<<<< HEAD
-    public @NotNull PipeNetwork getNetwork() {
-=======
     public PipeNetwork getNetwork() {
->>>>>>> 45f436de
         return network;
     }
 
@@ -171,11 +108,7 @@
     public @NotNull PipeConnectionType getConnection(@NotNull Direction direction, @Nullable BlockEntity entity) {
         if (entity == null || !canConnect(direction)) return PipeConnectionType.NONE;
         if (entity instanceof Pipe && ((Pipe) entity).canConnect(direction.getOpposite())) return PipeConnectionType.PIPE;
-<<<<<<< HEAD
         TankComponent component = TankComponentHelper.INSTANCE.getComponent(world, entity.getPos(), direction.getOpposite());
-=======
-        TankComponent component = ComponentHelper.TANK.getComponent(world, entity.getPos(), direction.getOpposite());
->>>>>>> 45f436de
         if (component != null) {
             if (component.canInsert(0) && component.canExtract(0)) {
                 return PipeConnectionType.FLUID_IO;
@@ -201,11 +134,7 @@
     }
 
     @Override
-<<<<<<< HEAD
     public void setFluid(@NotNull Pipe.FluidData data) {
-=======
-    public void setData(@NotNull Pipe.FluidData data) {
->>>>>>> 45f436de
         this.data = data;
     }
 
@@ -222,19 +151,8 @@
     }
 
     @Override
-    public void fromClientTag(CompoundTag compoundTag) {
-        this.data = Pipe.FluidData.fromTag(compoundTag);
-    }
-
-    @Override
-    public CompoundTag toClientTag(CompoundTag compoundTag) {
-        return this.data.toTag(compoundTag);
-    }
-
-    @Override
     public void tick() {
         if (world.isClient) return;
-<<<<<<< HEAD
         if (data != Pipe.FluidData.EMPTY) {
             if (++timeUntilPush >= 5) {
                 this.timeUntilPush = 0;
@@ -243,41 +161,10 @@
                     if (pos.equals(this.pos)) {
                         this.data.getPath().pollLast();
                         pos = this.data.getPath().getLast();
-=======
-        if (this.network == null) {
-            for (Direction direction : Direction.values()) {
-                BlockEntity entity = world.getBlockEntity(pos.offset(direction));
-                if (entity instanceof FluidPipeBlockEntity) {
-                    if (((FluidPipeBlockEntity) entity).network != null) {
-                        ((FluidPipeBlockEntity) entity).network.addPipe(pos, this);
-                        break;
->>>>>>> 45f436de
-                    }
-                }
-            }
-            if (this.network == null) {
-                this.network = PipeNetwork.create((ServerWorld) world);
-                this.network.addPipe(pos, this);
-            }
-        }
-        if (data != Pipe.FluidData.EMPTY) {
-            if (!this.data.getPath().isEmpty()) {
-                BlockPos pos = this.data.getPath().getLast();
-                if (pos.equals(this.pos)) {
-                    this.data.getPath().pollLast();
-                    pos = this.data.getPath().getLast();
-                }
-                if (pos.getManhattanDistance(this.pos) > 1) {
-                    throw new RuntimeException();
-                }
-                BlockEntity entity = world.getBlockEntity(pos);
-                if (entity instanceof FluidPipeBlockEntity) {
-                    if (((FluidPipeBlockEntity) entity).data.getFluidVolume().isEmpty()) {
-                        this.data.getPath().pollLast();
-                        ((FluidPipeBlockEntity) entity).data = this.data;
-                        this.data = Pipe.FluidData.EMPTY;
-                    }
-<<<<<<< HEAD
+                    }
+                    if (pos.getManhattanDistance(this.pos) > 1) {
+                        throw new RuntimeException();
+                    }
                     BlockEntity entity = world.getBlockEntity(pos);
                     if (entity instanceof FluidPipeBlockEntity) {
                         if (((FluidPipeBlockEntity) entity).data.getFluid().isEmpty()) {
@@ -319,47 +206,10 @@
                     Pipe.FluidData dat = network.insertFluid(this.pos, null, this.data.getFluid(), ActionType.PERFORM);
                     if (dat != null) {
                         this.data = dat;
-=======
-                } else {
-                    if (this.data.getPath().size() != 1) {
-                        Pipe.FluidData dat = network.insertFluid(this.pos, null, this.data.getFluidVolume(), ActionType.PERFORM);
-                        if (dat != null) {
-                            this.data = dat;
-                        }
-                        return;
-                    }
-                    TankComponent component = ComponentHelper.TANK.getComponent(world, pos, this.data.getEndDir().getOpposite());
-                    if (component != null) {
-                        FluidVolume volume = component.insertFluid(data.getFluidVolume(), ActionType.PERFORM);
-                        this.data.getPath().clear();
-                        this.data = Pipe.FluidData.EMPTY;
-                        if (!volume.isEmpty()) {
-                            Pipe.FluidData dat = network.insertFluid(this.pos, null, volume, ActionType.PERFORM);
-                            if (dat != null) {
-                                this.data = dat;
-                            } else {
-                                BlockPos finalPos = pos;
-                                this.data = new Pipe.FluidData(pos, Util.make(new LinkedList<>(), l -> l.add(finalPos)), volume, this.data.getEndDir());
-                            }
-                        }
-                    } else {
-                        Pipe.FluidData dat = network.insertFluid(this.pos, null, this.data.getFluidVolume(), ActionType.PERFORM);
-                        if (dat != null) {
-                            this.data = dat;
-                        }
->>>>>>> 45f436de
-                    }
-                }
-            } else {
-                Pipe.FluidData dat = network.insertFluid(this.pos, null, this.data.getFluidVolume(), ActionType.PERFORM);
-                if (dat != null) {
-                    this.data = dat;
+                    }
                 }
             }
         }
     }
-<<<<<<< HEAD
-
-=======
->>>>>>> 45f436de
+
 }