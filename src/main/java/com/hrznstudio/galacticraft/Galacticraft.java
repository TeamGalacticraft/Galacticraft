--- conflicted
+++ resolved
@@ -24,14 +24,10 @@
 
 import com.hrznstudio.galacticraft.accessor.GCPlayerAccessor;
 import com.hrznstudio.galacticraft.api.config.ConfigManager;
-<<<<<<< HEAD
-import com.hrznstudio.galacticraft.api.item.EnergyHolderItem;
+import com.hrznstudio.galacticraft.api.event.AtmosphericGasRegistryCallback;
+import com.hrznstudio.galacticraft.api.event.CelestialBodyRegistryCallback;
 import com.hrznstudio.galacticraft.api.registry.RocketPartRegistry;
 import com.hrznstudio.galacticraft.api.rocket.RocketParts;
-=======
-import com.hrznstudio.galacticraft.api.event.AtmosphericGasRegistryCallback;
-import com.hrznstudio.galacticraft.api.event.CelestialBodyRegistryCallback;
->>>>>>> ece230a1
 import com.hrznstudio.galacticraft.block.GalacticraftBlocks;
 import com.hrznstudio.galacticraft.config.ConfigManagerImpl;
 import com.hrznstudio.galacticraft.energy.GalacticraftEnergy;
@@ -62,11 +58,7 @@
 import io.github.cottonmc.component.item.impl.EntitySyncedInventoryComponent;
 import nerdhub.cardinal.components.api.event.EntityComponentCallback;
 import net.fabricmc.api.ModInitializer;
-<<<<<<< HEAD
-import net.minecraft.item.ItemStack;
-=======
 import net.minecraft.entity.player.PlayerEntity;
->>>>>>> ece230a1
 import net.minecraft.util.Identifier;
 import net.minecraft.util.registry.Registry;
 import net.minecraft.util.registry.RegistryKey;
@@ -117,24 +109,6 @@
         GalacticraftSurfaceBuilders.register();
         GalacticraftPackets.register();
         GalacticraftFluidTags.register();
-<<<<<<< HEAD
-
-        Energy.registerHolder(object -> { //we load before TR/RC so it's ok for now... Unless there's a mod that patches this with their own stuff that loads before us. TODO: make this a more 'safe' implementation
-            if (object instanceof ItemStack) {
-                return !((ItemStack) object).isEmpty() && ((ItemStack) object).getItem() instanceof EnergyHolder;
-            }
-            return false;
-        }, object -> {
-            final ItemStack stack = (ItemStack) object;
-            final EnergyHolder energyHolder = (EnergyHolder) stack.getItem();
-            return new EnergyStorage() {
-                @Override
-                public double getStored(EnergySide face) {
-                    validateNBT();
-                    return stack.getOrCreateTag().getDouble("energy");
-                }
-=======
->>>>>>> ece230a1
 
         AtmosphericGasRegistryCallback.EVENT.register(registry -> {
             Registry.register(registry, GalacticraftGases.HYDROGEN_DEUTERIUM_OXYGEN.getId(), GalacticraftGases.HYDROGEN_DEUTERIUM_OXYGEN);
