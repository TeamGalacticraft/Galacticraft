/*
 * Copyright (c) 2019 HRZN LTD
 *
 * Permission is hereby granted, free of charge, to any person obtaining a copy
 * of this software and associated documentation files (the "Software"), to deal
 * in the Software without restriction, including without limitation the rights
 * to use, copy, modify, merge, publish, distribute, sublicense, and/or sell
 * copies of the Software, and to permit persons to whom the Software is
 * furnished to do so, subject to the following conditions:
 *
 * The above copyright notice and this permission notice shall be included in all
 * copies or substantial portions of the Software.
 *
 * THE SOFTWARE IS PROVIDED "AS IS", WITHOUT WARRANTY OF ANY KIND, EXPRESS OR
 * IMPLIED, INCLUDING BUT NOT LIMITED TO THE WARRANTIES OF MERCHANTABILITY,
 * FITNESS FOR A PARTICULAR PURPOSE AND NONINFRINGEMENT. IN NO EVENT SHALL THE
 * AUTHORS OR COPYRIGHT HOLDERS BE LIABLE FOR ANY CLAIM, DAMAGES OR OTHER
 * LIABILITY, WHETHER IN AN ACTION OF CONTRACT, TORT OR OTHERWISE, ARISING FROM,
 * OUT OF OR IN CONNECTION WITH THE SOFTWARE OR THE USE OR OTHER DEALINGS IN THE
 * SOFTWARE.
 */

package com.hrznstudio.galacticraft;

import com.hrznstudio.galacticraft.api.config.ConfigManager;
import com.hrznstudio.galacticraft.api.item.EnergyHolderItem;
import com.hrznstudio.galacticraft.api.registry.RocketPartRegistry;
import com.hrznstudio.galacticraft.api.rocket.RocketParts;
import com.hrznstudio.galacticraft.blocks.GalacticraftBlocks;
import com.hrznstudio.galacticraft.config.ConfigManagerImpl;
import com.hrznstudio.galacticraft.container.GalacticraftContainers;
import com.hrznstudio.galacticraft.energy.GalacticraftEnergy;
import com.hrznstudio.galacticraft.entity.GalacticraftBlockEntities;
import com.hrznstudio.galacticraft.entity.GalacticraftEntityTypes;
import com.hrznstudio.galacticraft.fluids.GalacticraftFluids;
import com.hrznstudio.galacticraft.items.GalacticraftItems;
import com.hrznstudio.galacticraft.network.packet.GalacticraftPackets;
import com.hrznstudio.galacticraft.recipes.GalacticraftRecipes;
import com.hrznstudio.galacticraft.sounds.GalacticraftSounds;
import com.hrznstudio.galacticraft.tag.GalacticraftFluidTags;
import com.hrznstudio.galacticraft.world.biome.GalacticraftBiomes;
import com.hrznstudio.galacticraft.world.biome.source.GalacticraftBiomeSourceTypes;
import com.hrznstudio.galacticraft.world.dimension.GalacticraftDimensions;
import com.hrznstudio.galacticraft.world.gen.GalacticraftWorldGenerator;
import com.hrznstudio.galacticraft.world.gen.chunk.GalacticraftChunkGeneratorTypes;
import com.hrznstudio.galacticraft.world.gen.decorator.GalacticraftDecorators;
import com.hrznstudio.galacticraft.world.gen.feature.GalacticraftFeatures;
import com.hrznstudio.galacticraft.world.gen.surfacebuilder.GalacticraftSurfaceBuilders;
import nerdhub.foml.obj.OBJLoader;
import net.fabricmc.api.ModInitializer;
import net.minecraft.item.ItemStack;
import net.minecraft.util.Identifier;
import net.minecraft.util.registry.Registry;
import org.apache.logging.log4j.LogManager;
import org.apache.logging.log4j.Logger;
import team.reborn.energy.*;

/**
 * @author <a href="https://github.com/StellarHorizons">StellarHorizons</a>
 */
public class Galacticraft implements ModInitializer {

    public static final Logger logger = LogManager.getLogger("Galacticraft-Rewoven");

<<<<<<< HEAD
    public static final RocketPartRegistry ROCKET_PARTS = new RocketPartRegistry();

    public static ConfigHandler configHandler = new ConfigHandler();
=======
    public static ConfigManager configManager = new ConfigManagerImpl();
>>>>>>> 3a2966f8

    static {
        Registry.register(Registry.REGISTRIES, new Identifier(Constants.MOD_ID, "rocket_parts"), ROCKET_PARTS);
    }

    @Override
    public void onInitialize() {
        long startInitTime = System.currentTimeMillis();
        logger.info("[Galacticraft] Starting initialization.");
        GalacticraftFluids.register();
        GalacticraftBlocks.register();
        GalacticraftItems.register();
        GalacticraftRecipes.register();
        GalacticraftSounds.register();
        GalacticraftEnergy.register();
        RocketParts.register();
        GalacticraftEntityTypes.register();
        GalacticraftContainers.register();
        GalacticraftCommands.register();
        GalacticraftBlockEntities.init();
        GalacticraftChunkGeneratorTypes.init();
        GalacticraftFeatures.init();
        GalacticraftDecorators.init();
        GalacticraftBiomes.init();
        GalacticraftBiomeSourceTypes.init();
        GalacticraftDimensions.init();
        GalacticraftSurfaceBuilders.init();
        GalacticraftWorldGenerator.register();
        GalacticraftPackets.register();
        GalacticraftFluidTags.register();

<<<<<<< HEAD
        OBJLoader.INSTANCE.registerDomain(Constants.MOD_ID);

        if (FabricLoader.getInstance().isModLoaded("modmenu")) {
            try {
                Class<?> clazz = Class.forName("io.github.prospector.modmenu.api.ModMenuApi");
                Method method = clazz.getMethod("addConfigOverride", String.class, Runnable.class);
                method.invoke(null, Constants.MOD_ID, (Runnable) () -> configHandler.openConfigScreen());
            } catch (NoSuchMethodException | ClassNotFoundException | IllegalAccessException | InvocationTargetException e) {
                logger.error("[Galacticraft] Failed to add modmenu config override. {1}", e);
            }
        }

        Energy.registerHolder(object -> { //we load before TR/RC so it's ok for now... Unless there's a mod that patches this with their own stuff that loads before us. TODO: make a more 'safe' implementation
=======
        Energy.registerHolder(object -> { //we load before TR/RC so it's ok for now... Unless there's a mod that patches this with their own stuff that loads before us. TODO: make this a more 'safe' implementation
>>>>>>> 3a2966f8
            if(object instanceof ItemStack){
                return !((ItemStack) object).isEmpty() && ((ItemStack) object).getItem() instanceof EnergyHolder;
            }
            return false;
        }, object -> {
            final ItemStack stack = (ItemStack) object;
            final EnergyHolder energyHolder = (EnergyHolder) stack.getItem();
            return new EnergyStorage() {
                @Override
                public double getStored(EnergySide face) {
                    validateNBT();
                    return stack.getOrCreateTag().getDouble("energy");
                }

                @Override
                public void setStored(double amount) {
                    validateNBT();
                    if (stack.getItem() instanceof EnergyHolderItem && stack.hasTag() && !stack.getTag().getBoolean("skipGC")) {
                        if (!((EnergyHolderItem) stack.getItem()).isInfinite()) {
                            if (amount == getMaxStoredPower()) { //5 off :/
                                stack.getTag().putInt("Energy", ((EnergyHolderItem) stack.getItem()).getMaxEnergy(stack));
                                stack.getTag().putInt("Damage", 0);
                            } else {
                                stack.getTag().putInt("Energy", Math.min(GalacticraftEnergy.convertFromTR(amount), ((EnergyHolderItem) stack.getItem()).getMaxEnergy(stack)));
                                stack.setDamage(stack.getMaxDamage() - Math.min(GalacticraftEnergy.convertFromTR(amount), ((EnergyHolderItem) stack.getItem()).getMaxEnergy(stack)));
                            }
                        } else {
                            return;
                        }
                    }
                    stack.getTag().putDouble("energy", amount);
                }

                @Override
                public double getMaxStoredPower() {
                    return energyHolder.getMaxStoredPower();
                }

                @Override
                public EnergyTier getTier() {
                    return energyHolder.getTier();
                }

                private void validateNBT() {
                    if (!stack.hasTag()) {
                        stack.getOrCreateTag().putDouble("energy", 0);
                    }
                }
            };
        });

        logger.info("[Galacticraft] Initialization complete. (Took {}ms.)", System.currentTimeMillis()-startInitTime);
    }
}<|MERGE_RESOLUTION|>--- conflicted
+++ resolved
@@ -62,17 +62,9 @@
 
     public static final Logger logger = LogManager.getLogger("Galacticraft-Rewoven");
 
-<<<<<<< HEAD
-    public static final RocketPartRegistry ROCKET_PARTS = new RocketPartRegistry();
+    public static final RocketPartRegistry ROCKET_PARTS = Registry.register(Registry.REGISTRIES, new Identifier(Constants.MOD_ID, "rocket_parts"), new RocketPartRegistry());
 
-    public static ConfigHandler configHandler = new ConfigHandler();
-=======
     public static ConfigManager configManager = new ConfigManagerImpl();
->>>>>>> 3a2966f8
-
-    static {
-        Registry.register(Registry.REGISTRIES, new Identifier(Constants.MOD_ID, "rocket_parts"), ROCKET_PARTS);
-    }
 
     @Override
     public void onInitialize() {
@@ -100,23 +92,9 @@
         GalacticraftPackets.register();
         GalacticraftFluidTags.register();
 
-<<<<<<< HEAD
         OBJLoader.INSTANCE.registerDomain(Constants.MOD_ID);
 
-        if (FabricLoader.getInstance().isModLoaded("modmenu")) {
-            try {
-                Class<?> clazz = Class.forName("io.github.prospector.modmenu.api.ModMenuApi");
-                Method method = clazz.getMethod("addConfigOverride", String.class, Runnable.class);
-                method.invoke(null, Constants.MOD_ID, (Runnable) () -> configHandler.openConfigScreen());
-            } catch (NoSuchMethodException | ClassNotFoundException | IllegalAccessException | InvocationTargetException e) {
-                logger.error("[Galacticraft] Failed to add modmenu config override. {1}", e);
-            }
-        }
-
-        Energy.registerHolder(object -> { //we load before TR/RC so it's ok for now... Unless there's a mod that patches this with their own stuff that loads before us. TODO: make a more 'safe' implementation
-=======
         Energy.registerHolder(object -> { //we load before TR/RC so it's ok for now... Unless there's a mod that patches this with their own stuff that loads before us. TODO: make this a more 'safe' implementation
->>>>>>> 3a2966f8
             if(object instanceof ItemStack){
                 return !((ItemStack) object).isEmpty() && ((ItemStack) object).getItem() instanceof EnergyHolder;
             }
