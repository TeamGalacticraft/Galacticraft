/*
 * Copyright (c) 2019-2021 HRZN LTD
 *
 * Permission is hereby granted, free of charge, to any person obtaining a copy
 * of this software and associated documentation files (the "Software"), to deal
 * in the Software without restriction, including without limitation the rights
 * to use, copy, modify, merge, publish, distribute, sublicense, and/or sell
 * copies of the Software, and to permit persons to whom the Software is
 * furnished to do so, subject to the following conditions:
 *
 * The above copyright notice and this permission notice shall be included in all
 * copies or substantial portions of the Software.
 *
 * THE SOFTWARE IS PROVIDED "AS IS", WITHOUT WARRANTY OF ANY KIND, EXPRESS OR
 * IMPLIED, INCLUDING BUT NOT LIMITED TO THE WARRANTIES OF MERCHANTABILITY,
 * FITNESS FOR A PARTICULAR PURPOSE AND NONINFRINGEMENT. IN NO EVENT SHALL THE
 * AUTHORS OR COPYRIGHT HOLDERS BE LIABLE FOR ANY CLAIM, DAMAGES OR OTHER
 * LIABILITY, WHETHER IN AN ACTION OF CONTRACT, TORT OR OTHERWISE, ARISING FROM,
 * OUT OF OR IN CONNECTION WITH THE SOFTWARE OR THE USE OR OTHER DEALINGS IN THE
 * SOFTWARE.
 */

package com.hrznstudio.galacticraft;

import com.hrznstudio.galacticraft.api.config.ConfigManager;
import com.hrznstudio.galacticraft.api.rocket.part.GCRocketParts;
import com.hrznstudio.galacticraft.block.GalacticraftBlocks;
import com.hrznstudio.galacticraft.config.ConfigManagerImpl;
import com.hrznstudio.galacticraft.entity.GalacticraftBlockEntities;
import com.hrznstudio.galacticraft.entity.GalacticraftEntityTypes;
import com.hrznstudio.galacticraft.fluids.GalacticraftFluids;
import com.hrznstudio.galacticraft.items.GalacticraftItems;
import com.hrznstudio.galacticraft.loot.GalacticraftLootTables;
import com.hrznstudio.galacticraft.misc.banner.GalacticraftBannerPatterns;
import com.hrznstudio.galacticraft.network.GalacticraftS2CPacketReceivers;
import com.hrznstudio.galacticraft.particle.GalacticraftParticles;
import com.hrznstudio.galacticraft.recipe.GalacticraftRecipes;
import com.hrznstudio.galacticraft.screen.GalacticraftScreenHandlerTypes;
import com.hrznstudio.galacticraft.server.command.GalacticraftCommands;
import com.hrznstudio.galacticraft.sounds.GalacticraftSounds;
import com.hrznstudio.galacticraft.structure.GalacticraftStructures;
import com.hrznstudio.galacticraft.tag.GalacticraftTags;
import com.hrznstudio.galacticraft.village.GalacticraftVillagerProfessions;
import com.hrznstudio.galacticraft.village.MoonVillagerType;
import com.hrznstudio.galacticraft.world.biome.GalacticraftBiomes;
import com.hrznstudio.galacticraft.world.biome.source.GalacticraftBiomeSources;
import com.hrznstudio.galacticraft.world.dimension.GalacticraftCelestialBodyTypes;
import com.hrznstudio.galacticraft.world.dimension.GalacticraftDimensions;
import com.hrznstudio.galacticraft.world.dimension.GalacticraftGases;
import com.hrznstudio.galacticraft.world.gen.carver.GalacticraftCarvers;
import com.hrznstudio.galacticraft.world.gen.feature.GalacticraftFeatures;
import com.hrznstudio.galacticraft.world.gen.surfacebuilder.GalacticraftSurfaceBuilders;
import com.hrznstudio.galacticraft.world.poi.GalacticraftPointOfInterestType;
import com.mojang.serialization.Lifecycle;
import net.fabricmc.api.ModInitializer;
import net.minecraft.util.Identifier;
import net.minecraft.util.registry.Registry;
import net.minecraft.util.registry.RegistryKey;
import net.minecraft.util.registry.SimpleRegistry;
import net.minecraft.village.VillagerProfession;
import org.apache.logging.log4j.LogManager;
import org.apache.logging.log4j.Logger;

/**
 * @author <a href="https://github.com/StellarHorizons">StellarHorizons</a>
 */
public class Galacticraft implements ModInitializer {

    public static final Registry<VillagerProfession> MOON_VILLAGER_PROFESSION_REGISTRY = new SimpleRegistry<>(RegistryKey.ofRegistry(new Identifier(Constants.MOD_ID, "moon_villager_profession")), Lifecycle.stable());

    public static final Logger logger = LogManager.getLogger("Galacticraft-Rewoven");

    public static final ConfigManager configManager = new ConfigManagerImpl();

    @Override
    public void onInitialize() {
        long startInitTime = System.currentTimeMillis();
        logger.info("[Galacticraft] Starting initialization.");
        GalacticraftFluids.register();
        GalacticraftBlocks.register();
        GalacticraftBlockEntities.init();
        GalacticraftItems.register();
        GalacticraftTags.register();
        GalacticraftRecipes.register();
        GalacticraftEntityTypes.register();
        GalacticraftLootTables.register();
        GalacticraftStructures.register();
        GalacticraftFeatures.register();
        GalacticraftSurfaceBuilders.register();
        GalacticraftCarvers.register();
        GalacticraftBiomes.register();
        GalacticraftBiomeSources.register();
        GalacticraftDimensions.register();
        GalacticraftGases.register();
        GalacticraftCelestialBodyTypes.register();
        GalacticraftScreenHandlerTypes.register();
        GalacticraftParticles.register();
        GalacticraftCommands.register();
        GalacticraftS2CPacketReceivers.register();
        GalacticraftSounds.register();
        GalacticraftBannerPatterns.register();
        GalacticraftPointOfInterestType.register();
        MoonVillagerType.register();
        GalacticraftVillagerProfessions.register();
<<<<<<< HEAD
        GCRocketParts.register();

=======

//        AtmosphericGasRegistryCallback.EVENT.register(registry -> {
            Registry.register(AddonRegistry.ATMOSPHERIC_GASES, GalacticraftGases.HYDROGEN_DEUTERIUM_OXYGEN.getId(), GalacticraftGases.HYDROGEN_DEUTERIUM_OXYGEN);
            Registry.register(AddonRegistry.ATMOSPHERIC_GASES, GalacticraftGases.NITROGEN_OXIDE.getId(), GalacticraftGases.NITROGEN_OXIDE);
//        });

//        CelestialBodyRegistryCallback.EVENT.register(registry -> {
            Registry.register(AddonRegistry.CELESTIAL_BODIES, GalacticraftCelestialBodyTypes.THE_MOON.getId(), GalacticraftCelestialBodyTypes.THE_MOON);
//        });
>>>>>>> ee3cdb6d
        logger.info("[Galacticraft] Initialization complete. (Took {}ms.)", System.currentTimeMillis() - startInitTime);
    }
}<|MERGE_RESOLUTION|>--- conflicted
+++ resolved
@@ -102,20 +102,8 @@
         GalacticraftPointOfInterestType.register();
         MoonVillagerType.register();
         GalacticraftVillagerProfessions.register();
-<<<<<<< HEAD
         GCRocketParts.register();
 
-=======
-
-//        AtmosphericGasRegistryCallback.EVENT.register(registry -> {
-            Registry.register(AddonRegistry.ATMOSPHERIC_GASES, GalacticraftGases.HYDROGEN_DEUTERIUM_OXYGEN.getId(), GalacticraftGases.HYDROGEN_DEUTERIUM_OXYGEN);
-            Registry.register(AddonRegistry.ATMOSPHERIC_GASES, GalacticraftGases.NITROGEN_OXIDE.getId(), GalacticraftGases.NITROGEN_OXIDE);
-//        });
-
-//        CelestialBodyRegistryCallback.EVENT.register(registry -> {
-            Registry.register(AddonRegistry.CELESTIAL_BODIES, GalacticraftCelestialBodyTypes.THE_MOON.getId(), GalacticraftCelestialBodyTypes.THE_MOON);
-//        });
->>>>>>> ee3cdb6d
         logger.info("[Galacticraft] Initialization complete. (Took {}ms.)", System.currentTimeMillis() - startInitTime);
     }
 }