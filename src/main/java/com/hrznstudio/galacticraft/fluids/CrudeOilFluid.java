/*
 * Copyright (c) 2019 HRZN LTD
 *
 * Permission is hereby granted, free of charge, to any person obtaining a copy
 * of this software and associated documentation files (the "Software"), to deal
 * in the Software without restriction, including without limitation the rights
 * to use, copy, modify, merge, publish, distribute, sublicense, and/or sell
 * copies of the Software, and to permit persons to whom the Software is
 * furnished to do so, subject to the following conditions:
 *
 * The above copyright notice and this permission notice shall be included in all
 * copies or substantial portions of the Software.
 *
 * THE SOFTWARE IS PROVIDED "AS IS", WITHOUT WARRANTY OF ANY KIND, EXPRESS OR
 * IMPLIED, INCLUDING BUT NOT LIMITED TO THE WARRANTIES OF MERCHANTABILITY,
 * FITNESS FOR A PARTICULAR PURPOSE AND NONINFRINGEMENT. IN NO EVENT SHALL THE
 * AUTHORS OR COPYRIGHT HOLDERS BE LIABLE FOR ANY CLAIM, DAMAGES OR OTHER
 * LIABILITY, WHETHER IN AN ACTION OF CONTRACT, TORT OR OTHERWISE, ARISING FROM,
 * OUT OF OR IN CONNECTION WITH THE SOFTWARE OR THE USE OR OTHER DEALINGS IN THE
 * SOFTWARE.
 */

package com.hrznstudio.galacticraft.fluids;

import com.hrznstudio.galacticraft.block.GalacticraftBlocks;
import com.hrznstudio.galacticraft.items.GalacticraftItems;
import com.hrznstudio.galacticraft.particle.GalacticraftParticles;
import net.fabricmc.api.EnvType;
import net.fabricmc.api.Environment;
import net.minecraft.block.Block;
import net.minecraft.block.BlockState;
import net.minecraft.block.FluidBlock;
import net.minecraft.block.entity.BlockEntity;
import net.minecraft.fluid.FlowableFluid;
import net.minecraft.fluid.Fluid;
import net.minecraft.fluid.FluidState;
import net.minecraft.item.Item;
import net.minecraft.particle.ParticleEffect;
import net.minecraft.state.StateManager;
import net.minecraft.util.math.BlockPos;
import net.minecraft.util.math.Direction;
import net.minecraft.world.BlockView;
<<<<<<< HEAD
import net.minecraft.world.IWorld;
import net.minecraft.world.World;
=======
import net.minecraft.world.World;
import net.minecraft.world.WorldAccess;
>>>>>>> f1bb4d14
import net.minecraft.world.WorldView;

import java.util.Random;

/**
 * @author <a href="https://github.com/StellarHorizons">StellarHorizons</a>
 */
public class CrudeOilFluid extends FlowableFluid {

    @Override
    public Fluid getFlowing() {
        return GalacticraftFluids.FLOWING_CRUDE_OIL;
    }

    @Override
    public Fluid getStill() {
        return GalacticraftFluids.CRUDE_OIL;
    }

    @Override
    protected boolean isInfinite() {
        return false;
    }

    @Override
    public Item getBucketItem() {
        return GalacticraftItems.CRUDE_OIL_BUCKET;
    }

    @Environment(EnvType.CLIENT)
    public ParticleEffect getParticle() {
        return GalacticraftParticles.DRIPPING_CRUDE_OIL_PARTICLE;
    }

    @Override
    public boolean canBeReplacedWith(FluidState fluidState, BlockView blockView, BlockPos blockPos, Fluid fluid, Direction direction) {
<<<<<<< HEAD
        return direction == Direction.DOWN && !fluid.matches(GalacticraftFluidTags.OIL);
=======
        return direction == Direction.DOWN && !fluid.matchesType(GalacticraftFluids.CRUDE_OIL);
>>>>>>> f1bb4d14
    }

    @Override
    @Environment(EnvType.CLIENT)
    public void randomDisplayTick(World world, BlockPos blockPos, FluidState fluidState, Random random) {
        if (random.nextInt(10) == 0) {
            world.addParticle(GalacticraftParticles.DRIPPING_CRUDE_OIL_PARTICLE,
                    (double) blockPos.getX() + 0.5D - random.nextGaussian() + random.nextGaussian(),
                    (double) blockPos.getY() + 1.1F,
                    (double) blockPos.getZ() + 0.5D - random.nextGaussian() + random.nextGaussian(),
                    0.0D, 0.0D, 0.0D);
        }
    }


    @Override
    public int getTickRate(WorldView WorldView) {
        return 7;
    }

    @Override
    public boolean matchesType(Fluid fluid) {
        return fluid == getStill() || fluid == getFlowing();
    }

    @Override
    public void beforeBreakingBlock(WorldAccess iWorld, BlockPos blockPos, BlockState blockState) {
        BlockEntity blockEntity = blockState.getBlock().hasBlockEntity() ? iWorld.getBlockEntity(blockPos) : null;
        Block.dropStacks(blockState, iWorld.getWorld(), blockPos, blockEntity);
    }

    @Override
<<<<<<< HEAD
    public int method_15733(WorldView WorldView) {
=======
    protected int getFlowSpeed(WorldView world) {
>>>>>>> f1bb4d14
        return 4;
    }

    @Override
    public int getLevelDecreasePerBlock(WorldView WorldView) {
        return 1;
    }

    @Override
    public boolean hasRandomTicks() {
        return true;
    }

    @Override
    public float getBlastResistance() {
        return 100.f;
    }

    @Override
    public BlockState toBlockState(FluidState fluidState) {
        return GalacticraftBlocks.CRUDE_OIL.getDefaultState().with(FluidBlock.LEVEL, method_15741(fluidState));
    }

    @Override
    public boolean isStill(FluidState fluidState) {
        return false;
    }

    @Override
    public int getLevel(FluidState fluidState) {
        return 0;
    }

    public static class Flowing extends CrudeOilFluid {

        public Flowing() {
        }

        @Override
        protected void appendProperties(StateManager.Builder<Fluid, FluidState> stateBuilder) {
            super.appendProperties(stateBuilder);
            stateBuilder.add(LEVEL);
        }

        @Override
        public int getLevel(FluidState fluidState) {
            return fluidState.get(LEVEL);
        }

        @Override
        public boolean isStill(FluidState fluidState) {
            return false;
        }
    }

    public static class Still extends CrudeOilFluid {

        public Still() {
        }

        @Override
        public int getLevel(FluidState fluidState) {
            return 8;
        }

        @Override
        public boolean isStill(FluidState fluidState) {
            return true;
        }
    }
}<|MERGE_RESOLUTION|>--- conflicted
+++ resolved
@@ -40,13 +40,8 @@
 import net.minecraft.util.math.BlockPos;
 import net.minecraft.util.math.Direction;
 import net.minecraft.world.BlockView;
-<<<<<<< HEAD
-import net.minecraft.world.IWorld;
-import net.minecraft.world.World;
-=======
 import net.minecraft.world.World;
 import net.minecraft.world.WorldAccess;
->>>>>>> f1bb4d14
 import net.minecraft.world.WorldView;
 
 import java.util.Random;
@@ -83,11 +78,7 @@
 
     @Override
     public boolean canBeReplacedWith(FluidState fluidState, BlockView blockView, BlockPos blockPos, Fluid fluid, Direction direction) {
-<<<<<<< HEAD
-        return direction == Direction.DOWN && !fluid.matches(GalacticraftFluidTags.OIL);
-=======
         return direction == Direction.DOWN && !fluid.matchesType(GalacticraftFluids.CRUDE_OIL);
->>>>>>> f1bb4d14
     }
 
     @Override
@@ -120,11 +111,7 @@
     }
 
     @Override
-<<<<<<< HEAD
-    public int method_15733(WorldView WorldView) {
-=======
     protected int getFlowSpeed(WorldView world) {
->>>>>>> f1bb4d14
         return 4;
     }
 
