/*
 * Copyright (c) 2019 HRZN LTD
 *
 * Permission is hereby granted, free of charge, to any person obtaining a copy
 * of this software and associated documentation files (the "Software"), to deal
 * in the Software without restriction, including without limitation the rights
 * to use, copy, modify, merge, publish, distribute, sublicense, and/or sell
 * copies of the Software, and to permit persons to whom the Software is
 * furnished to do so, subject to the following conditions:
 *
 * The above copyright notice and this permission notice shall be included in all
 * copies or substantial portions of the Software.
 *
 * THE SOFTWARE IS PROVIDED "AS IS", WITHOUT WARRANTY OF ANY KIND, EXPRESS OR
 * IMPLIED, INCLUDING BUT NOT LIMITED TO THE WARRANTIES OF MERCHANTABILITY,
 * FITNESS FOR A PARTICULAR PURPOSE AND NONINFRINGEMENT. IN NO EVENT SHALL THE
 * AUTHORS OR COPYRIGHT HOLDERS BE LIABLE FOR ANY CLAIM, DAMAGES OR OTHER
 * LIABILITY, WHETHER IN AN ACTION OF CONTRACT, TORT OR OTHERWISE, ARISING FROM,
 * OUT OF OR IN CONNECTION WITH THE SOFTWARE OR THE USE OR OTHER DEALINGS IN THE
 * SOFTWARE.
 */

package com.hrznstudio.galacticraft.items;

import alexiil.mc.lib.attributes.Simulation;
import com.hrznstudio.galacticraft.accessor.GCPlayerAccessor;
import net.fabricmc.api.EnvType;
import net.fabricmc.api.Environment;
import net.minecraft.client.item.TooltipContext;
import net.minecraft.entity.player.PlayerEntity;
import net.minecraft.item.Item;
import net.minecraft.item.ItemGroup;
import net.minecraft.item.ItemStack;
import net.minecraft.nbt.CompoundTag;
import net.minecraft.text.Text;
import net.minecraft.text.TranslatableText;
import net.minecraft.util.ActionResult;
import net.minecraft.util.Hand;
import net.minecraft.util.TypedActionResult;
import net.minecraft.util.collection.DefaultedList;
import net.minecraft.world.World;

import java.util.List;

/**
 * @author <a href="https://github.com/StellarHorizons">StellarHorizons</a>
 */
public class OxygenTankItem extends Item {
    public static final String MAX_OXYGEN_NBT_KEY = "MaxOxygen";
    public static final String OXYGEN_NBT_KEY = "Oxygen";

    private final int maxOxygen;

    public OxygenTankItem(Settings settings) {
        super(settings);
        this.maxOxygen = getMaxDamage();
    }

    public static int getOxygenCount(ItemStack stack) {
        return stack.getOrCreateTag().getInt(OXYGEN_NBT_KEY);
    }

    public static int getMaxOxygen(ItemStack stack) {
        return stack.getOrCreateTag().getInt(MAX_OXYGEN_NBT_KEY);
    }

    @Override
    public void appendStacks(ItemGroup itemGroup_1, DefaultedList<ItemStack> list) {
        if (this.isIn(itemGroup_1)) {
            list.add(applyDefaultTags(new ItemStack(this), 0));
            list.add(applyDefaultTags(new ItemStack(this), maxOxygen));
        }
    }

    @Override
    public void onCraft(ItemStack tank, World world_1, PlayerEntity playerEntity_1) {
        applyDefaultTags(tank, 0);
    }

    private ItemStack applyDefaultTags(ItemStack item, int currentOxy) {
        CompoundTag tag = item.getOrCreateTag();
        tag.putInt(MAX_OXYGEN_NBT_KEY, this.maxOxygen);
        tag.putInt(OXYGEN_NBT_KEY, currentOxy);
        item.setDamage(getMaxDamage() - currentOxy);

        return item;
    }

    @Override
    @Environment(EnvType.CLIENT)
    public void appendTooltip(ItemStack stack, World world, List<Text> lines, TooltipContext context) {
        lines.add(new TranslatableText("tooltip.galacticraft-rewoven.oxygen-remaining", getOxygenCount(stack) + "/" + this.maxOxygen));
        super.appendTooltip(stack, world, lines, context);
    }

    @Override
    public TypedActionResult<ItemStack> use(World world, PlayerEntity player, Hand hand) { //should sync with server
<<<<<<< HEAD
        if (((GCPlayerAccessor) player).getGearInventory().getInvStack(6).isEmpty()) {
            ((GCPlayerAccessor) player).getGearInventory().setInvStack(6, player.getStackInHand(hand).copy(), Simulation.ACTION);
            return new TypedActionResult<>(ActionResult.SUCCESS, ItemStack.EMPTY);
        } else if (((GCPlayerAccessor) player).getGearInventory().getInvStack(7).isEmpty()) {
            ((GCPlayerAccessor) player).getGearInventory().setInvStack(7, player.getStackInHand(hand).copy(), Simulation.ACTION);
=======
        if (((GCPlayerAccessor) player).getGearInventory().getStack(6).isEmpty()) {
            ((GCPlayerAccessor) player).getGearInventory().setStack(6, player.getStackInHand(hand).copy(), Simulation.ACTION);
            return new TypedActionResult<>(ActionResult.SUCCESS, ItemStack.EMPTY);
        } else if (((GCPlayerAccessor) player).getGearInventory().getStack(7).isEmpty()) {
            ((GCPlayerAccessor) player).getGearInventory().setStack(7, player.getStackInHand(hand).copy(), Simulation.ACTION);
>>>>>>> f1bb4d14
            return new TypedActionResult<>(ActionResult.SUCCESS, ItemStack.EMPTY);
        }
        return new TypedActionResult<>(ActionResult.PASS, player.getStackInHand(hand));
    }

}<|MERGE_RESOLUTION|>--- conflicted
+++ resolved
@@ -95,19 +95,11 @@
 
     @Override
     public TypedActionResult<ItemStack> use(World world, PlayerEntity player, Hand hand) { //should sync with server
-<<<<<<< HEAD
-        if (((GCPlayerAccessor) player).getGearInventory().getInvStack(6).isEmpty()) {
-            ((GCPlayerAccessor) player).getGearInventory().setInvStack(6, player.getStackInHand(hand).copy(), Simulation.ACTION);
-            return new TypedActionResult<>(ActionResult.SUCCESS, ItemStack.EMPTY);
-        } else if (((GCPlayerAccessor) player).getGearInventory().getInvStack(7).isEmpty()) {
-            ((GCPlayerAccessor) player).getGearInventory().setInvStack(7, player.getStackInHand(hand).copy(), Simulation.ACTION);
-=======
         if (((GCPlayerAccessor) player).getGearInventory().getStack(6).isEmpty()) {
             ((GCPlayerAccessor) player).getGearInventory().setStack(6, player.getStackInHand(hand).copy(), Simulation.ACTION);
             return new TypedActionResult<>(ActionResult.SUCCESS, ItemStack.EMPTY);
         } else if (((GCPlayerAccessor) player).getGearInventory().getStack(7).isEmpty()) {
             ((GCPlayerAccessor) player).getGearInventory().setStack(7, player.getStackInHand(hand).copy(), Simulation.ACTION);
->>>>>>> f1bb4d14
             return new TypedActionResult<>(ActionResult.SUCCESS, ItemStack.EMPTY);
         }
         return new TypedActionResult<>(ActionResult.PASS, player.getStackInHand(hand));
