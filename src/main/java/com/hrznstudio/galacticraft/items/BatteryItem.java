--- conflicted
+++ resolved
@@ -68,17 +68,10 @@
     @Environment(EnvType.CLIENT)
     public void appendTooltip(ItemStack stack, World world, List<Text> lines, TooltipContext context) {
         int charge = ComponentProvider.fromItemStack(stack).getComponent(UniversalComponents.CAPACITOR_COMPONENT).getCurrentEnergy();
-<<<<<<< HEAD
-        if (MAX_ENERGY - charge < MAX_ENERGY / 3) {
-            lines.add(new TranslatableText("tooltip.galacticraft-rewoven.energy-remaining", charge).setStyle(Style.EMPTY.withColor(Formatting.DARK_RED)));
-        } else if (MAX_ENERGY - charge < (MAX_ENERGY / 3) * 2) {
-            lines.add(new TranslatableText("tooltip.galacticraft-rewoven.energy-remaining", charge).setStyle(Style.EMPTY.withColor(Formatting.GOLD)));
-=======
         if (charge < (MAX_ENERGY / 3)) {
             lines.add(new TranslatableText("tooltip.galacticraft-rewoven.energy_remaining", charge).setStyle(Style.EMPTY.withColor(Formatting.DARK_RED)));
         } else if (charge < (MAX_ENERGY / 3) * 2) {
             lines.add(new TranslatableText("tooltip.galacticraft-rewoven.energy_remaining", charge).setStyle(Style.EMPTY.withColor(Formatting.GOLD)));
->>>>>>> e65179f6
         } else {
             lines.add(new TranslatableText("tooltip.galacticraft-rewoven.energy_remaining", charge).setStyle(Style.EMPTY.withColor(Formatting.GREEN)));
         }
@@ -117,18 +110,9 @@
     }
 
     @Override
-<<<<<<< HEAD
-    public void initComponents(ItemStack stack, ComponentContainer<CopyableComponent<?>> components) {
-        ItemCapacitorComponent itemCapacitor = new ItemCapacitorComponent(getMaxEnergy(), GalacticraftEnergy.GALACTICRAFT_JOULES);
-        itemCapacitor.listen(() -> {
-            stack.setDamage(MAX_ENERGY - itemCapacitor.getCurrentEnergy());
-        });
-        components.put(UniversalComponents.CAPACITOR_COMPONENT, itemCapacitor);
-=======
     public void initComponents(ItemStack stack, @NotNull ComponentContainer<CopyableComponent<?>> components) {
         ItemCapacitorComponent component = new ItemCapacitorComponent(getMaxEnergy(), GalacticraftEnergy.GALACTICRAFT_JOULES);
         components.put(UniversalComponents.CAPACITOR_COMPONENT, component);
         component.listen(() -> stack.setDamage(component.getMaxEnergy() - component.getCurrentEnergy()));
->>>>>>> e65179f6
     }
 }