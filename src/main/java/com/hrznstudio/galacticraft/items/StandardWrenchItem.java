--- conflicted
+++ resolved
@@ -42,15 +42,12 @@
 import net.minecraft.text.TranslatableText;
 import net.minecraft.util.ActionResult;
 import net.minecraft.util.Formatting;
-<<<<<<< HEAD
-import net.minecraft.util.Hand;
-=======
->>>>>>> f1bb4d14
 import net.minecraft.util.Util;
 import net.minecraft.util.math.BlockPos;
 import net.minecraft.util.registry.Registry;
 import net.minecraft.world.World;
 import net.minecraft.world.WorldAccess;
+
 import java.util.Collection;
 import java.util.List;
 
@@ -64,17 +61,8 @@
         settings.maxDamage(256);
     }
 
-<<<<<<< HEAD
-    private static <T extends Comparable<T>> BlockState method_7758(BlockState state, Property<T> property, boolean sneaking) {
-        return state.with(property, method_7760(property.getValues(), state.get(property), sneaking));
-    }
-
-    private static <T> T method_7760(Iterable<T> iterable_1, T object_1, boolean sneaking) {
-        return sneaking ? Util.previous(iterable_1, object_1) : Util.next(iterable_1, object_1);
-=======
     private static <T extends Comparable<T>> BlockState cycle(BlockState state, Property<T> property, boolean sneaking) {
         return state.with(property, cycle(property.getValues(), state.get(property), sneaking));
->>>>>>> f1bb4d14
     }
 
     private static <T> T cycle(Iterable<T> iterable_1, T object_1, boolean sneaking) {
@@ -96,22 +84,13 @@
     private void use(PlayerEntity player, BlockState state, WorldAccess iWorld, BlockPos pos, ItemStack stack) {
         Block block = state.getBlock();
         if (block instanceof Rotatable) {
-<<<<<<< HEAD
-            StateManager<Block, BlockState> StateManager = block.getStateManager();
-            Collection<Property<?>> collection = StateManager.getProperties();
-=======
             StateManager<Block, BlockState> manager = block.getStateManager();
             Collection<Property<?>> collection = manager.getProperties();
->>>>>>> f1bb4d14
             String string_1 = Registry.BLOCK.getId(block).toString();
             if (!collection.isEmpty()) {
                 CompoundTag compoundTag_1 = stack.getOrCreateSubTag("wrenchProp");
                 String string_2 = compoundTag_1.getString(string_1);
-<<<<<<< HEAD
-                Property<?> property = StateManager.getProperty(string_2);
-=======
                 Property<?> property = manager.getProperty(string_2);
->>>>>>> f1bb4d14
                 if (property == null) {
                     property = collection.iterator().next();
                 }
