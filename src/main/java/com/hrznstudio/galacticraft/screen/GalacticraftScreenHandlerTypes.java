--- conflicted
+++ resolved
@@ -18,7 +18,6 @@
  * LIABILITY, WHETHER IN AN ACTION OF CONTRACT, TORT OR OTHERWISE, ARISING FROM,
  * OUT OF OR IN CONNECTION WITH THE SOFTWARE OR THE USE OR OTHER DEALINGS IN THE
  * SOFTWARE.
- *
  */
 
 package com.hrznstudio.galacticraft.screen;
@@ -124,7 +123,13 @@
                     BubbleDistributorScreenHandler::new
             );
 
-<<<<<<< HEAD
+    public static final Identifier OXYGEN_STORAGE_MODULE_HANDLER_ID = new Identifier(Constants.MOD_ID, Constants.ScreenHandler.OXYGEN_STORAGE_MODULE_SCREEN_HANDLER);
+    public static final ScreenHandlerType<OxygenStorageModuleScreenHandler> OXYGEN_STORAGE_MODULE_HANDLER =
+            ScreenHandlerRegistry.registerExtended(
+                    OXYGEN_STORAGE_MODULE_HANDLER_ID,
+                    OxygenStorageModuleScreenHandler::new
+            );
+
     public static final Identifier ROCKET_DESIGNER_HANDLER_ID = new Identifier(Constants.MOD_ID, Constants.ScreenHandler.ROCKET_DESIGNER_SCREEN_HANDLER);
     public static final ScreenHandlerType<RocketDesignerScreenHandler> ROCKET_DESIGNER_HANDLER =
             ScreenHandlerRegistry.registerExtended(
@@ -147,15 +152,4 @@
             );
 
     public static void register() {}
-=======
-    public static final Identifier OXYGEN_STORAGE_MODULE_HANDLER_ID = new Identifier(Constants.MOD_ID, Constants.ScreenHandler.OXYGEN_STORAGE_MODULE_SCREEN_HANDLER);
-    public static final ScreenHandlerType<OxygenStorageModuleScreenHandler> OXYGEN_STORAGE_MODULE_HANDLER =
-            ScreenHandlerRegistry.registerExtended(
-                    OXYGEN_STORAGE_MODULE_HANDLER_ID,
-                    OxygenStorageModuleScreenHandler::new
-            );
-
-    public static void register() {
-    }
->>>>>>> a72d486f
 }