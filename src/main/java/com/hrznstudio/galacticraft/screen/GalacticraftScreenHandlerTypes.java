/*
 * Copyright (c) 2020 HRZN LTD
 *
 * Permission is hereby granted, free of charge, to any person obtaining a copy
 * of this software and associated documentation files (the "Software"), to deal
 * in the Software without restriction, including without limitation the rights
 * to use, copy, modify, merge, publish, distribute, sublicense, and/or sell
 * copies of the Software, and to permit persons to whom the Software is
 * furnished to do so, subject to the following conditions:
 *
 * The above copyright notice and this permission notice shall be included in all
 * copies or substantial portions of the Software.
 *
 * THE SOFTWARE IS PROVIDED "AS IS", WITHOUT WARRANTY OF ANY KIND, EXPRESS OR
 * IMPLIED, INCLUDING BUT NOT LIMITED TO THE WARRANTIES OF MERCHANTABILITY,
 * FITNESS FOR A PARTICULAR PURPOSE AND NONINFRINGEMENT. IN NO EVENT SHALL THE
 * AUTHORS OR COPYRIGHT HOLDERS BE LIABLE FOR ANY CLAIM, DAMAGES OR OTHER
 * LIABILITY, WHETHER IN AN ACTION OF CONTRACT, TORT OR OTHERWISE, ARISING FROM,
 * OUT OF OR IN CONNECTION WITH THE SOFTWARE OR THE USE OR OTHER DEALINGS IN THE
 * SOFTWARE.
 */

package com.hrznstudio.galacticraft.screen;

import com.hrznstudio.galacticraft.Constants;
import net.fabricmc.fabric.api.screenhandler.v1.ScreenHandlerRegistry;
import net.minecraft.screen.ScreenHandlerType;
import net.minecraft.util.Identifier;

/**
 * @author <a href="https://github.com/StellarHorizons">StellarHorizons</a>
 */
public class GalacticraftScreenHandlerTypes {

    public static final Identifier BASIC_SOLAR_PANEL_HANDLER_ID = new Identifier(Constants.MOD_ID, Constants.ScreenHandler.BASIC_SOLAR_SCREEN_HANDLER);
    public static final ScreenHandlerType<BasicSolarPanelScreenHandler> BASIC_SOLAR_PANEL_HANDLER =
            ScreenHandlerRegistry.registerExtended(
                    BASIC_SOLAR_PANEL_HANDLER_ID,
                    BasicSolarPanelScreenHandler::new
            );

    public static final Identifier ADVANCED_SOLAR_PANEL_HANDLER_ID = new Identifier(Constants.MOD_ID, Constants.ScreenHandler.ADVANCED_SOLAR_SCREEN_HANDLER);
    public static final ScreenHandlerType<AdvancedSolarPanelScreenHandler> ADVANCED_SOLAR_PANEL_HANDLER =
            ScreenHandlerRegistry.registerExtended(
                    ADVANCED_SOLAR_PANEL_HANDLER_ID,
                    AdvancedSolarPanelScreenHandler::new
            );

    public static final Identifier CIRCUIT_FABRICATOR_HANDLER_ID = new Identifier(Constants.MOD_ID, Constants.ScreenHandler.CIRCUIT_FABRICATOR_SCREEN_HANDLER);
    public static final ScreenHandlerType<CircuitFabricatorScreenHandler> CIRCUIT_FABRICATOR_HANDLER =
            ScreenHandlerRegistry.registerExtended(
                    CIRCUIT_FABRICATOR_HANDLER_ID,
                    CircuitFabricatorScreenHandler::new
            );

    public static final Identifier COAL_GENERATOR_HANDLER_ID = new Identifier(Constants.MOD_ID, Constants.ScreenHandler.COAL_GENERATOR_SCREEN_HANDLER);
    public static final ScreenHandlerType<CoalGeneratorScreenHandler> COAL_GENERATOR_HANDLER =
            ScreenHandlerRegistry.registerExtended(
                    COAL_GENERATOR_HANDLER_ID,
                    CoalGeneratorScreenHandler::new
            );

    public static final Identifier COMPRESSOR_HANDLER_ID = new Identifier(Constants.MOD_ID, Constants.ScreenHandler.COMPRESSOR_SCREEN_HANDLER);
    public static final ScreenHandlerType<CompressorScreenHandler> COMPRESSOR_HANDLER =
            ScreenHandlerRegistry.registerExtended(
                    COMPRESSOR_HANDLER_ID,
                    CompressorScreenHandler::new
            );

    public static final Identifier ELECTRIC_COMPRESSOR_HANDLER_ID = new Identifier(Constants.MOD_ID, Constants.ScreenHandler.ELECTRIC_COMPRESSOR_SCREEN_HANDLER);
    public static final ScreenHandlerType<ElectricCompressorScreenHandler> ELECTRIC_COMPRESSOR_HANDLER =
            ScreenHandlerRegistry.registerExtended(
                    ELECTRIC_COMPRESSOR_HANDLER_ID,
                    ElectricCompressorScreenHandler::new
            );

    public static final Identifier ENERGY_STORAGE_MODULE_HANDLER_ID = new Identifier(Constants.MOD_ID, Constants.ScreenHandler.ENERGY_STORAGE_MODULE_SCREEN_HANDLER);
    public static final ScreenHandlerType<EnergyStorageModuleScreenHandler> ENERGY_STORAGE_MODULE_HANDLER =
            ScreenHandlerRegistry.registerExtended(
                    ENERGY_STORAGE_MODULE_HANDLER_ID,
                    EnergyStorageModuleScreenHandler::new
            );

    public static final Identifier OXYGEN_COLLECTOR_HANDLER_ID = new Identifier(Constants.MOD_ID, Constants.ScreenHandler.OXYGEN_COLLECTOR_SCREEN_HANDLER);
    public static final ScreenHandlerType<OxygenCollectorScreenHandler> OXYGEN_COLLECTOR_HANDLER =
            ScreenHandlerRegistry.registerExtended(
                    OXYGEN_COLLECTOR_HANDLER_ID,
                    OxygenCollectorScreenHandler::new
            );

    public static final Identifier OXYGEN_COMPRESSOR_HANDLER_ID = new Identifier(Constants.MOD_ID, Constants.ScreenHandler.OXYGEN_COMPRESSOR_SCREEN_HANDLER);
    public static final ScreenHandlerType<OxygenCompressorScreenHandler> OXYGEN_COMPRESSOR_HANDLER =
            ScreenHandlerRegistry.registerExtended(
                    OXYGEN_COMPRESSOR_HANDLER_ID,
                    OxygenCompressorScreenHandler::new
            );

    public static final Identifier OXYGEN_DECOMPRESSOR_HANDLER_ID = new Identifier(Constants.MOD_ID, Constants.ScreenHandler.OXYGEN_DECOMPRESSOR_SCREEN_HANDLER);
    public static final ScreenHandlerType<OxygenDecompressorScreenHandler> OXYGEN_DECOMPRESSOR_HANDLER =
            ScreenHandlerRegistry.registerExtended(
                    OXYGEN_DECOMPRESSOR_HANDLER_ID,
                    OxygenDecompressorScreenHandler::new
            );

    public static final Identifier PLAYER_INVENTORY_HANDLER_ID = new Identifier(Constants.MOD_ID, Constants.ScreenHandler.PLAYER_INVENTORY_SCREEN_HANDLER);
    public static final ScreenHandlerType<PlayerInventoryGCScreenHandler> PLAYER_INV_GC_HANDLER =
            ScreenHandlerRegistry.registerSimple(
                    PLAYER_INVENTORY_HANDLER_ID,
                    (syncId, inv) -> new PlayerInventoryGCScreenHandler(inv, inv.player)
            );

    public static final Identifier REFINERY_HANDLER_ID = new Identifier(Constants.MOD_ID, Constants.ScreenHandler.REFINERY_SCREEN_HANDLER);
    public static final ScreenHandlerType<RefineryScreenHandler> REFINERY_HANDLER =
            ScreenHandlerRegistry.registerExtended(
                    REFINERY_HANDLER_ID,
                    RefineryScreenHandler::new
            );

<<<<<<< HEAD
    public static final Identifier ELECTRIC_FURNACE_HANDLER_ID = new Identifier(Constants.MOD_ID, Constants.ScreenHandler.ELECTRIC_FURNACE_SCREEN_HANDLER);
    public static final ScreenHandlerType<ElectricFurnaceScreenHandler> ELECTRIC_FURNACE_HANDLER =
            ScreenHandlerRegistry.registerExtended(
                    ELECTRIC_FURNACE_HANDLER_ID,
                    ElectricFurnaceScreenHandler::new
            );

=======
>>>>>>> a0b6e5ea
    public static final Identifier BUBBLE_DISTRIBUTOR_HANDLER_ID = new Identifier(Constants.MOD_ID, Constants.ScreenHandler.BUBBLE_DISTRIBUTOR_SCREEN_HANDLER);
    public static final ScreenHandlerType<BubbleDistributorScreenHandler> BUBBLE_DISTRIBUTOR_HANDLER =
            ScreenHandlerRegistry.registerExtended(
                    BUBBLE_DISTRIBUTOR_HANDLER_ID,
                    BubbleDistributorScreenHandler::new
            );

    public static final Identifier OXYGEN_STORAGE_MODULE_HANDLER_ID = new Identifier(Constants.MOD_ID, Constants.ScreenHandler.OXYGEN_STORAGE_MODULE_SCREEN_HANDLER);
    public static final ScreenHandlerType<OxygenStorageModuleScreenHandler> OXYGEN_STORAGE_MODULE_HANDLER =
            ScreenHandlerRegistry.registerExtended(
                    OXYGEN_STORAGE_MODULE_HANDLER_ID,
                    OxygenStorageModuleScreenHandler::new
            );

    public static void register() {
    }
}<|MERGE_RESOLUTION|>--- conflicted
+++ resolved
@@ -116,7 +116,6 @@
                     RefineryScreenHandler::new
             );
 
-<<<<<<< HEAD
     public static final Identifier ELECTRIC_FURNACE_HANDLER_ID = new Identifier(Constants.MOD_ID, Constants.ScreenHandler.ELECTRIC_FURNACE_SCREEN_HANDLER);
     public static final ScreenHandlerType<ElectricFurnaceScreenHandler> ELECTRIC_FURNACE_HANDLER =
             ScreenHandlerRegistry.registerExtended(
@@ -124,8 +123,6 @@
                     ElectricFurnaceScreenHandler::new
             );
 
-=======
->>>>>>> a0b6e5ea
     public static final Identifier BUBBLE_DISTRIBUTOR_HANDLER_ID = new Identifier(Constants.MOD_ID, Constants.ScreenHandler.BUBBLE_DISTRIBUTOR_SCREEN_HANDLER);
     public static final ScreenHandlerType<BubbleDistributorScreenHandler> BUBBLE_DISTRIBUTOR_HANDLER =
             ScreenHandlerRegistry.registerExtended(
