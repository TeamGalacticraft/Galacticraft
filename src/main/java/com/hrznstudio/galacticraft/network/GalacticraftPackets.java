/*
 * Copyright (c) 2020 HRZN LTD
 *
 * Permission is hereby granted, free of charge, to any person obtaining a copy
 * of this software and associated documentation files (the "Software"), to deal
 * in the Software without restriction, including without limitation the rights
 * to use, copy, modify, merge, publish, distribute, sublicense, and/or sell
 * copies of the Software, and to permit persons to whom the Software is
 * furnished to do so, subject to the following conditions:
 *
 * The above copyright notice and this permission notice shall be included in all
 * copies or substantial portions of the Software.
 *
 * THE SOFTWARE IS PROVIDED "AS IS", WITHOUT WARRANTY OF ANY KIND, EXPRESS OR
 * IMPLIED, INCLUDING BUT NOT LIMITED TO THE WARRANTIES OF MERCHANTABILITY,
 * FITNESS FOR A PARTICULAR PURPOSE AND NONINFRINGEMENT. IN NO EVENT SHALL THE
 * AUTHORS OR COPYRIGHT HOLDERS BE LIABLE FOR ANY CLAIM, DAMAGES OR OTHER
 * LIABILITY, WHETHER IN AN ACTION OF CONTRACT, TORT OR OTHERWISE, ARISING FROM,
 * OUT OF OR IN CONNECTION WITH THE SOFTWARE OR THE USE OR OTHER DEALINGS IN THE
 * SOFTWARE.
 *
 */

package com.hrznstudio.galacticraft.network;

import com.hrznstudio.galacticraft.Constants;
import com.hrznstudio.galacticraft.Galacticraft;
import com.hrznstudio.galacticraft.accessor.ServerPlayerEntityAccessor;
import com.hrznstudio.galacticraft.api.block.SideOption;
import com.hrznstudio.galacticraft.api.block.entity.ConfigurableElectricMachineBlockEntity;
<<<<<<< HEAD
import com.hrznstudio.galacticraft.api.rocket.LaunchStage;
import com.hrznstudio.galacticraft.block.entity.RocketAssemblerBlockEntity;
import com.hrznstudio.galacticraft.block.entity.RocketDesignerBlockEntity;
import com.hrznstudio.galacticraft.entity.rocket.RocketEntity;
import io.github.cottonmc.component.item.impl.SimpleInventoryComponent;
import io.netty.buffer.Unpooled;
import com.hrznstudio.galacticraft.screen.GalacticraftScreenHandlerTypes;
=======
>>>>>>> e65179f6
import com.hrznstudio.galacticraft.screen.PlayerInventoryGCScreenHandler;
import com.hrznstudio.galacticraft.block.entity.BubbleDistributorBlockEntity;
import net.fabricmc.fabric.impl.networking.ServerSidePacketRegistryImpl;
import net.minecraft.block.entity.BlockEntity;
import net.minecraft.entity.player.PlayerEntity;
import net.minecraft.item.ItemStack;
import net.minecraft.network.PacketByteBuf;
import net.minecraft.screen.SimpleNamedScreenHandlerFactory;
import net.minecraft.network.packet.s2c.play.CustomPayloadS2CPacket;
import net.minecraft.server.network.ServerPlayerEntity;
import net.minecraft.server.world.ServerWorld;
import net.minecraft.state.property.EnumProperty;
import net.minecraft.text.TranslatableText;
import net.minecraft.text.LiteralText;
import net.minecraft.util.Identifier;
import net.minecraft.util.math.BlockPos;
import net.minecraft.util.math.Direction;
import net.minecraft.util.math.Vec3d;
import net.minecraft.util.registry.Registry;
import net.minecraft.util.registry.RegistryKey;
import net.minecraft.world.World;

import java.util.Objects;

/**
 * @author <a href="https://github.com/StellarHorizons">StellarHorizons</a>
 */
public class GalacticraftPackets {
    public static void register() {
<<<<<<< HEAD

        ServerSidePacketRegistryImpl.INSTANCE.register(new Identifier(Constants.MOD_ID, "dimension_teleport"), ((context, buf) -> {
            RegistryKey<World> dimension = RegistryKey.of(Registry.DIMENSION, buf.readIdentifier());
            context.getTaskQueue().execute(() -> {
                PlayerEntity player = context.getPlayer();
                ServerWorld destination = player.getServer().getWorld(dimension);
                player.changeDimension(destination);
            });
        }));
        ServerSidePacketRegistryImpl.INSTANCE.register(new Identifier(Constants.MOD_ID, "redstone_update"), ((context, buf) -> {
=======
        ServerSidePacketRegistryImpl.INSTANCE.register(new Identifier(Constants.MOD_ID, "redstone"), ((context, buf) -> {
>>>>>>> e65179f6
            PacketByteBuf buffer = new PacketByteBuf(buf.copy());
            context.getTaskQueue().execute(() -> {
                BlockEntity blockEntity = context.getPlayer().world.getBlockEntity(buffer.readBlockPos());
                if (blockEntity instanceof ConfigurableElectricMachineBlockEntity) {
                    ((ConfigurableElectricMachineBlockEntity) blockEntity).setRedstoneState(buffer.readEnumConstant(ConfigurableElectricMachineBlockEntity.RedstoneState.class));
                }
            });
        }));

        ServerSidePacketRegistryImpl.INSTANCE.register(new Identifier(Constants.MOD_ID, "security"), ((context, buf) -> {
            PacketByteBuf buffer = new PacketByteBuf(buf.copy());
            context.getTaskQueue().execute(() -> {
                BlockEntity blockEntity = ((ServerPlayerEntity) context.getPlayer()).getServerWorld().getBlockEntity(buffer.readBlockPos());
                if (blockEntity instanceof ConfigurableElectricMachineBlockEntity) {
                    if (context.getPlayer().getPos().distanceTo(Vec3d.ofCenter(blockEntity.getPos())) < 12.0D) { //Make sure a player isn't just sending packets to insta-claim any machine placed down.
                        if (!((ConfigurableElectricMachineBlockEntity) blockEntity).getSecurity().hasOwner() ||
                                ((ConfigurableElectricMachineBlockEntity) blockEntity).getSecurity().isOwner(context.getPlayer())) {
                            ConfigurableElectricMachineBlockEntity.SecurityInfo.Publicity publicity = buffer.readEnumConstant(ConfigurableElectricMachineBlockEntity.SecurityInfo.Publicity.class);

                            ((ConfigurableElectricMachineBlockEntity) blockEntity).getSecurity().setOwner(context.getPlayer());
                            ((ConfigurableElectricMachineBlockEntity) blockEntity).getSecurity().setPublicity(publicity);
                        } else {
                            Galacticraft.logger.error("Received invalid security packet from: " + context.getPlayer().getEntityName());
                        }
                    }
                }
            });
        }));

        ServerSidePacketRegistryImpl.INSTANCE.register(new Identifier(Constants.MOD_ID, "side_config"), ((context, buffer) -> {
            PacketByteBuf buf = new PacketByteBuf(buffer.copy());
            context.getTaskQueue().execute(() -> {
                BlockPos pos = buf.readBlockPos();
                if (context.getPlayer().world.isChunkLoaded(pos.getX() >> 4, pos.getZ() >> 4)) {
                    BlockEntity blockEntity = ((ServerPlayerEntity) context.getPlayer()).getServerWorld().getBlockEntity(pos);
                    if (blockEntity instanceof ConfigurableElectricMachineBlockEntity) {
                        if (!((ConfigurableElectricMachineBlockEntity) blockEntity).getSecurity().hasOwner() ||
                                ((ConfigurableElectricMachineBlockEntity) blockEntity).getSecurity().getOwner().equals(context.getPlayer().getUuid())) {
                            EnumProperty<SideOption> prop = EnumProperty.of(buf.readEnumConstant(Direction.class).getName(), SideOption.class, SideOption.getApplicableValuesForMachine(context.getPlayer().world.getBlockState(pos).getBlock()));
                            context.getPlayer().world.setBlockState(pos, context.getPlayer().world.getBlockState(pos)
                                    .with(prop, buf.readEnumConstant(SideOption.class)));
                        }
                    }
                }
            });
        }));

<<<<<<< HEAD
        ServerSidePacketRegistryImpl.INSTANCE.register(new Identifier(Constants.MOD_ID, "open_gc_inv"), ((context, buf) -> context.getTaskQueue().execute(() -> {
            context.getPlayer().openHandledScreen(new SimpleNamedScreenHandlerFactory((syncId, inv, player) -> new PlayerInventoryGCScreenHandler(inv, player), new TranslatableText("")));
        })));

        ServerSidePacketRegistryImpl.INSTANCE.register(new Identifier(Constants.MOD_ID, "designer_red"), (packetContext, buff) -> {
            PacketByteBuf buf = new PacketByteBuf(buff.copy());
            BlockPos pos = buf.readBlockPos();
            packetContext.getTaskQueue().execute(() -> {
                if (packetContext.getPlayer().world.isChunkLoaded(pos.getX() >> 4, pos.getZ() >> 4)) {
                    if (packetContext.getPlayer().world.getBlockEntity(pos) instanceof RocketDesignerBlockEntity) {
                        RocketDesignerBlockEntity blockEntity = (RocketDesignerBlockEntity) packetContext.getPlayer().world.getBlockEntity(pos);
                        assert blockEntity != null;
                        byte color = buf.readByte();
                        blockEntity.setRed(color + 128);
                        blockEntity.updateSchematic();
                    }
                }
            });
        });

        ServerSidePacketRegistryImpl.INSTANCE.register(new Identifier(Constants.MOD_ID, "designer_green"), (packetContext, buff) -> {
            PacketByteBuf buf = new PacketByteBuf(buff.copy());
            BlockPos pos = buf.readBlockPos();
            packetContext.getTaskQueue().execute(() -> {
                if (packetContext.getPlayer().world.isChunkLoaded(pos.getX() >> 4, pos.getZ() >> 4)) {
                    if (packetContext.getPlayer().world.getBlockEntity(pos) instanceof RocketDesignerBlockEntity) {
                        RocketDesignerBlockEntity blockEntity = (RocketDesignerBlockEntity) packetContext.getPlayer().world.getBlockEntity(pos);
                        assert blockEntity != null;
                        byte color = buf.readByte();
                        blockEntity.setGreen(color + 128);
                        blockEntity.updateSchematic();
                    }
                }
            });
        });

        ServerSidePacketRegistryImpl.INSTANCE.register(new Identifier(Constants.MOD_ID, "designer_blue"), (packetContext, buff) -> {
            PacketByteBuf buf = new PacketByteBuf(buff.copy());
            BlockPos pos = buf.readBlockPos();
            packetContext.getTaskQueue().execute(() -> {
                if (packetContext.getPlayer().world.isChunkLoaded(pos.getX() >> 4, pos.getZ() >> 4)) {
                    if (packetContext.getPlayer().world.getBlockEntity(pos) instanceof RocketDesignerBlockEntity) {
                        RocketDesignerBlockEntity blockEntity = (RocketDesignerBlockEntity) packetContext.getPlayer().world.getBlockEntity(pos);
                        assert blockEntity != null;
                        byte color = buf.readByte();
                        blockEntity.setBlue(color + 128);
                        blockEntity.updateSchematic();
                    }
                }
            });
        });

        ServerSidePacketRegistryImpl.INSTANCE.register(new Identifier(Constants.MOD_ID, "designer_alpha"), (packetContext, buff) -> {
            PacketByteBuf buf = new PacketByteBuf(buff.copy());
            BlockPos pos = buf.readBlockPos();
            packetContext.getTaskQueue().execute(() -> {
                if (packetContext.getPlayer().world.isChunkLoaded(pos.getX() >> 4, pos.getZ() >> 4)) {
                    if (packetContext.getPlayer().world.getBlockEntity(pos) instanceof RocketDesignerBlockEntity) {
                        RocketDesignerBlockEntity blockEntity = (RocketDesignerBlockEntity) packetContext.getPlayer().world.getBlockEntity(pos);
                        assert blockEntity != null;
                        byte color = buf.readByte();
                        blockEntity.setAlpha(color + 128);
                        blockEntity.updateSchematic();
                    }
                }
            });
        });

        ServerSidePacketRegistryImpl.INSTANCE.register(new Identifier(Constants.MOD_ID, "designer_part"), (packetContext, buff) -> {
            PacketByteBuf buf = new PacketByteBuf(buff.copy());
            BlockPos pos = buf.readBlockPos();
            packetContext.getTaskQueue().execute(() -> {
                if (packetContext.getPlayer().world.isChunkLoaded(pos.getX() >> 4, pos.getZ() >> 4)) {
                    if (packetContext.getPlayer().world.getBlockEntity(pos) instanceof RocketDesignerBlockEntity) {
                        RocketDesignerBlockEntity blockEntity = (RocketDesignerBlockEntity) packetContext.getPlayer().world.getBlockEntity(pos);
                        assert blockEntity != null;
                        Identifier id = buf.readIdentifier();
                        if (packetContext.getPlayer() instanceof ServerPlayerEntityAccessor
                                && ((ServerPlayerEntityAccessor) packetContext.getPlayer()).getResearchTracker().isUnlocked(id)) {
                            blockEntity.setPartServer(Objects.requireNonNull(Galacticraft.ROCKET_PARTS.get(id)));
                            blockEntity.updateSchematic();
                        }
                    }
                }
            });
        });

        ServerSidePacketRegistryImpl.INSTANCE.register(new Identifier(Constants.MOD_ID, "rocket_jump"), ((context, buff) -> {
            context.getTaskQueue().execute(() -> {
                if (context.getPlayer().hasVehicle()) {
                    if (context.getPlayer().getVehicle() instanceof RocketEntity && ((RocketEntity) context.getPlayer().getVehicle()).getStage().ordinal() < LaunchStage.IGNITED.ordinal()) {
                        ((RocketEntity) context.getPlayer().getVehicle()).onJump();
                    }
                }
            });
        }));

        ServerSidePacketRegistryImpl.INSTANCE.register(new Identifier(Constants.MOD_ID, "rocket_yaw_press"), ((packetContext, buff) -> {
            PacketByteBuf buf = new PacketByteBuf(buff.copy());
            packetContext.getTaskQueue().execute(() -> {
                if (packetContext.getPlayer().getVehicle() instanceof RocketEntity && ((RocketEntity) packetContext.getPlayer().getVehicle()).getStage().ordinal() >= LaunchStage.LAUNCHED.ordinal()) {
                    packetContext.getPlayer().getVehicle().prevYaw = packetContext.getPlayer().getVehicle().yaw;
                    packetContext.getPlayer().getVehicle().yaw += buf.readBoolean() ? 2.0F : -2.0F;
                    packetContext.getPlayer().getVehicle().yaw %= 360.0F;
                }
            });
        }));

        ServerSidePacketRegistryImpl.INSTANCE.register(new Identifier(Constants.MOD_ID, "rocket_pitch_press"), ((packetContext, buff) -> {
            PacketByteBuf buf = new PacketByteBuf(buff.copy());
            packetContext.getTaskQueue().execute(() -> {
                if (packetContext.getPlayer().getVehicle() instanceof RocketEntity && ((RocketEntity) packetContext.getPlayer().getVehicle()).getStage().ordinal() >= LaunchStage.LAUNCHED.ordinal()) {
                    packetContext.getPlayer().getVehicle().prevPitch = packetContext.getPlayer().getVehicle().pitch;
                    packetContext.getPlayer().getVehicle().pitch += buf.readBoolean() ? 2.0F : -2.0F;
                    packetContext.getPlayer().getVehicle().pitch %= 360.0F;
                }
            });
        }));

        ServerSidePacketRegistryImpl.INSTANCE.register(new Identifier(Constants.MOD_ID, "assembler_wc"), ((packetContext, buff) -> {
            PacketByteBuf buf = new PacketByteBuf(buff.copy());
            packetContext.getTaskQueue().execute(() -> {
                int slot = buf.readInt();
                BlockPos pos = buf.readBlockPos();
                boolean success = false;
                ServerWorld world = ((ServerPlayerEntity) packetContext.getPlayer()).getServerWorld();
                if (((ServerPlayerEntity) packetContext.getPlayer()).getServerWorld().isChunkLoaded(pos.getX() >> 4, pos.getZ() >> 4)) {
                    if (packetContext.getPlayer().world.getBlockEntity(pos) instanceof RocketAssemblerBlockEntity) {
                        SimpleInventoryComponent inventory = ((RocketAssemblerBlockEntity) world.getBlockEntity(pos)).getExtendedInventory();
                        if (slot < inventory.getSize()) {
                            if (packetContext.getPlayer().inventory.getCursorStack().isEmpty()) {
                                success = true;
                                packetContext.getPlayer().inventory.setCursorStack(inventory.getStack(slot));
                                inventory.setStack(slot, ItemStack.EMPTY);
                            } else {
                                if (inventory.isAcceptableStack(slot, packetContext.getPlayer().inventory.getCursorStack().copy())) {
                                    if (inventory.getStack(slot).isEmpty()) {
                                        if (inventory.getMaxStackSize(slot) >= packetContext.getPlayer().inventory.getCursorStack().getCount()) {
                                            inventory.setStack(slot, packetContext.getPlayer().inventory.getCursorStack().copy());
                                            packetContext.getPlayer().inventory.setCursorStack(ItemStack.EMPTY);
                                        } else {
                                            ItemStack stack = packetContext.getPlayer().inventory.getCursorStack().copy();
                                            ItemStack stack1 = packetContext.getPlayer().inventory.getCursorStack().copy();
                                            stack.setCount(inventory.getMaxStackSize(slot));
                                            stack1.setCount(stack1.getCount() - inventory.getMaxStackSize(slot));
                                            inventory.setStack(slot, stack);
                                            packetContext.getPlayer().inventory.setCursorStack(stack1);
                                        }
                                    } else { // IMPOSSIBLE FOR THE 2 STACKS TO BE DIFFERENT AS OF RIGHT NOW. THIS MAY CHANGE.
                                        // SO... IF IT DOES, YOU NEED TO UPDATE THIS.
                                        ItemStack stack = packetContext.getPlayer().inventory.getCursorStack().copy();
                                        int max = inventory.getMaxStackSize(slot);
                                        stack.setCount(stack.getCount() + inventory.getStack(slot).getCount());
                                        if (stack.getCount() <= max) {
                                            packetContext.getPlayer().inventory.setCursorStack(ItemStack.EMPTY);
                                        } else {
                                            ItemStack stack1 = stack.copy();
                                            stack.setCount(max);
                                            stack1.setCount(stack1.getCount() - max);
                                            packetContext.getPlayer().inventory.setCursorStack(stack1);
                                        }
                                        inventory.setStack(slot, stack);
                                    }
                                    success = true;
                                }
                            }
                        }
                    }
                }

                if (!success) {
                    ((ServerPlayerEntity) packetContext.getPlayer()).networkHandler.disconnect(new LiteralText("Bad rocket assembler packet!"));
                }
            });
        }));

        ServerSidePacketRegistryImpl.INSTANCE.register(new Identifier(Constants.MOD_ID, "assembler_build"), ((packetContext, buff) -> {
            PacketByteBuf buf = new PacketByteBuf(buff.copy());
            packetContext.getTaskQueue().execute(() -> {
                BlockPos pos = buf.readBlockPos();
                if (packetContext.getPlayer().world.isChunkLoaded(pos.getX() >> 4, pos.getZ() >> 4)) {
                    if (packetContext.getPlayer().world.getBlockEntity(pos) instanceof RocketAssemblerBlockEntity) {
                        ((RocketAssemblerBlockEntity) packetContext.getPlayer().world.getBlockEntity(pos)).startBuilding();
                    }
                }
            });
        }));

        ServerSidePacketRegistryImpl.INSTANCE.register(new Identifier(Constants.MOD_ID, "assembler_build"), ((packetContext, buff) -> packetContext.getTaskQueue().execute(() -> ((ServerPlayerEntity) packetContext.getPlayer()).networkHandler.sendPacket(new CustomPayloadS2CPacket(new Identifier(Constants.MOD_ID, "research_scroll"), new PacketByteBuf(Unpooled.buffer().writeDouble(((ServerPlayerEntityAccessor) packetContext.getPlayer()).getResearchScrollX()).writeDouble(((ServerPlayerEntityAccessor) packetContext.getPlayer()).getResearchScrollY())))))));

        ServerSidePacketRegistryImpl.INSTANCE.register(new Identifier(Constants.MOD_ID, "research_scroll"), ((packetContext, buff) -> {
            PacketByteBuf buf = new PacketByteBuf(buff.copy());
            packetContext.getTaskQueue().execute(() -> ((ServerPlayerEntityAccessor) packetContext.getPlayer()).setResearchScroll(buf.readDouble(), buf.readDouble()));
        }));
        ServerSidePacketRegistryImpl.INSTANCE.register(new Identifier(Constants.MOD_ID, "open_gc_inv"), ((context, buf) -> context.getTaskQueue().execute(() -> {
            ContainerProviderRegistry.INSTANCE.openContainer(GalacticraftScreenHandlerTypes.PLAYER_INVENTORY_HANDLER_ID, context.getPlayer(), packetByteBuf -> {
            });
            context.getPlayer().openHandledScreen(new SimpleNamedScreenHandlerFactory((syncId, inv, player) -> new PlayerInventoryGCScreenHandler(inv, player), new TranslatableText("")));
        })));
=======
        ServerSidePacketRegistryImpl.INSTANCE.register(new Identifier(Constants.MOD_ID, "open_gc_inv"), ((context, buf) -> context.getTaskQueue().execute(() -> context.getPlayer().openHandledScreen(new SimpleNamedScreenHandlerFactory((syncId, inv, player) -> new PlayerInventoryGCScreenHandler(inv, player), new TranslatableText(""))))));

        ServerSidePacketRegistryImpl.INSTANCE.register(new Identifier(Constants.MOD_ID, "bubble_max"), (context, packetByteBuf) -> {
            PacketByteBuf buf = new PacketByteBuf(packetByteBuf.copy());
            if (context.getPlayer() instanceof ServerPlayerEntity) {
                context.getPlayer().getServer().execute(() -> {
                    byte max = buf.readByte();
                    BlockPos pos = buf.readBlockPos();
                    if (context.getPlayer().world.isChunkLoaded(pos.getX() >> 4, pos.getZ() >> 4)) {
                        if (context.getPlayer().world.getBlockEntity(pos) instanceof BubbleDistributorBlockEntity) {
                            if (max > 0) {
                                ((BubbleDistributorBlockEntity) context.getPlayer().world.getBlockEntity(pos)).setTargetSize(max);
                            }
                        }
                    }
                });
            }
        });

        ServerSidePacketRegistryImpl.INSTANCE.register(new Identifier(Constants.MOD_ID, "bubble_visible"), (context, packetByteBuf) -> {
            PacketByteBuf buf = new PacketByteBuf(packetByteBuf.copy());
            if (context.getPlayer() instanceof ServerPlayerEntity) {
                context.getPlayer().getServer().execute(() -> {
                    boolean visible = buf.readBoolean();
                    BlockPos pos = buf.readBlockPos();
                    if (context.getPlayer().world.isChunkLoaded(pos.getX() >> 4, pos.getZ() >> 4)) {
                        if (context.getPlayer().world.getBlockEntity(pos) instanceof BubbleDistributorBlockEntity) {
                            ((BubbleDistributorBlockEntity) context.getPlayer().world.getBlockEntity(pos)).bubbleVisible = visible;
                        }
                    }
                });
            }
        });
>>>>>>> e65179f6
    }
}<|MERGE_RESOLUTION|>--- conflicted
+++ resolved
@@ -28,7 +28,6 @@
 import com.hrznstudio.galacticraft.accessor.ServerPlayerEntityAccessor;
 import com.hrznstudio.galacticraft.api.block.SideOption;
 import com.hrznstudio.galacticraft.api.block.entity.ConfigurableElectricMachineBlockEntity;
-<<<<<<< HEAD
 import com.hrznstudio.galacticraft.api.rocket.LaunchStage;
 import com.hrznstudio.galacticraft.block.entity.RocketAssemblerBlockEntity;
 import com.hrznstudio.galacticraft.block.entity.RocketDesignerBlockEntity;
@@ -36,8 +35,6 @@
 import io.github.cottonmc.component.item.impl.SimpleInventoryComponent;
 import io.netty.buffer.Unpooled;
 import com.hrznstudio.galacticraft.screen.GalacticraftScreenHandlerTypes;
-=======
->>>>>>> e65179f6
 import com.hrznstudio.galacticraft.screen.PlayerInventoryGCScreenHandler;
 import com.hrznstudio.galacticraft.block.entity.BubbleDistributorBlockEntity;
 import net.fabricmc.fabric.impl.networking.ServerSidePacketRegistryImpl;
@@ -67,7 +64,6 @@
  */
 public class GalacticraftPackets {
     public static void register() {
-<<<<<<< HEAD
 
         ServerSidePacketRegistryImpl.INSTANCE.register(new Identifier(Constants.MOD_ID, "dimension_teleport"), ((context, buf) -> {
             RegistryKey<World> dimension = RegistryKey.of(Registry.DIMENSION, buf.readIdentifier());
@@ -77,10 +73,8 @@
                 player.changeDimension(destination);
             });
         }));
-        ServerSidePacketRegistryImpl.INSTANCE.register(new Identifier(Constants.MOD_ID, "redstone_update"), ((context, buf) -> {
-=======
+
         ServerSidePacketRegistryImpl.INSTANCE.register(new Identifier(Constants.MOD_ID, "redstone"), ((context, buf) -> {
->>>>>>> e65179f6
             PacketByteBuf buffer = new PacketByteBuf(buf.copy());
             context.getTaskQueue().execute(() -> {
                 BlockEntity blockEntity = context.getPlayer().world.getBlockEntity(buffer.readBlockPos());
@@ -128,10 +122,39 @@
             });
         }));
 
-<<<<<<< HEAD
-        ServerSidePacketRegistryImpl.INSTANCE.register(new Identifier(Constants.MOD_ID, "open_gc_inv"), ((context, buf) -> context.getTaskQueue().execute(() -> {
-            context.getPlayer().openHandledScreen(new SimpleNamedScreenHandlerFactory((syncId, inv, player) -> new PlayerInventoryGCScreenHandler(inv, player), new TranslatableText("")));
-        })));
+        ServerSidePacketRegistryImpl.INSTANCE.register(new Identifier(Constants.MOD_ID, "open_gc_inv"), ((context, buf) -> context.getTaskQueue().execute(() -> context.getPlayer().openHandledScreen(new SimpleNamedScreenHandlerFactory((syncId, inv, player) -> new PlayerInventoryGCScreenHandler(inv, player), new TranslatableText(""))))));
+
+        ServerSidePacketRegistryImpl.INSTANCE.register(new Identifier(Constants.MOD_ID, "bubble_max"), (context, packetByteBuf) -> {
+            PacketByteBuf buf = new PacketByteBuf(packetByteBuf.copy());
+            if (context.getPlayer() instanceof ServerPlayerEntity) {
+                context.getPlayer().getServer().execute(() -> {
+                    byte max = buf.readByte();
+                    BlockPos pos = buf.readBlockPos();
+                    if (context.getPlayer().world.isChunkLoaded(pos.getX() >> 4, pos.getZ() >> 4)) {
+                        if (context.getPlayer().world.getBlockEntity(pos) instanceof BubbleDistributorBlockEntity) {
+                            if (max > 0) {
+                                ((BubbleDistributorBlockEntity) context.getPlayer().world.getBlockEntity(pos)).setTargetSize(max);
+                            }
+                        }
+                    }
+                });
+            }
+        });
+
+        ServerSidePacketRegistryImpl.INSTANCE.register(new Identifier(Constants.MOD_ID, "bubble_visible"), (context, packetByteBuf) -> {
+            PacketByteBuf buf = new PacketByteBuf(packetByteBuf.copy());
+            if (context.getPlayer() instanceof ServerPlayerEntity) {
+                context.getPlayer().getServer().execute(() -> {
+                    boolean visible = buf.readBoolean();
+                    BlockPos pos = buf.readBlockPos();
+                    if (context.getPlayer().world.isChunkLoaded(pos.getX() >> 4, pos.getZ() >> 4)) {
+                        if (context.getPlayer().world.getBlockEntity(pos) instanceof BubbleDistributorBlockEntity) {
+                            ((BubbleDistributorBlockEntity) context.getPlayer().world.getBlockEntity(pos)).bubbleVisible = visible;
+                        }
+                    }
+                });
+            }
+        });
 
         ServerSidePacketRegistryImpl.INSTANCE.register(new Identifier(Constants.MOD_ID, "designer_red"), (packetContext, buff) -> {
             PacketByteBuf buf = new PacketByteBuf(buff.copy());
@@ -328,40 +351,5 @@
             });
             context.getPlayer().openHandledScreen(new SimpleNamedScreenHandlerFactory((syncId, inv, player) -> new PlayerInventoryGCScreenHandler(inv, player), new TranslatableText("")));
         })));
-=======
-        ServerSidePacketRegistryImpl.INSTANCE.register(new Identifier(Constants.MOD_ID, "open_gc_inv"), ((context, buf) -> context.getTaskQueue().execute(() -> context.getPlayer().openHandledScreen(new SimpleNamedScreenHandlerFactory((syncId, inv, player) -> new PlayerInventoryGCScreenHandler(inv, player), new TranslatableText(""))))));
-
-        ServerSidePacketRegistryImpl.INSTANCE.register(new Identifier(Constants.MOD_ID, "bubble_max"), (context, packetByteBuf) -> {
-            PacketByteBuf buf = new PacketByteBuf(packetByteBuf.copy());
-            if (context.getPlayer() instanceof ServerPlayerEntity) {
-                context.getPlayer().getServer().execute(() -> {
-                    byte max = buf.readByte();
-                    BlockPos pos = buf.readBlockPos();
-                    if (context.getPlayer().world.isChunkLoaded(pos.getX() >> 4, pos.getZ() >> 4)) {
-                        if (context.getPlayer().world.getBlockEntity(pos) instanceof BubbleDistributorBlockEntity) {
-                            if (max > 0) {
-                                ((BubbleDistributorBlockEntity) context.getPlayer().world.getBlockEntity(pos)).setTargetSize(max);
-                            }
-                        }
-                    }
-                });
-            }
-        });
-
-        ServerSidePacketRegistryImpl.INSTANCE.register(new Identifier(Constants.MOD_ID, "bubble_visible"), (context, packetByteBuf) -> {
-            PacketByteBuf buf = new PacketByteBuf(packetByteBuf.copy());
-            if (context.getPlayer() instanceof ServerPlayerEntity) {
-                context.getPlayer().getServer().execute(() -> {
-                    boolean visible = buf.readBoolean();
-                    BlockPos pos = buf.readBlockPos();
-                    if (context.getPlayer().world.isChunkLoaded(pos.getX() >> 4, pos.getZ() >> 4)) {
-                        if (context.getPlayer().world.getBlockEntity(pos) instanceof BubbleDistributorBlockEntity) {
-                            ((BubbleDistributorBlockEntity) context.getPlayer().world.getBlockEntity(pos)).bubbleVisible = visible;
-                        }
-                    }
-                });
-            }
-        });
->>>>>>> e65179f6
     }
 }