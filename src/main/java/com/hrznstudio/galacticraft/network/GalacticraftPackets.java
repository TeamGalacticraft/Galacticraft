--- conflicted
+++ resolved
@@ -27,15 +27,11 @@
 import com.hrznstudio.galacticraft.Galacticraft;
 import com.hrznstudio.galacticraft.api.block.SideOption;
 import com.hrznstudio.galacticraft.api.block.entity.ConfigurableElectricMachineBlockEntity;
-<<<<<<< HEAD
 import com.hrznstudio.galacticraft.api.rocket.LaunchStage;
-import com.hrznstudio.galacticraft.container.GalacticraftContainers;
 import com.hrznstudio.galacticraft.entity.rocket.RocketEntity;
 import com.hrznstudio.galacticraft.block.entity.RocketAssemblerBlockEntity;
 import com.hrznstudio.galacticraft.block.entity.RocketDesignerBlockEntity;
-=======
 import com.hrznstudio.galacticraft.screen.GalacticraftScreenHandlers;
->>>>>>> e7272d32
 import net.fabricmc.fabric.api.container.ContainerProviderRegistry;
 import net.fabricmc.fabric.impl.networking.ServerSidePacketRegistryImpl;
 import net.minecraft.block.entity.BlockEntity;
@@ -56,21 +52,20 @@
  */
 public class GalacticraftPackets {
     public static void register() {
-        ServerSidePacketRegistryImpl.INSTANCE.register(new Identifier(Constants.MOD_ID, "redstone_update"), ((context, buff) -> {
-            PacketByteBuf buf = new PacketByteBuf(buff.copy());
-            BlockPos pos = buf.readBlockPos();
-            ((ServerPlayerEntity) context.getPlayer()).getServerWorld().getServer().execute(() -> {
-                if (context.getPlayer().world.isChunkLoaded(pos.getX() >> 4, pos.getZ() >> 4)) {
-                    BlockEntity blockEntity = context.getPlayer().world.getBlockEntity(pos);
+        ServerSidePacketRegistryImpl.INSTANCE.register(new Identifier(Constants.MOD_ID, "redstone_update"), ((context, buf) -> {
+            PacketByteBuf buffer = new PacketByteBuf(buf.copy());
+            if (context.getPlayer() instanceof ServerPlayerEntity) {
+                context.getPlayer().getServer().execute(() -> {
+                    BlockEntity blockEntity = context.getPlayer().world.getBlockEntity(buffer.readBlockPos());
                     if (blockEntity instanceof ConfigurableElectricMachineBlockEntity) {
-                        ((ConfigurableElectricMachineBlockEntity) blockEntity).setRedstoneState(buf.readEnumConstant(ConfigurableElectricMachineBlockEntity.RedstoneState.class));
-                    }
-                }
-            });
-        }));
-
-        ServerSidePacketRegistryImpl.INSTANCE.register(new Identifier(Constants.MOD_ID, "security_update"), ((context, buff) -> {
-            PacketByteBuf buffer = new PacketByteBuf(buff.copy());
+                        ((ConfigurableElectricMachineBlockEntity) blockEntity).setRedstoneState(buffer.readEnumConstant(ConfigurableElectricMachineBlockEntity.RedstoneState.class));
+                    }
+                });
+            }
+        }));
+
+        ServerSidePacketRegistryImpl.INSTANCE.register(new Identifier(Constants.MOD_ID, "security_update"), ((context, buf) -> {
+            PacketByteBuf buffer = new PacketByteBuf(buf.copy());
             if (context.getPlayer() instanceof ServerPlayerEntity) {
                 context.getPlayer().getServer().execute(() -> {
                     BlockEntity blockEntity = ((ServerPlayerEntity) context.getPlayer()).getServerWorld().getBlockEntity(buffer.readBlockPos());
