/*
 * Copyright (c) 2019 HRZN LTD
 *
 * Permission is hereby granted, free of charge, to any person obtaining a copy
 * of this software and associated documentation files (the "Software"), to deal
 * in the Software without restriction, including without limitation the rights
 * to use, copy, modify, merge, publish, distribute, sublicense, and/or sell
 * copies of the Software, and to permit persons to whom the Software is
 * furnished to do so, subject to the following conditions:
 *
 * The above copyright notice and this permission notice shall be included in all
 * copies or substantial portions of the Software.
 *
 * THE SOFTWARE IS PROVIDED "AS IS", WITHOUT WARRANTY OF ANY KIND, EXPRESS OR
 * IMPLIED, INCLUDING BUT NOT LIMITED TO THE WARRANTIES OF MERCHANTABILITY,
 * FITNESS FOR A PARTICULAR PURPOSE AND NONINFRINGEMENT. IN NO EVENT SHALL THE
 * AUTHORS OR COPYRIGHT HOLDERS BE LIABLE FOR ANY CLAIM, DAMAGES OR OTHER
 * LIABILITY, WHETHER IN AN ACTION OF CONTRACT, TORT OR OTHERWISE, ARISING FROM,
 * OUT OF OR IN CONNECTION WITH THE SOFTWARE OR THE USE OR OTHER DEALINGS IN THE
 * SOFTWARE.
 */

package com.hrznstudio.galacticraft.network.packet;

import alexiil.mc.lib.attributes.Simulation;
import com.hrznstudio.galacticraft.Constants;
import com.hrznstudio.galacticraft.Galacticraft;
import com.hrznstudio.galacticraft.api.block.entity.ConfigurableElectricMachineBlockEntity;
import com.hrznstudio.galacticraft.api.configurable.SideOption;
import com.hrznstudio.galacticraft.blocks.machines.rocketassembler.RocketAssemblerBlockEntity;
import com.hrznstudio.galacticraft.blocks.machines.rocketdesigner.RocketDesignerBlockEntity;
import com.hrznstudio.galacticraft.entity.rocket.RocketEntity;
import net.fabricmc.fabric.impl.networking.ClientSidePacketRegistryImpl;
import net.fabricmc.fabric.impl.networking.ServerSidePacketRegistryImpl;
import net.minecraft.block.entity.BlockEntity;
import net.minecraft.client.MinecraftClient;
import net.minecraft.entity.Entity;
import net.minecraft.entity.EntityType;
import net.minecraft.item.ItemStack;
import net.minecraft.server.network.ServerPlayerEntity;
import net.minecraft.server.world.ServerWorld;
import net.minecraft.state.property.EnumProperty;
import net.minecraft.text.LiteralText;
import net.minecraft.util.Identifier;
import net.minecraft.util.PacketByteBuf;
import net.minecraft.util.math.BlockPos;
import net.minecraft.util.registry.Registry;

import java.util.Objects;
import java.util.UUID;

/**
 * @author <a href="https://github.com/StellarHorizons">StellarHorizons</a>
 */
public class GalacticraftPackets {
    public static void register() {
        ServerSidePacketRegistryImpl.INSTANCE.register(new Identifier(Constants.MOD_ID, "redstone_update"), ((context, buff) -> {
            PacketByteBuf buf = new PacketByteBuf(buff.copy());
            BlockPos pos = buf.readBlockPos();
            ((ServerPlayerEntity) context.getPlayer()).getServerWorld().getServer().execute(() -> {
                if (context.getPlayer().world.isChunkLoaded(pos.getX() >> 4, pos.getZ() >> 4)) {
                    BlockEntity blockEntity = context.getPlayer().world.getBlockEntity(pos);
                    if (blockEntity instanceof ConfigurableElectricMachineBlockEntity) {
<<<<<<< HEAD
                        ((ConfigurableElectricMachineBlockEntity) blockEntity).redstoneOption = buf.readString();
=======
                        ((ConfigurableElectricMachineBlockEntity) blockEntity).setRedstoneState(buffer.readEnumConstant(ConfigurableElectricMachineBlockEntity.RedstoneState.class));
>>>>>>> 113b6075
                    }
                }
            });

        }));

        ServerSidePacketRegistryImpl.INSTANCE.register(new Identifier(Constants.MOD_ID, "security_update"), ((context, buff) -> {
            PacketByteBuf buf = new PacketByteBuf(buff.copy());
            if (context.getPlayer() instanceof ServerPlayerEntity) {
<<<<<<< HEAD
                ((ServerPlayerEntity) context.getPlayer()).getServerWorld().getServer().execute(() -> {
                    BlockPos pos = buf.readBlockPos();
                    if (context.getPlayer().world.isChunkLoaded(pos.getX() >> 4, pos.getZ() >> 4)) {
                        BlockEntity blockEntity = ((ServerPlayerEntity) context.getPlayer()).getServerWorld().getBlockEntity(pos);
                        boolean isParty = false;
                        boolean isPublic = false;
                        String owner = buf.readString();
                        if (owner.contains("_Public")) {
                            owner = owner.replace("_Public", "");
                            isPublic = true;
                        } else if (owner.contains("_Party")) {
                            owner = owner.replace("_Party", "");
                            isParty = true;
                        }
                        String username = buf.readString();
                        if (blockEntity instanceof ConfigurableElectricMachineBlockEntity) {
                            ((ConfigurableElectricMachineBlockEntity) blockEntity).owner = owner;
                            ((ConfigurableElectricMachineBlockEntity) blockEntity).username = username;
                            ((ConfigurableElectricMachineBlockEntity) blockEntity).isPublic = isPublic;
                            ((ConfigurableElectricMachineBlockEntity) blockEntity).isParty = isParty;
                        }
                    }
                });
            }
        }));

        ServerSidePacketRegistryImpl.INSTANCE.register(new Identifier(Constants.MOD_ID, "side_config_update"), ((context, buff) -> {
            PacketByteBuf buf = new PacketByteBuf(buff.copy());
            if (context.getPlayer() instanceof ServerPlayerEntity) {
                ((ServerPlayerEntity) context.getPlayer()).getServerWorld().getServer().execute(() -> {
                    BlockPos pos = buf.readBlockPos();
                    if (context.getPlayer().world.isChunkLoaded(pos.getX() >> 4, pos.getZ() >> 4)) {
                        BlockEntity blockEntity = ((ServerPlayerEntity) context.getPlayer()).getServerWorld().getBlockEntity(pos);
                        if (blockEntity != null) {
                            if (blockEntity instanceof ConfigurableElectricMachineBlockEntity) {
                                String data = buf.readString();
                                context.getPlayer().world.setBlockState(pos, context.getPlayer().world.getBlockState(pos)
                                        .with(EnumProperty.of(data.split(",")[0], SideOption.class, SideOption.getApplicableValuesForMachine(context.getPlayer().world.getBlockState(pos).getBlock())),
                                                SideOption.valueOf(data.split(",")[1])));
                            }
=======
                context.getPlayer().getServer().execute(() -> {
                    BlockEntity blockEntity = ((ServerPlayerEntity) context.getPlayer()).getServerWorld().getBlockEntity(buffer.readBlockPos());
                    if (blockEntity instanceof ConfigurableElectricMachineBlockEntity) {
                        if (!((ConfigurableElectricMachineBlockEntity) blockEntity).getSecurity().hasOwner() ||
                                ((ConfigurableElectricMachineBlockEntity) blockEntity).getSecurity().getOwner().equals(context.getPlayer().getUuid())) {
                            ConfigurableElectricMachineBlockEntity.SecurityInfo.Publicity publicity = buffer.readEnumConstant(ConfigurableElectricMachineBlockEntity.SecurityInfo.Publicity.class);

                            ((ConfigurableElectricMachineBlockEntity) blockEntity).getSecurity().setOwner(context.getPlayer());
                            ((ConfigurableElectricMachineBlockEntity) blockEntity).getSecurity().setPublicity(publicity);
                        } else {
                            Galacticraft.logger.error("Received invaild security packet from: " + context.getPlayer().getEntityName());
>>>>>>> 113b6075
                        }
                    }
                });
            }
        }));

        ServerSidePacketRegistryImpl.INSTANCE.register(new Identifier(Constants.MOD_ID, "designer_red"), (packetContext, buff) -> {
            PacketByteBuf buf = new PacketByteBuf(buff.copy());
            BlockPos pos = buf.readBlockPos();
            if (packetContext.getPlayer() instanceof ServerPlayerEntity) {
                ((ServerPlayerEntity) packetContext.getPlayer()).getServerWorld().getServer().execute(() -> {
                    if (packetContext.getPlayer().world.isChunkLoaded(pos.getX() >> 4, pos.getZ() >> 4)) {
                        if (packetContext.getPlayer().world.getBlockEntity(pos) instanceof RocketDesignerBlockEntity) {
                            RocketDesignerBlockEntity blockEntity = (RocketDesignerBlockEntity) packetContext.getPlayer().world.getBlockEntity(pos);
                            assert blockEntity != null;
                            byte color = buf.readByte();
                            blockEntity.setRed(color + 128);
                            blockEntity.updateSchematic();
                        }
                    }
                });
            }
        });

        ServerSidePacketRegistryImpl.INSTANCE.register(new Identifier(Constants.MOD_ID, "designer_green"), (packetContext, buff) -> {
            PacketByteBuf buf = new PacketByteBuf(buff.copy());
            BlockPos pos = buf.readBlockPos();
            if (packetContext.getPlayer() instanceof ServerPlayerEntity) {
                ((ServerPlayerEntity) packetContext.getPlayer()).getServerWorld().getServer().execute(() -> {
                    if (packetContext.getPlayer().world.isChunkLoaded(pos.getX() >> 4, pos.getZ() >> 4)) {
                        if (packetContext.getPlayer().world.getBlockEntity(pos) instanceof RocketDesignerBlockEntity) {
                            RocketDesignerBlockEntity blockEntity = (RocketDesignerBlockEntity) packetContext.getPlayer().world.getBlockEntity(pos);
                            assert blockEntity != null;
                            byte color = buf.readByte();
                            blockEntity.setGreen(color + 128);
                            blockEntity.updateSchematic();
                        }
                    }
                });
            }
        });

        ServerSidePacketRegistryImpl.INSTANCE.register(new Identifier(Constants.MOD_ID, "designer_blue"), (packetContext, buff) -> {
            PacketByteBuf buf = new PacketByteBuf(buff.copy());
            BlockPos pos = buf.readBlockPos();
            if (packetContext.getPlayer() instanceof ServerPlayerEntity) {
                ((ServerPlayerEntity) packetContext.getPlayer()).getServerWorld().getServer().execute(() -> {
                    if (packetContext.getPlayer().world.isChunkLoaded(pos.getX() >> 4, pos.getZ() >> 4)) {
                        if (packetContext.getPlayer().world.getBlockEntity(pos) instanceof RocketDesignerBlockEntity) {
                            RocketDesignerBlockEntity blockEntity = (RocketDesignerBlockEntity) packetContext.getPlayer().world.getBlockEntity(pos);
                            assert blockEntity != null;
                            byte color = buf.readByte();
                            blockEntity.setBlue(color + 128);
                            blockEntity.updateSchematic();
                        }
                    }
                });
            }
        });

        ServerSidePacketRegistryImpl.INSTANCE.register(new Identifier(Constants.MOD_ID, "designer_alpha"), (packetContext, buff) -> {
            PacketByteBuf buf = new PacketByteBuf(buff.copy());
            BlockPos pos = buf.readBlockPos();
            if (packetContext.getPlayer() instanceof ServerPlayerEntity) {
                ((ServerPlayerEntity) packetContext.getPlayer()).getServerWorld().getServer().execute(() -> {
                    if (packetContext.getPlayer().world.isChunkLoaded(pos.getX() >> 4, pos.getZ() >> 4)) {
                        if (packetContext.getPlayer().world.getBlockEntity(pos) instanceof RocketDesignerBlockEntity) {
                            RocketDesignerBlockEntity blockEntity = (RocketDesignerBlockEntity) packetContext.getPlayer().world.getBlockEntity(pos);
                            assert blockEntity != null;
                            byte color = buf.readByte();
                            blockEntity.setAlpha(color + 128);
                            blockEntity.updateSchematic();
                        }
                    }
                });
            }
        });

        ServerSidePacketRegistryImpl.INSTANCE.register(new Identifier(Constants.MOD_ID, "designer_part"), (packetContext, buff) -> {
            PacketByteBuf buf = new PacketByteBuf(buff.copy());
            BlockPos pos = buf.readBlockPos();
            if (packetContext.getPlayer() instanceof ServerPlayerEntity) {
                ((ServerPlayerEntity) packetContext.getPlayer()).getServerWorld().getServer().execute(() -> {
                    if (packetContext.getPlayer().world.isChunkLoaded(pos.getX() >> 4, pos.getZ() >> 4)) {
                        if (packetContext.getPlayer().world.getBlockEntity(pos) instanceof RocketDesignerBlockEntity) {
                            RocketDesignerBlockEntity blockEntity = (RocketDesignerBlockEntity) packetContext.getPlayer().world.getBlockEntity(pos);
                            assert blockEntity != null;
                            blockEntity.setPart(Objects.requireNonNull(Galacticraft.ROCKET_PARTS.get(buf.readIdentifier())));
                            blockEntity.updateSchematic();
                        }
                    }
                });
            }
        });

        ServerSidePacketRegistryImpl.INSTANCE.register(new Identifier(Constants.MOD_ID, "rocket_jump"), ((context, buff) -> {
            if (context.getPlayer() instanceof ServerPlayerEntity) {
                ((ServerPlayerEntity) context.getPlayer()).getServerWorld().getServer().execute(() -> {
                    if (context.getPlayer().hasVehicle()) {
                        if (context.getPlayer().getVehicle() instanceof RocketEntity) {
                            ((RocketEntity) context.getPlayer().getVehicle()).onJump();
                        }
                    }
                });
            }
        }));

        ClientSidePacketRegistryImpl.INSTANCE.register(new Identifier(Constants.MOD_ID, "rocket_spawn"), ((context, buf) -> {
            EntityType<?> type = Registry.ENTITY_TYPE.get(buf.readVarInt());

            int entityID = buf.readVarInt();
            UUID entityUUID = buf.readUuid();

            double x = buf.readDouble();
            double y = buf.readDouble();
            double z = buf.readDouble();

            float pitch = (buf.readByte() * 360) / 256.0F;
            float yaw = (buf.readByte() * 360) / 256.0F;

            Runnable spawn = () -> {
                Entity entity = type.create(MinecraftClient.getInstance().world);
                assert entity != null;
                entity.updateTrackedPosition(x, y, z);
                entity.x = x;
                entity.y = y;
                entity.z = z;
                entity.pitch = pitch;
                entity.yaw = yaw;
                entity.setEntityId(entityID);
                entity.setUuid(entityUUID);

                MinecraftClient.getInstance().world.addEntity(entityID, entity);
            };
            context.getTaskQueue().execute(spawn);
        }));

        ServerSidePacketRegistryImpl.INSTANCE.register(new Identifier(Constants.MOD_ID, "rocket_yaw_update"), ((packetContext, buff) -> {
            PacketByteBuf buf = new PacketByteBuf(buff.copy());
            if (packetContext.getPlayer() instanceof ServerPlayerEntity) {
                ((ServerPlayerEntity) packetContext.getPlayer()).server.execute(() -> {
                    if (packetContext.getPlayer().getVehicle() instanceof RocketEntity) {
                        packetContext.getPlayer().getVehicle().yaw = (buf.readByte() * 360) / 256.0F;
                    }
                });
            }
        }));

        ServerSidePacketRegistryImpl.INSTANCE.register(new Identifier(Constants.MOD_ID, "rocket_pitch_update"), ((packetContext, buff) -> {
            PacketByteBuf buf = new PacketByteBuf(buff.copy());
            if (packetContext.getPlayer() instanceof ServerPlayerEntity) {
                ((ServerPlayerEntity) packetContext.getPlayer()).server.execute(() -> {
                    if (packetContext.getPlayer().getVehicle() instanceof RocketEntity) {
                        packetContext.getPlayer().getVehicle().pitch = (buf.readByte() * 360) / 256.0F;
                    }
                });
            }
        }));

        ServerSidePacketRegistryImpl.INSTANCE.register(new Identifier(Constants.MOD_ID, "rocket_velocity_update"), ((packetContext, buff) -> {
            PacketByteBuf buf = new PacketByteBuf(buff.copy());
            if (packetContext.getPlayer() instanceof ServerPlayerEntity) {
                ((ServerPlayerEntity) packetContext.getPlayer()).server.execute(() -> {
                    if (packetContext.getPlayer().getVehicle() instanceof RocketEntity) {
                        packetContext.getPlayer().getVehicle().setVelocity(buf.readDouble(), buf.readDouble(), buf.readDouble());
                    }
                });
            }
        }));

        ServerSidePacketRegistryImpl.INSTANCE.register(new Identifier(Constants.MOD_ID, "assembler_wc"), ((packetContext, buff) -> {
            PacketByteBuf buf = new PacketByteBuf(buff.copy());
            if (packetContext.getPlayer() instanceof ServerPlayerEntity) {
                ((ServerPlayerEntity) packetContext.getPlayer()).server.execute(() -> {
                    int slot = buf.readInt();
                    BlockPos pos = buf.readBlockPos();
                    boolean success = false;
                    ServerWorld world = ((ServerPlayerEntity) packetContext.getPlayer()).getServerWorld();
                    if (((ServerPlayerEntity) packetContext.getPlayer()).getServerWorld().isChunkLoaded(pos.getX() >> 4, pos.getZ() >> 4)) {
                        if (packetContext.getPlayer().world.getBlockEntity(pos) instanceof RocketAssemblerBlockEntity) {
                            if (slot < ((RocketAssemblerBlockEntity) world.getBlockEntity(pos)).getExtendedInventory().getSlotCount()) {
                                if (packetContext.getPlayer().inventory.getCursorStack().isEmpty()) {
                                    success = true;
                                    packetContext.getPlayer().inventory.setCursorStack(((RocketAssemblerBlockEntity) world.getBlockEntity(pos)).getExtendedInventory().getInvStack(slot));
                                    ((RocketAssemblerBlockEntity) world.getBlockEntity(pos)).getExtendedInventory().setInvStack(slot, ItemStack.EMPTY, Simulation.ACTION);
                                } else {
                                    if (((RocketAssemblerBlockEntity) world.getBlockEntity(pos)).getExtendedInventory().isItemValidForSlot(slot, packetContext.getPlayer().inventory.getCursorStack().copy())) {
                                        if (((RocketAssemblerBlockEntity) world.getBlockEntity(pos)).getExtendedInventory().getInvStack(slot).isEmpty()) {
                                            if (((RocketAssemblerBlockEntity) world.getBlockEntity(pos)).getExtendedInventory().getMaxAmount(slot, packetContext.getPlayer().inventory.getCursorStack()) >= packetContext.getPlayer().inventory.getCursorStack().getCount()) {
                                                ((RocketAssemblerBlockEntity) world.getBlockEntity(pos)).getExtendedInventory().setInvStack(slot, packetContext.getPlayer().inventory.getCursorStack().copy(), Simulation.ACTION);
                                                packetContext.getPlayer().inventory.setCursorStack(ItemStack.EMPTY);
                                            } else {
                                                ItemStack stack = packetContext.getPlayer().inventory.getCursorStack().copy();
                                                ItemStack stack1 = packetContext.getPlayer().inventory.getCursorStack().copy();
                                                stack.setCount(((RocketAssemblerBlockEntity) world.getBlockEntity(pos)).getExtendedInventory().getMaxAmount(slot, packetContext.getPlayer().inventory.getCursorStack()));
                                                stack1.setCount(stack1.getCount() - ((RocketAssemblerBlockEntity) world.getBlockEntity(pos)).getExtendedInventory().getMaxAmount(slot, packetContext.getPlayer().inventory.getCursorStack()));
                                                ((RocketAssemblerBlockEntity) world.getBlockEntity(pos)).getExtendedInventory().setInvStack(slot, stack, Simulation.ACTION);
                                                packetContext.getPlayer().inventory.setCursorStack(stack1);
                                            }
                                        } else { // IMPOSSIBLE FOR THE 2 STACKS TO BE DIFFERENT AS OF RIGHT NOW. THIS MAY CHANGE.
                                            // SO... IF IT DOES, YOU NEED TO UPDATE THIS.
                                            ItemStack stack = packetContext.getPlayer().inventory.getCursorStack().copy();
                                            int max = ((RocketAssemblerBlockEntity) world.getBlockEntity(pos)).getExtendedInventory().getMaxAmount(slot, packetContext.getPlayer().inventory.getCursorStack());
                                            stack.setCount(stack.getCount() + ((RocketAssemblerBlockEntity) world.getBlockEntity(pos)).getExtendedInventory().getInvStack(slot).getCount());
                                            if (stack.getCount() <= max) {
                                                packetContext.getPlayer().inventory.setCursorStack(ItemStack.EMPTY);
                                            } else {
                                                ItemStack stack1 = stack.copy();
                                                stack.setCount(max);
                                                stack1.setCount(stack1.getCount() - max);
                                                packetContext.getPlayer().inventory.setCursorStack(stack1);
                                            }
                                            ((RocketAssemblerBlockEntity) world.getBlockEntity(pos)).getExtendedInventory().setInvStack(slot, stack, Simulation.ACTION);
                                        }
                                        success = true;
                                    }
                                }
                            }
                        }
                    }

                    if (!success) {
                        ((ServerPlayerEntity) packetContext.getPlayer()).networkHandler.disconnect(new LiteralText("Bad rocket assembler packet!"));
                    }
                });
            }
        }));

        ServerSidePacketRegistryImpl.INSTANCE.register(new Identifier(Constants.MOD_ID, "assembler_build"), ((packetContext, buff) -> {
            PacketByteBuf buf = new PacketByteBuf(buff.copy());
            if (packetContext.getPlayer() instanceof ServerPlayerEntity) {
                ((ServerPlayerEntity) packetContext.getPlayer()).server.execute(() -> {
                    BlockPos pos = buf.readBlockPos();
                    if (packetContext.getPlayer().world.isChunkLoaded(pos.getX() >> 4, pos.getZ() >> 4)) {
                        if (packetContext.getPlayer().world.getBlockEntity(pos) instanceof RocketAssemblerBlockEntity) {
                            ((RocketAssemblerBlockEntity) packetContext.getPlayer().world.getBlockEntity(pos)).startBuilding();
                        }
                    }
                });
            }
        }));
    }
}<|MERGE_RESOLUTION|>--- conflicted
+++ resolved
@@ -61,41 +61,26 @@
                 if (context.getPlayer().world.isChunkLoaded(pos.getX() >> 4, pos.getZ() >> 4)) {
                     BlockEntity blockEntity = context.getPlayer().world.getBlockEntity(pos);
                     if (blockEntity instanceof ConfigurableElectricMachineBlockEntity) {
-<<<<<<< HEAD
-                        ((ConfigurableElectricMachineBlockEntity) blockEntity).redstoneOption = buf.readString();
-=======
-                        ((ConfigurableElectricMachineBlockEntity) blockEntity).setRedstoneState(buffer.readEnumConstant(ConfigurableElectricMachineBlockEntity.RedstoneState.class));
->>>>>>> 113b6075
+                        ((ConfigurableElectricMachineBlockEntity) blockEntity).setRedstoneState(buf.readEnumConstant(ConfigurableElectricMachineBlockEntity.RedstoneState.class));
                     }
                 }
             });
-
         }));
 
         ServerSidePacketRegistryImpl.INSTANCE.register(new Identifier(Constants.MOD_ID, "security_update"), ((context, buff) -> {
-            PacketByteBuf buf = new PacketByteBuf(buff.copy());
+            PacketByteBuf buffer = new PacketByteBuf(buff.copy());
             if (context.getPlayer() instanceof ServerPlayerEntity) {
-<<<<<<< HEAD
-                ((ServerPlayerEntity) context.getPlayer()).getServerWorld().getServer().execute(() -> {
-                    BlockPos pos = buf.readBlockPos();
-                    if (context.getPlayer().world.isChunkLoaded(pos.getX() >> 4, pos.getZ() >> 4)) {
-                        BlockEntity blockEntity = ((ServerPlayerEntity) context.getPlayer()).getServerWorld().getBlockEntity(pos);
-                        boolean isParty = false;
-                        boolean isPublic = false;
-                        String owner = buf.readString();
-                        if (owner.contains("_Public")) {
-                            owner = owner.replace("_Public", "");
-                            isPublic = true;
-                        } else if (owner.contains("_Party")) {
-                            owner = owner.replace("_Party", "");
-                            isParty = true;
-                        }
-                        String username = buf.readString();
-                        if (blockEntity instanceof ConfigurableElectricMachineBlockEntity) {
-                            ((ConfigurableElectricMachineBlockEntity) blockEntity).owner = owner;
-                            ((ConfigurableElectricMachineBlockEntity) blockEntity).username = username;
-                            ((ConfigurableElectricMachineBlockEntity) blockEntity).isPublic = isPublic;
-                            ((ConfigurableElectricMachineBlockEntity) blockEntity).isParty = isParty;
+                context.getPlayer().getServer().execute(() -> {
+                    BlockEntity blockEntity = ((ServerPlayerEntity) context.getPlayer()).getServerWorld().getBlockEntity(buffer.readBlockPos());
+                    if (blockEntity instanceof ConfigurableElectricMachineBlockEntity) {
+                        if (!((ConfigurableElectricMachineBlockEntity) blockEntity).getSecurity().hasOwner() ||
+                                ((ConfigurableElectricMachineBlockEntity) blockEntity).getSecurity().getOwner().equals(context.getPlayer().getUuid())) {
+                            ConfigurableElectricMachineBlockEntity.SecurityInfo.Publicity publicity = buffer.readEnumConstant(ConfigurableElectricMachineBlockEntity.SecurityInfo.Publicity.class);
+
+                            ((ConfigurableElectricMachineBlockEntity) blockEntity).getSecurity().setOwner(context.getPlayer());
+                            ((ConfigurableElectricMachineBlockEntity) blockEntity).getSecurity().setPublicity(publicity);
+                        } else {
+                            Galacticraft.logger.error("Received invaild security packet from: " + context.getPlayer().getEntityName());
                         }
                     }
                 });
@@ -116,19 +101,6 @@
                                         .with(EnumProperty.of(data.split(",")[0], SideOption.class, SideOption.getApplicableValuesForMachine(context.getPlayer().world.getBlockState(pos).getBlock())),
                                                 SideOption.valueOf(data.split(",")[1])));
                             }
-=======
-                context.getPlayer().getServer().execute(() -> {
-                    BlockEntity blockEntity = ((ServerPlayerEntity) context.getPlayer()).getServerWorld().getBlockEntity(buffer.readBlockPos());
-                    if (blockEntity instanceof ConfigurableElectricMachineBlockEntity) {
-                        if (!((ConfigurableElectricMachineBlockEntity) blockEntity).getSecurity().hasOwner() ||
-                                ((ConfigurableElectricMachineBlockEntity) blockEntity).getSecurity().getOwner().equals(context.getPlayer().getUuid())) {
-                            ConfigurableElectricMachineBlockEntity.SecurityInfo.Publicity publicity = buffer.readEnumConstant(ConfigurableElectricMachineBlockEntity.SecurityInfo.Publicity.class);
-
-                            ((ConfigurableElectricMachineBlockEntity) blockEntity).getSecurity().setOwner(context.getPlayer());
-                            ((ConfigurableElectricMachineBlockEntity) blockEntity).getSecurity().setPublicity(publicity);
-                        } else {
-                            Galacticraft.logger.error("Received invaild security packet from: " + context.getPlayer().getEntityName());
->>>>>>> 113b6075
                         }
                     }
                 });
@@ -253,9 +225,7 @@
                 Entity entity = type.create(MinecraftClient.getInstance().world);
                 assert entity != null;
                 entity.updateTrackedPosition(x, y, z);
-                entity.x = x;
-                entity.y = y;
-                entity.z = z;
+                entity.setPos(x, y, z);
                 entity.pitch = pitch;
                 entity.yaw = yaw;
                 entity.setEntityId(entityID);
