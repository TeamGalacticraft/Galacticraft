/*
 * Copyright (c) 2019 HRZN LTD
 *
 * Permission is hereby granted, free of charge, to any person obtaining a copy
 * of this software and associated documentation files (the "Software"), to deal
 * in the Software without restriction, including without limitation the rights
 * to use, copy, modify, merge, publish, distribute, sublicense, and/or sell
 * copies of the Software, and to permit persons to whom the Software is
 * furnished to do so, subject to the following conditions:
 *
 * The above copyright notice and this permission notice shall be included in all
 * copies or substantial portions of the Software.
 *
 * THE SOFTWARE IS PROVIDED "AS IS", WITHOUT WARRANTY OF ANY KIND, EXPRESS OR
 * IMPLIED, INCLUDING BUT NOT LIMITED TO THE WARRANTIES OF MERCHANTABILITY,
 * FITNESS FOR A PARTICULAR PURPOSE AND NONINFRINGEMENT. IN NO EVENT SHALL THE
 * AUTHORS OR COPYRIGHT HOLDERS BE LIABLE FOR ANY CLAIM, DAMAGES OR OTHER
 * LIABILITY, WHETHER IN AN ACTION OF CONTRACT, TORT OR OTHERWISE, ARISING FROM,
 * OUT OF OR IN CONNECTION WITH THE SOFTWARE OR THE USE OR OTHER DEALINGS IN THE
 * SOFTWARE.
 */

package com.hrznstudio.galacticraft.network.packet;

import com.hrznstudio.galacticraft.Constants;
<<<<<<< HEAD
import com.hrznstudio.galacticraft.Galacticraft;
import com.hrznstudio.galacticraft.api.block.entity.ConfigurableElectricMachineBlockEntity;
import com.hrznstudio.galacticraft.api.configurable.SideOption;
import com.hrznstudio.galacticraft.blocks.machines.rocketdesigner.RocketDesignerBlockEntity;
import com.hrznstudio.galacticraft.entity.rocket.RocketEntity;
import net.fabricmc.fabric.impl.network.ClientSidePacketRegistryImpl;
import net.fabricmc.fabric.impl.network.ServerSidePacketRegistryImpl;
=======
import com.hrznstudio.galacticraft.api.block.entity.ConfigurableElectricMachineBlockEntity;
import com.hrznstudio.galacticraft.api.configurable.SideOption;
import net.fabricmc.fabric.impl.networking.ServerSidePacketRegistryImpl;
>>>>>>> 451295eb
import net.minecraft.block.entity.BlockEntity;
import net.minecraft.client.MinecraftClient;
import net.minecraft.entity.Entity;
import net.minecraft.entity.EntityType;
import net.minecraft.server.network.ServerPlayerEntity;
import net.minecraft.state.property.EnumProperty;
import net.minecraft.util.Identifier;
import net.minecraft.util.PacketByteBuf;
import net.minecraft.util.math.BlockPos;
import net.minecraft.util.registry.Registry;

<<<<<<< HEAD
import java.util.Objects;
import java.util.UUID;

=======
>>>>>>> 451295eb
/**
 * @author <a href="https://github.com/StellarHorizons">StellarHorizons</a>
 */
public class GalacticraftPackets {
    public static void register() {
<<<<<<< HEAD
        ServerSidePacketRegistryImpl.INSTANCE.register(new Identifier(Constants.MOD_ID, "redstone_update"), ((context, buff) -> {
            PacketByteBuf buf = new PacketByteBuf(buff.copy());
            BlockPos pos = buf.readBlockPos();
            ((ServerPlayerEntity) context.getPlayer()).getServerWorld().getServer().execute(() -> {
                if (context.getPlayer().world.isChunkLoaded(pos.getX() >> 4, pos.getZ() >> 4)) {
                    BlockEntity blockEntity = context.getPlayer().world.getBlockEntity(pos);
                    if (blockEntity instanceof ConfigurableElectricMachineBlockEntity) {
                        ((ConfigurableElectricMachineBlockEntity) blockEntity).redstoneOption = buf.readString();
                    }
                }
            });

=======
        ServerSidePacketRegistryImpl.INSTANCE.register(new Identifier(Constants.MOD_ID, "redstone_update"), ((context, buf) -> {
            PacketByteBuf buffer = new PacketByteBuf(buf.copy());
            if (context.getPlayer() instanceof ServerPlayerEntity) {
                context.getPlayer().getServer().execute(() -> {
                    BlockEntity blockEntity = context.getPlayer().world.getBlockEntity(buffer.readBlockPos());
                    if (blockEntity instanceof ConfigurableElectricMachineBlockEntity) {
                        ((ConfigurableElectricMachineBlockEntity) blockEntity).redstoneOption = buffer.readString();
                    }
                });
            }
>>>>>>> 451295eb
        }));

        ServerSidePacketRegistryImpl.INSTANCE.register(new Identifier(Constants.MOD_ID, "security_update"), ((context, buff) -> {
            PacketByteBuf buf = new PacketByteBuf(buff.copy());
            if (context.getPlayer() instanceof ServerPlayerEntity) {
<<<<<<< HEAD
                ((ServerPlayerEntity) context.getPlayer()).getServerWorld().getServer().execute(() -> {
                    BlockPos pos = buf.readBlockPos();
                    if (context.getPlayer().world.isChunkLoaded(pos.getX() >> 4, pos.getZ() >> 4)) {
                        BlockEntity blockEntity = ((ServerPlayerEntity) context.getPlayer()).getServerWorld().getBlockEntity(pos);
=======
                context.getPlayer().getServer().execute(() -> {
                    BlockEntity blockEntity = ((ServerPlayerEntity) context.getPlayer()).getServerWorld().getBlockEntity(buffer.readBlockPos());
                    if (blockEntity instanceof ConfigurableElectricMachineBlockEntity) {
>>>>>>> 451295eb
                        boolean isParty = false;
                        boolean isPublic = false;
                        String owner = buf.readString();
                        if (owner.contains("_Public")) {
                            owner = owner.replace("_Public", "");
                            isPublic = true;
                        } else if (owner.contains("_Party")) {
                            owner = owner.replace("_Party", "");
                            isParty = true;
                        }
<<<<<<< HEAD
                        String username = buf.readString();
                        if (blockEntity instanceof ConfigurableElectricMachineBlockEntity) {
                            ((ConfigurableElectricMachineBlockEntity) blockEntity).owner = owner;
                            ((ConfigurableElectricMachineBlockEntity) blockEntity).username = username;
                            ((ConfigurableElectricMachineBlockEntity) blockEntity).isPublic = isPublic;
                            ((ConfigurableElectricMachineBlockEntity) blockEntity).isParty = isParty;
                        }
=======
                        String username = buffer.readString();

                        ((ConfigurableElectricMachineBlockEntity) blockEntity).owner = owner;
                        ((ConfigurableElectricMachineBlockEntity) blockEntity).username = username;
                        ((ConfigurableElectricMachineBlockEntity) blockEntity).isPublic = isPublic;
                        ((ConfigurableElectricMachineBlockEntity) blockEntity).isParty = isParty;
>>>>>>> 451295eb
                    }
                });
            }
        }));

        ServerSidePacketRegistryImpl.INSTANCE.register(new Identifier(Constants.MOD_ID, "side_config_update"), ((context, buff) -> {
            PacketByteBuf buf = new PacketByteBuf(buff.copy());
            if (context.getPlayer() instanceof ServerPlayerEntity) {
<<<<<<< HEAD
                ((ServerPlayerEntity) context.getPlayer()).getServerWorld().getServer().execute(() -> {
                    BlockPos pos = buf.readBlockPos();
                    if (context.getPlayer().world.isChunkLoaded(pos.getX() >> 4, pos.getZ() >> 4)) {
                        BlockEntity blockEntity = ((ServerPlayerEntity) context.getPlayer()).getServerWorld().getBlockEntity(pos);
                        if (blockEntity != null) {
                            if (blockEntity instanceof ConfigurableElectricMachineBlockEntity) {
                                String data = buf.readString();
                                context.getPlayer().world.setBlockState(pos, context.getPlayer().world.getBlockState(pos)
                                        .with(EnumProperty.of(data.split(",")[0], SideOption.class, SideOption.getApplicableValuesForMachine(context.getPlayer().world.getBlockState(pos).getBlock())),
                                                SideOption.valueOf(data.split(",")[1])));
                            }
                        }
                    }
                });
            }
        }));

        ServerSidePacketRegistryImpl.INSTANCE.register(new Identifier(Constants.MOD_ID, "designer_red"), (packetContext, buff) -> {
            PacketByteBuf buf = new PacketByteBuf(buff.copy());
            BlockPos pos = buf.readBlockPos();
            if (packetContext.getPlayer() instanceof ServerPlayerEntity) {
                ((ServerPlayerEntity) packetContext.getPlayer()).getServerWorld().getServer().execute(() -> {
                    if (packetContext.getPlayer().world.isChunkLoaded(pos.getX() >> 4, pos.getZ() >> 4)) {
                        if (packetContext.getPlayer().world.getBlockEntity(pos) instanceof RocketDesignerBlockEntity) {
                            RocketDesignerBlockEntity blockEntity = (RocketDesignerBlockEntity) packetContext.getPlayer().world.getBlockEntity(pos);
                            assert blockEntity != null;
                            byte color = buf.readByte();
                            blockEntity.setRed(color + 128);
                            blockEntity.updateSchematic();
                        }
                    }
                });
            }
        });

        ServerSidePacketRegistryImpl.INSTANCE.register(new Identifier(Constants.MOD_ID, "designer_green"), (packetContext, buff) -> {
            PacketByteBuf buf = new PacketByteBuf(buff.copy());
            BlockPos pos = buf.readBlockPos();
            if (packetContext.getPlayer() instanceof ServerPlayerEntity) {
                ((ServerPlayerEntity) packetContext.getPlayer()).getServerWorld().getServer().execute(() -> {
                    if (packetContext.getPlayer().world.isChunkLoaded(pos.getX() >> 4, pos.getZ() >> 4)) {
                        if (packetContext.getPlayer().world.getBlockEntity(pos) instanceof RocketDesignerBlockEntity) {
                            RocketDesignerBlockEntity blockEntity = (RocketDesignerBlockEntity) packetContext.getPlayer().world.getBlockEntity(pos);
                            assert blockEntity != null;
                            byte color = buf.readByte();
                            blockEntity.setGreen(color + 128);
                            blockEntity.updateSchematic();
                        }
                    }
                });
            }
        });

        ServerSidePacketRegistryImpl.INSTANCE.register(new Identifier(Constants.MOD_ID, "designer_blue"), (packetContext, buff) -> {
            PacketByteBuf buf = new PacketByteBuf(buff.copy());
            BlockPos pos = buf.readBlockPos();
            if (packetContext.getPlayer() instanceof ServerPlayerEntity) {
                ((ServerPlayerEntity) packetContext.getPlayer()).getServerWorld().getServer().execute(() -> {
                    if (packetContext.getPlayer().world.isChunkLoaded(pos.getX() >> 4, pos.getZ() >> 4)) {
                        if (packetContext.getPlayer().world.getBlockEntity(pos) instanceof RocketDesignerBlockEntity) {
                            RocketDesignerBlockEntity blockEntity = (RocketDesignerBlockEntity) packetContext.getPlayer().world.getBlockEntity(pos);
                            assert blockEntity != null;
                            byte color = buf.readByte();
                            blockEntity.setBlue(color + 128);
                            blockEntity.updateSchematic();
=======
                context.getPlayer().getServer().execute(() -> {
                    BlockPos pos = buffer.readBlockPos();
                    BlockEntity blockEntity = ((ServerPlayerEntity) context.getPlayer()).getServerWorld().getBlockEntity(pos);
                        if (blockEntity instanceof ConfigurableElectricMachineBlockEntity) {
                            String data = buffer.readString();
                            context.getPlayer().world.setBlockState(pos, context.getPlayer().world.getBlockState(pos)
                                    .with(EnumProperty.of(data.split(",")[0], SideOption.class, SideOption.getApplicableValuesForMachine(context.getPlayer().world.getBlockState(pos).getBlock())),
                                            SideOption.valueOf(data.split(",")[1])));
>>>>>>> 451295eb
                        }

                });
<<<<<<< HEAD
            }
        });

        ServerSidePacketRegistryImpl.INSTANCE.register(new Identifier(Constants.MOD_ID, "designer_alpha"), (packetContext, buff) -> {
            PacketByteBuf buf = new PacketByteBuf(buff.copy());
            BlockPos pos = buf.readBlockPos();
            if (packetContext.getPlayer() instanceof ServerPlayerEntity) {
                ((ServerPlayerEntity) packetContext.getPlayer()).getServerWorld().getServer().execute(() -> {
                    if (packetContext.getPlayer().world.isChunkLoaded(pos.getX() >> 4, pos.getZ() >> 4)) {
                        if (packetContext.getPlayer().world.getBlockEntity(pos) instanceof RocketDesignerBlockEntity) {
                            RocketDesignerBlockEntity blockEntity = (RocketDesignerBlockEntity) packetContext.getPlayer().world.getBlockEntity(pos);
                            assert blockEntity != null;
                            byte color = buf.readByte();
                            blockEntity.setAlpha(color + 128);
                            blockEntity.updateSchematic();
                        }
                    }
                });
            }
        });

        ServerSidePacketRegistryImpl.INSTANCE.register(new Identifier(Constants.MOD_ID, "designer_part"), (packetContext, buff) -> {
            PacketByteBuf buf = new PacketByteBuf(buff.copy());
            BlockPos pos = buf.readBlockPos();
            if (packetContext.getPlayer() instanceof ServerPlayerEntity) {
                ((ServerPlayerEntity) packetContext.getPlayer()).getServerWorld().getServer().execute(() -> {
                    if (packetContext.getPlayer().world.isChunkLoaded(pos.getX() >> 4, pos.getZ() >> 4)) {
                        if (packetContext.getPlayer().world.getBlockEntity(pos) instanceof RocketDesignerBlockEntity) {
                            RocketDesignerBlockEntity blockEntity = (RocketDesignerBlockEntity) packetContext.getPlayer().world.getBlockEntity(pos);
                            assert blockEntity != null;
                            blockEntity.setPart(Objects.requireNonNull(Galacticraft.ROCKET_PARTS.get(buf.readIdentifier())));
                            blockEntity.updateSchematic();
                        }
                    }
                });
            }
        });

        ServerSidePacketRegistryImpl.INSTANCE.register(new Identifier(Constants.MOD_ID, "rocket_jump"), ((context, buff) -> {
            if (context.getPlayer() instanceof ServerPlayerEntity) {
                ((ServerPlayerEntity) context.getPlayer()).getServerWorld().getServer().execute(() -> {
                    if (context.getPlayer().hasVehicle()) {
                        if (context.getPlayer().getVehicle() instanceof RocketEntity) {
                            ((RocketEntity) context.getPlayer().getVehicle()).onJump();
                        }
                    }
                });
            }
        }));

        ClientSidePacketRegistryImpl.INSTANCE.register(new Identifier(Constants.MOD_ID, "rocket_spawn"), ((context, buf) -> {
            EntityType<?> type = Registry.ENTITY_TYPE.get(buf.readVarInt());

            int entityID = buf.readVarInt();
            UUID entityUUID = buf.readUuid();

            double x = buf.readDouble();
            double y = buf.readDouble();
            double z = buf.readDouble();

            float pitch = (buf.readByte() * 360) / 256.0F;
            float yaw = (buf.readByte() * 360) / 256.0F;

            Runnable spawn = () -> {
                Entity entity = type.create(MinecraftClient.getInstance().world);
                assert entity != null;
                entity.updateTrackedPosition(x, y, z);
                entity.x = x;
                entity.y = y;
                entity.z = z;
                entity.pitch = pitch;
                entity.yaw = yaw;
                entity.setEntityId(entityID);
                entity.setUuid(entityUUID);

                MinecraftClient.getInstance().world.addEntity(entityID, entity);
            };
            context.getTaskQueue().execute(spawn);
        }));

        ServerSidePacketRegistryImpl.INSTANCE.register(new Identifier(Constants.MOD_ID, "rocket_yaw_update"), ((packetContext, buff) -> {
            PacketByteBuf buf = new PacketByteBuf(buff.copy());
            if (packetContext.getPlayer() instanceof ServerPlayerEntity) {
                ((ServerPlayerEntity) packetContext.getPlayer()).server.execute(() -> {
                    if (packetContext.getPlayer().getVehicle() instanceof RocketEntity) {
                        packetContext.getPlayer().getVehicle().yaw = (buf.readByte() * 360) / 256.0F;
                    }
                });
            }
        }));

        ServerSidePacketRegistryImpl.INSTANCE.register(new Identifier(Constants.MOD_ID, "rocket_pitch_update"), ((packetContext, buff) -> {
            PacketByteBuf buf = new PacketByteBuf(buff.copy());
            if (packetContext.getPlayer() instanceof ServerPlayerEntity) {
                ((ServerPlayerEntity) packetContext.getPlayer()).server.execute(() -> {
                    if (packetContext.getPlayer().getVehicle() instanceof RocketEntity) {
                        packetContext.getPlayer().getVehicle().pitch = (buf.readByte() * 360) / 256.0F;
                    }
                });
            }
        }));

        ServerSidePacketRegistryImpl.INSTANCE.register(new Identifier(Constants.MOD_ID, "rocket_velocity_update"), ((packetContext, buff) -> {
            PacketByteBuf buf = new PacketByteBuf(buff.copy());
            if (packetContext.getPlayer() instanceof ServerPlayerEntity) {
                ((ServerPlayerEntity) packetContext.getPlayer()).server.execute(() -> {
                    if (packetContext.getPlayer().getVehicle() instanceof RocketEntity) {
                        packetContext.getPlayer().getVehicle().setVelocity(buf.readDouble(), buf.readDouble(), buf.readDouble());
                    }
                });
=======
>>>>>>> 451295eb
            }
        }));
    }
}<|MERGE_RESOLUTION|>--- conflicted
+++ resolved
@@ -23,19 +23,13 @@
 package com.hrznstudio.galacticraft.network.packet;
 
 import com.hrznstudio.galacticraft.Constants;
-<<<<<<< HEAD
 import com.hrznstudio.galacticraft.Galacticraft;
 import com.hrznstudio.galacticraft.api.block.entity.ConfigurableElectricMachineBlockEntity;
 import com.hrznstudio.galacticraft.api.configurable.SideOption;
 import com.hrznstudio.galacticraft.blocks.machines.rocketdesigner.RocketDesignerBlockEntity;
 import com.hrznstudio.galacticraft.entity.rocket.RocketEntity;
-import net.fabricmc.fabric.impl.network.ClientSidePacketRegistryImpl;
-import net.fabricmc.fabric.impl.network.ServerSidePacketRegistryImpl;
-=======
-import com.hrznstudio.galacticraft.api.block.entity.ConfigurableElectricMachineBlockEntity;
-import com.hrznstudio.galacticraft.api.configurable.SideOption;
+import net.fabricmc.fabric.impl.networking.ClientSidePacketRegistryImpl;
 import net.fabricmc.fabric.impl.networking.ServerSidePacketRegistryImpl;
->>>>>>> 451295eb
 import net.minecraft.block.entity.BlockEntity;
 import net.minecraft.client.MinecraftClient;
 import net.minecraft.entity.Entity;
@@ -47,18 +41,14 @@
 import net.minecraft.util.math.BlockPos;
 import net.minecraft.util.registry.Registry;
 
-<<<<<<< HEAD
 import java.util.Objects;
 import java.util.UUID;
 
-=======
->>>>>>> 451295eb
 /**
  * @author <a href="https://github.com/StellarHorizons">StellarHorizons</a>
  */
 public class GalacticraftPackets {
     public static void register() {
-<<<<<<< HEAD
         ServerSidePacketRegistryImpl.INSTANCE.register(new Identifier(Constants.MOD_ID, "redstone_update"), ((context, buff) -> {
             PacketByteBuf buf = new PacketByteBuf(buff.copy());
             BlockPos pos = buf.readBlockPos();
@@ -71,33 +61,15 @@
                 }
             });
 
-=======
-        ServerSidePacketRegistryImpl.INSTANCE.register(new Identifier(Constants.MOD_ID, "redstone_update"), ((context, buf) -> {
-            PacketByteBuf buffer = new PacketByteBuf(buf.copy());
+        }));
+
+        ServerSidePacketRegistryImpl.INSTANCE.register(new Identifier(Constants.MOD_ID, "security_update"), ((context, buff) -> {
+            PacketByteBuf buf = new PacketByteBuf(buff.copy());
             if (context.getPlayer() instanceof ServerPlayerEntity) {
-                context.getPlayer().getServer().execute(() -> {
-                    BlockEntity blockEntity = context.getPlayer().world.getBlockEntity(buffer.readBlockPos());
-                    if (blockEntity instanceof ConfigurableElectricMachineBlockEntity) {
-                        ((ConfigurableElectricMachineBlockEntity) blockEntity).redstoneOption = buffer.readString();
-                    }
-                });
-            }
->>>>>>> 451295eb
-        }));
-
-        ServerSidePacketRegistryImpl.INSTANCE.register(new Identifier(Constants.MOD_ID, "security_update"), ((context, buff) -> {
-            PacketByteBuf buf = new PacketByteBuf(buff.copy());
-            if (context.getPlayer() instanceof ServerPlayerEntity) {
-<<<<<<< HEAD
                 ((ServerPlayerEntity) context.getPlayer()).getServerWorld().getServer().execute(() -> {
                     BlockPos pos = buf.readBlockPos();
                     if (context.getPlayer().world.isChunkLoaded(pos.getX() >> 4, pos.getZ() >> 4)) {
                         BlockEntity blockEntity = ((ServerPlayerEntity) context.getPlayer()).getServerWorld().getBlockEntity(pos);
-=======
-                context.getPlayer().getServer().execute(() -> {
-                    BlockEntity blockEntity = ((ServerPlayerEntity) context.getPlayer()).getServerWorld().getBlockEntity(buffer.readBlockPos());
-                    if (blockEntity instanceof ConfigurableElectricMachineBlockEntity) {
->>>>>>> 451295eb
                         boolean isParty = false;
                         boolean isPublic = false;
                         String owner = buf.readString();
@@ -108,7 +80,6 @@
                             owner = owner.replace("_Party", "");
                             isParty = true;
                         }
-<<<<<<< HEAD
                         String username = buf.readString();
                         if (blockEntity instanceof ConfigurableElectricMachineBlockEntity) {
                             ((ConfigurableElectricMachineBlockEntity) blockEntity).owner = owner;
@@ -116,14 +87,6 @@
                             ((ConfigurableElectricMachineBlockEntity) blockEntity).isPublic = isPublic;
                             ((ConfigurableElectricMachineBlockEntity) blockEntity).isParty = isParty;
                         }
-=======
-                        String username = buffer.readString();
-
-                        ((ConfigurableElectricMachineBlockEntity) blockEntity).owner = owner;
-                        ((ConfigurableElectricMachineBlockEntity) blockEntity).username = username;
-                        ((ConfigurableElectricMachineBlockEntity) blockEntity).isPublic = isPublic;
-                        ((ConfigurableElectricMachineBlockEntity) blockEntity).isParty = isParty;
->>>>>>> 451295eb
                     }
                 });
             }
@@ -132,7 +95,6 @@
         ServerSidePacketRegistryImpl.INSTANCE.register(new Identifier(Constants.MOD_ID, "side_config_update"), ((context, buff) -> {
             PacketByteBuf buf = new PacketByteBuf(buff.copy());
             if (context.getPlayer() instanceof ServerPlayerEntity) {
-<<<<<<< HEAD
                 ((ServerPlayerEntity) context.getPlayer()).getServerWorld().getServer().execute(() -> {
                     BlockPos pos = buf.readBlockPos();
                     if (context.getPlayer().world.isChunkLoaded(pos.getX() >> 4, pos.getZ() >> 4)) {
@@ -198,20 +160,9 @@
                             byte color = buf.readByte();
                             blockEntity.setBlue(color + 128);
                             blockEntity.updateSchematic();
-=======
-                context.getPlayer().getServer().execute(() -> {
-                    BlockPos pos = buffer.readBlockPos();
-                    BlockEntity blockEntity = ((ServerPlayerEntity) context.getPlayer()).getServerWorld().getBlockEntity(pos);
-                        if (blockEntity instanceof ConfigurableElectricMachineBlockEntity) {
-                            String data = buffer.readString();
-                            context.getPlayer().world.setBlockState(pos, context.getPlayer().world.getBlockState(pos)
-                                    .with(EnumProperty.of(data.split(",")[0], SideOption.class, SideOption.getApplicableValuesForMachine(context.getPlayer().world.getBlockState(pos).getBlock())),
-                                            SideOption.valueOf(data.split(",")[1])));
->>>>>>> 451295eb
-                        }
-
-                });
-<<<<<<< HEAD
+                        }
+                    }
+                });
             }
         });
 
@@ -322,8 +273,6 @@
                         packetContext.getPlayer().getVehicle().setVelocity(buf.readDouble(), buf.readDouble(), buf.readDouble());
                     }
                 });
-=======
->>>>>>> 451295eb
             }
         }));
     }
