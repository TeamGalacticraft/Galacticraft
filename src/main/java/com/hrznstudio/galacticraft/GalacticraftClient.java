--- conflicted
+++ resolved
@@ -135,12 +135,7 @@
         EntityRendererRegistry.INSTANCE.register(GalacticraftEntityTypes.BUBBLE, (entityRenderDispatcher, context) -> new BubbleEntityRenderer(entityRenderDispatcher));
 
         GalacticraftBlockEntityRenderers.register();
-<<<<<<< HEAD
-        GalacticraftParticles.registerClient();
         GalacticraftC2SPacketReceivers.register();
-=======
-        GalacticraftC2SPackets.register();
->>>>>>> 6d3023fd
         GCGeneratedMachineModels.registerDefaults();
 
         BlockRenderLayerMap.INSTANCE.putBlock(GalacticraftBlocks.TIN_LADDER, RenderLayer.getTranslucent());
