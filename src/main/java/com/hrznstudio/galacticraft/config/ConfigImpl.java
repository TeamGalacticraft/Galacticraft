--- conflicted
+++ resolved
@@ -62,13 +62,10 @@
     @Expose
     private int oxygenCompressorEnergyConsumptionRate = EnergyUtils.Values.T1_MACHINE_ENERGY_USAGE;
     @Expose
-<<<<<<< HEAD
-    private int oxygenDecompressorEnergyConsumptionRate = 15;
+    private int oxygenDecompressorEnergyConsumptionRate = EnergyUtils.Values.T1_MACHINE_ENERGY_USAGE;
+
     @Expose
     private int rocketAssemblerProcessTime = 30_000;
-=======
-    private int oxygenDecompressorEnergyConsumptionRate = EnergyUtils.Values.T1_MACHINE_ENERGY_USAGE;
->>>>>>> d2f8faeb
 
     @Override
     public boolean isDebugLogEnabled() {
@@ -171,7 +168,6 @@
     }
 
     @Override
-<<<<<<< HEAD
     public int rocketAssemblerEnergyConsumptionRate() {
         return rocketAssemblerEnergyConsumptionRate;
     }
@@ -179,7 +175,9 @@
     @Override
     public void setRocketAssemblerEnergyConsumptionRate(int amount) {
         this.rocketAssemblerEnergyConsumptionRate = amount;
-=======
+    }
+
+    @Override
     public int electricFurnaceEnergyConsumptionRate() {
         return electricFurnaceEnergyConsumptionRate;
     }
@@ -187,7 +185,6 @@
     @Override
     public void setElectricFurnaceEnergyConsumptionRate(int amount) {
         this.electricFurnaceEnergyConsumptionRate = amount;
->>>>>>> d2f8faeb
     }
 
     @Override
