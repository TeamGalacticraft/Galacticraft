--- conflicted
+++ resolved
@@ -184,15 +184,18 @@
 
         machines.add(new IntFieldBuilder(
                 new TranslatableText(Constants.Config.RESET),
-<<<<<<< HEAD
                 new TranslatableText(Constants.Config.ROCKET_ASSEMBLER_ENERGY_CONSUMPTION_RATE),
                 this.config.rocketAssemblerEnergyConsumptionRate())
                 .setSaveConsumer(this.config::setRocketAssemblerEnergyConsumptionRate)
-=======
+                .setDefaultValue(20)
+                .build()
+        );
+
+        machines.add(new IntFieldBuilder(
+                new TranslatableText(Constants.Config.RESET),
                 new TranslatableText(Constants.Config.ELECTRIC_FURNACE_ENERGY_CONSUMPTION_RATE),
                 this.config.electricFurnaceEnergyConsumptionRate())
                 .setSaveConsumer(this.config::setElectricFurnaceEnergyConsumptionRate)
->>>>>>> d2f8faeb
                 .setDefaultValue(20)
                 .build()
         );
