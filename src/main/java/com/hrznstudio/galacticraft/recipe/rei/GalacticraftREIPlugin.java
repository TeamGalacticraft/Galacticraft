/*
 * Copyright (c) 2019-2021 HRZN LTD
 *
 * Permission is hereby granted, free of charge, to any person obtaining a copy
 * of this software and associated documentation files (the "Software"), to deal
 * in the Software without restriction, including without limitation the rights
 * to use, copy, modify, merge, publish, distribute, sublicense, and/or sell
 * copies of the Software, and to permit persons to whom the Software is
 * furnished to do so, subject to the following conditions:
 *
 * The above copyright notice and this permission notice shall be included in all
 * copies or substantial portions of the Software.
 *
 * THE SOFTWARE IS PROVIDED "AS IS", WITHOUT WARRANTY OF ANY KIND, EXPRESS OR
 * IMPLIED, INCLUDING BUT NOT LIMITED TO THE WARRANTIES OF MERCHANTABILITY,
 * FITNESS FOR A PARTICULAR PURPOSE AND NONINFRINGEMENT. IN NO EVENT SHALL THE
 * AUTHORS OR COPYRIGHT HOLDERS BE LIABLE FOR ANY CLAIM, DAMAGES OR OTHER
 * LIABILITY, WHETHER IN AN ACTION OF CONTRACT, TORT OR OTHERWISE, ARISING FROM,
 * OUT OF OR IN CONNECTION WITH THE SOFTWARE OR THE USE OR OTHER DEALINGS IN THE
 * SOFTWARE.
 */

package com.hrznstudio.galacticraft.recipe.rei;

import com.google.common.collect.Lists;
import com.hrznstudio.galacticraft.Constants;
import com.hrznstudio.galacticraft.api.screen.MachineHandledScreen;
import com.hrznstudio.galacticraft.block.GalacticraftBlocks;
import com.hrznstudio.galacticraft.item.GalacticraftItems;
import com.hrznstudio.galacticraft.mixin.client.HandledScreenHooks;
import com.hrznstudio.galacticraft.recipe.FabricationRecipe;
import com.hrznstudio.galacticraft.recipe.ShapedCompressingRecipe;
import com.hrznstudio.galacticraft.recipe.ShapelessCompressingRecipe;
import me.shedaniel.math.Rectangle;
import me.shedaniel.rei.api.*;
import me.shedaniel.rei.api.plugins.REIPluginV0;
import net.fabricmc.api.EnvType;
import net.fabricmc.api.Environment;
import net.minecraft.item.Item;
import net.minecraft.recipe.Recipe;
import net.minecraft.util.Identifier;

import java.util.List;

/**
 * @author <a href="https://github.com/StellarHorizons">StellarHorizons</a>
 */
@Environment(EnvType.CLIENT)
public class GalacticraftREIPlugin implements REIPluginV0 {
    public static final Identifier CIRCUIT_FABRICATION = new Identifier(Constants.MOD_ID, "plugins/circuit_fabricator");
    public static final Identifier COMPRESSING = new Identifier(Constants.MOD_ID, "plugins/compressing");

    public void registerPluginCategories(RecipeHelper recipeHelper) {
        recipeHelper.registerCategory(new DefaultFabricationCategory());
        recipeHelper.registerCategory(new DefaultCompressingCategory());
    }

    @Override
    public void registerOthers(RecipeHelper recipeHelper) {
        recipeHelper.registerWorkingStations(CIRCUIT_FABRICATION, EntryStack.create(GalacticraftBlocks.CIRCUIT_FABRICATOR));
        recipeHelper.registerWorkingStations(COMPRESSING, EntryStack.create(GalacticraftBlocks.COMPRESSOR), EntryStack.create(GalacticraftBlocks.ELECTRIC_COMPRESSOR));
    }

    @Override
    public Identifier getPluginIdentifier() {
        return new Identifier(Constants.MOD_ID, Constants.MOD_ID);
    }

    @Override
    public void registerRecipeDisplays(RecipeHelper recipeHelper) {
        for (Recipe<?> value : recipeHelper.getRecipeManager().values()) {
            if (value instanceof FabricationRecipe) {
                recipeHelper.registerDisplay(new DefaultFabricationDisplay((FabricationRecipe) value));
            } else if (value instanceof ShapelessCompressingRecipe) {
                recipeHelper.registerDisplay(new DefaultShapelessCompressingDisplay((ShapelessCompressingRecipe) value));
            } else if (value instanceof ShapedCompressingRecipe) {
                recipeHelper.registerDisplay(new DefaultShapedCompressingDisplay((ShapedCompressingRecipe) value));
            }
        }
    }

    @Override
    public void registerBounds(DisplayHelper displayHelper) {
        BaseBoundsHandler.getInstance().registerExclusionZones(MachineHandledScreen.class, () -> {
            MachineHandledScreen<?> machineScreen = (MachineHandledScreen<?>) REIHelper.getInstance().getPreviousContainerScreen();
            HandledScreenHooks screenHooks = (HandledScreenHooks) machineScreen;
            List<Rectangle> l = Lists.newArrayList();

<<<<<<< HEAD
            if (MachineHandledScreen.Tab.SECURITY.isOpen()) {
                l.add(new Rectangle(screenHooks.gc_getX() + screenHooks.gc_getBackgroundWidth(), screenHooks.gc_getY(), MachineHandledScreen.PANEL_WIDTH, MachineHandledScreen.PANEL_HEIGHT));
=======
            if (machineScreen.securityOpen) {
                l.add(new Rectangle(screenHooks.gcr_getX() + screenHooks.gcr_getBackgroundWidth(), screenHooks.gcr_getY(), MachineHandledScreen.PANEL_WIDTH, MachineHandledScreen.PANEL_HEIGHT));
>>>>>>> 36f1fd99
            } else {
                l.add(new Rectangle(screenHooks.gcr_getX() + screenHooks.gcr_getBackgroundWidth(), screenHooks.gcr_getY(), MachineHandledScreen.TAB_WIDTH, MachineHandledScreen.TAB_HEIGHT));
            }

            return l;
        });
    }

    @Override
    public void registerEntries(EntryRegistry entryRegistry) {
        for (Item item : GalacticraftItems.HIDDEN_ITEMS) {
            entryRegistry.removeEntry(EntryStack.create(item));
        }
    }
}<|MERGE_RESOLUTION|>--- conflicted
+++ resolved
@@ -86,13 +86,8 @@
             HandledScreenHooks screenHooks = (HandledScreenHooks) machineScreen;
             List<Rectangle> l = Lists.newArrayList();
 
-<<<<<<< HEAD
             if (MachineHandledScreen.Tab.SECURITY.isOpen()) {
-                l.add(new Rectangle(screenHooks.gc_getX() + screenHooks.gc_getBackgroundWidth(), screenHooks.gc_getY(), MachineHandledScreen.PANEL_WIDTH, MachineHandledScreen.PANEL_HEIGHT));
-=======
-            if (machineScreen.securityOpen) {
                 l.add(new Rectangle(screenHooks.gcr_getX() + screenHooks.gcr_getBackgroundWidth(), screenHooks.gcr_getY(), MachineHandledScreen.PANEL_WIDTH, MachineHandledScreen.PANEL_HEIGHT));
->>>>>>> 36f1fd99
             } else {
                 l.add(new Rectangle(screenHooks.gcr_getX() + screenHooks.gcr_getBackgroundWidth(), screenHooks.gcr_getY(), MachineHandledScreen.TAB_WIDTH, MachineHandledScreen.TAB_HEIGHT));
             }
