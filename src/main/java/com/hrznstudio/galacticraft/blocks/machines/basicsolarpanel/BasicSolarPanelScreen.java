--- conflicted
+++ resolved
@@ -5,15 +5,14 @@
 import com.hrznstudio.galacticraft.energy.GalacticraftEnergyType;
 import com.hrznstudio.galacticraft.util.DrawableUtils;
 import com.mojang.blaze3d.platform.GlStateManager;
-
 import net.fabricmc.fabric.api.container.ContainerFactory;
-
 import net.minecraft.client.gui.screen.ingame.AbstractContainerScreen;
 import net.minecraft.entity.player.PlayerEntity;
 import net.minecraft.text.Style;
 import net.minecraft.text.TranslatableText;
 import net.minecraft.util.Formatting;
 import net.minecraft.util.Identifier;
+import net.minecraft.util.math.BlockPos;
 import net.minecraft.world.World;
 
 import java.util.ArrayList;
@@ -22,16 +21,11 @@
 /**
  * @author <a href="https://github.com/StellarHorizons">StellarHorizons</a>
  */
-<<<<<<< HEAD
-public class BasicSolarPanelScreen extends MachineContainerScreen {
-=======
 public class BasicSolarPanelScreen extends MachineContainerScreen<BasicSolarPanelContainer> {
 
     public static final ContainerFactory<AbstractContainerScreen> FACTORY = createFactory(BasicSolarPanelBlockEntity.class, BasicSolarPanelScreen::new);
->>>>>>> a34394e7
 
     private static final Identifier BACKGROUND = new Identifier(Constants.MOD_ID, Constants.ScreenTextures.getRaw(Constants.ScreenTextures.BASIC_SOLAR_PANEL_SCREEN));
-    private static final Identifier CONFIG_TABS = new Identifier(Constants.MOD_ID, Constants.ScreenTextures.getRaw(Constants.ScreenTextures.MACHINE_CONFIG_TABS));
     private static final Identifier OVERLAY = new Identifier(Constants.MOD_ID, Constants.ScreenTextures.getRaw(Constants.ScreenTextures.OVERLAY));
 
     private static final int ENERGY_X = Constants.TextureCoordinates.ENERGY_LIGHT_X;
@@ -42,23 +36,16 @@
     private static final int ENERGY_DIMMED_Y = Constants.TextureCoordinates.ENERGY_DARK_Y;
     private static final int ENERGY_DIMMED_WIDTH = Constants.TextureCoordinates.OVERLAY_WIDTH;
     private static final int ENERGY_DIMMED_HEIGHT = Constants.TextureCoordinates.OVERLAY_HEIGHT;
-    private static final int CONFIG_TAB_X = 0;
-    private static final int CONFIG_TAB_Y = 69;
-    private static final int CONFIG_TAB_WIDTH = 22;
-    private static final int CONFIG_TAB_HEIGHT = 22;
     private int energyDisplayX = 0;
     private int energyDisplayY = 0;
     private World world;
+    private BlockPos blockPos;
 
-<<<<<<< HEAD
-    public BasicSolarPanelScreen(int syncId, BlockPos blockPos, PlayerEntity playerEntity) {
-        super(new BasicSolarPanelContainer(syncId, blockPos, playerEntity), playerEntity.inventory, playerEntity.world, blockPos, new TranslatableComponent("ui.galacticraft-rewoven.basic_solar_panel.name"));
-        this.blockPos = blockPos;
-=======
+
     public BasicSolarPanelScreen(int syncId, PlayerEntity playerEntity, BasicSolarPanelBlockEntity blockEntity) {
-        super(new BasicSolarPanelContainer(syncId, playerEntity, blockEntity), playerEntity.inventory, new TranslatableText("ui.galacticraft-rewoven.basic_solar_panel.name"));
->>>>>>> a34394e7
+        super(new BasicSolarPanelContainer(syncId, playerEntity, blockEntity), playerEntity.inventory, playerEntity.world, blockEntity.getPos(), new TranslatableText("ui.galacticraft-rewoven.basic_solar_panel.name"));
         this.world = playerEntity.world;
+        this.blockPos = blockEntity.getPos();
     }
 
     @Override
@@ -86,14 +73,6 @@
         this.drawMouseoverTooltip(mouseX, mouseY);
     }
 
-<<<<<<< HEAD
-=======
-//    public void drawConfigTabs() {
-//        this.minecraft.getTextureManager().bindTexture(CONFIG_TABS);
-//        this.blit(this.left - CONFIG_TAB_WIDTH, this.top + 3, CONFIG_TAB_X, CONFIG_TAB_Y, CONFIG_TAB_WIDTH, CONFIG_TAB_HEIGHT);
-//    }
-
->>>>>>> a34394e7
     private void drawEnergyBufferBar() {
         float currentEnergy = container.energy.get();
         float maxEnergy = container.getMaxEnergy();
