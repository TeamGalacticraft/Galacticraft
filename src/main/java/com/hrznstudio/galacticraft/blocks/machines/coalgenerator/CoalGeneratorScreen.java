package com.hrznstudio.galacticraft.blocks.machines.coalgenerator;

import com.hrznstudio.galacticraft.Constants;
import com.hrznstudio.galacticraft.api.screen.MachineContainerScreen;
import com.hrznstudio.galacticraft.energy.GalacticraftEnergyType;
import com.hrznstudio.galacticraft.util.DrawableUtils;
<<<<<<< HEAD
import com.mojang.blaze3d.platform.GlStateManager;
import net.minecraft.ChatFormat;
import net.minecraft.entity.player.PlayerEntity;
import net.minecraft.network.chat.Style;
import net.minecraft.network.chat.TranslatableComponent;
=======

import net.fabricmc.fabric.api.container.ContainerFactory;

import net.minecraft.client.gui.screen.ingame.AbstractContainerScreen;
import net.minecraft.entity.player.PlayerEntity;
import net.minecraft.text.Style;
import net.minecraft.text.TranslatableText;
import net.minecraft.util.Formatting;
>>>>>>> a34394e7
import net.minecraft.util.Identifier;

import java.util.ArrayList;
import java.util.List;

/**
 * @author <a href="https://github.com/StellarHorizons">StellarHorizons</a>
 */
public class CoalGeneratorScreen extends MachineContainerScreen<CoalGeneratorContainer> {

    public static final ContainerFactory<AbstractContainerScreen> FACTORY = createFactory(CoalGeneratorBlockEntity.class, CoalGeneratorScreen::new);

    private static final Identifier OVERLAY = new Identifier(Constants.MOD_ID, Constants.ScreenTextures.getRaw(Constants.ScreenTextures.OVERLAY));
    private static final Identifier BACKGROUND = new Identifier(Constants.MOD_ID, Constants.ScreenTextures.getRaw(Constants.ScreenTextures.COAL_GENERATOR_SCREEN));

    private static final int ENERGY_X = Constants.TextureCoordinates.ENERGY_LIGHT_X;
    private static final int ENERGY_Y = Constants.TextureCoordinates.ENERGY_LIGHT_Y;
    private static final int ENERGY_WIDTH = Constants.TextureCoordinates.OVERLAY_WIDTH;
    private static final int ENERGY_HEIGHT = Constants.TextureCoordinates.OVERLAY_HEIGHT;
    private static final int ENERGY_DIMMED_X = Constants.TextureCoordinates.ENERGY_DARK_X;
    private static final int ENERGY_DIMMED_Y = Constants.TextureCoordinates.ENERGY_DARK_Y;
    private static final int ENERGY_DIMMED_WIDTH = Constants.TextureCoordinates.OVERLAY_WIDTH;
    private static final int ENERGY_DIMMED_HEIGHT = Constants.TextureCoordinates.OVERLAY_HEIGHT;
<<<<<<< HEAD
    private final BlockPos pos;
=======
>>>>>>> a34394e7
    private int energyDisplayX = 0;
    private int energyDisplayY = 0;

<<<<<<< HEAD
    public CoalGeneratorScreen(int syncId, BlockPos blockPos, PlayerEntity playerEntity) {
        super(new CoalGeneratorContainer(syncId, blockPos, playerEntity), playerEntity.inventory, playerEntity.world, blockPos, new TranslatableComponent("ui.galacticraft-rewoven.coal_generator.name"));
        this.pos = blockPos;
        this.world = playerEntity.world;
=======
    public CoalGeneratorScreen(int syncId, PlayerEntity player, CoalGeneratorBlockEntity blockEntity) {
        super(new CoalGeneratorContainer(syncId, player, blockEntity), player.inventory, new TranslatableText("ui.galacticraft-rewoven.coal_generator.name"));
>>>>>>> a34394e7
        this.containerHeight = 176;
    }

    @Override
    protected void drawBackground(float v, int mouseX, int mouseY) {
        GlStateManager.color4f(1.0F, 1.0F, 1.0F, 1.0F);
        this.renderBackground();
        this.minecraft.getTextureManager().bindTexture(BACKGROUND);

        int leftPos = this.left;
        int topPos = this.top;

        energyDisplayX = leftPos + 10;
        energyDisplayY = topPos + 28;

        this.blit(leftPos, topPos, 0, 0, this.containerWidth, this.containerHeight);
        this.drawEnergyBufferBar();
        this.drawConfigTabs();
    }

    @Override
    public void render(int mouseX, int mouseY, float v) {
        super.render(mouseX, mouseY, v);
        DrawableUtils.drawCenteredString(this.minecraft.textRenderer, new TranslatableText("block.galacticraft-rewoven.coal_generator").asFormattedString(), (this.width / 2), this.top + 5, Formatting.DARK_GRAY.getColorValue());
        this.drawMouseoverTooltip(mouseX, mouseY);
    }

    private void drawEnergyBufferBar() {
<<<<<<< HEAD
        float currentEnergy = (float) ((CoalGeneratorBlockEntity) world.getBlockEntity(pos)).getEnergy().getCurrentEnergy();
        float maxEnergy = (float) ((CoalGeneratorBlockEntity) world.getBlockEntity(pos)).getEnergy().getMaxEnergy();
=======
        float currentEnergy = container.energy.get();
        float maxEnergy = container.getMaxEnergy();
>>>>>>> a34394e7
        float energyScale = (currentEnergy / maxEnergy);

        //this.drawTexturedReact(...)
        this.minecraft.getTextureManager().bindTexture(OVERLAY);
        this.blit(energyDisplayX, energyDisplayY, ENERGY_DIMMED_X, ENERGY_DIMMED_Y, ENERGY_DIMMED_WIDTH, ENERGY_DIMMED_HEIGHT);
        this.blit(energyDisplayX, (energyDisplayY - (int) (ENERGY_HEIGHT * energyScale)) + ENERGY_HEIGHT, ENERGY_X, ENERGY_Y, ENERGY_WIDTH, (int) (ENERGY_HEIGHT * energyScale));
    }

    @Override
    public void drawMouseoverTooltip(int mouseX, int mouseY) {
        super.drawMouseoverTooltip(mouseX, mouseY);
        if (mouseX >= energyDisplayX && mouseX <= energyDisplayX + ENERGY_WIDTH && mouseY >= energyDisplayY && mouseY <= energyDisplayY + ENERGY_HEIGHT) {
            List<String> toolTipLines = new ArrayList<>();
<<<<<<< HEAD
            toolTipLines.add(new TranslatableComponent("ui.galacticraft-rewoven.machine.status", ((CoalGeneratorBlockEntity) world.getBlockEntity(pos)).status.toString()).setStyle(new Style().setColor(ChatFormat.GRAY)).getFormattedText());
            toolTipLines.add("\u00A76" + new TranslatableComponent("ui.galacticraft-rewoven.machine.current_energy", new GalacticraftEnergyType().getDisplayAmount(((CoalGeneratorBlockEntity) world.getBlockEntity(pos)).getEnergy().getCurrentEnergy()).setStyle(new Style().setColor(ChatFormat.BLUE))).getFormattedText() + "\u00A7r");
            toolTipLines.add("\u00A7c" + new TranslatableComponent("ui.galacticraft-rewoven.machine.max_energy", new GalacticraftEnergyType().getDisplayAmount(((CoalGeneratorBlockEntity) world.getBlockEntity(pos)).getEnergy().getMaxEnergy())).getFormattedText() + "\u00A7r");
=======
            toolTipLines.add(new TranslatableText("ui.galacticraft-rewoven.machine.status", container.blockEntity.status.toString()).setStyle(new Style().setColor(Formatting.GRAY)).asFormattedString());
            toolTipLines.add("\u00A76" + new TranslatableText("ui.galacticraft-rewoven.machine.current_energy", new GalacticraftEnergyType().getDisplayAmount(container.energy.get()).setStyle(new Style().setColor(Formatting.BLUE))).asFormattedString() + "\u00A7r");
            toolTipLines.add("\u00A7c" + new TranslatableText("ui.galacticraft-rewoven.machine.max_energy", new GalacticraftEnergyType().getDisplayAmount(container.getMaxEnergy())).asFormattedString() + "\u00A7r");
>>>>>>> a34394e7

            this.renderTooltip(toolTipLines, mouseX, mouseY);
        }
        this.drawTabTooltips(mouseX, mouseY);
    }
}<|MERGE_RESOLUTION|>--- conflicted
+++ resolved
@@ -4,23 +4,15 @@
 import com.hrznstudio.galacticraft.api.screen.MachineContainerScreen;
 import com.hrznstudio.galacticraft.energy.GalacticraftEnergyType;
 import com.hrznstudio.galacticraft.util.DrawableUtils;
-<<<<<<< HEAD
 import com.mojang.blaze3d.platform.GlStateManager;
-import net.minecraft.ChatFormat;
-import net.minecraft.entity.player.PlayerEntity;
-import net.minecraft.network.chat.Style;
-import net.minecraft.network.chat.TranslatableComponent;
-=======
-
 import net.fabricmc.fabric.api.container.ContainerFactory;
-
 import net.minecraft.client.gui.screen.ingame.AbstractContainerScreen;
 import net.minecraft.entity.player.PlayerEntity;
 import net.minecraft.text.Style;
 import net.minecraft.text.TranslatableText;
 import net.minecraft.util.Formatting;
->>>>>>> a34394e7
 import net.minecraft.util.Identifier;
+import net.minecraft.util.math.BlockPos;
 
 import java.util.ArrayList;
 import java.util.List;
@@ -43,22 +35,15 @@
     private static final int ENERGY_DIMMED_Y = Constants.TextureCoordinates.ENERGY_DARK_Y;
     private static final int ENERGY_DIMMED_WIDTH = Constants.TextureCoordinates.OVERLAY_WIDTH;
     private static final int ENERGY_DIMMED_HEIGHT = Constants.TextureCoordinates.OVERLAY_HEIGHT;
-<<<<<<< HEAD
+
     private final BlockPos pos;
-=======
->>>>>>> a34394e7
+
     private int energyDisplayX = 0;
     private int energyDisplayY = 0;
 
-<<<<<<< HEAD
-    public CoalGeneratorScreen(int syncId, BlockPos blockPos, PlayerEntity playerEntity) {
-        super(new CoalGeneratorContainer(syncId, blockPos, playerEntity), playerEntity.inventory, playerEntity.world, blockPos, new TranslatableComponent("ui.galacticraft-rewoven.coal_generator.name"));
-        this.pos = blockPos;
-        this.world = playerEntity.world;
-=======
     public CoalGeneratorScreen(int syncId, PlayerEntity player, CoalGeneratorBlockEntity blockEntity) {
-        super(new CoalGeneratorContainer(syncId, player, blockEntity), player.inventory, new TranslatableText("ui.galacticraft-rewoven.coal_generator.name"));
->>>>>>> a34394e7
+        super(new CoalGeneratorContainer(syncId, player, blockEntity), player.inventory, player.getEntityWorld(), blockEntity.getPos(), new TranslatableText("ui.galacticraft-rewoven.coal_generator.name"));
+        this.pos = blockEntity.getPos();
         this.containerHeight = 176;
     }
 
@@ -87,13 +72,8 @@
     }
 
     private void drawEnergyBufferBar() {
-<<<<<<< HEAD
-        float currentEnergy = (float) ((CoalGeneratorBlockEntity) world.getBlockEntity(pos)).getEnergy().getCurrentEnergy();
-        float maxEnergy = (float) ((CoalGeneratorBlockEntity) world.getBlockEntity(pos)).getEnergy().getMaxEnergy();
-=======
         float currentEnergy = container.energy.get();
         float maxEnergy = container.getMaxEnergy();
->>>>>>> a34394e7
         float energyScale = (currentEnergy / maxEnergy);
 
         //this.drawTexturedReact(...)
@@ -107,16 +87,9 @@
         super.drawMouseoverTooltip(mouseX, mouseY);
         if (mouseX >= energyDisplayX && mouseX <= energyDisplayX + ENERGY_WIDTH && mouseY >= energyDisplayY && mouseY <= energyDisplayY + ENERGY_HEIGHT) {
             List<String> toolTipLines = new ArrayList<>();
-<<<<<<< HEAD
-            toolTipLines.add(new TranslatableComponent("ui.galacticraft-rewoven.machine.status", ((CoalGeneratorBlockEntity) world.getBlockEntity(pos)).status.toString()).setStyle(new Style().setColor(ChatFormat.GRAY)).getFormattedText());
-            toolTipLines.add("\u00A76" + new TranslatableComponent("ui.galacticraft-rewoven.machine.current_energy", new GalacticraftEnergyType().getDisplayAmount(((CoalGeneratorBlockEntity) world.getBlockEntity(pos)).getEnergy().getCurrentEnergy()).setStyle(new Style().setColor(ChatFormat.BLUE))).getFormattedText() + "\u00A7r");
-            toolTipLines.add("\u00A7c" + new TranslatableComponent("ui.galacticraft-rewoven.machine.max_energy", new GalacticraftEnergyType().getDisplayAmount(((CoalGeneratorBlockEntity) world.getBlockEntity(pos)).getEnergy().getMaxEnergy())).getFormattedText() + "\u00A7r");
-=======
             toolTipLines.add(new TranslatableText("ui.galacticraft-rewoven.machine.status", container.blockEntity.status.toString()).setStyle(new Style().setColor(Formatting.GRAY)).asFormattedString());
             toolTipLines.add("\u00A76" + new TranslatableText("ui.galacticraft-rewoven.machine.current_energy", new GalacticraftEnergyType().getDisplayAmount(container.energy.get()).setStyle(new Style().setColor(Formatting.BLUE))).asFormattedString() + "\u00A7r");
             toolTipLines.add("\u00A7c" + new TranslatableText("ui.galacticraft-rewoven.machine.max_energy", new GalacticraftEnergyType().getDisplayAmount(container.getMaxEnergy())).asFormattedString() + "\u00A7r");
->>>>>>> a34394e7
-
             this.renderTooltip(toolTipLines, mouseX, mouseY);
         }
         this.drawTabTooltips(mouseX, mouseY);
