package com.hrznstudio.galacticraft.blocks.machines.coalgenerator;

import alexiil.mc.lib.attributes.Simulation;
import alexiil.mc.lib.attributes.item.filter.AggregateItemFilter;
import alexiil.mc.lib.attributes.item.filter.ExactItemFilter;
import alexiil.mc.lib.attributes.item.filter.ItemFilter;

import com.google.common.collect.Lists;
import com.google.common.collect.Maps;
import com.hrznstudio.galacticraft.api.block.entity.ConfigurableElectricMachineBlockEntity;
import com.hrznstudio.galacticraft.api.configurable.SideOption;
import com.hrznstudio.galacticraft.energy.GalacticraftEnergy;
import com.hrznstudio.galacticraft.energy.GalacticraftEnergyType;
import com.hrznstudio.galacticraft.entity.GalacticraftBlockEntities;
import com.hrznstudio.galacticraft.util.BlockOptionUtils;
import io.github.cottonmc.energy.api.EnergyAttribute;
import net.minecraft.block.Blocks;
import net.minecraft.item.Item;
import net.minecraft.item.ItemStack;
import net.minecraft.item.Items;
import net.minecraft.util.Tickable;
import net.minecraft.util.math.Direction;

import java.util.List;
import java.util.Map;

/**
 * @author <a href="https://github.com/StellarHorizons">StellarHorizons</a>
 */
<<<<<<< HEAD
public class CoalGeneratorBlockEntity extends ConfigurableElectricMachineBlockEntity implements Tickable {
=======
public class CoalGeneratorBlockEntity extends MachineBlockEntity implements Tickable {

    private static final ItemFilter[] SLOT_FILTERS = new ItemFilter[2];

    static {
        SLOT_FILTERS[0] = AggregateItemFilter.anyOf(createFuelTimeMap().keySet().stream().map(ExactItemFilter::new).toArray(ItemFilter[]::new));
        SLOT_FILTERS[1] = GalacticraftEnergy.ENERGY_HOLDER_ITEM_FILTER;
    }
>>>>>>> a34394e7

    private final List<Runnable> listeners = Lists.newArrayList();
    public CoalGeneratorStatus status = CoalGeneratorStatus.INACTIVE;
    public int fuelTimeMax;
    public int fuelTimeCurrent;
    public int fuelEnergyPerTick;
    public SideOption[] sideOptions = {SideOption.BLANK, SideOption.POWER_OUTPUT};
    public Map<Direction, SideOption> selectedOptions = BlockOptionUtils.getDefaultSideOptions();
    private float heat = 0.0f;

    public CoalGeneratorBlockEntity() {
        super(GalacticraftBlockEntities.COAL_GENERATOR_TYPE);
        //automatically mark dirty whenever the energy attribute is changed
<<<<<<< HEAD
        selectedOptions.put(Direction.SOUTH, SideOption.POWER_OUTPUT);
        energy.listen(this::markDirty);
=======
        selectedOptions.put(Direction.SOUTH, SideOptions.POWER_OUTPUT);
        getLimitedInventory().getRule(0).disallowExtraction();
>>>>>>> a34394e7
    }

    public static Map<Item, Integer> createFuelTimeMap() {
        Map<Item, Integer> map = Maps.newLinkedHashMap();
        map.put(Items.COAL, 1600);
        map.put(Blocks.COAL_BLOCK.asItem(), map.get(Items.COAL) * 9);
        map.put(Items.CHARCOAL, 1600);
        return map;
    }

    public static boolean canUseAsFuel(ItemStack itemStack) {
        return createFuelTimeMap().containsKey(itemStack.getItem());
    }

    @Override
    protected int getInvSize() {
        return 2;
    }

    @Override
    protected ItemFilter getFilterForSlot(int slot) {
        return SLOT_FILTERS[slot];
    }

    @Override
    public void tick() {
<<<<<<< HEAD
        if (!this.isActive()) {
            return;
        }

=======
        if (world.isClient) {
            return;
        }
>>>>>>> a34394e7
        int prev = getEnergy().getCurrentEnergy();

        if (canUseAsFuel(getInventory().getInvStack(0)) && (status == CoalGeneratorStatus.INACTIVE || status == CoalGeneratorStatus.IDLE) && getEnergy().getCurrentEnergy() < getEnergy().getMaxEnergy()) {
            if (status == CoalGeneratorStatus.INACTIVE) {
                this.status = CoalGeneratorStatus.WARMING;
            } else {
                this.status = CoalGeneratorStatus.ACTIVE;
            }
            this.fuelTimeMax = 200;
            this.fuelTimeCurrent = 0;
            this.fuelEnergyPerTick = createFuelTimeMap().get(this.getInventory().getInvStack(0).getItem());

            getInventory().getSlot(0).extract(1);
        }

        if (this.status == CoalGeneratorStatus.WARMING) {
            if (this.heat >= 10.0f) {
                this.status = CoalGeneratorStatus.ACTIVE;
            }
            this.heat += 0.1f;
        }

        if (status == CoalGeneratorStatus.ACTIVE) {
            fuelTimeCurrent++;
            getEnergy().setCurrentEnergy(Math.min(getEnergy().getMaxEnergy(), getEnergy().getCurrentEnergy() + fuelEnergyPerTick));

            if (fuelTimeCurrent >= fuelTimeMax) {
                this.status = CoalGeneratorStatus.IDLE;
                this.fuelTimeCurrent = 0;
            }
        }

        for (Direction direction : Direction.values()) {
<<<<<<< HEAD
            if (selectedOptions.get(direction).equals(SideOption.POWER_OUTPUT)) {
                EnergyAttribute energyAttribute = getNeighborAttribute(EnergyAttribute.ENERGY_ATTRIBUTE, direction);
=======
            if (selectedOptions.get(direction).equals(SideOptions.POWER_OUTPUT)) {
                EnergyAttribute energyAttribute = EnergyAttribute.ENERGY_ATTRIBUTE.getFirstFromNeighbour(this, direction);
>>>>>>> a34394e7
                if (energyAttribute.canInsertEnergy()) {
                    getEnergy().setCurrentEnergy(energyAttribute.insertEnergy(new GalacticraftEnergyType(), 1, Simulation.ACTION));
                }
            }
        }
        attemptDrainPowerToStack(1);
    }
}<|MERGE_RESOLUTION|>--- conflicted
+++ resolved
@@ -4,7 +4,6 @@
 import alexiil.mc.lib.attributes.item.filter.AggregateItemFilter;
 import alexiil.mc.lib.attributes.item.filter.ExactItemFilter;
 import alexiil.mc.lib.attributes.item.filter.ItemFilter;
-
 import com.google.common.collect.Lists;
 import com.google.common.collect.Maps;
 import com.hrznstudio.galacticraft.api.block.entity.ConfigurableElectricMachineBlockEntity;
@@ -27,10 +26,7 @@
 /**
  * @author <a href="https://github.com/StellarHorizons">StellarHorizons</a>
  */
-<<<<<<< HEAD
 public class CoalGeneratorBlockEntity extends ConfigurableElectricMachineBlockEntity implements Tickable {
-=======
-public class CoalGeneratorBlockEntity extends MachineBlockEntity implements Tickable {
 
     private static final ItemFilter[] SLOT_FILTERS = new ItemFilter[2];
 
@@ -38,7 +34,6 @@
         SLOT_FILTERS[0] = AggregateItemFilter.anyOf(createFuelTimeMap().keySet().stream().map(ExactItemFilter::new).toArray(ItemFilter[]::new));
         SLOT_FILTERS[1] = GalacticraftEnergy.ENERGY_HOLDER_ITEM_FILTER;
     }
->>>>>>> a34394e7
 
     private final List<Runnable> listeners = Lists.newArrayList();
     public CoalGeneratorStatus status = CoalGeneratorStatus.INACTIVE;
@@ -52,13 +47,8 @@
     public CoalGeneratorBlockEntity() {
         super(GalacticraftBlockEntities.COAL_GENERATOR_TYPE);
         //automatically mark dirty whenever the energy attribute is changed
-<<<<<<< HEAD
         selectedOptions.put(Direction.SOUTH, SideOption.POWER_OUTPUT);
-        energy.listen(this::markDirty);
-=======
-        selectedOptions.put(Direction.SOUTH, SideOptions.POWER_OUTPUT);
         getLimitedInventory().getRule(0).disallowExtraction();
->>>>>>> a34394e7
     }
 
     public static Map<Item, Integer> createFuelTimeMap() {
@@ -85,16 +75,9 @@
 
     @Override
     public void tick() {
-<<<<<<< HEAD
-        if (!this.isActive()) {
+        if (world.isClient || !isActive()) {
             return;
         }
-
-=======
-        if (world.isClient) {
-            return;
-        }
->>>>>>> a34394e7
         int prev = getEnergy().getCurrentEnergy();
 
         if (canUseAsFuel(getInventory().getInvStack(0)) && (status == CoalGeneratorStatus.INACTIVE || status == CoalGeneratorStatus.IDLE) && getEnergy().getCurrentEnergy() < getEnergy().getMaxEnergy()) {
@@ -128,13 +111,8 @@
         }
 
         for (Direction direction : Direction.values()) {
-<<<<<<< HEAD
             if (selectedOptions.get(direction).equals(SideOption.POWER_OUTPUT)) {
-                EnergyAttribute energyAttribute = getNeighborAttribute(EnergyAttribute.ENERGY_ATTRIBUTE, direction);
-=======
-            if (selectedOptions.get(direction).equals(SideOptions.POWER_OUTPUT)) {
                 EnergyAttribute energyAttribute = EnergyAttribute.ENERGY_ATTRIBUTE.getFirstFromNeighbour(this, direction);
->>>>>>> a34394e7
                 if (energyAttribute.canInsertEnergy()) {
                     getEnergy().setCurrentEnergy(energyAttribute.insertEnergy(new GalacticraftEnergyType(), 1, Simulation.ACTION));
                 }
