--- conflicted
+++ resolved
@@ -4,21 +4,14 @@
 import com.hrznstudio.galacticraft.api.screen.MachineContainerScreen;
 import com.hrznstudio.galacticraft.energy.GalacticraftEnergyType;
 import com.hrznstudio.galacticraft.util.DrawableUtils;
-<<<<<<< HEAD
 import com.mojang.blaze3d.platform.GlStateManager;
-import net.minecraft.ChatFormat;
-=======
-
 import net.fabricmc.fabric.api.container.ContainerFactory;
-
->>>>>>> a34394e7
 import net.minecraft.client.gui.screen.ingame.AbstractContainerScreen;
 import net.minecraft.entity.player.PlayerEntity;
 import net.minecraft.text.Style;
 import net.minecraft.text.TranslatableText;
 import net.minecraft.util.Formatting;
 import net.minecraft.util.Identifier;
-import net.minecraft.util.math.BlockPos;
 
 import java.util.ArrayList;
 import java.util.List;
@@ -31,7 +24,6 @@
 
     private static final Identifier OVERLAY = new Identifier(Constants.MOD_ID, Constants.ScreenTextures.getRaw(Constants.ScreenTextures.OVERLAY));
     private static final Identifier BACKGROUND = new Identifier(Constants.MOD_ID, Constants.ScreenTextures.getRaw(Constants.ScreenTextures.ENERGY_STORAGE_MODULE_SCREEN));
-    private static final Identifier CONFIG_TABS = new Identifier(Constants.MOD_ID, Constants.ScreenTextures.getRaw(Constants.ScreenTextures.MACHINE_CONFIG_TABS));
 
     private static final int ENERGY_X = Constants.TextureCoordinates.ENERGY_LIGHT_X;
     private static final int ENERGY_Y = Constants.TextureCoordinates.ENERGY_LIGHT_Y;
@@ -41,16 +33,11 @@
     private static final int ENERGY_DIMMED_Y = Constants.TextureCoordinates.ENERGY_DARK_Y;
     private static final int ENERGY_DIMMED_WIDTH = Constants.TextureCoordinates.OVERLAY_WIDTH;
     private static final int ENERGY_DIMMED_HEIGHT = Constants.TextureCoordinates.OVERLAY_HEIGHT;
-    private static final int CONFIG_TAB_X = 0;
-    private static final int CONFIG_TAB_Y = 69;
-    private static final int CONFIG_TAB_WIDTH = 22;
-    private static final int CONFIG_TAB_HEIGHT = 22;
-    BlockPos blockPos;
     private int energyDisplayX = 0;
     private int energyDisplayY = 0;
 
     public EnergyStorageModuleScreen(int syncId, PlayerEntity playerEntity, EnergyStorageModuleBlockEntity blockEntity) {
-        super(new EnergyStorageModuleContainer(syncId, playerEntity, blockEntity), playerEntity.inventory, new TranslatableText("ui.galacticraft-rewoven.energy_storage_module.name"));
+        super(new EnergyStorageModuleContainer(syncId, playerEntity, blockEntity), playerEntity.inventory, playerEntity.world, blockEntity.getPos(), new TranslatableText("ui.galacticraft-rewoven.energy_storage_module.name"));
 //        this.containerHeight = 166;
     }
 
@@ -79,11 +66,6 @@
         this.drawMouseoverTooltip(mouseX, mouseY);
     }
 
-    public void drawConfigTabs() {
-        this.minecraft.getTextureManager().bindTexture(CONFIG_TABS);
-        this.blit(this.left - CONFIG_TAB_WIDTH, this.top + 3, CONFIG_TAB_X, CONFIG_TAB_Y, CONFIG_TAB_WIDTH, CONFIG_TAB_HEIGHT);
-    }
-
     private void drawEnergyBufferBar() {
         float currentEnergy = container.energy.get();
         float maxEnergy = container.getMaxEnergy();
