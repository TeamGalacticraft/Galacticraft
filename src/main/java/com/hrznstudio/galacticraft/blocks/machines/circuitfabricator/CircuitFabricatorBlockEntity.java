package com.hrznstudio.galacticraft.blocks.machines.circuitfabricator;

import alexiil.mc.lib.attributes.Simulation;
<<<<<<< HEAD
import com.hrznstudio.galacticraft.api.block.entity.ConfigurableElectricMachineBlockEntity;
import com.hrznstudio.galacticraft.api.configurable.SideOption;
=======
import alexiil.mc.lib.attributes.item.filter.ConstantItemFilter;
import alexiil.mc.lib.attributes.item.filter.ExactItemFilter;
import alexiil.mc.lib.attributes.item.filter.ItemFilter;

import com.hrznstudio.galacticraft.api.configurable.SideOptions;
import com.hrznstudio.galacticraft.blocks.machines.MachineBlockEntity;
>>>>>>> a34394e7
import com.hrznstudio.galacticraft.energy.GalacticraftEnergy;
import com.hrznstudio.galacticraft.energy.GalacticraftEnergyType;
import com.hrznstudio.galacticraft.entity.GalacticraftBlockEntities;
import com.hrznstudio.galacticraft.items.GalacticraftItems;
import com.hrznstudio.galacticraft.recipes.FabricationRecipe;
import com.hrznstudio.galacticraft.recipes.GalacticraftRecipes;
import com.hrznstudio.galacticraft.util.BlockOptionUtils;
import io.github.cottonmc.energy.api.EnergyAttribute;
import net.minecraft.inventory.BasicInventory;
import net.minecraft.item.Item;
import net.minecraft.item.ItemStack;
import net.minecraft.item.Items;
import net.minecraft.nbt.CompoundTag;
import net.minecraft.util.Tickable;
import net.minecraft.util.math.Direction;

import java.util.Map;
import java.util.Optional;

/**
 * @author <a href="https://github.com/StellarHorizons">StellarHorizons</a>
 */
<<<<<<< HEAD
public class CircuitFabricatorBlockEntity extends ConfigurableElectricMachineBlockEntity implements Tickable {
    public final Item[] mandatoryMaterials = new Item[]{Items.DIAMOND, GalacticraftItems.RAW_SILICON, GalacticraftItems.RAW_SILICON, Items.REDSTONE};
    private final int maxProgress = 300;
    public CircuitFabricatorStatus status = CircuitFabricatorStatus.INACTIVE;
    public SideOption[] sideOptions = {SideOption.BLANK, SideOption.POWER_INPUT};
    public Map<Direction, SideOption> selectedOptions = BlockOptionUtils.getDefaultSideOptions();
    private int progress;
=======
public class CircuitFabricatorBlockEntity extends MachineBlockEntity implements Tickable {

    private static final Item[] mandatoryMaterials = new Item[]{Items.DIAMOND, GalacticraftItems.RAW_SILICON, GalacticraftItems.RAW_SILICON, Items.REDSTONE};
    private static final ItemFilter[] SLOT_FILTERS;

    static {
        SLOT_FILTERS = new ItemFilter[7];
        SLOT_FILTERS[0] = GalacticraftEnergy.ENERGY_HOLDER_ITEM_FILTER;
        SLOT_FILTERS[1] = new ExactItemFilter(mandatoryMaterials[0]);
        SLOT_FILTERS[2] = new ExactItemFilter(mandatoryMaterials[1]);
        SLOT_FILTERS[3] = new ExactItemFilter(mandatoryMaterials[2]);
        SLOT_FILTERS[4] = new ExactItemFilter(mandatoryMaterials[3]);
        SLOT_FILTERS[5] = null;// This is filled in by #getFilterForSlot
        SLOT_FILTERS[6] = ConstantItemFilter.ANYTHING;
    }

    private final int maxProgress = 300;
    public CircuitFabricatorStatus status = CircuitFabricatorStatus.INACTIVE;
    public SideOptions[] sideOptions = {SideOptions.BLANK, SideOptions.POWER_INPUT};
    public Map<Direction, SideOptions> selectedOptions = BlockOptionUtils.getDefaultSideOptions();
    int progress;
>>>>>>> a34394e7

    public CircuitFabricatorBlockEntity() {
        super(GalacticraftBlockEntities.CIRCUIT_FABRICATOR_TYPE);
        //automatically mark dirty whenever the energy attribute is changed
<<<<<<< HEAD
        selectedOptions.put(Direction.SOUTH, SideOption.POWER_INPUT);
=======
        selectedOptions.put(Direction.SOUTH, SideOptions.POWER_INPUT);
        // Stop automation from inserting into the output or extracting from the inputs.
        getLimitedInventory().getSubRule(1, 6).disallowExtraction();
        getLimitedInventory().getRule(6).filterInserts(ConstantItemFilter.NOTHING);
>>>>>>> a34394e7
    }

    @Override
    protected int getInvSize() {
        return 7;
    }

    @Override
<<<<<<< HEAD
    public void tick() {
        if (!this.isActive()) {
            return;
        }
        int prev = getEnergy().getCurrentEnergy();
=======
    protected ItemFilter getFilterForSlot(int slot) {
        if (slot == 5) {
            return this::isValidRecipe;
        }
        return SLOT_FILTERS[slot];
    }
>>>>>>> a34394e7

    @Override
    public void tick() {
        if (world.isClient) {
            return;
        }
        for (Direction direction : Direction.values()) {
<<<<<<< HEAD
            if (selectedOptions.get(direction).equals(SideOption.POWER_INPUT)) {
                EnergyAttribute energyAttribute = getNeighborAttribute(EnergyAttribute.ENERGY_ATTRIBUTE, direction);
=======
            if (selectedOptions.get(direction).equals(SideOptions.POWER_INPUT)) {
                EnergyAttribute energyAttribute = EnergyAttribute.ENERGY_ATTRIBUTE.getFirstFromNeighbour(this, direction);
>>>>>>> a34394e7
                if (energyAttribute.canInsertEnergy()) {
                    this.getEnergy().setCurrentEnergy(energyAttribute.insertEnergy(new GalacticraftEnergyType(), 1, Simulation.ACTION));
                }
            }
        }
        attemptChargeFromStack(0);


        if (status == CircuitFabricatorStatus.IDLE) {
            //this.energy.extractEnergy(GalacticraftEnergy.GALACTICRAFT_JOULES, 1, Simulation.ACTION);
            this.progress = 0;
        }


        if (getEnergy().getCurrentEnergy() <= 0) {
            status = CircuitFabricatorStatus.INACTIVE;
        } else {
            status = CircuitFabricatorStatus.IDLE;
        }


        if (status == CircuitFabricatorStatus.INACTIVE) {
            //this.energy.extractEnergy(GalacticraftEnergy.GALACTICRAFT_JOULES, 1, Simulation.ACTION);
            this.progress = 0;
            return;
        }


        if (isValidRecipe(this.getInventory().getInvStack(5))) {
            if (canPutStackInResultSlot(getResultFromRecipeStack())) {
                this.status = CircuitFabricatorStatus.PROCESSING;
            }
        } else {
            if (this.status != CircuitFabricatorStatus.INACTIVE) {
                this.status = CircuitFabricatorStatus.IDLE;
            }
        }

        if (status == CircuitFabricatorStatus.PROCESSING) {
            ItemStack resultStack = getResultFromRecipeStack();
            if (this.progress < this.maxProgress) {
                ++progress;
                this.getEnergy().extractEnergy(GalacticraftEnergy.GALACTICRAFT_JOULES, 1, Simulation.ACTION);
            } else {
                this.progress = 0;

                getInventory().getSlot(1).extract(1);
                getInventory().getSlot(2).extract(1);
                getInventory().getSlot(3).extract(1);
                getInventory().getSlot(4).extract(1);
                getInventory().getSlot(5).extract(1);
                getInventory().getSlot(6).insert(resultStack);
            }
        }
    }

    // This is just for testing purposes
    private ItemStack getResultFromRecipeStack() {
        BasicInventory inv = new BasicInventory(getInventory().getInvStack(5));
        // This should under no circumstances not be present. If it is, this method has been called before isValidRecipe and you should feel bad.
        FabricationRecipe recipe = getRecipe(inv).orElseThrow(() -> new IllegalStateException("No recipe present????"));
        return recipe.craft(inv);
    }

    private Optional<FabricationRecipe> getRecipe(BasicInventory input) {
        return this.world.getRecipeManager().getFirstMatch(GalacticraftRecipes.FABRICATION_TYPE, input, this.world);
    }

    private boolean canPutStackInResultSlot(ItemStack itemStack) {
        ItemStack leftover = getInventory().getSlot(6).attemptInsertion(itemStack, Simulation.SIMULATE);
        return leftover.isEmpty();
    }

    public int getProgress() {
        return this.progress;
    }

    public int getMaxProgress() {
        return this.maxProgress;
    }

    // This is just for testing
    private boolean isValidRecipe(ItemStack input) {
        // TODO check up on this
        return getRecipe(new BasicInventory(input)).isPresent() && hasMandatoryMaterials();
//        return !input.isEmpty() && hasMandatoryMaterials();
    }

    private boolean hasMandatoryMaterials() {
        return getInventory().getInvStack(1).getItem() == mandatoryMaterials[0] &&
                getInventory().getInvStack(2).getItem() == mandatoryMaterials[1] &&
                getInventory().getInvStack(3).getItem() == mandatoryMaterials[2] &&
                getInventory().getInvStack(4).getItem() == mandatoryMaterials[3];
    }


    @Override
    public CompoundTag toTag(CompoundTag tag) {
        super.toTag(tag);
        tag.putInt("Progress", this.progress);
        return tag;
    }

    @Override
    public void fromTag(CompoundTag tag) {
        super.fromTag(tag);
        progress = tag.getInt("Progress");
    }
}<|MERGE_RESOLUTION|>--- conflicted
+++ resolved
@@ -1,17 +1,11 @@
 package com.hrznstudio.galacticraft.blocks.machines.circuitfabricator;
 
 import alexiil.mc.lib.attributes.Simulation;
-<<<<<<< HEAD
-import com.hrznstudio.galacticraft.api.block.entity.ConfigurableElectricMachineBlockEntity;
-import com.hrznstudio.galacticraft.api.configurable.SideOption;
-=======
 import alexiil.mc.lib.attributes.item.filter.ConstantItemFilter;
 import alexiil.mc.lib.attributes.item.filter.ExactItemFilter;
 import alexiil.mc.lib.attributes.item.filter.ItemFilter;
-
-import com.hrznstudio.galacticraft.api.configurable.SideOptions;
-import com.hrznstudio.galacticraft.blocks.machines.MachineBlockEntity;
->>>>>>> a34394e7
+import com.hrznstudio.galacticraft.api.block.entity.ConfigurableElectricMachineBlockEntity;
+import com.hrznstudio.galacticraft.api.configurable.SideOption;
 import com.hrznstudio.galacticraft.energy.GalacticraftEnergy;
 import com.hrznstudio.galacticraft.energy.GalacticraftEnergyType;
 import com.hrznstudio.galacticraft.entity.GalacticraftBlockEntities;
@@ -34,16 +28,7 @@
 /**
  * @author <a href="https://github.com/StellarHorizons">StellarHorizons</a>
  */
-<<<<<<< HEAD
 public class CircuitFabricatorBlockEntity extends ConfigurableElectricMachineBlockEntity implements Tickable {
-    public final Item[] mandatoryMaterials = new Item[]{Items.DIAMOND, GalacticraftItems.RAW_SILICON, GalacticraftItems.RAW_SILICON, Items.REDSTONE};
-    private final int maxProgress = 300;
-    public CircuitFabricatorStatus status = CircuitFabricatorStatus.INACTIVE;
-    public SideOption[] sideOptions = {SideOption.BLANK, SideOption.POWER_INPUT};
-    public Map<Direction, SideOption> selectedOptions = BlockOptionUtils.getDefaultSideOptions();
-    private int progress;
-=======
-public class CircuitFabricatorBlockEntity extends MachineBlockEntity implements Tickable {
 
     private static final Item[] mandatoryMaterials = new Item[]{Items.DIAMOND, GalacticraftItems.RAW_SILICON, GalacticraftItems.RAW_SILICON, Items.REDSTONE};
     private static final ItemFilter[] SLOT_FILTERS;
@@ -61,22 +46,17 @@
 
     private final int maxProgress = 300;
     public CircuitFabricatorStatus status = CircuitFabricatorStatus.INACTIVE;
-    public SideOptions[] sideOptions = {SideOptions.BLANK, SideOptions.POWER_INPUT};
-    public Map<Direction, SideOptions> selectedOptions = BlockOptionUtils.getDefaultSideOptions();
+    public SideOption[] sideOptions = {SideOption.BLANK, SideOption.POWER_INPUT};
+    public Map<Direction, SideOption> selectedOptions = BlockOptionUtils.getDefaultSideOptions();
     int progress;
->>>>>>> a34394e7
 
     public CircuitFabricatorBlockEntity() {
         super(GalacticraftBlockEntities.CIRCUIT_FABRICATOR_TYPE);
         //automatically mark dirty whenever the energy attribute is changed
-<<<<<<< HEAD
         selectedOptions.put(Direction.SOUTH, SideOption.POWER_INPUT);
-=======
-        selectedOptions.put(Direction.SOUTH, SideOptions.POWER_INPUT);
         // Stop automation from inserting into the output or extracting from the inputs.
         getLimitedInventory().getSubRule(1, 6).disallowExtraction();
         getLimitedInventory().getRule(6).filterInserts(ConstantItemFilter.NOTHING);
->>>>>>> a34394e7
     }
 
     @Override
@@ -85,34 +65,21 @@
     }
 
     @Override
-<<<<<<< HEAD
-    public void tick() {
-        if (!this.isActive()) {
-            return;
-        }
-        int prev = getEnergy().getCurrentEnergy();
-=======
     protected ItemFilter getFilterForSlot(int slot) {
         if (slot == 5) {
             return this::isValidRecipe;
         }
         return SLOT_FILTERS[slot];
     }
->>>>>>> a34394e7
 
     @Override
     public void tick() {
-        if (world.isClient) {
+        if (world.isClient || !isActive()) {
             return;
         }
         for (Direction direction : Direction.values()) {
-<<<<<<< HEAD
             if (selectedOptions.get(direction).equals(SideOption.POWER_INPUT)) {
-                EnergyAttribute energyAttribute = getNeighborAttribute(EnergyAttribute.ENERGY_ATTRIBUTE, direction);
-=======
-            if (selectedOptions.get(direction).equals(SideOptions.POWER_INPUT)) {
                 EnergyAttribute energyAttribute = EnergyAttribute.ENERGY_ATTRIBUTE.getFirstFromNeighbour(this, direction);
->>>>>>> a34394e7
                 if (energyAttribute.canInsertEnergy()) {
                     this.getEnergy().setCurrentEnergy(energyAttribute.insertEnergy(new GalacticraftEnergyType(), 1, Simulation.ACTION));
                 }
