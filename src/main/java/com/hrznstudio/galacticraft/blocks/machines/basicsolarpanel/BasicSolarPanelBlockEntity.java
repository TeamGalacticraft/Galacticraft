--- conflicted
+++ resolved
@@ -2,17 +2,10 @@
 
 import alexiil.mc.lib.attributes.Simulation;
 import alexiil.mc.lib.attributes.item.filter.ItemFilter;
-
 import com.google.common.collect.Lists;
 import com.hrznstudio.galacticraft.api.block.entity.ConfigurableElectricMachineBlockEntity;
 import com.hrznstudio.galacticraft.energy.GalacticraftEnergy;
 import com.hrznstudio.galacticraft.entity.GalacticraftBlockEntities;
-<<<<<<< HEAD
-import net.minecraft.item.ItemStack;
-=======
-import com.hrznstudio.galacticraft.util.BlockOptionUtils;
-import io.github.cottonmc.energy.api.EnergyAttribute;
->>>>>>> a34394e7
 import net.minecraft.util.Tickable;
 
 import java.util.List;
@@ -41,7 +34,7 @@
 
     @Override
     public void tick() {
-        if (world.isClient) {
+        if (world.isClient || !isActive()) {
             return;
         }
         long time = world.getTimeOfDay();
@@ -73,31 +66,21 @@
             }
         }
 
-<<<<<<< HEAD
-        ItemStack battery = getInventory().getInvStack(0);
-        if (GalacticraftEnergy.isEnergyItem(battery) && this.getEnergy().getCurrentEnergy() > 0) {
-            if (GalacticraftEnergy.getBatteryEnergy(battery) < GalacticraftEnergy.getMaxBatteryEnergy(battery)) {
-                getEnergy().extractEnergy(GalacticraftEnergy.GALACTICRAFT_JOULES, 1, Simulation.ACTION);
-                GalacticraftEnergy.incrementEnergy(battery, 1);
-            }
-        }
-=======
         attemptDrainPowerToStack(0);
 
-        for (Direction direction : Direction.values()) {
-            if (selectedOptions.get(direction).equals(SideOptions.POWER_OUTPUT)) {
+        /*for (Direction direction : Direction.values()) {
+            if (selectedOptions.get(direction).equals(SideOption.POWER_OUTPUT)) {
                 EnergyAttribute energyAttribute = EnergyAttribute.ENERGY_ATTRIBUTE.getFirstFromNeighbour(this, direction);
                 if (energyAttribute.canInsertEnergy()) {
                     this.getEnergy().setCurrentEnergy(energyAttribute.insertEnergy(GalacticraftEnergy.GALACTICRAFT_JOULES, 1, Simulation.ACTION));
                 }
             }
-        }
+        }*/
 
     }
 
     @Override
     protected int getBatteryTransferRate() {
         return 10;
->>>>>>> a34394e7
     }
 }