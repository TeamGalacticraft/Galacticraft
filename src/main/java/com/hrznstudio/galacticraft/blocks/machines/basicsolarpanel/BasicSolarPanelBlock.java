--- conflicted
+++ resolved
@@ -56,11 +56,6 @@
 import net.minecraft.util.math.BlockPos;
 import net.minecraft.util.math.Direction;
 import net.minecraft.world.BlockView;
-<<<<<<< HEAD
-import net.minecraft.world.IWorld;
-=======
-import net.minecraft.world.ViewableWorld;
->>>>>>> eeb3b4d8
 import net.minecraft.world.World;
 import net.minecraft.world.WorldView;
 
@@ -140,23 +135,18 @@
     }
 
     @Override
-<<<<<<< HEAD
+    public boolean consumesFluids() {
+        return false;
+    }
+
+    @Override
+    public boolean generatesFluids() {
+        return false;
+    }
+
+    @Override
     public ActionResult onUse(BlockState blockState, World world, BlockPos blockPos, PlayerEntity playerEntity, Hand hand, BlockHitResult blockHitResult) {
         if (world.isClient) return ActionResult.SUCCESS;
-=======
-    public boolean consumesFluids() {
-        return false;
-    }
-
-    @Override
-    public boolean generatesFluids() {
-        return false;
-    }
-
-    @Override
-    public boolean activate(BlockState blockState, World world, BlockPos blockPos, PlayerEntity playerEntity, Hand hand, BlockHitResult blockHitResult) {
-        if (world.isClient) return true;
->>>>>>> eeb3b4d8
         ContainerProviderRegistry.INSTANCE.openContainer(GalacticraftContainers.BASIC_SOLAR_PANEL_CONTAINER, playerEntity, packetByteBuf -> packetByteBuf.writeBlockPos(blockPos));
         return ActionResult.SUCCESS;
     }
