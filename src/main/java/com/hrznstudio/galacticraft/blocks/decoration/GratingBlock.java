--- conflicted
+++ resolved
@@ -29,12 +29,7 @@
 import net.minecraft.fluid.BaseFluid;
 import net.minecraft.fluid.FluidState;
 import net.minecraft.item.ItemPlacementContext;
-<<<<<<< HEAD
 import net.minecraft.state.StateManager;
-import net.minecraft.state.property.BooleanProperty;
-=======
-import net.minecraft.state.StateFactory;
->>>>>>> eeb3b4d8
 import net.minecraft.state.property.EnumProperty;
 import net.minecraft.util.Identifier;
 import net.minecraft.util.StringIdentifiable;
@@ -52,6 +47,55 @@
 
     protected static final EnumProperty<GratingState> GRATING_STATE = EnumProperty.of("grating_state", GratingState.class);
 
+    public GratingBlock(Settings settings) {
+        super(settings);
+        this.setDefaultState(this.getStateManager().getDefaultState().with(FLUID, new Identifier("empty"))
+                .with(BaseFluid.LEVEL, 8).with(GRATING_STATE, GratingState.UPPER));
+    }
+
+    @Override
+    public BlockState getPlacementState(ItemPlacementContext context) {
+        FluidState fluidState = context.getWorld().getFluidState(context.getBlockPos());
+        BlockState blockState = this.getDefaultState().with(GRATING_STATE, GratingState.LOWER)
+                .with(FLUID, Registry.FLUID.getId(fluidState.getFluid()))
+                .with(BaseFluid.LEVEL, Math.max(fluidState.getLevel(), 1));
+        BlockPos blockPos = context.getBlockPos();
+        Direction direction = context.getPlayerFacing();
+
+        return direction != Direction.DOWN && (direction == Direction.UP || context.getBlockPos().getY() - (double) blockPos.getY() <= 0.5D) ? blockState : blockState.with(GRATING_STATE, GratingState.UPPER);
+    }
+
+    @Override
+    public VoxelShape getOutlineShape(BlockState blockState, BlockView blockView, BlockPos blockPos, EntityContext EntityContext) {
+        return blockState.get(GRATING_STATE) == GratingState.UPPER ?
+                Block.createCuboidShape(0.0D, 14.0D, 0.0D, 16.0D, 16.0D, 16.0D) :
+                Block.createCuboidShape(0.0D, 6.0D, 0.0D, 16.0D, 8.0D, 16.0D);
+    }
+
+    @Override
+    public BlockState getStateForNeighborUpdate(BlockState blockState, Direction direction, BlockState neighborBlockState, IWorld world, BlockPos blockPos, BlockPos neighborBlockPos) {
+        if (!blockState.get(FLUID).equals(new Identifier("empty"))) {
+            world.getFluidTickScheduler().schedule(blockPos, Registry.FLUID.get(blockState.get(FLUID)), Registry.FLUID.get(blockState.get(FLUID)).getTickRate(world));
+        }
+
+        return super.getStateForNeighborUpdate(blockState, direction, neighborBlockState, world, blockPos, neighborBlockPos);
+    }
+
+    @Override
+    protected void appendProperties(StateManager.Builder<Block, BlockState> builder) {
+        super.appendProperties(builder);
+        builder.add(FLUID).add(GRATING_STATE).add(BaseFluid.LEVEL);
+    }
+
+    @Override
+    public FluidState getFluidState(BlockState state) {
+        FluidState state1 = Registry.FLUID.get(state.get(FLUID)).getDefaultState();
+        if (state1.getEntries().containsKey(BaseFluid.LEVEL)) {
+            state1 = state1.with(BaseFluid.LEVEL, state.get(BaseFluid.LEVEL));
+        }
+        return state1;
+    }
+
     public enum GratingState implements StringIdentifiable {
         UPPER("upper"),
         LOWER("lower");
@@ -67,62 +111,4 @@
             return this.name;
         }
     }
-
-    public GratingBlock(Settings settings) {
-        super(settings);
-<<<<<<< HEAD
-        this.setDefaultState(this.getStateManager().getDefaultState().with(WATERLOGGED, false).with(GRATING_STATE, GratingState.UPPER));
-=======
-        this.setDefaultState(this.stateFactory.getDefaultState().with(FLUID, new Identifier("empty"))
-                .with(BaseFluid.LEVEL, 8).with(GRATING_STATE, GratingState.UPPER));
->>>>>>> eeb3b4d8
-    }
-
-    @Override
-    public VoxelShape getOutlineShape(BlockState blockState, BlockView blockView, BlockPos blockPos, EntityContext EntityContext) {
-        return blockState.get(GRATING_STATE) == GratingState.UPPER ?
-                Block.createCuboidShape(0.0D, 14.0D, 0.0D, 16.0D, 16.0D, 16.0D) :
-                Block.createCuboidShape(0.0D, 6.0D, 0.0D, 16.0D, 8.0D, 16.0D);
-    }
-
-    @Override
-    public BlockState getPlacementState(ItemPlacementContext context) {
-        FluidState fluidState = context.getWorld().getFluidState(context.getBlockPos());
-        BlockState blockState = this.getDefaultState().with(GRATING_STATE, GratingState.LOWER)
-                .with(FLUID, Registry.FLUID.getId(fluidState.getFluid()))
-                .with(BaseFluid.LEVEL, Math.max(fluidState.getLevel(), 1));
-        BlockPos blockPos = context.getBlockPos();
-        Direction direction = context.getPlayerFacing();
-
-        return direction != Direction.DOWN && (direction == Direction.UP || context.getBlockPos().getY() - (double) blockPos.getY() <= 0.5D) ? blockState : blockState.with(GRATING_STATE, GratingState.UPPER);
-    }
-
-    @Override
-    public BlockState getStateForNeighborUpdate(BlockState state, Direction direction, BlockState neighborBlockState, IWorld world, BlockPos blockPos, BlockPos neighborBlockPos) {
-        if (!state.get(FLUID).equals(new Identifier("empty"))) {
-            world.getFluidTickScheduler().schedule(blockPos, Registry.FLUID.get(state.get(FLUID)), Registry.FLUID.get(state.get(FLUID)).getTickRate(world));
-        }
-
-        return super.getStateForNeighborUpdate(state, direction, neighborBlockState, world, blockPos, neighborBlockPos);
-    }
-
-    @Override
-<<<<<<< HEAD
-    protected void appendProperties(StateManager.Builder<Block, BlockState> builder) {
-        super.appendProperties(builder);
-        builder.add(WATERLOGGED).add(GRATING_STATE);
-=======
-    public FluidState getFluidState(BlockState state) {
-        FluidState state1 = Registry.FLUID.get(state.get(FLUID)).getDefaultState();
-        if (state1.getEntries().containsKey(BaseFluid.LEVEL)) {
-            state1 = state1.with(BaseFluid.LEVEL, state.get(BaseFluid.LEVEL));
-        }
-        return state1;
->>>>>>> eeb3b4d8
-    }
-
-    @Override
-    protected void appendProperties(StateFactory.Builder<Block, BlockState> builder) {
-        builder.add(FLUID, BaseFluid.LEVEL, GRATING_STATE);
-    }
 }