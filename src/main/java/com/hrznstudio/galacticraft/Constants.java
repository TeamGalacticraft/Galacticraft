--- conflicted
+++ resolved
@@ -492,20 +492,6 @@
         public static final int OXYGEN_LIGHT_Y = 40;
     }
 
-<<<<<<< HEAD
-    public static class Container {
-        public static final String COAL_GENERATOR_CONTAINER = "coal_generator_container";
-        public static final String BASIC_SOLAR_PANEL_CONTAINER = "basic_solar_panel_container";
-        public static final String CIRCUIT_FABRICATOR_CONTAINER = "circuit_fabricator_container";
-        public static final String COMPRESSOR_CONTAINER = "compressor_container";
-        public static final String ELECTRIC_COMPRESSOR_CONTAINER = "electric_compressor_container";
-        public static final String PLAYER_INVENTORY_CONTAINER = "player_inventory_container";
-        public static final String ENERGY_STORAGE_MODULE_CONTAINER = "energy_storage_module_container";
-        public static final String REFINERY_CONTAINER = "refinery_container";
-        public static final String OXYGEN_COLLECTOR_CONTAINER = "oxygen_collector_container";
-        public static final String ROCKET_DESIGNER_CONTAINER = "rocket_designer_container";
-        public static final String ROCKET_ASSEMBLER_CONTAINER = "rocket_assembler_container";
-=======
     public static class ScreenHandler {
         public static final String COAL_GENERATOR_SCREEN_HANDLER = "coal_generator_screen_handler";
         public static final String BASIC_SOLAR_SCREEN_HANDLER = "basic_solar_panel_screen_handler";
@@ -516,6 +502,7 @@
         public static final String ENERGY_STORAGE_MODULE_SCREEN_HANDLER = "energy_storage_module_screen_handler";
         public static final String REFINERY_SCREEN_HANDLER = "refinery_screen_handler";
         public static final String OXYGEN_COLLECTOR_SCREEN_HANDLER = "oxygen_collector_screen_handler";
->>>>>>> e7272d32
+        public static final String ROCKET_DESIGNER_SCREEN_HANDLER = "rocket_designer_screen_handler";
+        public static final String ROCKET_ASSEMBLER_SCREEN_HANDLER = "rocket_assembler_screen_handler";
     }
 }