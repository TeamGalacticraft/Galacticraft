/*
 * Copyright (c) 2019-2021 HRZN LTD
 *
 * Permission is hereby granted, free of charge, to any person obtaining a copy
 * of this software and associated documentation files (the "Software"), to deal
 * in the Software without restriction, including without limitation the rights
 * to use, copy, modify, merge, publish, distribute, sublicense, and/or sell
 * copies of the Software, and to permit persons to whom the Software is
 * furnished to do so, subject to the following conditions:
 *
 * The above copyright notice and this permission notice shall be included in all
 * copies or substantial portions of the Software.
 *
 * THE SOFTWARE IS PROVIDED "AS IS", WITHOUT WARRANTY OF ANY KIND, EXPRESS OR
 * IMPLIED, INCLUDING BUT NOT LIMITED TO THE WARRANTIES OF MERCHANTABILITY,
 * FITNESS FOR A PARTICULAR PURPOSE AND NONINFRINGEMENT. IN NO EVENT SHALL THE
 * AUTHORS OR COPYRIGHT HOLDERS BE LIABLE FOR ANY CLAIM, DAMAGES OR OTHER
 * LIABILITY, WHETHER IN AN ACTION OF CONTRACT, TORT OR OTHERWISE, ARISING FROM,
 * OUT OF OR IN CONNECTION WITH THE SOFTWARE OR THE USE OR OTHER DEALINGS IN THE
 * SOFTWARE.
 */

package com.hrznstudio.galacticraft;

import alexiil.mc.lib.attributes.fluid.filter.FluidFilter;
import com.hrznstudio.galacticraft.api.block.util.BlockFace;
import com.hrznstudio.galacticraft.tag.GalacticraftTags;
import com.hrznstudio.galacticraft.util.ColorUtils;
import net.minecraft.text.LiteralText;
import net.minecraft.text.Style;
import net.minecraft.text.Text;
import net.minecraft.text.TextColor;
import net.minecraft.util.Formatting;
import net.minecraft.util.Identifier;
import net.minecraft.util.math.Direction;

import java.util.function.Predicate;

/**
 * @author <a href="https://github.com/StellarHorizons">StellarHorizons</a>
 */
public interface Constants {
    String MOD_ID = "galacticraft-rewoven";

    interface Blocks {
        String ITEM_GROUP_BLOCKS = "blocks";
        String ITEM_GROUP_MACHINES = "machines";

        // Natural
        String MOON_TURF = "moon_turf";
        String MOON_SURFACE_ROCK = "moon_surface_rock";
        String MOON_ROCK = "moon_rock";
        String COBBLED_MOON_ROCK = "cobbled_moon_rock";
        String MOON_BASALT = "moon_basalt";
        String MOON_DIRT = "moon_dirt";
        String MARS_SURFACE_ROCK = "mars_surface_rock";
        String MARS_SUB_SURFACE_ROCK = "mars_sub_surface_rock";
        String MARS_STONE = "mars_stone";
        String MARS_COBBLESTONE = "mars_cobblestone";
        String ASTEROID_ROCK = "asteroid_rock";
        String ASTEROID_ROCK_1 = "asteroid_rock_block_1";
        String ASTEROID_ROCK_2 = "asteroid_rock_block_2";

        String SOFT_VENUS_ROCK = "soft_venus_rock";
        String HARD_VENUS_ROCK = "hard_venus_rock";
        String SCORCHED_VENUS_ROCK = "scorched_venus_rock";
        String VOLCANIC_ROCK = "volcanic_rock";
        String PUMICE = "pumice";
        String VAPOR_SPOUT = "vapor_spout";

        // Ore
        String ASTEROID_ALUMINUM_ORE = "asteroid_aluminum_ore";
        String MOON_CHEESE_ORE = "moon_cheese_ore";
        String MOON_COPPER_ORE = "moon_copper_ore";
        String MARS_COPPER_ORE = "mars_copper_ore";
        String DESH_ORE = "desh_ore";
        String ILMENITE_ORE = "ilmenite_ore";
        String MARS_IRON_ORE = "mars_iron_ore";
        String ASTEROID_IRON_ORE = "asteroid_iron_ore";
        String SILICON_ORE = "silicon_ore";
        String MOON_TIN_ORE = "moon_tin_ore";
        String MARS_TIN_ORE = "mars_tin_ore";
        String GALENA_ORE = "galena_ore";

        // Solid Blocks
        String SILICON_BLOCK = "silicon_block";
        String METEORIC_IRON_BLOCK = "meteoric_iron_block";
        String DESH_BLOCK = "desh_block";
        String TITANIUM_BLOCK = "titanium_block";
        String LEAD_BLOCK = "lead_block";
        String LUNAR_SAPPHIRE_BLOCK = "lunar_sapphire_block";

        // Decorative BLocks
        String ALUMINUM_DECORATION = "aluminum_decoration";
        String BRONZE_DECORATION = "bronze_decoration";
        String COPPER_DECORATION = "copper_decoration";
        String IRON_DECORATION = "iron_decoration";
        String METEORIC_IRON_DECORATION = "meteoric_iron_decoration";
        String STEEL_DECORATION = "steel_decoration";
        String TIN_DECORATION = "tin_decoration";
        String TITANIUM_DECORATION = "titanium_decoration";
        String DARK_DECORATION = "dark_decoration";
        String GRATING = "grating";
        String TIN_LADDER = "tin_ladder";
        String SQUARE_LIGHT_PANEL = "square_light_panel";
        String SPOTLIGHT_LIGHT_PANEL = "spotlight_light_panel";
        String LINEAR_LIGHT_PANEL = "linear_light_panel";
        String DASHED_LIGHT_PANEL = "dashed_light_panel";
        String DIAGONAL_LIGHT_PANEL = "diagonal_light_panel";
        String VACUUM_GLASS = "vacuum_glass";
        String CLEAR_VACUUM_GLASS = "vacuum_glass_clear";
        String STRONG_VACUUM_GLASS = "vacuum_glass_strong";
        String WALKWAY = "walkway";
        String WIRE_WALKWAY = "wire_walkway";
        String PIPE_WALKWAY = "pipe_walkway";
        String MOON_CHEESE_LEAVES = "moon_cheese_leaves";
        String MOON_CHEESE_LOG = "moon_cheese_log";

        //  Environment
        String GLOWSTONE_TORCH = "glowstone_torch";
        String GLOWSTONE_WALL_TORCH = "glowstone_wall_torch";
        String GLOWSTONE_LANTERN = "glowstone_lantern";
        String UNLIT_TORCH = "unlit_torch";
        String UNLIT_WALL_TORCH = "unlit_wall_torch";
        String UNLIT_LANTERN = "unlit_lantern";
        String CAVERNOUS_VINE = "cavernous_vine";
        String POISONOUS_CAVERNOUS_VINE = "poisonous_cavernous_vine";
        String MOON_BERRY_BUSH = "moon_berry_bush";
        String WEB_TORCH = "web_torch";
        String FALLEN_METEOR = "fallen_meteor";
        String SLIMELING_EGG = "slimeling_egg";
        String CREEPER_EGG = "creeper_egg";

        // Special
        String PARACHEST = "parachest";
        String SPACE_STATION_ARRIVAL = "space_station_arrival";
        String TREASURE_CHEST_TIER_1 = "treasure_chest_tier_1";
        String TREASURE_CHEST_TIER_2 = "treasure_chest_tier_2";
        String TREASURE_CHEST_TIER_3 = "treasure_chest_tier_3";
        String MOON_CHEESE_BLOCK = "moon_cheese_block";
        String CRASHED_PROBE_BLOCK = "crashed_probe";

        // Liquids
        String FUEL = "fuel";
        String CRUDE_OIL = "crude_oil";

        // Machines
<<<<<<< HEAD
        public static final String CIRCUIT_FABRICATOR = "circuit_fabricator";
        public static final String COMPRESSOR = "compressor";
        public static final String ELECTRIC_COMPRESSOR = "electric_compressor";
        public static final String ELECTRIC_FURNACE = "electric_furnace";
        public static final String ELECTRIC_ARC_FURNACE = "electric_arc_furnace";
        public static final String OXYGEN_BUBBLE_DISTRIBUTOR = "oxygen_bubble_distributor";
        public static final String OXYGEN_COLLECTOR = "oxygen_collector";
        public static final String OXYGEN_COMPRESSOR = "oxygen_compressor";
        public static final String OXYGEN_DECOMPRESSOR = "oxygen_decompressor";
        public static final String OXYGEN_DETECTOR = "oxygen_detector";
        public static final String OXYGEN_SEALER = "oxygen_sealer";
        public static final String FLUID_PIPE = "fluid_pipe";
        public static final String GLASS_FLUID_PIPE = "glass_fluid_pipe";
        public static final String REFINERY = "refinery";
        public static final String TERRAFORMER = "terraformer";
        public static final String DECONSTRUCTOR = "deconstructor";
        public static final String WATER_ELECTROLYZER = "water_electrolyzer";
        public static final String METHANE_SYNTHESIZIER = "methane_synthesizer";
        public static final String GAS_LIQUEFIER = "gas_liquefier";
        public static final String ROCKET_DESIGNER = "rocket_designer";
        public static final String ROCKET_ASSEMBLER = "rocket_assembler";

        // Pad Blocks
        public static final String BUGGY_FUELING_PAD = "buggy_fueling";
        public static final String ROCKET_LAUNCH_PAD = "launch_pad";
        public static final String ROCKET_LAUNCH_PAD_CENTER = "launch_pad_center";
        public static final String FUEL_LOADER = "fuel_loader";
        public static final String CARGO_LOADER = "cargo_loader";
        public static final String CARGO_UNLOADER = "cargo_unloader";
        public static final String LAUNCH_CONTROLLER = "launch_controller";
=======
        String CIRCUIT_FABRICATOR = "circuit_fabricator";
        String COMPRESSOR = "compressor";
        String ELECTRIC_COMPRESSOR = "electric_compressor";
        String ELECTRIC_FURNACE = "electric_furnace";
        String ELECTRIC_ARC_FURNACE = "electric_arc_furnace";
        String OXYGEN_BUBBLE_DISTRIBUTOR = "oxygen_bubble_distributor";
        String OXYGEN_COLLECTOR = "oxygen_collector";
        String OXYGEN_COMPRESSOR = "oxygen_compressor";
        String OXYGEN_DECOMPRESSOR = "oxygen_decompressor";
        String OXYGEN_DETECTOR = "oxygen_detector";
        String OXYGEN_SEALER = "oxygen_sealer";
        String FLUID_PIPE = "fluid_pipe";
        String GLASS_FLUID_PIPE = "glass_fluid_pipe";
        String REFINERY = "refinery";
        String TERRAFORMER = "terraformer";
        String DECONSTRUCTOR = "deconstructor";
        String WATER_ELECTROLYZER = "water_electrolyzer";
        String METHANE_SYNTHESIZIER = "methane_synthesizer";
        String GAS_LIQUEFIER = "gas_liquefier";

        // Pad Blocks
        String BUGGY_FUELING_PAD = "buggy_fueling";
        String ROCKET_LAUNCH_PAD = "rocket_launch_pad";
        String FUEL_LOADER = "fuel_loader";
        String CARGO_LOADER = "cargo_loader";
        String CARGO_UNLOADER = "cargo_unloader";
        String LAUNCH_CONTROLLER = "launch_controller";
>>>>>>> 1975261b

        // Space Base
        String HYDRAULIC_PLATFORM = "hydraulic_platform";
        String MAGNETIC_CRAFTING_TABLE = "magnetic_crafting_table";
        String NASA_WORKBENCH = "nasa_workbench";
        String AIR_LOCK_FRAME = "air_lock_frame";
        String AIR_LOCK_CONTROLLER = "air_lock_controller";
        String AIR_LOCK_SEAL = "air_lock_seal";
        String CHROMATIC_APPLICATOR = "chromatic_applicator";
        String DISPLAY_SCREEN = "display_screen";
        String TELEMETRY_UNIT = "telemetry_unit";
        String COMMUNICATIONS_DISH = "communications_dish";
        String ARC_LAMP = "arc_lamp";
        String SPIN_THRUSTER = "spin_thruster";
        String CRYOGENIC_CHAMBER = "cryogenic_chamber";
        String ASTRO_MINER_BASE = "astro_miner_base";
        String SHORT_RANGE_TELEPAD = "short_range_telepad";

        // Dummy render blocks
        public static final String ROCKET_BODY = "rocket_body";
        public static final String ROCKET_BOTTOM = "rocket_bottom";
        public static final String ROCKET_FINS = "rocket_fins";
        public static final String ROCKET_BOOSTER_TIER_1 = "rocket_thruster_tier_1";
        public static final String ROCKET_BOOSTER_TIER_2 = "rocket_thruster_tier_2";
        public static final String ROCKET_CONE_BASIC = "rocket_cone_basic";
        public static final String ROCKET_CONE_ADVANCED = "rocket_cone_advanced";
        public static final String ROCKET_CONE_SLOPED = "rocket_cone_sloped";

        // Power
        String BASIC_SOLAR_PANEL = "basic_solar_panel";
        String SOLAR_PANEL_PART = "solar_panel_part";
        String ADVANCED_SOLAR_PANEL = "advanced_solar_panel";
        String COAL_GENERATOR = "coal_generator";
        String GEOTHERMAL_GENERATOR = "geothermal_generator";
        String ENERGY_STORAGE_MODULE = "energy_storage_module";
        String ENERGY_STORAGE_CLUSTER = "energy_storage_cluster";
        String ALUMINUM_WIRE = "aluminum_wire";
        String HEAVY_ALUMINUM_WIRE = "heavy_aluminum_wire";
        String SWITCHABLE_ALUMINUM_WIRE = "switchable_aluminum_wire";
        String SEALABLE_ALUMINUM_WIRE = "sealable_aluminum_wire";
        String HEAVY_SEALABLE_ALUMINUM_WIRE = "heavy_sealable_aluminum_wire";
        String BEAM_REFLECTOR = "beam_reflector";
        String BEAM_RECEIVER = "beam_receiver";
        String SOLAR_ARRAY_MODULE = "solar_array_module";
        String OXYGEN_DISTRIBUTOR_BUBBLE_DUMMY_BLOCK = "oxygen_distributor_bubble_dummy_block";
        String MOON_BASALT_BRICK = "moon_basalt_brick";
        String CRACKED_MOON_BASALT_BRICK = "cracked_moon_basalt_brick";
        String LUNAR_CARTOGRAPHY_TABLE = "lunar_cartography_table";
        String OXYGEN_STORAGE_MODULE = "oxygen_storage_module";
    }

    // Fluids
    interface Fluids {
        String CRUDE_OIL_FLOWING = "crude_oil_flowing";
        String CRUDE_OIL_STILL = "crude_oil_still";
        String FUEL_FLOWING = "fuel_flowing";
        String FUEL_STILL = "fuel_still";
        String BACTERIAL_ACID_FLOWING = "bacterial_acid_flowing";
        String BACTERIAL_ACID_STILL = "bacterial_acid_still";
        String SULFURIC_ACID_FLOWING = "sulfuric_acid_flowing";
        String SULFURIC_ACID_STILL = "sulfuric_acid_still";
        String OXYGEN_GAS = "oxygen_gas";
        String LIQUID_OXYGEN = "liquid_oxygen";

        static Identifier getIdentifier(String s) {
            return new Identifier(Constants.MOD_ID, "block/" + s);
        }
    }

    //Items
    interface Items {
        String ITEM_GROUP = "items";
        String LEAD_INGOT = "lead_ingot";
        String RAW_SILICON = "raw_silicon";
        String RAW_METEORIC_IRON = "raw_meteoric_iron";
        String METEORIC_IRON_INGOT = "meteoric_iron_ingot";
        String LUNAR_SAPPHIRE = "lunar_sapphire";
        String UNREFINED_DESH = "raw_desh";
        String DESH_INGOT = "desh_ingot";
        String DESH_STICK = "desh_stick";
        String CARBON_FRAGMENTS = "carbon_fragments";
        String IRON_SHARD = "iron_shard";
        String TITANIUM_SHARD = "titanium_shard";
        String TITANIUM_INGOT = "titanium_ingot";
        String TITANIUM_DUST = "titanium_dust";
        String SOLAR_DUST = "solar_dust";
        String BASIC_WAFER = "basic_wafer";
        String ADVANCED_WAFER = "advanced_wafer";
        String BEAM_CORE = "beam_core";
        String CANVAS = "canvas";
        String COMPRESSED_ALUMINUM = "compressed_aluminum";
        String COMPRESSED_COPPER = "compressed_copper";
        String COMPRESSED_TIN = "compressed_tin";
        String COMPRESSED_BRONZE = "compressed_bronze";
        String COMPRESSED_IRON = "compressed_iron";
        String COMPRESSED_STEEL = "compressed_steel";
        String COMPRESSED_METEORIC_IRON = "compressed_meteoric_iron";
        String COMPRESSED_DESH = "compressed_desh";
        String COMPRESSED_TITANIUM = "compressed_titanium";
        String FLUID_MANIPULATOR = "fluid_manipulator";
        String OXYGEN_CONCENTRATOR = "oxygen_concentrator";
        String OXYGEN_FAN = "oxygen_fan";
        String OXYGEN_VENT = "oxygen_vent";
        String SENSOR_LENS = "sensor_lens";
        String BLUE_SOLAR_WAFER = "blue_solar_wafer";
        String SINGLE_SOLAR_MODULE = "single_solar_module";
        String FULL_SOLAR_PANEL = "full_solar_panel";
        String SOLAR_ARRAY_WAFER = "solar_array_wafer";
        String STEEL_POLE = "steel_pole";
        String COPPER_CANISTER = "copper_canister";
        String TIN_CANISTER = "tin_canister";
        String THERMAL_CLOTH = "thermal_cloth";
        String ISOTHERMAL_FABRIC = "thermal_cloth_t2";
        String ORION_DRIVE = "orion_drive";
        String ATMOSPHERIC_VALVE = "atmospheric_valve";
        String LIQUID_CANISTER = "liquid_canister";
        //FOOD
        String MOON_BERRIES = "moon_berries";
        String CHEESE_CURD = "cheese_curd";
        String CHEESE_SLICE = "cheese_slice";
        String BURGER_BUN = "burger_bun";
        String GROUND_BEEF = "ground_beef";
        String BEEF_PATTY = "beef_patty";
        String CHEESEBURGER = "cheeseburger";
        //CANNED FOOD
        String CANNED_DEHYDRATED_APPLE = "canned_dehydrated_apple";
        String CANNED_DEHYDRATED_CARROT = "canned_dehydrated_carrot";
        String CANNED_DEHYDRATED_MELON = "canned_dehydrated_melon";
        String CANNED_DEHYDRATED_POTATO = "canned_dehydrated_potato";
        String CANNED_BEEF = "canned_beef";
        //ROCKET PARTS
        String TIER_1_HEAVY_DUTY_PLATE = "heavy_plating";
        String TIER_2_HEAVY_DUTY_PLATE = "heavy_plating_t2";
        String TIER_3_HEAVY_DUTY_PLATE = "heavy_plating_t3";
        //THROWABLE METEOR CHUNKS
        String THROWABLE_METEOR_CHUNK = "throwable_meteor_chunk";
        String HOT_THROWABLE_METEOR_CHUNK = "hot_throwable_meteor_chunk";
        //ARMOR
        String HEAVY_DUTY_HELMET = "heavy_duty_helmet";
        String HEAVY_DUTY_CHESTPLATE = "heavy_duty_chestplate";
        String HEAVY_DUTY_LEGGINGS = "heavy_duty_leggings";
        String HEAVY_DUTY_BOOTS = "heavy_duty_boots";
        String DESH_HELMET = "desh_helmet";
        String DESH_CHESTPLATE = "desh_chestplate";
        String DESH_LEGGINGS = "desh_leggings";
        String DESH_BOOTS = "desh_boots";
        String TITANIUM_HELMET = "titanium_helmet";
        String TITANIUM_CHESTPLATE = "titanium_chestplate";
        String TITANIUM_LEGGINGS = "titanium_leggings";
        String TITANIUM_BOOTS = "titanium_boots";
        String SENSOR_GLASSES = "sensor_glasses";
        //TOOLS + WEAPONS
        String HEAVY_DUTY_SWORD = "heavy_duty_sword";
        String HEAVY_DUTY_SHOVEL = "heavy_duty_shovel";
        String HEAVY_DUTY_PICKAXE = "heavy_duty_pickaxe";
        String HEAVY_DUTY_AXE = "heavy_duty_axe";
        String HEAVY_DUTY_HOE = "heavy_duty_hoe";

        String DESH_SWORD = "desh_sword";
        String DESH_SHOVEL = "desh_shovel";
        String DESH_PICKAXE = "desh_pickaxe";
        String DESH_AXE = "desh_axe";
        String DESH_HOE = "desh_hoe";

        String TITANIUM_SWORD = "titanium_sword";
        String TITANIUM_SHOVEL = "titanium_shovel";
        String TITANIUM_PICKAXE = "titanium_pickaxe";
        String TITANIUM_AXE = "titanium_axe";
        String TITANIUM_HOE = "titanium_hoe";

        String STANDARD_WRENCH = "standard_wrench";
        String BATTERY = "battery";
        String INFINITE_BATTERY = "infinite_battery";

        //Fluid buckets
        String CRUDE_OIL_BUCKET = "crude_oil_bucket";
        String FUEL_BUCKET = "fuel_bucket";

        //GC INVENTORY
<<<<<<< HEAD
        public static final String PARACHUTE = "parachute";
        public static final String ORANGE_PARACHUTE = "orange_parachute";
        public static final String MAGENTA_PARACHUTE = "magenta_parachute";
        public static final String LIGHT_BLUE_PARACHUTE = "light_blue_parachute";
        public static final String YELLOW_PARACHUTE = "yellow_parachute";
        public static final String LIME_PARACHUTE = "lime_parachute";
        public static final String PINK_PARACHUTE = "pink_parachute";
        public static final String GRAY_PARACHUTE = "gray_parachute";
        public static final String LIGHT_GRAY_PARACHUTE = "light_gray_parachute";
        public static final String CYAN_PARACHUTE = "cyan_parachute";
        public static final String PURPLE_PARACHUTE = "purple_parachute";
        public static final String BLUE_PARACHUTE = "blue_parachute";
        public static final String BROWN_PARACHUTE = "brown_parachute";
        public static final String GREEN_PARACHUTE = "green_parachute";
        public static final String RED_PARACHUTE = "red_parachute";
        public static final String BLACK_PARACHUTE = "black_parachute";

        public static final String OXYGEN_MASK = "oxygen_mask";
        public static final String OXYGEN_GEAR = "oxygen_gear";

        public static final String SHIELD_CONTROLLER = "shield_controller";
        public static final String FREQUENCY_MODULE = "frequency_module";

        public static final String SMALL_OXYGEN_TANK = "small_oxygen_tank";
        public static final String MEDIUM_OXYGEN_TANK = "medium_oxygen_tank";
        public static final String LARGE_OXYGEN_TANK = "large_oxygen_tank";
        public static final String INFINITE_OXYGEN_TANK = "infinite_oxygen_tank";

        public static final String THERMAL_PADDING_HELMET = "thermal_padding_helmet";
        public static final String THERMAL_PADDING_CHESTPIECE = "thermal_padding_chestpiece";
        public static final String THERMAL_PADDING_LEGGINGS = "thermal_padding_leggings";
        public static final String THERMAL_PADDING_BOOTS = "thermal_padding_boots";

        public static final String ISOTHERMAL_PADDING_HELMET = "isothermal_padding_helmet";
        public static final String ISOTHERMAL_PADDING_CHESTPIECE = "isothermal_padding_chestpiece";
        public static final String ISOTHERMAL_PADDING_LEGGINGS = "isothermal_padding_leggings";
        public static final String ISOTHERMAL_PADDING_BOOTS = "isothermal_padding_boots";

        public static final String MOON_BUGGY_SCHEMATIC = "moon_buggy_schematic";
        public static final String ASTRO_MINER_SCHEMATIC = "astro_miner_schematic";

        public static final String MOON_VILLAGER_SPAWN_EGG = "moon_villager_spawn_egg";
        public static final String EVOLVED_ZOMBIE_SPAWN_EGG = "evolved_zombie_spawn_egg";

        public static final String ROCKET_SCHEMATIC = "rocket_schematic";
        public static final String ROCKET = "rocket";
        public static final String FLUID_CANISTER = "fluid_canister";
=======
        String PARACHUTE = "parachute";
        String ORANGE_PARACHUTE = "orange_parachute";
        String MAGENTA_PARACHUTE = "magenta_parachute";
        String LIGHT_BLUE_PARACHUTE = "light_blue_parachute";
        String YELLOW_PARACHUTE = "yellow_parachute";
        String LIME_PARACHUTE = "lime_parachute";
        String PINK_PARACHUTE = "pink_parachute";
        String GRAY_PARACHUTE = "gray_parachute";
        String LIGHT_GRAY_PARACHUTE = "light_gray_parachute";
        String CYAN_PARACHUTE = "cyan_parachute";
        String PURPLE_PARACHUTE = "purple_parachute";
        String BLUE_PARACHUTE = "blue_parachute";
        String BROWN_PARACHUTE = "brown_parachute";
        String GREEN_PARACHUTE = "green_parachute";
        String RED_PARACHUTE = "red_parachute";
        String BLACK_PARACHUTE = "black_parachute";

        String OXYGEN_MASK = "oxygen_mask";
        String OXYGEN_GEAR = "oxygen_gear";

        String SHIELD_CONTROLLER = "shield_controller";
        String FREQUENCY_MODULE = "frequency_module";

        String SMALL_OXYGEN_TANK = "small_oxygen_tank";
        String MEDIUM_OXYGEN_TANK = "medium_oxygen_tank";
        String LARGE_OXYGEN_TANK = "large_oxygen_tank";
        String INFINITE_OXYGEN_TANK = "infinite_oxygen_tank";

        String THERMAL_PADDING_HELMET = "thermal_padding_helmet";
        String THERMAL_PADDING_CHESTPIECE = "thermal_padding_chestpiece";
        String THERMAL_PADDING_LEGGINGS = "thermal_padding_leggings";
        String THERMAL_PADDING_BOOTS = "thermal_padding_boots";

        String ISOTHERMAL_PADDING_HELMET = "isothermal_padding_helmet";
        String ISOTHERMAL_PADDING_CHESTPIECE = "isothermal_padding_chestpiece";
        String ISOTHERMAL_PADDING_LEGGINGS = "isothermal_padding_leggings";
        String ISOTHERMAL_PADDING_BOOTS = "isothermal_padding_boots";

        String TIER_2_ROCKET_SCHEMATIC = "tier_2_rocket_schematic";
        String TIER_3_ROCKET_SCHEMATIC = "tier_3_rocket_schematic";
        String CARGO_ROCKET_SCHEMATIC = "cargo_rocket_schematic";
        String MOON_BUGGY_SCHEMATIC = "moon_buggy_schematic";
        String ASTRO_MINER_SCHEMATIC = "astro_miner_schematic";

        String ROCKET_SPAWN_EGG_T1 = "rocket_spawn_egg_t1";
        String MOON_VILLAGER_SPAWN_EGG = "moon_villager_spawn_egg";
        String EVOLVED_ZOMBIE_SPAWN_EGG = "evolved_zombie_spawn_egg";
>>>>>>> 1975261b
    }

    interface Particles {
        String DRIPPING_FUEL_PARTICLE = "dripping_fuel_particle";
        String DRIPPING_CRUDE_OIL_PARTICLE = "dripping_crude_oil_particle";
    }

<<<<<<< HEAD
    public static class Config {
        public static final String TITLE = "config.galacticraft-rewoven.title";
        public static final String RESET = "config.galacticraft-rewoven.reset";

        public static final String DEBUG = "config.galacticraft-rewoven.debug";
        public static final String DEBUG_LOGGING = "config.galacticraft-rewoven.debug.logging";

        public static final String ENERGY = "config.galacticraft-rewoven.energy";

        public static final String WIRES = "config.galacticraft-rewoven.energy.wires";
        public static final String WIRE_ENERGY_TRANSFER_LIMIT = "config.galacticraft-rewoven.energy.wires.transfer_limit";
        public static final String HEAVY_WIRE_ENERGY_TRANSFER_LIMIT = "config.galacticraft-rewoven.energy.wires.heavy_transfer_limit";

        public static final String MACHINES = "config.galacticraft-rewoven.energy.machines";
        public static final String COAL_GENERATOR_ENERGY_PRODUCTION_RATE = "config.galacticraft-rewoven.energy.machines.coal_generator_energy_production_rate";
        public static final String SOLAR_PANEL_ENERGY_PRODUCTION_RATE = "config.galacticraft-rewoven.energy.machines.solar_panel_energy_production_rate";
        public static final String CIRCUIT_FABRICATOR_ENERGY_CONSUMPTION_RATE = "config.galacticraft-rewoven.energy.machines.circuit_fabricator_energy_consumption_rate";
        public static final String ELECTRIC_COMPRESSOR_ENERGY_CONSUMPTION_RATE = "config.galacticraft-rewoven.energy.machines.electric_compressor_energy_consumption_rate";
        public static final String OXYGEN_COLLECTOR_ENERGY_CONSUMPTION_RATE = "config.galacticraft-rewoven.energy.machines.oxygen_collector_energy_consumption_rate";
        public static final String REFINERY_ENERGY_CONSUMPTION_RATE = "config.galacticraft-rewoven.energy.machines.refinery_energy_consumption_rate";
        public static final String ELECTRIC_FURNACE_ENERGY_CONSUMPTION_RATE = "config.galacticraft-rewoven.energy.machines.electric_furnace_energy_consumption_rate";
        public static final String ENERGY_STORAGE_MODULE_STORAGE_SIZE = "config.galacticraft-rewoven.energy.machines.energy_storage_module_storage_size";
        public static final String ENERGY_STORAGE_SIZE = "config.galacticraft-rewoven.energy.machines.energy_storage_size";
        public static final String OXYGEN_COMPRESSOR_ENERGY_CONSUMPTION_RATE = "config.galacticraft-rewoven.energy.machines.oxygen_compressor_energy_consumption_rate";
        public static final String OXYGEN_DECOMPRESSOR_ENERGY_CONSUMPTION_RATE = "config.galacticraft-rewoven.energy.machines.oxygen_decompressor_energy_consumption_rate";
        public static final String ROCKET_ASSEMBLER_ENERGY_CONSUMPTION_RATE = "config.galacticraft-rewoven.energy.machines.rocket_assembler_energy_consumption_rate";

        public static final String MISC = "config.galacticraft-rewoven.misc";
        public static final String MISC_MACHINES = "config.galacticraft-rewoven.misc.machines";
        public static final String ROCKET_ASSEMBLER_PROCESS_TIME = "config.galacticraft-rewoven.misc.machines.rocket_assembler_process_time";
=======
    interface Config {
        String TITLE = "config.galacticraft-rewoven.title";
        String RESET = "config.galacticraft-rewoven.reset";

        String DEBUG = "config.galacticraft-rewoven.debug";
        String DEBUG_LOGGING = "config.galacticraft-rewoven.debug.logging";

        String ENERGY = "config.galacticraft-rewoven.energy";

        String WIRES = "config.galacticraft-rewoven.energy.wires";
        String WIRE_ENERGY_TRANSFER_LIMIT = "config.galacticraft-rewoven.energy.wires.transfer_limit";
        String HEAVY_WIRE_ENERGY_TRANSFER_LIMIT = "config.galacticraft-rewoven.energy.wires.heavy_transfer_limit";

        String MACHINES = "config.galacticraft-rewoven.energy.machines";
        String COAL_GENERATOR_ENERGY_PRODUCTION_RATE = "config.galacticraft-rewoven.energy.machines.coal_generator_energy_production_rate";
        String SOLAR_PANEL_ENERGY_PRODUCTION_RATE = "config.galacticraft-rewoven.energy.machines.solar_panel_energy_production_rate";
        String CIRCUIT_FABRICATOR_ENERGY_CONSUMPTION_RATE = "config.galacticraft-rewoven.energy.machines.circuit_fabricator_energy_consumption_rate";
        String ELECTRIC_COMPRESSOR_ENERGY_CONSUMPTION_RATE = "config.galacticraft-rewoven.energy.machines.electric_compressor_energy_consumption_rate";
        String OXYGEN_COLLECTOR_ENERGY_CONSUMPTION_RATE = "config.galacticraft-rewoven.energy.machines.oxygen_collector_energy_consumption_rate";
        String REFINERY_ENERGY_CONSUMPTION_RATE = "config.galacticraft-rewoven.energy.machines.refinery_energy_consumption_rate";
        String ELECTRIC_FURNACE_ENERGY_CONSUMPTION_RATE = "config.galacticraft-rewoven.energy.machines.electric_furnace_energy_consumption_rate";
        String ENERGY_STORAGE_MODULE_STORAGE_SIZE = "config.galacticraft-rewoven.energy.machines.energy_storage_module_storage_size";
        String ENERGY_STORAGE_SIZE = "config.galacticraft-rewoven.energy.machines.energy_storage_size";
        String OXYGEN_COMPRESSOR_ENERGY_CONSUMPTION_RATE = "config.galacticraft-rewoven.energy.machines.oxygen_compressor_energy_consumption_rate";
        String OXYGEN_DECOMPRESSOR_ENERGY_CONSUMPTION_RATE = "config.galacticraft-rewoven.energy.machines.oxygen_decompressor_energy_consumption_rate";
>>>>>>> 1975261b
    }

    interface Energy {
        String GALACTICRAFT_JOULES = "galacticraft_joules";
    }

<<<<<<< HEAD
    public static class ScreenTextures {
        public static final String COAL_GENERATOR_SCREEN = "gui/coal_generator_screen";
        public static final String SOLAR_PANEL_SCREEN = "gui/solar_panel_screen";
        public static final String CIRCUIT_FABRICATOR_SCREEN = "gui/circuit_fabricator_screen";
        public static final String REFINERY_SCREEN = "gui/refinery_screen";
        public static final String ELECTRIC_FURNACE_SCREEN = "gui/electric_furnace_screen";
        public static final String ELECTRIC_ARC_FURNACE_SCREEN = "gui/electric_arc_furnace_screen";
        public static final String COMPRESSOR_SCREEN = "gui/compressor_screen";
        public static final String ROCKET_DESIGNER_SCREEN = "gui/rocket_designer_screen";
        public static final String ROCKET_ASSEMBLER_SCREEN = "gui/rocket_assembler_screen";
        public static final String ELECTRIC_COMPRESSOR_SCREEN = "gui/electric_compressor_screen";
        public static final String ENERGY_STORAGE_MODULE_SCREEN = "gui/energy_storage_module_screen";
        public static final String OXYGEN_COLLECTOR_SCREEN = "gui/oxygen_collector_screen";

        public static final String MACHINE_CONFIG_TABS = "gui/machine_config_tabs";
        public static final String MACHINE_CONFIG_PANELS = "gui/machine_config_panels";
        public static final String PLAYER_INVENTORY_SCREEN = "gui/player_inventory_screen";
        public static final String PLAYER_INVENTORY_TABS = "gui/player_inventory_switch_tabs";
        public static final String OVERLAY = "gui/overlay";

        public static final String MAP_SCREEN = "gui/map";
        public static final String PLANET_ICONS = "gui/planet_icons";
        public static final String RESEARCH_PANELS = "gui/research_panels";
        public static final String FUEL_LOADER_SCREEN = "gui/fuel_loader_screen";
        public static final String BUBBLE_DISTRIBUTOR_SCREEN = "gui/oxygen_bubble_distributor_screen";
        public static final String OXYGEN_COMPRESSOR_SCREEN = "gui/oxygen_compressor_screen";
        public static final String OXYGEN_STORAGE_MODULE_SCREEN = "gui/oxygen_storage_module_screen";
        public static final String OXYGEN_SEALER_SCREEN = "gui/oxygen_sealer_screen";

        public static String getRaw(String path) {
=======
    interface ScreenTextures {
        String COAL_GENERATOR_SCREEN = "gui/coal_generator_screen";
        String SOLAR_PANEL_SCREEN = "gui/solar_panel_screen";
        String CIRCUIT_FABRICATOR_SCREEN = "gui/circuit_fabricator_screen";
        String REFINERY_SCREEN = "gui/refinery_screen";
        String ELECTRIC_FURNACE_SCREEN = "gui/electric_furnace_screen";
        String ELECTRIC_ARC_FURNACE_SCREEN = "gui/electric_arc_furnace_screen";
        String COMPRESSOR_SCREEN = "gui/compressor_screen";
        String ELECTRIC_COMPRESSOR_SCREEN = "gui/electric_compressor_screen";
        String ENERGY_STORAGE_MODULE_SCREEN = "gui/energy_storage_module_screen";
        String OXYGEN_COLLECTOR_SCREEN = "gui/oxygen_collector_screen";

        String MACHINE_CONFIG_TABS = "gui/machine_config_tabs";
        String MACHINE_CONFIG_PANELS = "gui/machine_config_panels";
        String PLAYER_INVENTORY_SCREEN = "gui/player_inventory_screen";
        String PLAYER_INVENTORY_TABS = "gui/player_inventory_switch_tabs";
        String OVERLAY = "gui/overlay";

        String MAP_SCREEN = "gui/map";
        String PLANET_ICONS = "gui/planet_icons";
        String BUBBLE_DISTRIBUTOR_SCREEN = "gui/oxygen_bubble_distributor_screen";
        String OXYGEN_COMPRESSOR_SCREEN = "gui/oxygen_compressor_screen";
        String OXYGEN_STORAGE_MODULE_SCREEN = "gui/oxygen_storage_module_screen";
        String OXYGEN_SEALER_SCREEN = "gui/oxygen_sealer_screen";

        static String getRaw(String path) {
>>>>>>> 1975261b
            return "textures/" + path + ".png";
        }
    }

    interface SlotSprites {
        String THERMAL_HEAD = "slot/thermal_helmet";
        String THERMAL_CHEST = "slot/thermal_chestpiece";
        String THERMAL_PANTS = "slot/thermal_leggings";
        String THERMAL_BOOTS = "slot/thermal_boots";
        String OXYGEN_MASK = "slot/oxygen_mask";
        String OXYGEN_GEAR = "slot/oxygen_gear";
        String OXYGEN_TANK = "slot/oxygen_tank";
    }

<<<<<<< HEAD
    public static class Entities {
        public static final String MOON_VILLAGER = "moon_villager";
        public static final String EVOLVED_ZOMBIE = "evolved_zombie";
        public static final String EVOLVED_CREEPER = "evolved_creeper";
        public static final String ROCKET = "rocket";
        public static final String BUBBLE = "bubble";
        public static final String EVOLVED_SKELETON = "evolved_skeleton";
        public static final String EVOLVED_SPIDER = "evolved_spider";
        public static final String EVOLVED_PILLAGER = "evolved_pillager";
        public static final String EVOLVED_EVOKER = "evolved_evoker";
        public static final String EVOLVED_VINDICATOR = "evolved_vindicator";
=======
    interface Entities {
        String MOON_VILLAGER = "moon_villager";
        String EVOLVED_ZOMBIE = "evolved_zombie";
        String EVOLVED_CREEPER = "evolved_creeper";
        String T1_ROCKET = "t1_rocket";
        String BUBBLE = "bubble";
        String EVOLVED_SKELETON = "evolved_skeleton";
        String EVOLVED_SPIDER = "evolved_spider";
        String EVOLVED_PILLAGER = "evolved_pillager";
        String EVOLVED_EVOKER = "evolved_evoker";
        String EVOLVED_VINDICATOR = "evolved_vindicator";
>>>>>>> 1975261b
    }

    interface TextureCoordinates {
        int OVERLAY_WIDTH = 16;
        int OVERLAY_HEIGHT = 48;

        int ENERGY_DARK_X = 0;
        int ENERGY_DARK_Y = 0;
        int ENERGY_LIGHT_X = 16;
        int ENERGY_LIGHT_Y = 0;

        int OXYGEN_DARK_X = 0;
        int OXYGEN_DARK_Y = 50;
        int OXYGEN_LIGHT_X = 16;
        int OXYGEN_LIGHT_Y = 50;

        int FLUID_TANK_WIDTH = 18;

        int BASE_FLUID_TANK_Y = 49;

        int FLUID_TANK_8_16_X = 32;
        int FLUID_TANK_8_16_Y = BASE_FLUID_TANK_Y;
        int FLUID_TANK_8_16_HEIGHT = 49;

        int FLUID_TANK_7_14_X = FLUID_TANK_8_16_X + FLUID_TANK_WIDTH;
        int FLUID_TANK_7_14_Y = BASE_FLUID_TANK_Y;
        int FLUID_TANK_7_14_HEIGHT = FLUID_TANK_8_16_HEIGHT - 6; // segment size

        int FLUID_TANK_6_12_X = FLUID_TANK_7_14_X + FLUID_TANK_WIDTH;
        int FLUID_TANK_6_12_Y = BASE_FLUID_TANK_Y;
        int FLUID_TANK_6_12_HEIGHT = FLUID_TANK_7_14_HEIGHT - 6;

        int FLUID_TANK_5_10_X = FLUID_TANK_6_12_X + FLUID_TANK_WIDTH;
        int FLUID_TANK_5_10_Y = BASE_FLUID_TANK_Y;
        int FLUID_TANK_5_10_HEIGHT = FLUID_TANK_6_12_HEIGHT - 6;

        int FLUID_TANK_4_8_X = FLUID_TANK_5_10_X + FLUID_TANK_WIDTH;
        int FLUID_TANK_4_8_Y = BASE_FLUID_TANK_Y;
        int FLUID_TANK_4_8_HEIGHT = FLUID_TANK_5_10_HEIGHT - 6;

        int FLUID_TANK_3_6_X = FLUID_TANK_5_10_X;
        int FLUID_TANK_3_6_Y = FLUID_TANK_5_10_Y - FLUID_TANK_5_10_HEIGHT;
        int FLUID_TANK_3_6_HEIGHT = FLUID_TANK_4_8_HEIGHT - 6;

        int FLUID_TANK_2_4_X = FLUID_TANK_6_12_X;
        int FLUID_TANK_2_4_Y = FLUID_TANK_6_12_Y - FLUID_TANK_6_12_HEIGHT;
        int FLUID_TANK_2_4_HEIGHT = FLUID_TANK_3_6_HEIGHT - 6;

        int FLUID_TANK_1_2_X = FLUID_TANK_7_14_X;
        int FLUID_TANK_1_2_Y = FLUID_TANK_7_14_Y - FLUID_TANK_7_14_HEIGHT;
        int FLUID_TANK_1_2_HEIGHT = FLUID_TANK_2_4_HEIGHT - 6;

        int FLUID_TANK_UNDERLAY_OFFSET = -49;

        int BUTTON_WIDTH = 13;
        int BUTTON_HEIGHT = 13;

        int BUTTON_RED_X = 0;
        int BUTTON_RED_Y = 115;
        int BUTTON_RED_HOVER_X = 0;
        int BUTTON_RED_HOVER_Y = 102;

        int BUTTON_GREEN_X = 13;
        int BUTTON_GREEN_Y = 115;
        int BUTTON_GREEN_HOVER_X = 13;
        int BUTTON_GREEN_HOVER_Y = 102;

        int BUTTON_NORMAL_X = 26;
        int BUTTON_NORMAL_Y = 115;
        int BUTTON_NORMAL_HOVER_X = 26;
        int BUTTON_NORMAL_HOVER_Y = 102;

        int ARROW_VERTICAL_WIDTH = 11;
        int ARROW_VERTICAL_HEIGHT = 10;

        int ARROW_UP_X = 39;
        int ARROW_UP_Y = 108;
        int ARROW_UP_HOVER_X = 50;
        int ARROW_UP_HOVER_Y = 108;

        int ARROW_DOWN_X = 39;
        int ARROW_DOWN_Y = 118;
        int ARROW_DOWN_HOVER_X = 50;
        int ARROW_DOWN_HOVER_Y = 118;

    }

<<<<<<< HEAD
    public static class ScreenHandler {
        public static final String COAL_GENERATOR_SCREEN_HANDLER = "coal_generator_screen_handler";
        public static final String BASIC_SOLAR_SCREEN_HANDLER = "basic_solar_panel_screen_handler";
        public static final String ADVANCED_SOLAR_SCREEN_HANDLER = "advanced_solar_panel_screen_handler";
        public static final String CIRCUIT_FABRICATOR_SCREEN_HANDLER = "circuit_fabricator_screen_handler";
        public static final String COMPRESSOR_SCREEN_HANDLER = "compressor_screen_handler";
        public static final String ELECTRIC_COMPRESSOR_SCREEN_HANDLER = "electric_compressor_screen_handler";
        public static final String PLAYER_INVENTORY_SCREEN_HANDLER = "player_inventory_screen_handler";
        public static final String ENERGY_STORAGE_MODULE_SCREEN_HANDLER = "energy_storage_module_screen_handler";
        public static final String REFINERY_SCREEN_HANDLER = "refinery_screen_handler";
        public static final String ELECTRIC_FURNACE_SCREEN_HANDLER = "electric_furnace_screen_handler";
        public static final String ELECTRIC_ARC_FURNACE_SCREEN_HANDLER = "electric_arc_furnace_screen_handler";
        public static final String OXYGEN_COLLECTOR_SCREEN_HANDLER = "oxygen_collector_screen_handler";
        public static final String BUBBLE_DISTRIBUTOR_SCREEN_HANDLER = "bubble_distributor_screen_handler";
        public static final String ROCKET_DESIGNER_SCREEN_HANDLER = "rocket_designer_screen_handler";
        public static final String ROCKET_ASSEMBLER_SCREEN_HANDLER = "rocket_assembler_screen_handler";
        public static final String FUEL_LOADER_SCREEN_HANDLER = "fuel_loader_screen_handler";
        public static final String OXYGEN_COMPRESSOR_SCREEN_HANDLER = "oxygen_compressor_screen_handler";
        public static final String OXYGEN_DECOMPRESSOR_SCREEN_HANDLER = "oxygen_decompressor_screen_handler";
        public static final String OXYGEN_STORAGE_MODULE_SCREEN_HANDLER = "oxygen_storage_module_screen_handler";
        public static final String OXYGEN_SEALER_SCREEN_HANDLER = "oxygen_sealer";
=======
    interface ScreenHandler {
        String COAL_GENERATOR_SCREEN_HANDLER = "coal_generator_screen_handler";
        String BASIC_SOLAR_SCREEN_HANDLER = "basic_solar_panel_screen_handler";
        String ADVANCED_SOLAR_SCREEN_HANDLER = "advanced_solar_panel_screen_handler";
        String CIRCUIT_FABRICATOR_SCREEN_HANDLER = "circuit_fabricator_screen_handler";
        String COMPRESSOR_SCREEN_HANDLER = "compressor_screen_handler";
        String ELECTRIC_COMPRESSOR_SCREEN_HANDLER = "electric_compressor_screen_handler";
        String PLAYER_INVENTORY_SCREEN_HANDLER = "player_inventory_screen_handler";
        String ENERGY_STORAGE_MODULE_SCREEN_HANDLER = "energy_storage_module_screen_handler";
        String REFINERY_SCREEN_HANDLER = "refinery_screen_handler";
        String ELECTRIC_FURNACE_SCREEN_HANDLER = "electric_furnace_screen_handler";
        String ELECTRIC_ARC_FURNACE_SCREEN_HANDLER = "electric_arc_furnace_screen_handler";
        String OXYGEN_COLLECTOR_SCREEN_HANDLER = "oxygen_collector_screen_handler";
        String BUBBLE_DISTRIBUTOR_SCREEN_HANDLER = "bubble_distributor_screen_handler";
        String OXYGEN_COMPRESSOR_SCREEN_HANDLER = "oxygen_compressor_screen_handler";
        String OXYGEN_DECOMPRESSOR_SCREEN_HANDLER = "oxygen_decompressor_screen_handler";
        String OXYGEN_STORAGE_MODULE_SCREEN_HANDLER = "oxygen_storage_module_screen_handler";
        String OXYGEN_SEALER_SCREEN_HANDLER = "oxygen_sealer";
>>>>>>> 1975261b
    }

    interface Biomes {
        interface Moon {
            String HIGHLANDS_PLAINS = "moon_highlands_plains";
            String HIGHLANDS_ROCKS = "moon_highlands_rocks";
            String HIGHLANDS_VALLEY = "moon_highlands_valley";
            String MARE_PLAINS = "moon_mare_plains";
            String MARE_ROCKS = "moon_mare_rocks";
            String MARE_EDGE = "moon_mare_edge";
        }

    }

    interface LootTables {
        String BASIC_MOON_RUINS_CHEST = "chests/moon_ruins/basic_chest";
    }

    interface Misc {
        Text EMPTY_TEXT = new LiteralText("");
        Identifier EMPTY = new Identifier("empty");
        Predicate<?> ALWAYS_FALSE = o -> false;
        Predicate<?> ALWAYS_TRUE = o -> true;
        FluidFilter LOX_ONLY = key -> GalacticraftTags.OXYGEN.contains(key.getRawFluid());
        Direction[] DIRECTIONS = Direction.values();
        BlockFace[] BLOCK_FACES = BlockFace.values();

        @SuppressWarnings("unchecked")
        static <T> Predicate<T> alwaysFalse() {
            return (Predicate<T>) ALWAYS_FALSE;
        }

        @SuppressWarnings("unchecked")
        static <T> Predicate<T> alwaysTrue() {
            return (Predicate<T>) ALWAYS_TRUE;
        }
    }

    interface Styles {
        Style TOOLTIP_STYLE = Style.EMPTY.withColor(Formatting.DARK_GRAY);
        Style GOLD_STYLE = Style.EMPTY.withColor(Formatting.GOLD);
        Style GREEN_STYLE = Style.EMPTY.withColor(Formatting.GREEN);
        Style RED_STYLE = Style.EMPTY.withColor(Formatting.RED);
        Style BLUE_STYLE = Style.EMPTY.withColor(Formatting.BLUE);
        Style AQUA_STYLE = Style.EMPTY.withColor(Formatting.AQUA);
        Style GRAY_STYLE = Style.EMPTY.withColor(Formatting.GRAY);
        Style DARK_RED_STYLE = Style.EMPTY.withColor(Formatting.DARK_RED);
        Style LIGHT_PURPLE_STYLE = Style.EMPTY.withColor(Formatting.LIGHT_PURPLE);

        static Style getStorageLevelColor(double scale) {
            return Style.EMPTY.withColor(TextColor.fromRgb(((int)(255 * scale) << 16) + (((int)(255 * ( 1.0 - scale))) << 8)));
        }

        static Style getRainbow(int ticks) {
            return Style.EMPTY.withColor(TextColor.fromRgb(ColorUtils.HSBtoRGB(ticks / 500.0f, 1, 1)));
        }
    }

    interface Nbt {
        String BLOCK_ENTITY_TAG = "BlockEntityTag";
    }

    public static class Compatibility {
        public static final String COMMON_MOD_ID = "c";
    }
}<|MERGE_RESOLUTION|>--- conflicted
+++ resolved
@@ -145,38 +145,6 @@
         String CRUDE_OIL = "crude_oil";
 
         // Machines
-<<<<<<< HEAD
-        public static final String CIRCUIT_FABRICATOR = "circuit_fabricator";
-        public static final String COMPRESSOR = "compressor";
-        public static final String ELECTRIC_COMPRESSOR = "electric_compressor";
-        public static final String ELECTRIC_FURNACE = "electric_furnace";
-        public static final String ELECTRIC_ARC_FURNACE = "electric_arc_furnace";
-        public static final String OXYGEN_BUBBLE_DISTRIBUTOR = "oxygen_bubble_distributor";
-        public static final String OXYGEN_COLLECTOR = "oxygen_collector";
-        public static final String OXYGEN_COMPRESSOR = "oxygen_compressor";
-        public static final String OXYGEN_DECOMPRESSOR = "oxygen_decompressor";
-        public static final String OXYGEN_DETECTOR = "oxygen_detector";
-        public static final String OXYGEN_SEALER = "oxygen_sealer";
-        public static final String FLUID_PIPE = "fluid_pipe";
-        public static final String GLASS_FLUID_PIPE = "glass_fluid_pipe";
-        public static final String REFINERY = "refinery";
-        public static final String TERRAFORMER = "terraformer";
-        public static final String DECONSTRUCTOR = "deconstructor";
-        public static final String WATER_ELECTROLYZER = "water_electrolyzer";
-        public static final String METHANE_SYNTHESIZIER = "methane_synthesizer";
-        public static final String GAS_LIQUEFIER = "gas_liquefier";
-        public static final String ROCKET_DESIGNER = "rocket_designer";
-        public static final String ROCKET_ASSEMBLER = "rocket_assembler";
-
-        // Pad Blocks
-        public static final String BUGGY_FUELING_PAD = "buggy_fueling";
-        public static final String ROCKET_LAUNCH_PAD = "launch_pad";
-        public static final String ROCKET_LAUNCH_PAD_CENTER = "launch_pad_center";
-        public static final String FUEL_LOADER = "fuel_loader";
-        public static final String CARGO_LOADER = "cargo_loader";
-        public static final String CARGO_UNLOADER = "cargo_unloader";
-        public static final String LAUNCH_CONTROLLER = "launch_controller";
-=======
         String CIRCUIT_FABRICATOR = "circuit_fabricator";
         String COMPRESSOR = "compressor";
         String ELECTRIC_COMPRESSOR = "electric_compressor";
@@ -196,15 +164,17 @@
         String WATER_ELECTROLYZER = "water_electrolyzer";
         String METHANE_SYNTHESIZIER = "methane_synthesizer";
         String GAS_LIQUEFIER = "gas_liquefier";
+        String ROCKET_DESIGNER = "rocket_designer";
+        String ROCKET_ASSEMBLER = "rocket_assembler";
 
         // Pad Blocks
         String BUGGY_FUELING_PAD = "buggy_fueling";
         String ROCKET_LAUNCH_PAD = "rocket_launch_pad";
+        String ROCKET_LAUNCH_PAD_CENTER = "launch_pad_center";
         String FUEL_LOADER = "fuel_loader";
         String CARGO_LOADER = "cargo_loader";
         String CARGO_UNLOADER = "cargo_unloader";
         String LAUNCH_CONTROLLER = "launch_controller";
->>>>>>> 1975261b
 
         // Space Base
         String HYDRAULIC_PLATFORM = "hydraulic_platform";
@@ -224,14 +194,14 @@
         String SHORT_RANGE_TELEPAD = "short_range_telepad";
 
         // Dummy render blocks
-        public static final String ROCKET_BODY = "rocket_body";
-        public static final String ROCKET_BOTTOM = "rocket_bottom";
-        public static final String ROCKET_FINS = "rocket_fins";
-        public static final String ROCKET_BOOSTER_TIER_1 = "rocket_thruster_tier_1";
-        public static final String ROCKET_BOOSTER_TIER_2 = "rocket_thruster_tier_2";
-        public static final String ROCKET_CONE_BASIC = "rocket_cone_basic";
-        public static final String ROCKET_CONE_ADVANCED = "rocket_cone_advanced";
-        public static final String ROCKET_CONE_SLOPED = "rocket_cone_sloped";
+        String ROCKET_BODY = "rocket_body";
+        String ROCKET_BOTTOM = "rocket_bottom";
+        String ROCKET_FINS = "rocket_fins";
+        String ROCKET_BOOSTER_TIER_1 = "rocket_thruster_tier_1";
+        String ROCKET_BOOSTER_TIER_2 = "rocket_thruster_tier_2";
+        String ROCKET_CONE_BASIC = "rocket_cone_basic";
+        String ROCKET_CONE_ADVANCED = "rocket_cone_advanced";
+        String ROCKET_CONE_SLOPED = "rocket_cone_sloped";
 
         // Power
         String BASIC_SOLAR_PANEL = "basic_solar_panel";
@@ -384,55 +354,6 @@
         String FUEL_BUCKET = "fuel_bucket";
 
         //GC INVENTORY
-<<<<<<< HEAD
-        public static final String PARACHUTE = "parachute";
-        public static final String ORANGE_PARACHUTE = "orange_parachute";
-        public static final String MAGENTA_PARACHUTE = "magenta_parachute";
-        public static final String LIGHT_BLUE_PARACHUTE = "light_blue_parachute";
-        public static final String YELLOW_PARACHUTE = "yellow_parachute";
-        public static final String LIME_PARACHUTE = "lime_parachute";
-        public static final String PINK_PARACHUTE = "pink_parachute";
-        public static final String GRAY_PARACHUTE = "gray_parachute";
-        public static final String LIGHT_GRAY_PARACHUTE = "light_gray_parachute";
-        public static final String CYAN_PARACHUTE = "cyan_parachute";
-        public static final String PURPLE_PARACHUTE = "purple_parachute";
-        public static final String BLUE_PARACHUTE = "blue_parachute";
-        public static final String BROWN_PARACHUTE = "brown_parachute";
-        public static final String GREEN_PARACHUTE = "green_parachute";
-        public static final String RED_PARACHUTE = "red_parachute";
-        public static final String BLACK_PARACHUTE = "black_parachute";
-
-        public static final String OXYGEN_MASK = "oxygen_mask";
-        public static final String OXYGEN_GEAR = "oxygen_gear";
-
-        public static final String SHIELD_CONTROLLER = "shield_controller";
-        public static final String FREQUENCY_MODULE = "frequency_module";
-
-        public static final String SMALL_OXYGEN_TANK = "small_oxygen_tank";
-        public static final String MEDIUM_OXYGEN_TANK = "medium_oxygen_tank";
-        public static final String LARGE_OXYGEN_TANK = "large_oxygen_tank";
-        public static final String INFINITE_OXYGEN_TANK = "infinite_oxygen_tank";
-
-        public static final String THERMAL_PADDING_HELMET = "thermal_padding_helmet";
-        public static final String THERMAL_PADDING_CHESTPIECE = "thermal_padding_chestpiece";
-        public static final String THERMAL_PADDING_LEGGINGS = "thermal_padding_leggings";
-        public static final String THERMAL_PADDING_BOOTS = "thermal_padding_boots";
-
-        public static final String ISOTHERMAL_PADDING_HELMET = "isothermal_padding_helmet";
-        public static final String ISOTHERMAL_PADDING_CHESTPIECE = "isothermal_padding_chestpiece";
-        public static final String ISOTHERMAL_PADDING_LEGGINGS = "isothermal_padding_leggings";
-        public static final String ISOTHERMAL_PADDING_BOOTS = "isothermal_padding_boots";
-
-        public static final String MOON_BUGGY_SCHEMATIC = "moon_buggy_schematic";
-        public static final String ASTRO_MINER_SCHEMATIC = "astro_miner_schematic";
-
-        public static final String MOON_VILLAGER_SPAWN_EGG = "moon_villager_spawn_egg";
-        public static final String EVOLVED_ZOMBIE_SPAWN_EGG = "evolved_zombie_spawn_egg";
-
-        public static final String ROCKET_SCHEMATIC = "rocket_schematic";
-        public static final String ROCKET = "rocket";
-        public static final String FLUID_CANISTER = "fluid_canister";
-=======
         String PARACHUTE = "parachute";
         String ORANGE_PARACHUTE = "orange_parachute";
         String MAGENTA_PARACHUTE = "magenta_parachute";
@@ -471,16 +392,15 @@
         String ISOTHERMAL_PADDING_LEGGINGS = "isothermal_padding_leggings";
         String ISOTHERMAL_PADDING_BOOTS = "isothermal_padding_boots";
 
-        String TIER_2_ROCKET_SCHEMATIC = "tier_2_rocket_schematic";
-        String TIER_3_ROCKET_SCHEMATIC = "tier_3_rocket_schematic";
-        String CARGO_ROCKET_SCHEMATIC = "cargo_rocket_schematic";
         String MOON_BUGGY_SCHEMATIC = "moon_buggy_schematic";
         String ASTRO_MINER_SCHEMATIC = "astro_miner_schematic";
 
-        String ROCKET_SPAWN_EGG_T1 = "rocket_spawn_egg_t1";
         String MOON_VILLAGER_SPAWN_EGG = "moon_villager_spawn_egg";
         String EVOLVED_ZOMBIE_SPAWN_EGG = "evolved_zombie_spawn_egg";
->>>>>>> 1975261b
+
+        String ROCKET_SCHEMATIC = "rocket_schematic";
+        String ROCKET = "rocket";
+        String FLUID_CANISTER = "fluid_canister";
     }
 
     interface Particles {
@@ -488,38 +408,6 @@
         String DRIPPING_CRUDE_OIL_PARTICLE = "dripping_crude_oil_particle";
     }
 
-<<<<<<< HEAD
-    public static class Config {
-        public static final String TITLE = "config.galacticraft-rewoven.title";
-        public static final String RESET = "config.galacticraft-rewoven.reset";
-
-        public static final String DEBUG = "config.galacticraft-rewoven.debug";
-        public static final String DEBUG_LOGGING = "config.galacticraft-rewoven.debug.logging";
-
-        public static final String ENERGY = "config.galacticraft-rewoven.energy";
-
-        public static final String WIRES = "config.galacticraft-rewoven.energy.wires";
-        public static final String WIRE_ENERGY_TRANSFER_LIMIT = "config.galacticraft-rewoven.energy.wires.transfer_limit";
-        public static final String HEAVY_WIRE_ENERGY_TRANSFER_LIMIT = "config.galacticraft-rewoven.energy.wires.heavy_transfer_limit";
-
-        public static final String MACHINES = "config.galacticraft-rewoven.energy.machines";
-        public static final String COAL_GENERATOR_ENERGY_PRODUCTION_RATE = "config.galacticraft-rewoven.energy.machines.coal_generator_energy_production_rate";
-        public static final String SOLAR_PANEL_ENERGY_PRODUCTION_RATE = "config.galacticraft-rewoven.energy.machines.solar_panel_energy_production_rate";
-        public static final String CIRCUIT_FABRICATOR_ENERGY_CONSUMPTION_RATE = "config.galacticraft-rewoven.energy.machines.circuit_fabricator_energy_consumption_rate";
-        public static final String ELECTRIC_COMPRESSOR_ENERGY_CONSUMPTION_RATE = "config.galacticraft-rewoven.energy.machines.electric_compressor_energy_consumption_rate";
-        public static final String OXYGEN_COLLECTOR_ENERGY_CONSUMPTION_RATE = "config.galacticraft-rewoven.energy.machines.oxygen_collector_energy_consumption_rate";
-        public static final String REFINERY_ENERGY_CONSUMPTION_RATE = "config.galacticraft-rewoven.energy.machines.refinery_energy_consumption_rate";
-        public static final String ELECTRIC_FURNACE_ENERGY_CONSUMPTION_RATE = "config.galacticraft-rewoven.energy.machines.electric_furnace_energy_consumption_rate";
-        public static final String ENERGY_STORAGE_MODULE_STORAGE_SIZE = "config.galacticraft-rewoven.energy.machines.energy_storage_module_storage_size";
-        public static final String ENERGY_STORAGE_SIZE = "config.galacticraft-rewoven.energy.machines.energy_storage_size";
-        public static final String OXYGEN_COMPRESSOR_ENERGY_CONSUMPTION_RATE = "config.galacticraft-rewoven.energy.machines.oxygen_compressor_energy_consumption_rate";
-        public static final String OXYGEN_DECOMPRESSOR_ENERGY_CONSUMPTION_RATE = "config.galacticraft-rewoven.energy.machines.oxygen_decompressor_energy_consumption_rate";
-        public static final String ROCKET_ASSEMBLER_ENERGY_CONSUMPTION_RATE = "config.galacticraft-rewoven.energy.machines.rocket_assembler_energy_consumption_rate";
-
-        public static final String MISC = "config.galacticraft-rewoven.misc";
-        public static final String MISC_MACHINES = "config.galacticraft-rewoven.misc.machines";
-        public static final String ROCKET_ASSEMBLER_PROCESS_TIME = "config.galacticraft-rewoven.misc.machines.rocket_assembler_process_time";
-=======
     interface Config {
         String TITLE = "config.galacticraft-rewoven.title";
         String RESET = "config.galacticraft-rewoven.reset";
@@ -545,45 +433,17 @@
         String ENERGY_STORAGE_SIZE = "config.galacticraft-rewoven.energy.machines.energy_storage_size";
         String OXYGEN_COMPRESSOR_ENERGY_CONSUMPTION_RATE = "config.galacticraft-rewoven.energy.machines.oxygen_compressor_energy_consumption_rate";
         String OXYGEN_DECOMPRESSOR_ENERGY_CONSUMPTION_RATE = "config.galacticraft-rewoven.energy.machines.oxygen_decompressor_energy_consumption_rate";
->>>>>>> 1975261b
+        String ROCKET_ASSEMBLER_ENERGY_CONSUMPTION_RATE = "config.galacticraft-rewoven.energy.machines.rocket_assembler_energy_consumption_rate";
+
+        String MISC = "config.galacticraft-rewoven.misc";
+        String MISC_MACHINES = "config.galacticraft-rewoven.misc.machines";
+        String ROCKET_ASSEMBLER_PROCESS_TIME = "config.galacticraft-rewoven.misc.machines.rocket_assembler_process_time";
     }
 
     interface Energy {
         String GALACTICRAFT_JOULES = "galacticraft_joules";
     }
 
-<<<<<<< HEAD
-    public static class ScreenTextures {
-        public static final String COAL_GENERATOR_SCREEN = "gui/coal_generator_screen";
-        public static final String SOLAR_PANEL_SCREEN = "gui/solar_panel_screen";
-        public static final String CIRCUIT_FABRICATOR_SCREEN = "gui/circuit_fabricator_screen";
-        public static final String REFINERY_SCREEN = "gui/refinery_screen";
-        public static final String ELECTRIC_FURNACE_SCREEN = "gui/electric_furnace_screen";
-        public static final String ELECTRIC_ARC_FURNACE_SCREEN = "gui/electric_arc_furnace_screen";
-        public static final String COMPRESSOR_SCREEN = "gui/compressor_screen";
-        public static final String ROCKET_DESIGNER_SCREEN = "gui/rocket_designer_screen";
-        public static final String ROCKET_ASSEMBLER_SCREEN = "gui/rocket_assembler_screen";
-        public static final String ELECTRIC_COMPRESSOR_SCREEN = "gui/electric_compressor_screen";
-        public static final String ENERGY_STORAGE_MODULE_SCREEN = "gui/energy_storage_module_screen";
-        public static final String OXYGEN_COLLECTOR_SCREEN = "gui/oxygen_collector_screen";
-
-        public static final String MACHINE_CONFIG_TABS = "gui/machine_config_tabs";
-        public static final String MACHINE_CONFIG_PANELS = "gui/machine_config_panels";
-        public static final String PLAYER_INVENTORY_SCREEN = "gui/player_inventory_screen";
-        public static final String PLAYER_INVENTORY_TABS = "gui/player_inventory_switch_tabs";
-        public static final String OVERLAY = "gui/overlay";
-
-        public static final String MAP_SCREEN = "gui/map";
-        public static final String PLANET_ICONS = "gui/planet_icons";
-        public static final String RESEARCH_PANELS = "gui/research_panels";
-        public static final String FUEL_LOADER_SCREEN = "gui/fuel_loader_screen";
-        public static final String BUBBLE_DISTRIBUTOR_SCREEN = "gui/oxygen_bubble_distributor_screen";
-        public static final String OXYGEN_COMPRESSOR_SCREEN = "gui/oxygen_compressor_screen";
-        public static final String OXYGEN_STORAGE_MODULE_SCREEN = "gui/oxygen_storage_module_screen";
-        public static final String OXYGEN_SEALER_SCREEN = "gui/oxygen_sealer_screen";
-
-        public static String getRaw(String path) {
-=======
     interface ScreenTextures {
         String COAL_GENERATOR_SCREEN = "gui/coal_generator_screen";
         String SOLAR_PANEL_SCREEN = "gui/solar_panel_screen";
@@ -595,6 +455,8 @@
         String ELECTRIC_COMPRESSOR_SCREEN = "gui/electric_compressor_screen";
         String ENERGY_STORAGE_MODULE_SCREEN = "gui/energy_storage_module_screen";
         String OXYGEN_COLLECTOR_SCREEN = "gui/oxygen_collector_screen";
+        String ROCKET_DESIGNER_SCREEN = "gui/rocket_designer_screen";
+        String ROCKET_ASSEMBLER_SCREEN = "gui/rocket_assembler_screen";
 
         String MACHINE_CONFIG_TABS = "gui/machine_config_tabs";
         String MACHINE_CONFIG_PANELS = "gui/machine_config_panels";
@@ -608,9 +470,10 @@
         String OXYGEN_COMPRESSOR_SCREEN = "gui/oxygen_compressor_screen";
         String OXYGEN_STORAGE_MODULE_SCREEN = "gui/oxygen_storage_module_screen";
         String OXYGEN_SEALER_SCREEN = "gui/oxygen_sealer_screen";
+        String RESEARCH_PANELS = "gui/research_panels";
+        String FUEL_LOADER_SCREEN = "gui/fuel_loader_screen";
 
         static String getRaw(String path) {
->>>>>>> 1975261b
             return "textures/" + path + ".png";
         }
     }
@@ -625,31 +488,17 @@
         String OXYGEN_TANK = "slot/oxygen_tank";
     }
 
-<<<<<<< HEAD
-    public static class Entities {
-        public static final String MOON_VILLAGER = "moon_villager";
-        public static final String EVOLVED_ZOMBIE = "evolved_zombie";
-        public static final String EVOLVED_CREEPER = "evolved_creeper";
-        public static final String ROCKET = "rocket";
-        public static final String BUBBLE = "bubble";
-        public static final String EVOLVED_SKELETON = "evolved_skeleton";
-        public static final String EVOLVED_SPIDER = "evolved_spider";
-        public static final String EVOLVED_PILLAGER = "evolved_pillager";
-        public static final String EVOLVED_EVOKER = "evolved_evoker";
-        public static final String EVOLVED_VINDICATOR = "evolved_vindicator";
-=======
     interface Entities {
         String MOON_VILLAGER = "moon_villager";
         String EVOLVED_ZOMBIE = "evolved_zombie";
         String EVOLVED_CREEPER = "evolved_creeper";
-        String T1_ROCKET = "t1_rocket";
+        String ROCKET = "rocket";
         String BUBBLE = "bubble";
         String EVOLVED_SKELETON = "evolved_skeleton";
         String EVOLVED_SPIDER = "evolved_spider";
         String EVOLVED_PILLAGER = "evolved_pillager";
         String EVOLVED_EVOKER = "evolved_evoker";
         String EVOLVED_VINDICATOR = "evolved_vindicator";
->>>>>>> 1975261b
     }
 
     interface TextureCoordinates {
@@ -737,29 +586,6 @@
 
     }
 
-<<<<<<< HEAD
-    public static class ScreenHandler {
-        public static final String COAL_GENERATOR_SCREEN_HANDLER = "coal_generator_screen_handler";
-        public static final String BASIC_SOLAR_SCREEN_HANDLER = "basic_solar_panel_screen_handler";
-        public static final String ADVANCED_SOLAR_SCREEN_HANDLER = "advanced_solar_panel_screen_handler";
-        public static final String CIRCUIT_FABRICATOR_SCREEN_HANDLER = "circuit_fabricator_screen_handler";
-        public static final String COMPRESSOR_SCREEN_HANDLER = "compressor_screen_handler";
-        public static final String ELECTRIC_COMPRESSOR_SCREEN_HANDLER = "electric_compressor_screen_handler";
-        public static final String PLAYER_INVENTORY_SCREEN_HANDLER = "player_inventory_screen_handler";
-        public static final String ENERGY_STORAGE_MODULE_SCREEN_HANDLER = "energy_storage_module_screen_handler";
-        public static final String REFINERY_SCREEN_HANDLER = "refinery_screen_handler";
-        public static final String ELECTRIC_FURNACE_SCREEN_HANDLER = "electric_furnace_screen_handler";
-        public static final String ELECTRIC_ARC_FURNACE_SCREEN_HANDLER = "electric_arc_furnace_screen_handler";
-        public static final String OXYGEN_COLLECTOR_SCREEN_HANDLER = "oxygen_collector_screen_handler";
-        public static final String BUBBLE_DISTRIBUTOR_SCREEN_HANDLER = "bubble_distributor_screen_handler";
-        public static final String ROCKET_DESIGNER_SCREEN_HANDLER = "rocket_designer_screen_handler";
-        public static final String ROCKET_ASSEMBLER_SCREEN_HANDLER = "rocket_assembler_screen_handler";
-        public static final String FUEL_LOADER_SCREEN_HANDLER = "fuel_loader_screen_handler";
-        public static final String OXYGEN_COMPRESSOR_SCREEN_HANDLER = "oxygen_compressor_screen_handler";
-        public static final String OXYGEN_DECOMPRESSOR_SCREEN_HANDLER = "oxygen_decompressor_screen_handler";
-        public static final String OXYGEN_STORAGE_MODULE_SCREEN_HANDLER = "oxygen_storage_module_screen_handler";
-        public static final String OXYGEN_SEALER_SCREEN_HANDLER = "oxygen_sealer";
-=======
     interface ScreenHandler {
         String COAL_GENERATOR_SCREEN_HANDLER = "coal_generator_screen_handler";
         String BASIC_SOLAR_SCREEN_HANDLER = "basic_solar_panel_screen_handler";
@@ -778,7 +604,9 @@
         String OXYGEN_DECOMPRESSOR_SCREEN_HANDLER = "oxygen_decompressor_screen_handler";
         String OXYGEN_STORAGE_MODULE_SCREEN_HANDLER = "oxygen_storage_module_screen_handler";
         String OXYGEN_SEALER_SCREEN_HANDLER = "oxygen_sealer";
->>>>>>> 1975261b
+        String ROCKET_DESIGNER_SCREEN_HANDLER = "rocket_designer_screen_handler";
+        String ROCKET_ASSEMBLER_SCREEN_HANDLER = "rocket_assembler_screen_handler";
+        String FUEL_LOADER_SCREEN_HANDLER = "fuel_loader_screen_handler";
     }
 
     interface Biomes {
