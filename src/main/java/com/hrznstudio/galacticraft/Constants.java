/*
 * Copyright (c) 2020 HRZN LTD
 *
 * Permission is hereby granted, free of charge, to any person obtaining a copy
 * of this software and associated documentation files (the "Software"), to deal
 * in the Software without restriction, including without limitation the rights
 * to use, copy, modify, merge, publish, distribute, sublicense, and/or sell
 * copies of the Software, and to permit persons to whom the Software is
 * furnished to do so, subject to the following conditions:
 *
 * The above copyright notice and this permission notice shall be included in all
 * copies or substantial portions of the Software.
 *
 * THE SOFTWARE IS PROVIDED "AS IS", WITHOUT WARRANTY OF ANY KIND, EXPRESS OR
 * IMPLIED, INCLUDING BUT NOT LIMITED TO THE WARRANTIES OF MERCHANTABILITY,
 * FITNESS FOR A PARTICULAR PURPOSE AND NONINFRINGEMENT. IN NO EVENT SHALL THE
 * AUTHORS OR COPYRIGHT HOLDERS BE LIABLE FOR ANY CLAIM, DAMAGES OR OTHER
 * LIABILITY, WHETHER IN AN ACTION OF CONTRACT, TORT OR OTHERWISE, ARISING FROM,
 * OUT OF OR IN CONNECTION WITH THE SOFTWARE OR THE USE OR OTHER DEALINGS IN THE
 * SOFTWARE.
 *
 */

package com.hrznstudio.galacticraft;

import net.minecraft.util.Identifier;

/**
 * @author <a href="https://github.com/StellarHorizons">StellarHorizons</a>
 */
public class Constants {

    public static final String MOD_ID = "galacticraft-rewoven";

    // Blocks
    public static class Blocks {
        public static final String ITEM_GROUP_BLOCKS = "blocks";
        public static final String ITEM_GROUP_MACHINES = "machines";

        // Natural
        public static final String MOON_TURF = "moon_turf";
        public static final String MOON_SURFACE_ROCK = "moon_surface_rock";
        public static final String MOON_ROCK = "moon_rock";
        public static final String COBBLED_MOON_ROCK = "cobbled_moon_rock";
        public static final String MOON_BASALT = "moon_basalt";
        public static final String MOON_DIRT = "moon_dirt";
        public static final String MARS_SURFACE_ROCK = "mars_surface_rock";
        public static final String MARS_SUB_SURFACE_ROCK = "mars_sub_surface_rock";
        public static final String MARS_STONE = "mars_stone";
        public static final String MARS_COBBLESTONE = "mars_cobblestone";
        public static final String ASTEROID_ROCK = "asteroid_rock";
        public static final String ASTEROID_ROCK_1 = "asteroid_rock_block_1";
        public static final String ASTEROID_ROCK_2 = "asteroid_rock_block_2";

        public static final String SOFT_VENUS_ROCK = "soft_venus_rock";
        public static final String HARD_VENUS_ROCK = "hard_venus_rock";
        public static final String SCORCHED_VENUS_ROCK = "scorched_venus_rock";
        public static final String VOLCANIC_ROCK = "volcanic_rock";
        public static final String PUMICE = "pumice";
        public static final String VAPOR_SPOUT = "vapor_spout";

        // Ore
        public static final String ASTEROID_ALUMINUM_ORE = "asteroid_aluminum_ore";
        public static final String MOON_CHEESE_ORE = "moon_cheese_ore";
        public static final String MOON_COPPER_ORE = "moon_copper_ore";
        public static final String MARS_COPPER_ORE = "mars_copper_ore";
        public static final String DESH_ORE = "desh_ore";
        public static final String ILMENITE_ORE = "ilmenite_ore";
        public static final String MARS_IRON_ORE = "mars_iron_ore";
        public static final String ASTEROID_IRON_ORE = "asteroid_iron_ore";
        public static final String SILICON_ORE = "silicon_ore";
        public static final String MOON_TIN_ORE = "moon_tin_ore";
        public static final String MARS_TIN_ORE = "mars_tin_ore";
        public static final String GALENA_ORE = "galena_ore";

        // Solid Blocks
        public static final String SILICON_BLOCK = "silicon_block";
        public static final String METEORIC_IRON_BLOCK = "meteoric_iron_block";
        public static final String DESH_BLOCK = "desh_block";
        public static final String TITANIUM_BLOCK = "titanium_block";
        public static final String LEAD_BLOCK = "lead_block";
        public static final String LUNAR_SAPPHIRE_BLOCK = "lunar_sapphire_block";

        // Decorative BLocks
        public static final String ALUMINUM_DECORATION = "aluminum_decoration";
        public static final String BRONZE_DECORATION = "bronze_decoration";
        public static final String COPPER_DECORATION = "copper_decoration";
        public static final String IRON_DECORATION = "iron_decoration";
        public static final String METEORIC_IRON_DECORATION = "meteoric_iron_decoration";
        public static final String STEEL_DECORATION = "steel_decoration";
        public static final String TIN_DECORATION = "tin_decoration";
        public static final String TITANIUM_DECORATION = "titanium_decoration";
        public static final String DARK_DECORATION = "dark_decoration";
        public static final String GRATING = "grating";
        public static final String TIN_LADDER = "tin_ladder";
        public static final String SQUARE_LIGHT_PANEL = "square_light_panel";
        public static final String SPOTLIGHT_LIGHT_PANEL = "spotlight_light_panel";
        public static final String LINEAR_LIGHT_PANEL = "linear_light_panel";
        public static final String DASHED_LIGHT_PANEL = "dashed_light_panel";
        public static final String DIAGONAL_LIGHT_PANEL = "diagonal_light_panel";
        public static final String VACUUM_GLASS = "vacuum_glass";
        public static final String CLEAR_VACUUM_GLASS = "vacuum_glass_clear";
        public static final String STRONG_VACUUM_GLASS = "vacuum_glass_strong";
        public static final String WALKWAY = "walkway";
        public static final String WIRE_WALKWAY = "wire_walkway";
        public static final String PIPE_WALKWAY = "pipe_walkway";
        public static final String MOON_CHEESE_LEAVES = "moon_cheese_leaves";
        public static final String MOON_CHEESE_LOG = "moon_cheese_log";

        //  Environment
        public static final String GLOWSTONE_TORCH = "glowstone_torch";
        public static final String GLOWSTONE_WALL_TORCH = "glowstone_wall_torch";
        public static final String UNLIT_TORCH = "unlit_torch";
        public static final String UNLIT_WALL_TORCH = "unlit_wall_torch";
        public static final String CAVERNOUS_VINE = "cavernous_vine";
        public static final String POISONOUS_CAVERNOUS_VINE = "poisonous_cavernous_vine";
        public static final String MOON_BERRY_BUSH = "moon_berry_bush";
        public static final String WEB_TORCH = "web_torch";
        public static final String FALLEN_METEOR = "fallen_meteor";
        public static final String SLIMELING_EGG = "slimeling_egg";
        public static final String CREEPER_EGG = "creeper_egg";

        // Special
        public static final String PARACHEST = "parachest";
        public static final String SPACE_STATION_ARRIVAL = "space_station_arrival";
        public static final String TREASURE_CHEST_TIER_1 = "treasure_chest_tier_1";
        public static final String TREASURE_CHEST_TIER_2 = "treasure_chest_tier_2";
        public static final String TREASURE_CHEST_TIER_3 = "treasure_chest_tier_3";
        public static final String MOON_CHEESE_BLOCK = "moon_cheese_block";
        public static final String CRASHED_PROBE_BLOCK = "crashed_probe";

        // Liquids
        public static final String FUEL = "fuel";
        public static final String CRUDE_OIL = "crude_oil";

        // Machines
        public static final String CIRCUIT_FABRICATOR = "circuit_fabricator";
        public static final String COMPRESSOR = "compressor";
        public static final String ELECTRIC_COMPRESSOR = "electric_compressor";
        public static final String ELECTRIC_FURNACE = "electric_furnace";
        public static final String ELECTRIC_ARC_FURNACE = "electric_arc_furnace";
        public static final String OXYGEN_BUBBLE_DISTRIBUTOR = "oxygen_bubble_distributor";
        public static final String OXYGEN_COLLECTOR = "oxygen_collector";
        public static final String OXYGEN_COMPRESSOR = "oxygen_compressor";
        public static final String OXYGEN_DECOMPRESSOR = "oxygen_decompressor";
        public static final String OXYGEN_DETECTOR = "oxygen_detector";
        public static final String OXYGEN_SEALER = "oxygen_sealer";
        public static final String FLUID_PIPE = "fluid_pipe";
        public static final String GLASS_FLUID_PIPE = "glass_fluid_pipe";
        public static final String REFINERY = "refinery";
        public static final String TERRAFORMER = "terraformer";
        public static final String DECONSTRUCTOR = "deconstructor";
        public static final String WATER_ELECTROLYZER = "water_electrolyzer";
        public static final String METHANE_SYNTHESIZIER = "methane_synthesizer";
        public static final String GAS_LIQUEFIER = "gas_liquefier";
        public static final String ROCKET_DESIGNER = "rocket_designer";
        public static final String ROCKET_ASSEMBLER = "rocket_assembler";

        // Pad Blocks
        public static final String BUGGY_FUELING_PAD = "buggy_fueling";
        public static final String ROCKET_LAUNCH_PAD = "launch_pad";
        public static final String ROCKET_LAUNCH_PAD_CENTER = "launch_pad_center";
        public static final String FUEL_LOADER = "fuel_loader";
        public static final String CARGO_LOADER = "cargo_loader";
        public static final String CARGO_UNLOADER = "cargo_unloader";
        public static final String LAUNCH_CONTROLLER = "launch_controller";

        // Space Base
        public static final String HYDRAULIC_PLATFORM = "hydraulic_platform";
        public static final String MAGNETIC_CRAFTING_TABLE = "magnetic_crafting_table";
        public static final String NASA_WORKBENCH = "nasa_workbench";
        public static final String AIR_LOCK_FRAME = "air_lock_frame";
        public static final String AIR_LOCK_CONTROLLER = "air_lock_controller";
        public static final String AIR_LOCK_SEAL = "air_lock_seal";
        public static final String CHROMATIC_APPLICATOR = "chromatic_applicator";
        public static final String DISPLAY_SCREEN = "display_screen";
        public static final String TELEMETRY_UNIT = "telemetry_unit";
        public static final String COMMUNICATIONS_DISH = "communications_dish";
        public static final String ARC_LAMP = "arc_lamp";
        public static final String SPIN_THRUSTER = "spin_thruster";
        public static final String CRYOGENIC_CHAMBER = "cryogenic_chamber";
        public static final String ASTRO_MINER_BASE = "astro_miner_base";
        public static final String SHORT_RANGE_TELEPAD = "short_range_telepad";

        // Dummy render blocks
        public static final String ROCKET_BODY = "rocket_body";
        public static final String ROCKET_BOTTOM = "rocket_bottom";
        public static final String ROCKET_FINS = "rocket_fins";
        public static final String ROCKET_BOOSTER_TIER_1 = "rocket_thruster_tier_1";
        public static final String ROCKET_BOOSTER_TIER_2 = "rocket_thruster_tier_2";
        public static final String ROCKET_CONE_BASIC = "rocket_cone_basic";
        public static final String ROCKET_CONE_ADVANCED = "rocket_cone_advanced";
        public static final String ROCKET_CONE_SLOPED = "rocket_cone_sloped";

        // Power
        public static final String BASIC_SOLAR_PANEL = "basic_solar_panel";
        public static final String GENERIC_MULTIBLOCK_PART = "generic_multiblock_part";
        public static final String ADVANCED_SOLAR_PANEL = "advanced_solar_panel";
        public static final String COAL_GENERATOR = "coal_generator";
        public static final String GEOTHERMAL_GENERATOR = "geothermal_generator";
        public static final String ENERGY_STORAGE_MODULE = "energy_storage_module";
        public static final String ENERGY_STORAGE_CLUSTER = "energy_storage_cluster";
        public static final String ALUMINUM_WIRE = "aluminum_wire";
        public static final String HEAVY_ALUMINUM_WIRE = "heavy_aluminum_wire";
        public static final String SWITCHABLE_ALUMINUM_WIRE = "switchable_aluminum_wire";
        public static final String SEALABLE_ALUMINUM_WIRE = "sealable_aluminum_wire";
        public static final String HEAVY_SEALABLE_ALUMINUM_WIRE = "heavy_sealable_aluminum_wire";
        public static final String BEAM_REFLECTOR = "beam_reflector";
        public static final String BEAM_RECEIVER = "beam_receiver";
        public static final String SOLAR_ARRAY_MODULE = "solar_array_module";
        public static final String OXYGEN_DISTRIBUTOR_BUBBLE_DUMMY_BLOCK = "oxygen_distributor_bubble_dummy_block";
<<<<<<< HEAD
        public static final String MOON_BASALT_BRICKS = "moon_basalt_bricks";
        public static final String MOON_BASALT_BRICK = "moon_basalt_brick";
        public static final String EARTH_BLOCK = "earth_planet";
        public static final String MOON_BLOCK = "moon_planet";
        public static final String SUN_BLOCK = "sun_planet";
=======
        public static final String MOON_BASALT_BRICK = "moon_basalt_brick";
        public static final String CRACKED_MOON_BASALT_BRICK = "cracked_moon_basalt_brick";
>>>>>>> a72d486f
        public static final String LUNAR_CARTOGRAPHY_TABLE = "lunar_cartography_table";
        public static final String OXYGEN_STORAGE_MODULE = "oxygen_storage_module";
    }

    // Fluids
    public static class Fluids {
        public static final String CRUDE_OIL_FLOWING = "crude_oil_flowing";
        public static final String CRUDE_OIL_STILL = "crude_oil_still";
        public static final String FUEL_FLOWING = "fuel_flowing";
        public static final String FUEL_STILL = "fuel_still";
        public static final String BACTERIAL_ACID_FLOWING = "bacterial_acid_flowing";
        public static final String BACTERIAL_ACID_STILL = "bacterial_acid_still";
        public static final String SULFURIC_ACID_FLOWING = "sulfuric_acid_flowing";
        public static final String SULFURIC_ACID_STILL = "sulfuric_acid_still";
        public static final String OXYGEN = "oxygen";

        public static Identifier getIdentifier(String s) {
            return new Identifier(Constants.MOD_ID, "block/" + s);
        }
    }

    //Items
    public static class Items {
        public static final String ITEM_GROUP = "items";
        public static final String LEAD_INGOT = "lead_ingot";
        public static final String RAW_SILICON = "raw_silicon";
        public static final String RAW_METEORIC_IRON = "raw_meteoric_iron";
        public static final String METEORIC_IRON_INGOT = "meteoric_iron_ingot";
        public static final String LUNAR_SAPPHIRE = "lunar_sapphire";
        public static final String UNREFINED_DESH = "raw_desh";
        public static final String DESH_INGOT = "desh_ingot";
        public static final String DESH_STICK = "desh_stick";
        public static final String CARBON_FRAGMENTS = "carbon_fragments";
        public static final String IRON_SHARD = "iron_shard";
        public static final String TITANIUM_SHARD = "titanium_shard";
        public static final String TITANIUM_INGOT = "titanium_ingot";
        public static final String TITANIUM_DUST = "titanium_dust";
        public static final String SOLAR_DUST = "solar_dust";
        public static final String BASIC_WAFER = "basic_wafer";
        public static final String ADVANCED_WAFER = "advanced_wafer";
        public static final String BEAM_CORE = "beam_core";
        public static final String CANVAS = "canvas";
        public static final String COMPRESSED_ALUMINUM = "compressed_aluminum";
        public static final String COMPRESSED_COPPER = "compressed_copper";
        public static final String COMPRESSED_TIN = "compressed_tin";
        public static final String COMPRESSED_BRONZE = "compressed_bronze";
        public static final String COMPRESSED_IRON = "compressed_iron";
        public static final String COMPRESSED_STEEL = "compressed_steel";
        public static final String COMPRESSED_METEORIC_IRON = "compressed_meteoric_iron";
        public static final String COMPRESSED_DESH = "compressed_desh";
        public static final String COMPRESSED_TITANIUM = "compressed_titanium";
        public static final String FLUID_MANIPULATOR = "fluid_manipulator";
        public static final String OXYGEN_CONCENTRATOR = "oxygen_concentrator";
        public static final String OXYGEN_FAN = "oxygen_fan";
        public static final String OXYGEN_VENT = "oxygen_vent";
        public static final String SENSOR_LENS = "sensor_lens";
        public static final String BLUE_SOLAR_WAFER = "blue_solar_wafer";
        public static final String SINGLE_SOLAR_MODULE = "single_solar_module";
        public static final String FULL_SOLAR_PANEL = "full_solar_panel";
        public static final String SOLAR_ARRAY_WAFER = "solar_array_wafer";
        public static final String STEEL_POLE = "steel_pole";
        public static final String COPPER_CANISTER = "copper_canister";
        public static final String TIN_CANISTER = "tin_canister";
        public static final String THERMAL_CLOTH = "thermal_cloth";
        public static final String ISOTHERMAL_FABRIC = "thermal_cloth_t2";
        public static final String ORION_DRIVE = "orion_drive";
        public static final String ATMOSPHERIC_VALVE = "atmospheric_valve";
        public static final String LIQUID_CANISTER = "liquid_canister";
        //FOOD
        public static final String MOON_BERRIES = "moon_berries";
        public static final String CHEESE_CURD = "cheese_curd";
        public static final String CHEESE_SLICE = "cheese_slice";
        public static final String BURGER_BUN = "burger_bun";
        public static final String GROUND_BEEF = "ground_beef";
        public static final String BEEF_PATTY = "beef_patty";
        public static final String CHEESEBURGER = "cheeseburger";
        //CANNED FOOD
        public static final String CANNED_DEHYDRATED_APPLE = "canned_dehydrated_apple";
        public static final String CANNED_DEHYDRATED_CARROT = "canned_dehydrated_carrot";
        public static final String CANNED_DEHYDRATED_MELON = "canned_dehydrated_melon";
        public static final String CANNED_DEHYDRATED_POTATO = "canned_dehydrated_potato";
        public static final String CANNED_BEEF = "canned_beef";
        //ROCKET PARTS
        public static final String TIER_1_HEAVY_DUTY_PLATE = "heavy_plating";
        public static final String TIER_2_HEAVY_DUTY_PLATE = "heavy_plating_t2";
        public static final String TIER_3_HEAVY_DUTY_PLATE = "heavy_plating_t3";
        //THROWABLE METEOR CHUNKS
        public static final String THROWABLE_METEOR_CHUNK = "throwable_meteor_chunk";
        public static final String HOT_THROWABLE_METEOR_CHUNK = "hot_throwable_meteor_chunk";
        //ARMOR
        public static final String HEAVY_DUTY_HELMET = "heavy_duty_helmet";
        public static final String HEAVY_DUTY_CHESTPLATE = "heavy_duty_chestplate";
        public static final String HEAVY_DUTY_LEGGINGS = "heavy_duty_leggings";
        public static final String HEAVY_DUTY_BOOTS = "heavy_duty_boots";
        public static final String DESH_HELMET = "desh_helmet";
        public static final String DESH_CHESTPLATE = "desh_chestplate";
        public static final String DESH_LEGGINGS = "desh_leggings";
        public static final String DESH_BOOTS = "desh_boots";
        public static final String TITANIUM_HELMET = "titanium_helmet";
        public static final String TITANIUM_CHESTPLATE = "titanium_chestplate";
        public static final String TITANIUM_LEGGINGS = "titanium_leggings";
        public static final String TITANIUM_BOOTS = "titanium_boots";
        public static final String SENSOR_GLASSES = "sensor_glasses";
        //TOOLS + WEAPONS
        public static final String HEAVY_DUTY_SWORD = "heavy_duty_sword";
        public static final String HEAVY_DUTY_SHOVEL = "heavy_duty_shovel";
        public static final String HEAVY_DUTY_PICKAXE = "heavy_duty_pickaxe";
        public static final String HEAVY_DUTY_AXE = "heavy_duty_axe";
        public static final String HEAVY_DUTY_HOE = "heavy_duty_hoe";

        public static final String DESH_SWORD = "desh_sword";
        public static final String DESH_SHOVEL = "desh_shovel";
        public static final String DESH_PICKAXE = "desh_pickaxe";
        public static final String DESH_AXE = "desh_axe";
        public static final String DESH_HOE = "desh_hoe";

        public static final String TITANIUM_SWORD = "titanium_sword";
        public static final String TITANIUM_SHOVEL = "titanium_shovel";
        public static final String TITANIUM_PICKAXE = "titanium_pickaxe";
        public static final String TITANIUM_AXE = "titanium_axe";
        public static final String TITANIUM_HOE = "titanium_hoe";

        public static final String STANDARD_WRENCH = "standard_wrench";
        public static final String BATTERY = "battery";
        public static final String INFINITE_BATTERY = "infinite_battery";

        //Fluid buckets
        public static final String CRUDE_OIL_BUCKET = "crude_oil_bucket";
        public static final String FUEL_BUCKET = "fuel_bucket";

        //GC INVENTORY
        public static final String PARACHUTE = "parachute";
        public static final String ORANGE_PARACHUTE = "orange_parachute";
        public static final String MAGENTA_PARACHUTE = "magenta_parachute";
        public static final String LIGHT_BLUE_PARACHUTE = "light_blue_parachute";
        public static final String YELLOW_PARACHUTE = "yellow_parachute";
        public static final String LIME_PARACHUTE = "lime_parachute";
        public static final String PINK_PARACHUTE = "pink_parachute";
        public static final String GRAY_PARACHUTE = "gray_parachute";
        public static final String LIGHT_GRAY_PARACHUTE = "light_gray_parachute";
        public static final String CYAN_PARACHUTE = "cyan_parachute";
        public static final String PURPLE_PARACHUTE = "purple_parachute";
        public static final String BLUE_PARACHUTE = "blue_parachute";
        public static final String BROWN_PARACHUTE = "brown_parachute";
        public static final String GREEN_PARACHUTE = "green_parachute";
        public static final String RED_PARACHUTE = "red_parachute";
        public static final String BLACK_PARACHUTE = "black_parachute";

        public static final String OXYGEN_MASK = "oxygen_mask";
        public static final String OXYGEN_GEAR = "oxygen_gear";

        public static final String SHIELD_CONTROLLER = "shield_controller";
        public static final String FREQUENCY_MODULE = "frequency_module";

        public static final String SMALL_OXYGEN_TANK = "small_oxygen_tank";
        public static final String MEDIUM_OXYGEN_TANK = "medium_oxygen_tank";
        public static final String LARGE_OXYGEN_TANK = "large_oxygen_tank";

        public static final String THERMAL_PADDING_HELMET = "thermal_padding_helmet";
        public static final String THERMAL_PADDING_CHESTPIECE = "thermal_padding_chestpiece";
        public static final String THERMAL_PADDING_LEGGINGS = "thermal_padding_leggings";
        public static final String THERMAL_PADDING_BOOTS = "thermal_padding_boots";

        public static final String ISOTHERMAL_PADDING_HELMET = "isothermal_padding_helmet";
        public static final String ISOTHERMAL_PADDING_CHESTPIECE = "isothermal_padding_chestpiece";
        public static final String ISOTHERMAL_PADDING_LEGGINGS = "isothermal_padding_leggings";
        public static final String ISOTHERMAL_PADDING_BOOTS = "isothermal_padding_boots";

        public static final String MOON_BUGGY_SCHEMATIC = "moon_buggy_schematic";
        public static final String ASTRO_MINER_SCHEMATIC = "astro_miner_schematic";

        public static final String MOON_VILLAGER_SPAWN_EGG = "moon_villager_spawn_egg";
        public static final String EVOLVED_ZOMBIE_SPAWN_EGG = "evolved_zombie_spawn_egg";

        public static final String ROCKET_SCHEMATIC = "rocket_schematic";
        public static final String ROCKET = "rocket";
        public static final String FLUID_CANISTER = "fluid_canister";
    }

    public static class Particles {
        public static final String DRIPPING_FUEL_PARTICLE = "dripping_fuel_particle";
        public static final String DRIPPING_CRUDE_OIL_PARTICLE = "dripping_crude_oil_particle";
    }

    public static class Config {
        public static final String TITLE = "config.galacticraft-rewoven.title";
        public static final String RESET = "config.galacticraft-rewoven.reset";

        public static final String DEBUG = "config.galacticraft-rewoven.debug";
        public static final String DEBUG_LOGGING = "config.galacticraft-rewoven.debug.logging";

        public static final String ENERGY = "config.galacticraft-rewoven.energy";

        public static final String WIRES = "config.galacticraft-rewoven.energy.wires";
        public static final String WIRE_ENERGY_TRANSFER_LIMIT = "config.galacticraft-rewoven.energy.wires.transfer_limit";
        public static final String HEAVY_WIRE_ENERGY_TRANSFER_LIMIT = "config.galacticraft-rewoven.energy.wires.heavy_transfer_limit";

        public static final String MACHINES = "config.galacticraft-rewoven.energy.machines";
        public static final String COAL_GENERATOR_ENERGY_PRODUCTION_RATE = "config.galacticraft-rewoven.energy.machines.coal_generator_energy_production_rate";
        public static final String SOLAR_PANEL_ENERGY_PRODUCTION_RATE = "config.galacticraft-rewoven.energy.machines.solar_panel_energy_production_rate";
        public static final String CIRCUIT_FABRICATOR_ENERGY_CONSUMPTION_RATE = "config.galacticraft-rewoven.energy.machines.circuit_fabricator_energy_consumption_rate";
        public static final String ELECTRIC_COMPRESSOR_ENERGY_CONSUMPTION_RATE = "config.galacticraft-rewoven.energy.machines.electric_compressor_energy_consumption_rate";
        public static final String OXYGEN_COLLECTOR_ENERGY_CONSUMPTION_RATE = "config.galacticraft-rewoven.energy.machines.oxygen_collector_energy_consumption_rate";
        public static final String REFINERY_ENERGY_CONSUMPTION_RATE = "config.galacticraft-rewoven.energy.machines.refinery_energy_consumption_rate";
        public static final String ENERGY_STORAGE_MODULE_STORAGE_SIZE = "config.galacticraft-rewoven.energy.machines.energy_storage_module_storage_size";
        public static final String ENERGY_STORAGE_SIZE = "config.galacticraft-rewoven.energy.machines.energy_storage_size";
<<<<<<< HEAD
        public static final String ROCKET_ASSEMBLER_ENERGY_CONSUMPTION_RATE = "config.galacticraft-rewoven.energy.machines.rocket_assembler_energy_consumption_rate";

        public static final String MISC = "config.galacticraft-rewoven.misc";
        public static final String MISC_MACHINES = "config.galacticraft-rewoven.misc.machines";
        public static final String ROCKET_ASSEMBLER_PROCESS_TIME = "config.galacticraft-rewoven.misc.machines.rocket_assembler_process_time";
=======
        public static final String OXYGEN_COMPRESSOR_ENERGY_CONSUMPTION_RATE = "config.galacticraft-rewoven.energy.machines.oxygen_compressor_energy_consumption_rate";
        public static final String OXYGEN_DECOMPRESSOR_ENERGY_CONSUMPTION_RATE = "config.galacticraft-rewoven.energy.machines.oxygen_decompressor_energy_consumption_rate";
>>>>>>> a72d486f
    }

    public static class Energy {
        public static final String GALACTICRAFT_JOULES = "galacticraft_joules";
    }

    public static class ScreenTextures {
        public static final String COAL_GENERATOR_SCREEN = "gui/coal_generator_screen";
        public static final String SOLAR_PANEL_SCREEN = "gui/solar_panel_screen";
        public static final String CIRCUIT_FABRICATOR_SCREEN = "gui/circuit_fabricator_screen";
        public static final String REFINERY_SCREEN = "gui/refinery_screen";
        public static final String COMPRESSOR_SCREEN = "gui/compressor_screen";
        public static final String ROCKET_DESIGNER_SCREEN = "gui/rocket_designer_screen";
        public static final String ROCKET_ASSEMBLER_SCREEN = "gui/rocket_assembler_screen";
        public static final String ELECTRIC_COMPRESSOR_SCREEN = "gui/electric_compressor_screen";
        public static final String ENERGY_STORAGE_MODULE_SCREEN = "gui/energy_storage_module_screen";
        public static final String OXYGEN_COLLECTOR_SCREEN = "gui/oxygen_collector_screen";

        public static final String MACHINE_CONFIG_TABS = "gui/machine_config_tabs";
        public static final String MACHINE_CONFIG_PANELS = "gui/machine_config_panels";
        public static final String PLAYER_INVENTORY_SCREEN = "gui/player_inventory_screen";
        public static final String PLAYER_INVENTORY_TABS = "gui/player_inventory_switch_tabs";
        public static final String OVERLAY = "gui/overlay";

        public static final String MAP_SCREEN = "gui/map";
        public static final String PLANET_ICONS = "gui/planet_icons";
        public static final String RESEARCH_PANELS = "gui/research_panels";
        public static final String FUEL_LOADER_SCREEN = "gui/fuel_loader_screen";
        public static final String BUBBLE_DISTRIBUTOR_SCREEN = "gui/oxygen_bubble_distributor_screen";
        public static final String OXYGEN_COMPRESSOR_SCREEN = "gui/oxygen_compressor_screen";
        public static final String OXYGEN_STORAGE_MODULE_SCREEN = "gui/oxygen_storage_module_screen";

        public static String getRaw(String path) {
            return "textures/" + path + ".png";
        }
    }

    public static class SlotSprites {
        public static final String THERMAL_HEAD = "slot/thermal_helmet";
        public static final String THERMAL_CHEST = "slot/thermal_chestpiece";
        public static final String THERMAL_PANTS = "slot/thermal_leggings";
        public static final String THERMAL_BOOTS = "slot/thermal_boots";
        public static final String OXYGEN_MASK = "slot/oxygen_mask";
        public static final String OXYGEN_GEAR = "slot/oxygen_gear";
        public static final String OXYGEN_TANK = "slot/oxygen_tank";
    }

    public static class Entities {
        public static final String MOON_VILLAGER = "moon_villager";
        public static final String EVOLVED_ZOMBIE = "evolved_zombie";
        public static final String EVOLVED_CREEPER = "evolved_creeper";
        public static final String ROCKET = "rocket";
        public static final String BUBBLE = "bubble";
        public static final String EVOLVED_SKELETON = "evolved_skeleton";
        public static final String EVOLVED_SPIDER = "evolved_spider";
    }

    public static class TextureCoordinates {
        public static final int OVERLAY_WIDTH = 12;
        public static final int OVERLAY_HEIGHT = 40;
        public static final int ENERGY_DARK_X = 0;
        public static final int ENERGY_DARK_Y = 0;
        public static final int ENERGY_LIGHT_X = 12;
        public static final int ENERGY_LIGHT_Y = 0;
        public static final int OXYGEN_DARK_X = 0;
        public static final int OXYGEN_DARK_Y = 40;
        public static final int OXYGEN_LIGHT_X = 12;
        public static final int OXYGEN_LIGHT_Y = 40;
        public static final int LARGE_TANK_OVERLAY_X = 54; //8 bucket tank
        public static final int LARGE_TANK_OVERLAY_Y = 80;
        public static final int LARGE_TANK_OVERLAY_WIDTH = 18;
        public static final int LARGE_TANK_OVERLAY_HEIGHT = 49;
    }

    public static class ScreenHandler {
        public static final String COAL_GENERATOR_SCREEN_HANDLER = "coal_generator_screen_handler";
        public static final String BASIC_SOLAR_SCREEN_HANDLER = "basic_solar_panel_screen_handler";
        public static final String ADVANCED_SOLAR_SCREEN_HANDLER = "advanced_solar_panel_screen_handler";
        public static final String CIRCUIT_FABRICATOR_SCREEN_HANDLER = "circuit_fabricator_screen_handler";
        public static final String COMPRESSOR_SCREEN_HANDLER = "compressor_screen_handler";
        public static final String ELECTRIC_COMPRESSOR_SCREEN_HANDLER = "electric_compressor_screen_handler";
        public static final String PLAYER_INVENTORY_SCREEN_HANDLER = "player_inventory_screen_handler";
        public static final String ENERGY_STORAGE_MODULE_SCREEN_HANDLER = "energy_storage_module_screen_handler";
        public static final String REFINERY_SCREEN_HANDLER = "refinery_screen_handler";
        public static final String OXYGEN_COLLECTOR_SCREEN_HANDLER = "oxygen_collector_screen_handler";
        public static final String BUBBLE_DISTRIBUTOR_SCREEN_HANDLER = "bubble_distributor_screen_handler";
<<<<<<< HEAD
        public static final String ROCKET_DESIGNER_SCREEN_HANDLER = "rocket_designer_screen_handler";
        public static final String ROCKET_ASSEMBLER_SCREEN_HANDLER = "rocket_assembler_screen_handler";
        public static final String FUEL_LOADER_SCREEN_HANDLER = "fuel_loader_screen_handler";
=======
        public static final String OXYGEN_COMPRESSOR_SCREEN_HANDLER = "oxygen_compressor_screen_handler";
        public static final String OXYGEN_DECOMPRESSOR_SCREEN_HANDLER = "oxygen_decompressor_screen_handler";
        public static final String OXYGEN_STORAGE_MODULE_SCREEN_HANDLER = "oxygen_storage_module_screen_handler";
>>>>>>> a72d486f
    }

    public static class Biomes {
        public static class Moon {
            public static final String HIGHLANDS_PLAINS = "moon_highlands_plains";
            public static final String HIGHLANDS_ROCKS = "moon_highlands_rocks";
            public static final String HIGHLANDS_VALLEY = "moon_highlands_valley";
            public static final String MARE_PLAINS = "moon_mare_plains";
            public static final String MARE_ROCKS = "moon_mare_rocks";
            public static final String MARE_EDGE = "moon_mare_edge";
        }

    }

    public static class LootTables {
        public static final String BASIC_MOON_RUINS_CHEST = "chests/moon_ruins/basic_chest";
    }

    public static class Compatibility {
        public static final String COMMON_MOD_ID = "c";
    }
}<|MERGE_RESOLUTION|>--- conflicted
+++ resolved
@@ -18,7 +18,6 @@
  * LIABILITY, WHETHER IN AN ACTION OF CONTRACT, TORT OR OTHERWISE, ARISING FROM,
  * OUT OF OR IN CONNECTION WITH THE SOFTWARE OR THE USE OR OTHER DEALINGS IN THE
  * SOFTWARE.
- *
  */
 
 package com.hrznstudio.galacticraft;
@@ -209,16 +208,11 @@
         public static final String BEAM_RECEIVER = "beam_receiver";
         public static final String SOLAR_ARRAY_MODULE = "solar_array_module";
         public static final String OXYGEN_DISTRIBUTOR_BUBBLE_DUMMY_BLOCK = "oxygen_distributor_bubble_dummy_block";
-<<<<<<< HEAD
-        public static final String MOON_BASALT_BRICKS = "moon_basalt_bricks";
         public static final String MOON_BASALT_BRICK = "moon_basalt_brick";
+        public static final String CRACKED_MOON_BASALT_BRICK = "cracked_moon_basalt_brick";
         public static final String EARTH_BLOCK = "earth_planet";
         public static final String MOON_BLOCK = "moon_planet";
         public static final String SUN_BLOCK = "sun_planet";
-=======
-        public static final String MOON_BASALT_BRICK = "moon_basalt_brick";
-        public static final String CRACKED_MOON_BASALT_BRICK = "cracked_moon_basalt_brick";
->>>>>>> a72d486f
         public static final String LUNAR_CARTOGRAPHY_TABLE = "lunar_cartography_table";
         public static final String OXYGEN_STORAGE_MODULE = "oxygen_storage_module";
     }
@@ -425,16 +419,13 @@
         public static final String REFINERY_ENERGY_CONSUMPTION_RATE = "config.galacticraft-rewoven.energy.machines.refinery_energy_consumption_rate";
         public static final String ENERGY_STORAGE_MODULE_STORAGE_SIZE = "config.galacticraft-rewoven.energy.machines.energy_storage_module_storage_size";
         public static final String ENERGY_STORAGE_SIZE = "config.galacticraft-rewoven.energy.machines.energy_storage_size";
-<<<<<<< HEAD
+        public static final String OXYGEN_COMPRESSOR_ENERGY_CONSUMPTION_RATE = "config.galacticraft-rewoven.energy.machines.oxygen_compressor_energy_consumption_rate";
+        public static final String OXYGEN_DECOMPRESSOR_ENERGY_CONSUMPTION_RATE = "config.galacticraft-rewoven.energy.machines.oxygen_decompressor_energy_consumption_rate";
         public static final String ROCKET_ASSEMBLER_ENERGY_CONSUMPTION_RATE = "config.galacticraft-rewoven.energy.machines.rocket_assembler_energy_consumption_rate";
 
         public static final String MISC = "config.galacticraft-rewoven.misc";
         public static final String MISC_MACHINES = "config.galacticraft-rewoven.misc.machines";
         public static final String ROCKET_ASSEMBLER_PROCESS_TIME = "config.galacticraft-rewoven.misc.machines.rocket_assembler_process_time";
-=======
-        public static final String OXYGEN_COMPRESSOR_ENERGY_CONSUMPTION_RATE = "config.galacticraft-rewoven.energy.machines.oxygen_compressor_energy_consumption_rate";
-        public static final String OXYGEN_DECOMPRESSOR_ENERGY_CONSUMPTION_RATE = "config.galacticraft-rewoven.energy.machines.oxygen_decompressor_energy_consumption_rate";
->>>>>>> a72d486f
     }
 
     public static class Energy {
@@ -521,15 +512,12 @@
         public static final String REFINERY_SCREEN_HANDLER = "refinery_screen_handler";
         public static final String OXYGEN_COLLECTOR_SCREEN_HANDLER = "oxygen_collector_screen_handler";
         public static final String BUBBLE_DISTRIBUTOR_SCREEN_HANDLER = "bubble_distributor_screen_handler";
-<<<<<<< HEAD
         public static final String ROCKET_DESIGNER_SCREEN_HANDLER = "rocket_designer_screen_handler";
         public static final String ROCKET_ASSEMBLER_SCREEN_HANDLER = "rocket_assembler_screen_handler";
         public static final String FUEL_LOADER_SCREEN_HANDLER = "fuel_loader_screen_handler";
-=======
         public static final String OXYGEN_COMPRESSOR_SCREEN_HANDLER = "oxygen_compressor_screen_handler";
         public static final String OXYGEN_DECOMPRESSOR_SCREEN_HANDLER = "oxygen_decompressor_screen_handler";
         public static final String OXYGEN_STORAGE_MODULE_SCREEN_HANDLER = "oxygen_storage_module_screen_handler";
->>>>>>> a72d486f
     }
 
     public static class Biomes {
