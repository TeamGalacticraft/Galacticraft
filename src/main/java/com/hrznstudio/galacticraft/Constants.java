/*
 * Copyright (c) 2019-2021 HRZN LTD
 *
 * Permission is hereby granted, free of charge, to any person obtaining a copy
 * of this software and associated documentation files (the "Software"), to deal
 * in the Software without restriction, including without limitation the rights
 * to use, copy, modify, merge, publish, distribute, sublicense, and/or sell
 * copies of the Software, and to permit persons to whom the Software is
 * furnished to do so, subject to the following conditions:
 *
 * The above copyright notice and this permission notice shall be included in all
 * copies or substantial portions of the Software.
 *
 * THE SOFTWARE IS PROVIDED "AS IS", WITHOUT WARRANTY OF ANY KIND, EXPRESS OR
 * IMPLIED, INCLUDING BUT NOT LIMITED TO THE WARRANTIES OF MERCHANTABILITY,
 * FITNESS FOR A PARTICULAR PURPOSE AND NONINFRINGEMENT. IN NO EVENT SHALL THE
 * AUTHORS OR COPYRIGHT HOLDERS BE LIABLE FOR ANY CLAIM, DAMAGES OR OTHER
 * LIABILITY, WHETHER IN AN ACTION OF CONTRACT, TORT OR OTHERWISE, ARISING FROM,
 * OUT OF OR IN CONNECTION WITH THE SOFTWARE OR THE USE OR OTHER DEALINGS IN THE
 * SOFTWARE.
 */

package com.hrznstudio.galacticraft;

import alexiil.mc.lib.attributes.fluid.filter.FluidFilter;
import com.hrznstudio.galacticraft.api.block.util.BlockFace;
import com.hrznstudio.galacticraft.tag.GalacticraftTags;
import com.hrznstudio.galacticraft.util.ColorUtils;
import net.minecraft.text.LiteralText;
import net.minecraft.text.Style;
import net.minecraft.text.Text;
import net.minecraft.text.TextColor;
import net.minecraft.util.Formatting;
import net.minecraft.util.Identifier;
import net.minecraft.util.math.Direction;

import java.util.function.Predicate;

/**
 * @author <a href="https://github.com/StellarHorizons">StellarHorizons</a>
 */
public interface Constants {
    String MOD_ID = "galacticraft-rewoven";

    interface Blocks {
        String ITEM_GROUP_BLOCKS = "blocks";
        String ITEM_GROUP_MACHINES = "machines";

        // Natural
        String MOON_TURF = "moon_turf";
        String MOON_SURFACE_ROCK = "moon_surface_rock";
        String MOON_ROCK = "moon_rock";
        String COBBLED_MOON_ROCK = "cobbled_moon_rock";
        String MOON_BASALT = "moon_basalt";
        String MOON_DIRT = "moon_dirt";
        String MARS_SURFACE_ROCK = "mars_surface_rock";
        String MARS_SUB_SURFACE_ROCK = "mars_sub_surface_rock";
        String MARS_STONE = "mars_stone";
        String MARS_COBBLESTONE = "mars_cobblestone";
        String ASTEROID_ROCK = "asteroid_rock";
        String ASTEROID_ROCK_1 = "asteroid_rock_block_1";
        String ASTEROID_ROCK_2 = "asteroid_rock_block_2";

        String SOFT_VENUS_ROCK = "soft_venus_rock";
        String HARD_VENUS_ROCK = "hard_venus_rock";
        String SCORCHED_VENUS_ROCK = "scorched_venus_rock";
        String VOLCANIC_ROCK = "volcanic_rock";
        String PUMICE = "pumice";
        String VAPOR_SPOUT = "vapor_spout";

        // Ore
        String ASTEROID_ALUMINUM_ORE = "asteroid_aluminum_ore";
        String MOON_CHEESE_ORE = "moon_cheese_ore";
        String MOON_COPPER_ORE = "moon_copper_ore";
        String MARS_COPPER_ORE = "mars_copper_ore";
        String DESH_ORE = "desh_ore";
        String ILMENITE_ORE = "ilmenite_ore";
        String MARS_IRON_ORE = "mars_iron_ore";
        String ASTEROID_IRON_ORE = "asteroid_iron_ore";
        String SILICON_ORE = "silicon_ore";
        String MOON_TIN_ORE = "moon_tin_ore";
        String MARS_TIN_ORE = "mars_tin_ore";
        String GALENA_ORE = "galena_ore";

        // Solid Blocks
        String SILICON_BLOCK = "silicon_block";
        String METEORIC_IRON_BLOCK = "meteoric_iron_block";
        String DESH_BLOCK = "desh_block";
        String TITANIUM_BLOCK = "titanium_block";
        String LEAD_BLOCK = "lead_block";
        String LUNAR_SAPPHIRE_BLOCK = "lunar_sapphire_block";

        // Decorative BLocks
        String ALUMINUM_DECORATION = "aluminum_decoration";
        String BRONZE_DECORATION = "bronze_decoration";
        String COPPER_DECORATION = "copper_decoration";
        String IRON_DECORATION = "iron_decoration";
        String METEORIC_IRON_DECORATION = "meteoric_iron_decoration";
        String STEEL_DECORATION = "steel_decoration";
        String TIN_DECORATION = "tin_decoration";
        String TITANIUM_DECORATION = "titanium_decoration";
        String DARK_DECORATION = "dark_decoration";
        String GRATING = "grating";
        String TIN_LADDER = "tin_ladder";
        String SQUARE_LIGHT_PANEL = "square_light_panel";
        String SPOTLIGHT_LIGHT_PANEL = "spotlight_light_panel";
        String LINEAR_LIGHT_PANEL = "linear_light_panel";
        String DASHED_LIGHT_PANEL = "dashed_light_panel";
        String DIAGONAL_LIGHT_PANEL = "diagonal_light_panel";
        String VACUUM_GLASS = "vacuum_glass";
        String CLEAR_VACUUM_GLASS = "vacuum_glass_clear";
        String STRONG_VACUUM_GLASS = "vacuum_glass_strong";
        String WALKWAY = "walkway";
        String WIRE_WALKWAY = "wire_walkway";
        String PIPE_WALKWAY = "pipe_walkway";
        String MOON_CHEESE_LEAVES = "moon_cheese_leaves";
        String MOON_CHEESE_LOG = "moon_cheese_log";

        //  Environment
        String GLOWSTONE_TORCH = "glowstone_torch";
        String GLOWSTONE_WALL_TORCH = "glowstone_wall_torch";
        String GLOWSTONE_LANTERN = "glowstone_lantern";
        String UNLIT_TORCH = "unlit_torch";
        String UNLIT_WALL_TORCH = "unlit_wall_torch";
        String UNLIT_LANTERN = "unlit_lantern";
        String CAVERNOUS_VINE = "cavernous_vine";
        String POISONOUS_CAVERNOUS_VINE = "poisonous_cavernous_vine";
        String MOON_BERRY_BUSH = "moon_berry_bush";
        String WEB_TORCH = "web_torch";
        String FALLEN_METEOR = "fallen_meteor";
        String SLIMELING_EGG = "slimeling_egg";
        String CREEPER_EGG = "creeper_egg";

        // Special
        String PARACHEST = "parachest";
        String SPACE_STATION_ARRIVAL = "space_station_arrival";
        String TREASURE_CHEST_TIER_1 = "treasure_chest_tier_1";
        String TREASURE_CHEST_TIER_2 = "treasure_chest_tier_2";
        String TREASURE_CHEST_TIER_3 = "treasure_chest_tier_3";
        String MOON_CHEESE_BLOCK = "moon_cheese_block";
        String CRASHED_PROBE_BLOCK = "crashed_probe";

        // Liquids
        String FUEL = "fuel";
        String CRUDE_OIL = "crude_oil";

        // Machines
        String CIRCUIT_FABRICATOR = "circuit_fabricator";
        String COMPRESSOR = "compressor";
        String ELECTRIC_COMPRESSOR = "electric_compressor";
        String ELECTRIC_FURNACE = "electric_furnace";
        String ELECTRIC_ARC_FURNACE = "electric_arc_furnace";
        String OXYGEN_BUBBLE_DISTRIBUTOR = "oxygen_bubble_distributor";
        String OXYGEN_COLLECTOR = "oxygen_collector";
        String OXYGEN_COMPRESSOR = "oxygen_compressor";
        String OXYGEN_DECOMPRESSOR = "oxygen_decompressor";
        String OXYGEN_DETECTOR = "oxygen_detector";
        String OXYGEN_SEALER = "oxygen_sealer";
        String FLUID_PIPE = "fluid_pipe";
        String GLASS_FLUID_PIPE = "glass_fluid_pipe";
        String REFINERY = "refinery";
        String TERRAFORMER = "terraformer";
        String DECONSTRUCTOR = "deconstructor";
        String WATER_ELECTROLYZER = "water_electrolyzer";
        String METHANE_SYNTHESIZIER = "methane_synthesizer";
        String GAS_LIQUEFIER = "gas_liquefier";

        // Pad Blocks
        String BUGGY_FUELING_PAD = "buggy_fueling";
        String ROCKET_LAUNCH_PAD = "rocket_launch_pad";
        String FUEL_LOADER = "fuel_loader";
        String CARGO_LOADER = "cargo_loader";
        String CARGO_UNLOADER = "cargo_unloader";
        String LAUNCH_CONTROLLER = "launch_controller";

        // Space Base
        String HYDRAULIC_PLATFORM = "hydraulic_platform";
        String MAGNETIC_CRAFTING_TABLE = "magnetic_crafting_table";
        String NASA_WORKBENCH = "nasa_workbench";
        String AIR_LOCK_FRAME = "air_lock_frame";
        String AIR_LOCK_CONTROLLER = "air_lock_controller";
        String AIR_LOCK_SEAL = "air_lock_seal";
        String CHROMATIC_APPLICATOR = "chromatic_applicator";
        String DISPLAY_SCREEN = "display_screen";
        String TELEMETRY_UNIT = "telemetry_unit";
        String COMMUNICATIONS_DISH = "communications_dish";
        String ARC_LAMP = "arc_lamp";
        String SPIN_THRUSTER = "spin_thruster";
        String CRYOGENIC_CHAMBER = "cryogenic_chamber";
        String ASTRO_MINER_BASE = "astro_miner_base";
        String SHORT_RANGE_TELEPAD = "short_range_telepad";

        // Power
        String BASIC_SOLAR_PANEL = "basic_solar_panel";
        String SOLAR_PANEL_PART = "solar_panel_part";
        String ADVANCED_SOLAR_PANEL = "advanced_solar_panel";
        String COAL_GENERATOR = "coal_generator";
        String GEOTHERMAL_GENERATOR = "geothermal_generator";
        String ENERGY_STORAGE_MODULE = "energy_storage_module";
        String ENERGY_STORAGE_CLUSTER = "energy_storage_cluster";
        String ALUMINUM_WIRE = "aluminum_wire";
        String HEAVY_ALUMINUM_WIRE = "heavy_aluminum_wire";
        String SWITCHABLE_ALUMINUM_WIRE = "switchable_aluminum_wire";
        String SEALABLE_ALUMINUM_WIRE = "sealable_aluminum_wire";
        String HEAVY_SEALABLE_ALUMINUM_WIRE = "heavy_sealable_aluminum_wire";
        String BEAM_REFLECTOR = "beam_reflector";
        String BEAM_RECEIVER = "beam_receiver";
        String SOLAR_ARRAY_MODULE = "solar_array_module";
        String OXYGEN_DISTRIBUTOR_BUBBLE_DUMMY_BLOCK = "oxygen_distributor_bubble_dummy_block";
        String MOON_BASALT_BRICK = "moon_basalt_brick";
        String CRACKED_MOON_BASALT_BRICK = "cracked_moon_basalt_brick";
        String LUNAR_CARTOGRAPHY_TABLE = "lunar_cartography_table";
        String OXYGEN_STORAGE_MODULE = "oxygen_storage_module";
    }

    // Fluids
    interface Fluids {
        String CRUDE_OIL_FLOWING = "crude_oil_flowing";
        String CRUDE_OIL_STILL = "crude_oil_still";
        String FUEL_FLOWING = "fuel_flowing";
        String FUEL_STILL = "fuel_still";
        String BACTERIAL_ACID_FLOWING = "bacterial_acid_flowing";
        String BACTERIAL_ACID_STILL = "bacterial_acid_still";
        String SULFURIC_ACID_FLOWING = "sulfuric_acid_flowing";
        String SULFURIC_ACID_STILL = "sulfuric_acid_still";
        String OXYGEN_GAS = "oxygen_gas";
        String LIQUID_OXYGEN = "liquid_oxygen";

        static Identifier getIdentifier(String s) {
            return new Identifier(Constants.MOD_ID, "block/" + s);
        }
    }

    //Items
    interface Items {
        String ITEM_GROUP = "items";
        String LEAD_INGOT = "lead_ingot";
        String RAW_SILICON = "raw_silicon";
        String RAW_METEORIC_IRON = "raw_meteoric_iron";
        String METEORIC_IRON_INGOT = "meteoric_iron_ingot";
        String LUNAR_SAPPHIRE = "lunar_sapphire";
        String UNREFINED_DESH = "raw_desh";
        String DESH_INGOT = "desh_ingot";
        String DESH_STICK = "desh_stick";
        String CARBON_FRAGMENTS = "carbon_fragments";
        String IRON_SHARD = "iron_shard";
        String TITANIUM_SHARD = "titanium_shard";
        String TITANIUM_INGOT = "titanium_ingot";
        String TITANIUM_DUST = "titanium_dust";
        String SOLAR_DUST = "solar_dust";
        String BASIC_WAFER = "basic_wafer";
        String ADVANCED_WAFER = "advanced_wafer";
        String BEAM_CORE = "beam_core";
        String CANVAS = "canvas";
        String COMPRESSED_ALUMINUM = "compressed_aluminum";
        String COMPRESSED_COPPER = "compressed_copper";
        String COMPRESSED_TIN = "compressed_tin";
        String COMPRESSED_BRONZE = "compressed_bronze";
        String COMPRESSED_IRON = "compressed_iron";
        String COMPRESSED_STEEL = "compressed_steel";
        String COMPRESSED_METEORIC_IRON = "compressed_meteoric_iron";
        String COMPRESSED_DESH = "compressed_desh";
        String COMPRESSED_TITANIUM = "compressed_titanium";
        String FLUID_MANIPULATOR = "fluid_manipulator";
        String OXYGEN_CONCENTRATOR = "oxygen_concentrator";
        String OXYGEN_FAN = "oxygen_fan";
        String OXYGEN_VENT = "oxygen_vent";
        String SENSOR_LENS = "sensor_lens";
        String BLUE_SOLAR_WAFER = "blue_solar_wafer";
        String SINGLE_SOLAR_MODULE = "single_solar_module";
        String FULL_SOLAR_PANEL = "full_solar_panel";
        String SOLAR_ARRAY_WAFER = "solar_array_wafer";
        String STEEL_POLE = "steel_pole";
        String COPPER_CANISTER = "copper_canister";
        String TIN_CANISTER = "tin_canister";
        String THERMAL_CLOTH = "thermal_cloth";
        String ISOTHERMAL_FABRIC = "thermal_cloth_t2";
        String ORION_DRIVE = "orion_drive";
        String ATMOSPHERIC_VALVE = "atmospheric_valve";
        String LIQUID_CANISTER = "liquid_canister";
        //FOOD
        String MOON_BERRIES = "moon_berries";
        String CHEESE_CURD = "cheese_curd";
        String CHEESE_SLICE = "cheese_slice";
        String BURGER_BUN = "burger_bun";
        String GROUND_BEEF = "ground_beef";
        String BEEF_PATTY = "beef_patty";
        String CHEESEBURGER = "cheeseburger";
        //CANNED FOOD
        String CANNED_DEHYDRATED_APPLE = "canned_dehydrated_apple";
        String CANNED_DEHYDRATED_CARROT = "canned_dehydrated_carrot";
        String CANNED_DEHYDRATED_MELON = "canned_dehydrated_melon";
        String CANNED_DEHYDRATED_POTATO = "canned_dehydrated_potato";
        String CANNED_BEEF = "canned_beef";
        //ROCKET PARTS
        String TIER_1_HEAVY_DUTY_PLATE = "heavy_plating";
        String TIER_2_HEAVY_DUTY_PLATE = "heavy_plating_t2";
        String TIER_3_HEAVY_DUTY_PLATE = "heavy_plating_t3";
        //THROWABLE METEOR CHUNKS
        String THROWABLE_METEOR_CHUNK = "throwable_meteor_chunk";
        String HOT_THROWABLE_METEOR_CHUNK = "hot_throwable_meteor_chunk";
        //ARMOR
        String HEAVY_DUTY_HELMET = "heavy_duty_helmet";
        String HEAVY_DUTY_CHESTPLATE = "heavy_duty_chestplate";
        String HEAVY_DUTY_LEGGINGS = "heavy_duty_leggings";
        String HEAVY_DUTY_BOOTS = "heavy_duty_boots";
        String DESH_HELMET = "desh_helmet";
        String DESH_CHESTPLATE = "desh_chestplate";
        String DESH_LEGGINGS = "desh_leggings";
        String DESH_BOOTS = "desh_boots";
        String TITANIUM_HELMET = "titanium_helmet";
        String TITANIUM_CHESTPLATE = "titanium_chestplate";
        String TITANIUM_LEGGINGS = "titanium_leggings";
        String TITANIUM_BOOTS = "titanium_boots";
        String SENSOR_GLASSES = "sensor_glasses";
        //TOOLS + WEAPONS
        String HEAVY_DUTY_SWORD = "heavy_duty_sword";
        String HEAVY_DUTY_SHOVEL = "heavy_duty_shovel";
        String HEAVY_DUTY_PICKAXE = "heavy_duty_pickaxe";
        String HEAVY_DUTY_AXE = "heavy_duty_axe";
        String HEAVY_DUTY_HOE = "heavy_duty_hoe";

        String DESH_SWORD = "desh_sword";
        String DESH_SHOVEL = "desh_shovel";
        String DESH_PICKAXE = "desh_pickaxe";
        String DESH_AXE = "desh_axe";
        String DESH_HOE = "desh_hoe";

        String TITANIUM_SWORD = "titanium_sword";
        String TITANIUM_SHOVEL = "titanium_shovel";
        String TITANIUM_PICKAXE = "titanium_pickaxe";
        String TITANIUM_AXE = "titanium_axe";
        String TITANIUM_HOE = "titanium_hoe";

        String STANDARD_WRENCH = "standard_wrench";
        String BATTERY = "battery";
        String INFINITE_BATTERY = "infinite_battery";

        //Fluid buckets
        String CRUDE_OIL_BUCKET = "crude_oil_bucket";
        String FUEL_BUCKET = "fuel_bucket";

        //GC INVENTORY
<<<<<<< HEAD
        public static final String PARACHUTE = "parachute";
        public static final String ORANGE_PARACHUTE = "orange_parachute";
        public static final String MAGENTA_PARACHUTE = "magenta_parachute";
        public static final String LIGHT_BLUE_PARACHUTE = "light_blue_parachute";
        public static final String YELLOW_PARACHUTE = "yellow_parachute";
        public static final String LIME_PARACHUTE = "lime_parachute";
        public static final String PINK_PARACHUTE = "pink_parachute";
        public static final String GRAY_PARACHUTE = "gray_parachute";
        public static final String LIGHT_GRAY_PARACHUTE = "light_gray_parachute";
        public static final String CYAN_PARACHUTE = "cyan_parachute";
        public static final String PURPLE_PARACHUTE = "purple_parachute";
        public static final String BLUE_PARACHUTE = "blue_parachute";
        public static final String BROWN_PARACHUTE = "brown_parachute";
        public static final String GREEN_PARACHUTE = "green_parachute";
        public static final String RED_PARACHUTE = "red_parachute";
        public static final String BLACK_PARACHUTE = "black_parachute";

        public static final String OXYGEN_MASK = "oxygen_mask";
        public static final String OXYGEN_GEAR = "oxygen_gear";

        public static final String SHIELD_CONTROLLER = "shield_controller";
        public static final String FREQUENCY_MODULE = "frequency_module";

        public static final String SMALL_OXYGEN_TANK = "small_oxygen_tank";
        public static final String MEDIUM_OXYGEN_TANK = "medium_oxygen_tank";
        public static final String LARGE_OXYGEN_TANK = "large_oxygen_tank";

        public static final String THERMAL_PADDING_HELMET = "thermal_padding_helmet";
        public static final String THERMAL_PADDING_CHESTPIECE = "thermal_padding_chestpiece";
        public static final String THERMAL_PADDING_LEGGINGS = "thermal_padding_leggings";
        public static final String THERMAL_PADDING_BOOTS = "thermal_padding_boots";

        public static final String ISOTHERMAL_PADDING_HELMET = "isothermal_padding_helmet";
        public static final String ISOTHERMAL_PADDING_CHESTPIECE = "isothermal_padding_chestpiece";
        public static final String ISOTHERMAL_PADDING_LEGGINGS = "isothermal_padding_leggings";
        public static final String ISOTHERMAL_PADDING_BOOTS = "isothermal_padding_boots";

        public static final String TIER_2_ROCKET_SCHEMATIC = "tier_2_rocket_schematic";
        public static final String TIER_3_ROCKET_SCHEMATIC = "tier_3_rocket_schematic";
        public static final String CARGO_ROCKET_SCHEMATIC = "cargo_rocket_schematic";
        public static final String MOON_BUGGY_SCHEMATIC = "moon_buggy_schematic";
        public static final String ASTRO_MINER_SCHEMATIC = "astro_miner_schematic";

        public static final String ROCKET_SPAWN_EGG_T1 = "rocket_spawn_egg_t1";
        public static final String MOON_VILLAGER_SPAWN_EGG = "moon_villager_spawn_egg";
        public static final String EVOLVED_ZOMBIE_SPAWN_EGG = "evolved_zombie_spawn_egg";

        public static final String LEGACY_MUSIC_DISC_MARS = "legacy_music_disc_mars";
        public static final String LEGACY_MUSIC_DISC_MINMAS = "legacy_music_disc_minmas";
        public static final String LEGACY_MUSIC_DISC_ORBIT = "legacy_music_disc_orbit";
        public static final String LEGACY_MUSIC_DISC_SPACERACE = "legacy_music_disc_spacerace";
=======
        String PARACHUTE = "parachute";
        String ORANGE_PARACHUTE = "orange_parachute";
        String MAGENTA_PARACHUTE = "magenta_parachute";
        String LIGHT_BLUE_PARACHUTE = "light_blue_parachute";
        String YELLOW_PARACHUTE = "yellow_parachute";
        String LIME_PARACHUTE = "lime_parachute";
        String PINK_PARACHUTE = "pink_parachute";
        String GRAY_PARACHUTE = "gray_parachute";
        String LIGHT_GRAY_PARACHUTE = "light_gray_parachute";
        String CYAN_PARACHUTE = "cyan_parachute";
        String PURPLE_PARACHUTE = "purple_parachute";
        String BLUE_PARACHUTE = "blue_parachute";
        String BROWN_PARACHUTE = "brown_parachute";
        String GREEN_PARACHUTE = "green_parachute";
        String RED_PARACHUTE = "red_parachute";
        String BLACK_PARACHUTE = "black_parachute";

        String OXYGEN_MASK = "oxygen_mask";
        String OXYGEN_GEAR = "oxygen_gear";

        String SHIELD_CONTROLLER = "shield_controller";
        String FREQUENCY_MODULE = "frequency_module";

        String SMALL_OXYGEN_TANK = "small_oxygen_tank";
        String MEDIUM_OXYGEN_TANK = "medium_oxygen_tank";
        String LARGE_OXYGEN_TANK = "large_oxygen_tank";
        String INFINITE_OXYGEN_TANK = "infinite_oxygen_tank";

        String THERMAL_PADDING_HELMET = "thermal_padding_helmet";
        String THERMAL_PADDING_CHESTPIECE = "thermal_padding_chestpiece";
        String THERMAL_PADDING_LEGGINGS = "thermal_padding_leggings";
        String THERMAL_PADDING_BOOTS = "thermal_padding_boots";

        String ISOTHERMAL_PADDING_HELMET = "isothermal_padding_helmet";
        String ISOTHERMAL_PADDING_CHESTPIECE = "isothermal_padding_chestpiece";
        String ISOTHERMAL_PADDING_LEGGINGS = "isothermal_padding_leggings";
        String ISOTHERMAL_PADDING_BOOTS = "isothermal_padding_boots";

        String TIER_2_ROCKET_SCHEMATIC = "tier_2_rocket_schematic";
        String TIER_3_ROCKET_SCHEMATIC = "tier_3_rocket_schematic";
        String CARGO_ROCKET_SCHEMATIC = "cargo_rocket_schematic";
        String MOON_BUGGY_SCHEMATIC = "moon_buggy_schematic";
        String ASTRO_MINER_SCHEMATIC = "astro_miner_schematic";

        String ROCKET_SPAWN_EGG_T1 = "rocket_spawn_egg_t1";
        String MOON_VILLAGER_SPAWN_EGG = "moon_villager_spawn_egg";
        String EVOLVED_ZOMBIE_SPAWN_EGG = "evolved_zombie_spawn_egg";
>>>>>>> 1975261b
    }

    interface Particles {
        String DRIPPING_FUEL_PARTICLE = "dripping_fuel_particle";
        String DRIPPING_CRUDE_OIL_PARTICLE = "dripping_crude_oil_particle";
    }

    interface Config {
        String TITLE = "config.galacticraft-rewoven.title";
        String RESET = "config.galacticraft-rewoven.reset";

        String DEBUG = "config.galacticraft-rewoven.debug";
        String DEBUG_LOGGING = "config.galacticraft-rewoven.debug.logging";

        String ENERGY = "config.galacticraft-rewoven.energy";

        String WIRES = "config.galacticraft-rewoven.energy.wires";
        String WIRE_ENERGY_TRANSFER_LIMIT = "config.galacticraft-rewoven.energy.wires.transfer_limit";
        String HEAVY_WIRE_ENERGY_TRANSFER_LIMIT = "config.galacticraft-rewoven.energy.wires.heavy_transfer_limit";

        String MACHINES = "config.galacticraft-rewoven.energy.machines";
        String COAL_GENERATOR_ENERGY_PRODUCTION_RATE = "config.galacticraft-rewoven.energy.machines.coal_generator_energy_production_rate";
        String SOLAR_PANEL_ENERGY_PRODUCTION_RATE = "config.galacticraft-rewoven.energy.machines.solar_panel_energy_production_rate";
        String CIRCUIT_FABRICATOR_ENERGY_CONSUMPTION_RATE = "config.galacticraft-rewoven.energy.machines.circuit_fabricator_energy_consumption_rate";
        String ELECTRIC_COMPRESSOR_ENERGY_CONSUMPTION_RATE = "config.galacticraft-rewoven.energy.machines.electric_compressor_energy_consumption_rate";
        String OXYGEN_COLLECTOR_ENERGY_CONSUMPTION_RATE = "config.galacticraft-rewoven.energy.machines.oxygen_collector_energy_consumption_rate";
        String REFINERY_ENERGY_CONSUMPTION_RATE = "config.galacticraft-rewoven.energy.machines.refinery_energy_consumption_rate";
        String ELECTRIC_FURNACE_ENERGY_CONSUMPTION_RATE = "config.galacticraft-rewoven.energy.machines.electric_furnace_energy_consumption_rate";
        String ENERGY_STORAGE_MODULE_STORAGE_SIZE = "config.galacticraft-rewoven.energy.machines.energy_storage_module_storage_size";
        String ENERGY_STORAGE_SIZE = "config.galacticraft-rewoven.energy.machines.energy_storage_size";
        String OXYGEN_COMPRESSOR_ENERGY_CONSUMPTION_RATE = "config.galacticraft-rewoven.energy.machines.oxygen_compressor_energy_consumption_rate";
        String OXYGEN_DECOMPRESSOR_ENERGY_CONSUMPTION_RATE = "config.galacticraft-rewoven.energy.machines.oxygen_decompressor_energy_consumption_rate";
    }

    interface Energy {
        String GALACTICRAFT_JOULES = "galacticraft_joules";
    }

    interface ScreenTextures {
        String COAL_GENERATOR_SCREEN = "gui/coal_generator_screen";
        String SOLAR_PANEL_SCREEN = "gui/solar_panel_screen";
        String CIRCUIT_FABRICATOR_SCREEN = "gui/circuit_fabricator_screen";
        String REFINERY_SCREEN = "gui/refinery_screen";
        String ELECTRIC_FURNACE_SCREEN = "gui/electric_furnace_screen";
        String ELECTRIC_ARC_FURNACE_SCREEN = "gui/electric_arc_furnace_screen";
        String COMPRESSOR_SCREEN = "gui/compressor_screen";
        String ELECTRIC_COMPRESSOR_SCREEN = "gui/electric_compressor_screen";
        String ENERGY_STORAGE_MODULE_SCREEN = "gui/energy_storage_module_screen";
        String OXYGEN_COLLECTOR_SCREEN = "gui/oxygen_collector_screen";

        String MACHINE_CONFIG_TABS = "gui/machine_config_tabs";
        String MACHINE_CONFIG_PANELS = "gui/machine_config_panels";
        String PLAYER_INVENTORY_SCREEN = "gui/player_inventory_screen";
        String PLAYER_INVENTORY_TABS = "gui/player_inventory_switch_tabs";
        String OVERLAY = "gui/overlay";

        String MAP_SCREEN = "gui/map";
        String PLANET_ICONS = "gui/planet_icons";
        String BUBBLE_DISTRIBUTOR_SCREEN = "gui/oxygen_bubble_distributor_screen";
        String OXYGEN_COMPRESSOR_SCREEN = "gui/oxygen_compressor_screen";
        String OXYGEN_STORAGE_MODULE_SCREEN = "gui/oxygen_storage_module_screen";
        String OXYGEN_SEALER_SCREEN = "gui/oxygen_sealer_screen";

        static String getRaw(String path) {
            return "textures/" + path + ".png";
        }
    }

    interface SlotSprites {
        String THERMAL_HEAD = "slot/thermal_helmet";
        String THERMAL_CHEST = "slot/thermal_chestpiece";
        String THERMAL_PANTS = "slot/thermal_leggings";
        String THERMAL_BOOTS = "slot/thermal_boots";
        String OXYGEN_MASK = "slot/oxygen_mask";
        String OXYGEN_GEAR = "slot/oxygen_gear";
        String OXYGEN_TANK = "slot/oxygen_tank";
    }

    interface Entities {
        String MOON_VILLAGER = "moon_villager";
        String EVOLVED_ZOMBIE = "evolved_zombie";
        String EVOLVED_CREEPER = "evolved_creeper";
        String T1_ROCKET = "t1_rocket";
        String BUBBLE = "bubble";
        String EVOLVED_SKELETON = "evolved_skeleton";
        String EVOLVED_SPIDER = "evolved_spider";
        String EVOLVED_PILLAGER = "evolved_pillager";
        String EVOLVED_EVOKER = "evolved_evoker";
        String EVOLVED_VINDICATOR = "evolved_vindicator";
    }

    interface TextureCoordinates {
        int OVERLAY_WIDTH = 16;
        int OVERLAY_HEIGHT = 48;

        int ENERGY_DARK_X = 0;
        int ENERGY_DARK_Y = 0;
        int ENERGY_LIGHT_X = 16;
        int ENERGY_LIGHT_Y = 0;

        int OXYGEN_DARK_X = 0;
        int OXYGEN_DARK_Y = 50;
        int OXYGEN_LIGHT_X = 16;
        int OXYGEN_LIGHT_Y = 50;

        int FLUID_TANK_WIDTH = 18;

        int BASE_FLUID_TANK_Y = 49;

        int FLUID_TANK_8_16_X = 32;
        int FLUID_TANK_8_16_Y = BASE_FLUID_TANK_Y;
        int FLUID_TANK_8_16_HEIGHT = 49;

        int FLUID_TANK_7_14_X = FLUID_TANK_8_16_X + FLUID_TANK_WIDTH;
        int FLUID_TANK_7_14_Y = BASE_FLUID_TANK_Y;
        int FLUID_TANK_7_14_HEIGHT = FLUID_TANK_8_16_HEIGHT - 6; // segment size

        int FLUID_TANK_6_12_X = FLUID_TANK_7_14_X + FLUID_TANK_WIDTH;
        int FLUID_TANK_6_12_Y = BASE_FLUID_TANK_Y;
        int FLUID_TANK_6_12_HEIGHT = FLUID_TANK_7_14_HEIGHT - 6;

        int FLUID_TANK_5_10_X = FLUID_TANK_6_12_X + FLUID_TANK_WIDTH;
        int FLUID_TANK_5_10_Y = BASE_FLUID_TANK_Y;
        int FLUID_TANK_5_10_HEIGHT = FLUID_TANK_6_12_HEIGHT - 6;

        int FLUID_TANK_4_8_X = FLUID_TANK_5_10_X + FLUID_TANK_WIDTH;
        int FLUID_TANK_4_8_Y = BASE_FLUID_TANK_Y;
        int FLUID_TANK_4_8_HEIGHT = FLUID_TANK_5_10_HEIGHT - 6;

        int FLUID_TANK_3_6_X = FLUID_TANK_5_10_X;
        int FLUID_TANK_3_6_Y = FLUID_TANK_5_10_Y - FLUID_TANK_5_10_HEIGHT;
        int FLUID_TANK_3_6_HEIGHT = FLUID_TANK_4_8_HEIGHT - 6;

        int FLUID_TANK_2_4_X = FLUID_TANK_6_12_X;
        int FLUID_TANK_2_4_Y = FLUID_TANK_6_12_Y - FLUID_TANK_6_12_HEIGHT;
        int FLUID_TANK_2_4_HEIGHT = FLUID_TANK_3_6_HEIGHT - 6;

        int FLUID_TANK_1_2_X = FLUID_TANK_7_14_X;
        int FLUID_TANK_1_2_Y = FLUID_TANK_7_14_Y - FLUID_TANK_7_14_HEIGHT;
        int FLUID_TANK_1_2_HEIGHT = FLUID_TANK_2_4_HEIGHT - 6;

        int FLUID_TANK_UNDERLAY_OFFSET = -49;

        int BUTTON_WIDTH = 13;
        int BUTTON_HEIGHT = 13;

        int BUTTON_RED_X = 0;
        int BUTTON_RED_Y = 115;
        int BUTTON_RED_HOVER_X = 0;
        int BUTTON_RED_HOVER_Y = 102;

        int BUTTON_GREEN_X = 13;
        int BUTTON_GREEN_Y = 115;
        int BUTTON_GREEN_HOVER_X = 13;
        int BUTTON_GREEN_HOVER_Y = 102;

        int BUTTON_NORMAL_X = 26;
        int BUTTON_NORMAL_Y = 115;
        int BUTTON_NORMAL_HOVER_X = 26;
        int BUTTON_NORMAL_HOVER_Y = 102;

        int ARROW_VERTICAL_WIDTH = 11;
        int ARROW_VERTICAL_HEIGHT = 10;

        int ARROW_UP_X = 39;
        int ARROW_UP_Y = 108;
        int ARROW_UP_HOVER_X = 50;
        int ARROW_UP_HOVER_Y = 108;

        int ARROW_DOWN_X = 39;
        int ARROW_DOWN_Y = 118;
        int ARROW_DOWN_HOVER_X = 50;
        int ARROW_DOWN_HOVER_Y = 118;

    }

    interface ScreenHandler {
        String COAL_GENERATOR_SCREEN_HANDLER = "coal_generator_screen_handler";
        String BASIC_SOLAR_SCREEN_HANDLER = "basic_solar_panel_screen_handler";
        String ADVANCED_SOLAR_SCREEN_HANDLER = "advanced_solar_panel_screen_handler";
        String CIRCUIT_FABRICATOR_SCREEN_HANDLER = "circuit_fabricator_screen_handler";
        String COMPRESSOR_SCREEN_HANDLER = "compressor_screen_handler";
        String ELECTRIC_COMPRESSOR_SCREEN_HANDLER = "electric_compressor_screen_handler";
        String PLAYER_INVENTORY_SCREEN_HANDLER = "player_inventory_screen_handler";
        String ENERGY_STORAGE_MODULE_SCREEN_HANDLER = "energy_storage_module_screen_handler";
        String REFINERY_SCREEN_HANDLER = "refinery_screen_handler";
        String ELECTRIC_FURNACE_SCREEN_HANDLER = "electric_furnace_screen_handler";
        String ELECTRIC_ARC_FURNACE_SCREEN_HANDLER = "electric_arc_furnace_screen_handler";
        String OXYGEN_COLLECTOR_SCREEN_HANDLER = "oxygen_collector_screen_handler";
        String BUBBLE_DISTRIBUTOR_SCREEN_HANDLER = "bubble_distributor_screen_handler";
        String OXYGEN_COMPRESSOR_SCREEN_HANDLER = "oxygen_compressor_screen_handler";
        String OXYGEN_DECOMPRESSOR_SCREEN_HANDLER = "oxygen_decompressor_screen_handler";
        String OXYGEN_STORAGE_MODULE_SCREEN_HANDLER = "oxygen_storage_module_screen_handler";
        String OXYGEN_SEALER_SCREEN_HANDLER = "oxygen_sealer";
    }

    interface Biomes {
        interface Moon {
            String HIGHLANDS_PLAINS = "moon_highlands_plains";
            String HIGHLANDS_ROCKS = "moon_highlands_rocks";
            String HIGHLANDS_VALLEY = "moon_highlands_valley";
            String MARE_PLAINS = "moon_mare_plains";
            String MARE_ROCKS = "moon_mare_rocks";
            String MARE_EDGE = "moon_mare_edge";
        }

    }

    interface LootTables {
        String BASIC_MOON_RUINS_CHEST = "chests/moon_ruins/basic_chest";
    }

    interface Misc {
        Text EMPTY_TEXT = new LiteralText("");
        Identifier EMPTY = new Identifier("empty");
        Predicate<?> ALWAYS_FALSE = o -> false;
        Predicate<?> ALWAYS_TRUE = o -> true;
        FluidFilter LOX_ONLY = key -> GalacticraftTags.OXYGEN.contains(key.getRawFluid());
        Direction[] DIRECTIONS = Direction.values();
        BlockFace[] BLOCK_FACES = BlockFace.values();

        @SuppressWarnings("unchecked")
        static <T> Predicate<T> alwaysFalse() {
            return (Predicate<T>) ALWAYS_FALSE;
        }

        @SuppressWarnings("unchecked")
        static <T> Predicate<T> alwaysTrue() {
            return (Predicate<T>) ALWAYS_TRUE;
        }
    }

    interface Styles {
        Style TOOLTIP_STYLE = Style.EMPTY.withColor(Formatting.DARK_GRAY);
        Style GOLD_STYLE = Style.EMPTY.withColor(Formatting.GOLD);
        Style GREEN_STYLE = Style.EMPTY.withColor(Formatting.GREEN);
        Style RED_STYLE = Style.EMPTY.withColor(Formatting.RED);
        Style BLUE_STYLE = Style.EMPTY.withColor(Formatting.BLUE);
        Style AQUA_STYLE = Style.EMPTY.withColor(Formatting.AQUA);
        Style GRAY_STYLE = Style.EMPTY.withColor(Formatting.GRAY);
        Style DARK_RED_STYLE = Style.EMPTY.withColor(Formatting.DARK_RED);
        Style LIGHT_PURPLE_STYLE = Style.EMPTY.withColor(Formatting.LIGHT_PURPLE);

        static Style getStorageLevelColor(double scale) {
            return Style.EMPTY.withColor(TextColor.fromRgb(((int)(255 * scale) << 16) + (((int)(255 * ( 1.0 - scale))) << 8)));
        }

        static Style getRainbow(int ticks) {
            return Style.EMPTY.withColor(TextColor.fromRgb(ColorUtils.HSBtoRGB(ticks / 500.0f, 1, 1)));
        }
    }

    interface Nbt {
        String BLOCK_ENTITY_TAG = "BlockEntityTag";
    }
}<|MERGE_RESOLUTION|>--- conflicted
+++ resolved
@@ -341,59 +341,6 @@
         String FUEL_BUCKET = "fuel_bucket";
 
         //GC INVENTORY
-<<<<<<< HEAD
-        public static final String PARACHUTE = "parachute";
-        public static final String ORANGE_PARACHUTE = "orange_parachute";
-        public static final String MAGENTA_PARACHUTE = "magenta_parachute";
-        public static final String LIGHT_BLUE_PARACHUTE = "light_blue_parachute";
-        public static final String YELLOW_PARACHUTE = "yellow_parachute";
-        public static final String LIME_PARACHUTE = "lime_parachute";
-        public static final String PINK_PARACHUTE = "pink_parachute";
-        public static final String GRAY_PARACHUTE = "gray_parachute";
-        public static final String LIGHT_GRAY_PARACHUTE = "light_gray_parachute";
-        public static final String CYAN_PARACHUTE = "cyan_parachute";
-        public static final String PURPLE_PARACHUTE = "purple_parachute";
-        public static final String BLUE_PARACHUTE = "blue_parachute";
-        public static final String BROWN_PARACHUTE = "brown_parachute";
-        public static final String GREEN_PARACHUTE = "green_parachute";
-        public static final String RED_PARACHUTE = "red_parachute";
-        public static final String BLACK_PARACHUTE = "black_parachute";
-
-        public static final String OXYGEN_MASK = "oxygen_mask";
-        public static final String OXYGEN_GEAR = "oxygen_gear";
-
-        public static final String SHIELD_CONTROLLER = "shield_controller";
-        public static final String FREQUENCY_MODULE = "frequency_module";
-
-        public static final String SMALL_OXYGEN_TANK = "small_oxygen_tank";
-        public static final String MEDIUM_OXYGEN_TANK = "medium_oxygen_tank";
-        public static final String LARGE_OXYGEN_TANK = "large_oxygen_tank";
-
-        public static final String THERMAL_PADDING_HELMET = "thermal_padding_helmet";
-        public static final String THERMAL_PADDING_CHESTPIECE = "thermal_padding_chestpiece";
-        public static final String THERMAL_PADDING_LEGGINGS = "thermal_padding_leggings";
-        public static final String THERMAL_PADDING_BOOTS = "thermal_padding_boots";
-
-        public static final String ISOTHERMAL_PADDING_HELMET = "isothermal_padding_helmet";
-        public static final String ISOTHERMAL_PADDING_CHESTPIECE = "isothermal_padding_chestpiece";
-        public static final String ISOTHERMAL_PADDING_LEGGINGS = "isothermal_padding_leggings";
-        public static final String ISOTHERMAL_PADDING_BOOTS = "isothermal_padding_boots";
-
-        public static final String TIER_2_ROCKET_SCHEMATIC = "tier_2_rocket_schematic";
-        public static final String TIER_3_ROCKET_SCHEMATIC = "tier_3_rocket_schematic";
-        public static final String CARGO_ROCKET_SCHEMATIC = "cargo_rocket_schematic";
-        public static final String MOON_BUGGY_SCHEMATIC = "moon_buggy_schematic";
-        public static final String ASTRO_MINER_SCHEMATIC = "astro_miner_schematic";
-
-        public static final String ROCKET_SPAWN_EGG_T1 = "rocket_spawn_egg_t1";
-        public static final String MOON_VILLAGER_SPAWN_EGG = "moon_villager_spawn_egg";
-        public static final String EVOLVED_ZOMBIE_SPAWN_EGG = "evolved_zombie_spawn_egg";
-
-        public static final String LEGACY_MUSIC_DISC_MARS = "legacy_music_disc_mars";
-        public static final String LEGACY_MUSIC_DISC_MINMAS = "legacy_music_disc_minmas";
-        public static final String LEGACY_MUSIC_DISC_ORBIT = "legacy_music_disc_orbit";
-        public static final String LEGACY_MUSIC_DISC_SPACERACE = "legacy_music_disc_spacerace";
-=======
         String PARACHUTE = "parachute";
         String ORANGE_PARACHUTE = "orange_parachute";
         String MAGENTA_PARACHUTE = "magenta_parachute";
@@ -441,7 +388,11 @@
         String ROCKET_SPAWN_EGG_T1 = "rocket_spawn_egg_t1";
         String MOON_VILLAGER_SPAWN_EGG = "moon_villager_spawn_egg";
         String EVOLVED_ZOMBIE_SPAWN_EGG = "evolved_zombie_spawn_egg";
->>>>>>> 1975261b
+      
+        String LEGACY_MUSIC_DISC_MARS = "legacy_music_disc_mars";
+        String LEGACY_MUSIC_DISC_MINMAS = "legacy_music_disc_minmas";
+        String LEGACY_MUSIC_DISC_ORBIT = "legacy_music_disc_orbit";
+        String LEGACY_MUSIC_DISC_SPACERACE = "legacy_music_disc_spacerace";
     }
 
     interface Particles {
