/*
 * Copyright (c) 2020 HRZN LTD
 *
 * Permission is hereby granted, free of charge, to any person obtaining a copy
 * of this software and associated documentation files (the "Software"), to deal
 * in the Software without restriction, including without limitation the rights
 * to use, copy, modify, merge, publish, distribute, sublicense, and/or sell
 * copies of the Software, and to permit persons to whom the Software is
 * furnished to do so, subject to the following conditions:
 *
 * The above copyright notice and this permission notice shall be included in all
 * copies or substantial portions of the Software.
 *
 * THE SOFTWARE IS PROVIDED "AS IS", WITHOUT WARRANTY OF ANY KIND, EXPRESS OR
 * IMPLIED, INCLUDING BUT NOT LIMITED TO THE WARRANTIES OF MERCHANTABILITY,
 * FITNESS FOR A PARTICULAR PURPOSE AND NONINFRINGEMENT. IN NO EVENT SHALL THE
 * AUTHORS OR COPYRIGHT HOLDERS BE LIABLE FOR ANY CLAIM, DAMAGES OR OTHER
 * LIABILITY, WHETHER IN AN ACTION OF CONTRACT, TORT OR OTHERWISE, ARISING FROM,
 * OUT OF OR IN CONNECTION WITH THE SOFTWARE OR THE USE OR OTHER DEALINGS IN THE
 * SOFTWARE.
 */

package com.hrznstudio.galacticraft;

import net.minecraft.text.LiteralText;
import net.minecraft.text.Style;
import net.minecraft.text.Text;
import net.minecraft.util.Formatting;
import net.minecraft.util.Identifier;

import java.util.function.Predicate;

/**
 * @author <a href="https://github.com/StellarHorizons">StellarHorizons</a>
 */
public class Constants {

    public static final String MOD_ID = "galacticraft-rewoven";

    // Blocks
    public static class Blocks {
        public static final String ITEM_GROUP_BLOCKS = "blocks";
        public static final String ITEM_GROUP_MACHINES = "machines";

        // Natural
        public static final String MOON_TURF = "moon_turf";
        public static final String MOON_SURFACE_ROCK = "moon_surface_rock";
        public static final String MOON_ROCK = "moon_rock";
        public static final String COBBLED_MOON_ROCK = "cobbled_moon_rock";
        public static final String MOON_BASALT = "moon_basalt";
        public static final String MOON_DIRT = "moon_dirt";
        public static final String MARS_SURFACE_ROCK = "mars_surface_rock";
        public static final String MARS_SUB_SURFACE_ROCK = "mars_sub_surface_rock";
        public static final String MARS_STONE = "mars_stone";
        public static final String MARS_COBBLESTONE = "mars_cobblestone";
        public static final String ASTEROID_ROCK = "asteroid_rock";
        public static final String ASTEROID_ROCK_1 = "asteroid_rock_block_1";
        public static final String ASTEROID_ROCK_2 = "asteroid_rock_block_2";

        public static final String SOFT_VENUS_ROCK = "soft_venus_rock";
        public static final String HARD_VENUS_ROCK = "hard_venus_rock";
        public static final String SCORCHED_VENUS_ROCK = "scorched_venus_rock";
        public static final String VOLCANIC_ROCK = "volcanic_rock";
        public static final String PUMICE = "pumice";
        public static final String VAPOR_SPOUT = "vapor_spout";

        // Ore
        public static final String ASTEROID_ALUMINUM_ORE = "asteroid_aluminum_ore";
        public static final String MOON_CHEESE_ORE = "moon_cheese_ore";
        public static final String MOON_COPPER_ORE = "moon_copper_ore";
        public static final String MARS_COPPER_ORE = "mars_copper_ore";
        public static final String DESH_ORE = "desh_ore";
        public static final String ILMENITE_ORE = "ilmenite_ore";
        public static final String MARS_IRON_ORE = "mars_iron_ore";
        public static final String ASTEROID_IRON_ORE = "asteroid_iron_ore";
        public static final String SILICON_ORE = "silicon_ore";
        public static final String MOON_TIN_ORE = "moon_tin_ore";
        public static final String MARS_TIN_ORE = "mars_tin_ore";
        public static final String GALENA_ORE = "galena_ore";

        // Solid Blocks
        public static final String SILICON_BLOCK = "silicon_block";
        public static final String METEORIC_IRON_BLOCK = "meteoric_iron_block";
        public static final String DESH_BLOCK = "desh_block";
        public static final String TITANIUM_BLOCK = "titanium_block";
        public static final String LEAD_BLOCK = "lead_block";
        public static final String LUNAR_SAPPHIRE_BLOCK = "lunar_sapphire_block";

        // Decorative BLocks
        public static final String ALUMINUM_DECORATION = "aluminum_decoration";
        public static final String BRONZE_DECORATION = "bronze_decoration";
        public static final String COPPER_DECORATION = "copper_decoration";
        public static final String IRON_DECORATION = "iron_decoration";
        public static final String METEORIC_IRON_DECORATION = "meteoric_iron_decoration";
        public static final String STEEL_DECORATION = "steel_decoration";
        public static final String TIN_DECORATION = "tin_decoration";
        public static final String TITANIUM_DECORATION = "titanium_decoration";
        public static final String DARK_DECORATION = "dark_decoration";
        public static final String GRATING = "grating";
        public static final String TIN_LADDER = "tin_ladder";
        public static final String SQUARE_LIGHT_PANEL = "square_light_panel";
        public static final String SPOTLIGHT_LIGHT_PANEL = "spotlight_light_panel";
        public static final String LINEAR_LIGHT_PANEL = "linear_light_panel";
        public static final String DASHED_LIGHT_PANEL = "dashed_light_panel";
        public static final String DIAGONAL_LIGHT_PANEL = "diagonal_light_panel";
        public static final String VACUUM_GLASS = "vacuum_glass";
        public static final String CLEAR_VACUUM_GLASS = "vacuum_glass_clear";
        public static final String STRONG_VACUUM_GLASS = "vacuum_glass_strong";
        public static final String WALKWAY = "walkway";
        public static final String WIRE_WALKWAY = "wire_walkway";
        public static final String PIPE_WALKWAY = "pipe_walkway";
        public static final String MOON_CHEESE_LEAVES = "moon_cheese_leaves";
        public static final String MOON_CHEESE_LOG = "moon_cheese_log";

        //  Environment
        public static final String GLOWSTONE_TORCH = "glowstone_torch";
        public static final String GLOWSTONE_WALL_TORCH = "glowstone_wall_torch";
        public static final String UNLIT_TORCH = "unlit_torch";
        public static final String UNLIT_WALL_TORCH = "unlit_wall_torch";
        public static final String CAVERNOUS_VINE = "cavernous_vine";
        public static final String POISONOUS_CAVERNOUS_VINE = "poisonous_cavernous_vine";
        public static final String MOON_BERRY_BUSH = "moon_berry_bush";
        public static final String WEB_TORCH = "web_torch";
        public static final String FALLEN_METEOR = "fallen_meteor";
        public static final String SLIMELING_EGG = "slimeling_egg";
        public static final String CREEPER_EGG = "creeper_egg";

        // Special
        public static final String PARACHEST = "parachest";
        public static final String SPACE_STATION_ARRIVAL = "space_station_arrival";
        public static final String TREASURE_CHEST_TIER_1 = "treasure_chest_tier_1";
        public static final String TREASURE_CHEST_TIER_2 = "treasure_chest_tier_2";
        public static final String TREASURE_CHEST_TIER_3 = "treasure_chest_tier_3";
        public static final String MOON_CHEESE_BLOCK = "moon_cheese_block";
        public static final String CRASHED_PROBE_BLOCK = "crashed_probe";

        // Liquids
        public static final String FUEL = "fuel";
        public static final String CRUDE_OIL = "crude_oil";

        // Machines
        public static final String CIRCUIT_FABRICATOR = "circuit_fabricator";
        public static final String COMPRESSOR = "compressor";
        public static final String ELECTRIC_COMPRESSOR = "electric_compressor";
        public static final String ELECTRIC_FURNACE = "electric_furnace";
        public static final String ELECTRIC_ARC_FURNACE = "electric_arc_furnace";
        public static final String OXYGEN_BUBBLE_DISTRIBUTOR = "oxygen_bubble_distributor";
        public static final String OXYGEN_COLLECTOR = "oxygen_collector";
        public static final String OXYGEN_COMPRESSOR = "oxygen_compressor";
        public static final String OXYGEN_DECOMPRESSOR = "oxygen_decompressor";
        public static final String OXYGEN_DETECTOR = "oxygen_detector";
        public static final String OXYGEN_SEALER = "oxygen_sealer";
        public static final String FLUID_PIPE = "fluid_pipe";
        public static final String GLASS_FLUID_PIPE = "glass_fluid_pipe";
        public static final String REFINERY = "refinery";
        public static final String TERRAFORMER = "terraformer";
        public static final String DECONSTRUCTOR = "deconstructor";
        public static final String WATER_ELECTROLYZER = "water_electrolyzer";
        public static final String METHANE_SYNTHESIZIER = "methane_synthesizer";
        public static final String GAS_LIQUEFIER = "gas_liquefier";
        public static final String ROCKET_DESIGNER = "rocket_designer";
        public static final String ROCKET_ASSEMBLER = "rocket_assembler";

        // Pad Blocks
        public static final String BUGGY_FUELING_PAD = "buggy_fueling";
        public static final String ROCKET_LAUNCH_PAD = "launch_pad";
        public static final String ROCKET_LAUNCH_PAD_CENTER = "launch_pad_center";
        public static final String FUEL_LOADER = "fuel_loader";
        public static final String CARGO_LOADER = "cargo_loader";
        public static final String CARGO_UNLOADER = "cargo_unloader";
        public static final String LAUNCH_CONTROLLER = "launch_controller";

        // Space Base
        public static final String HYDRAULIC_PLATFORM = "hydraulic_platform";
        public static final String MAGNETIC_CRAFTING_TABLE = "magnetic_crafting_table";
        public static final String NASA_WORKBENCH = "nasa_workbench";
        public static final String AIR_LOCK_FRAME = "air_lock_frame";
        public static final String AIR_LOCK_CONTROLLER = "air_lock_controller";
        public static final String AIR_LOCK_SEAL = "air_lock_seal";
        public static final String CHROMATIC_APPLICATOR = "chromatic_applicator";
        public static final String DISPLAY_SCREEN = "display_screen";
        public static final String TELEMETRY_UNIT = "telemetry_unit";
        public static final String COMMUNICATIONS_DISH = "communications_dish";
        public static final String ARC_LAMP = "arc_lamp";
        public static final String SPIN_THRUSTER = "spin_thruster";
        public static final String CRYOGENIC_CHAMBER = "cryogenic_chamber";
        public static final String ASTRO_MINER_BASE = "astro_miner_base";
        public static final String SHORT_RANGE_TELEPAD = "short_range_telepad";

        // Dummy render blocks
        public static final String ROCKET_BODY = "rocket_body";
        public static final String ROCKET_BOTTOM = "rocket_bottom";
        public static final String ROCKET_FINS = "rocket_fins";
        public static final String ROCKET_BOOSTER_TIER_1 = "rocket_thruster_tier_1";
        public static final String ROCKET_BOOSTER_TIER_2 = "rocket_thruster_tier_2";
        public static final String ROCKET_CONE_BASIC = "rocket_cone_basic";
        public static final String ROCKET_CONE_ADVANCED = "rocket_cone_advanced";
        public static final String ROCKET_CONE_SLOPED = "rocket_cone_sloped";

        // Power
        public static final String BASIC_SOLAR_PANEL = "basic_solar_panel";
        public static final String SOLAR_PANEL_PART = "solar_panel_part";
        public static final String ADVANCED_SOLAR_PANEL = "advanced_solar_panel";
        public static final String COAL_GENERATOR = "coal_generator";
        public static final String GEOTHERMAL_GENERATOR = "geothermal_generator";
        public static final String ENERGY_STORAGE_MODULE = "energy_storage_module";
        public static final String ENERGY_STORAGE_CLUSTER = "energy_storage_cluster";
        public static final String ALUMINUM_WIRE = "aluminum_wire";
        public static final String HEAVY_ALUMINUM_WIRE = "heavy_aluminum_wire";
        public static final String SWITCHABLE_ALUMINUM_WIRE = "switchable_aluminum_wire";
        public static final String SEALABLE_ALUMINUM_WIRE = "sealable_aluminum_wire";
        public static final String HEAVY_SEALABLE_ALUMINUM_WIRE = "heavy_sealable_aluminum_wire";
        public static final String BEAM_REFLECTOR = "beam_reflector";
        public static final String BEAM_RECEIVER = "beam_receiver";
        public static final String SOLAR_ARRAY_MODULE = "solar_array_module";
        public static final String OXYGEN_DISTRIBUTOR_BUBBLE_DUMMY_BLOCK = "oxygen_distributor_bubble_dummy_block";
        public static final String MOON_BASALT_BRICK = "moon_basalt_brick";
        public static final String CRACKED_MOON_BASALT_BRICK = "cracked_moon_basalt_brick";
        public static final String LUNAR_CARTOGRAPHY_TABLE = "lunar_cartography_table";
        public static final String OXYGEN_STORAGE_MODULE = "oxygen_storage_module";
    }

    // Fluids
    public static class Fluids {
        public static final String CRUDE_OIL_FLOWING = "crude_oil_flowing";
        public static final String CRUDE_OIL_STILL = "crude_oil_still";
        public static final String FUEL_FLOWING = "fuel_flowing";
        public static final String FUEL_STILL = "fuel_still";
        public static final String BACTERIAL_ACID_FLOWING = "bacterial_acid_flowing";
        public static final String BACTERIAL_ACID_STILL = "bacterial_acid_still";
        public static final String SULFURIC_ACID_FLOWING = "sulfuric_acid_flowing";
        public static final String SULFURIC_ACID_STILL = "sulfuric_acid_still";
        public static final String OXYGEN = "oxygen";

        public static Identifier getIdentifier(String s) {
            return new Identifier(Constants.MOD_ID, "block/" + s);
        }
    }

    //Items
    public static class Items {
        public static final String ITEM_GROUP = "items";
        public static final String LEAD_INGOT = "lead_ingot";
        public static final String RAW_SILICON = "raw_silicon";
        public static final String RAW_METEORIC_IRON = "raw_meteoric_iron";
        public static final String METEORIC_IRON_INGOT = "meteoric_iron_ingot";
        public static final String LUNAR_SAPPHIRE = "lunar_sapphire";
        public static final String UNREFINED_DESH = "raw_desh";
        public static final String DESH_INGOT = "desh_ingot";
        public static final String DESH_STICK = "desh_stick";
        public static final String CARBON_FRAGMENTS = "carbon_fragments";
        public static final String IRON_SHARD = "iron_shard";
        public static final String TITANIUM_SHARD = "titanium_shard";
        public static final String TITANIUM_INGOT = "titanium_ingot";
        public static final String TITANIUM_DUST = "titanium_dust";
        public static final String SOLAR_DUST = "solar_dust";
        public static final String BASIC_WAFER = "basic_wafer";
        public static final String ADVANCED_WAFER = "advanced_wafer";
        public static final String BEAM_CORE = "beam_core";
        public static final String CANVAS = "canvas";
        public static final String COMPRESSED_ALUMINUM = "compressed_aluminum";
        public static final String COMPRESSED_COPPER = "compressed_copper";
        public static final String COMPRESSED_TIN = "compressed_tin";
        public static final String COMPRESSED_BRONZE = "compressed_bronze";
        public static final String COMPRESSED_IRON = "compressed_iron";
        public static final String COMPRESSED_STEEL = "compressed_steel";
        public static final String COMPRESSED_METEORIC_IRON = "compressed_meteoric_iron";
        public static final String COMPRESSED_DESH = "compressed_desh";
        public static final String COMPRESSED_TITANIUM = "compressed_titanium";
        public static final String FLUID_MANIPULATOR = "fluid_manipulator";
        public static final String OXYGEN_CONCENTRATOR = "oxygen_concentrator";
        public static final String OXYGEN_FAN = "oxygen_fan";
        public static final String OXYGEN_VENT = "oxygen_vent";
        public static final String SENSOR_LENS = "sensor_lens";
        public static final String BLUE_SOLAR_WAFER = "blue_solar_wafer";
        public static final String SINGLE_SOLAR_MODULE = "single_solar_module";
        public static final String FULL_SOLAR_PANEL = "full_solar_panel";
        public static final String SOLAR_ARRAY_WAFER = "solar_array_wafer";
        public static final String STEEL_POLE = "steel_pole";
        public static final String COPPER_CANISTER = "copper_canister";
        public static final String TIN_CANISTER = "tin_canister";
        public static final String THERMAL_CLOTH = "thermal_cloth";
        public static final String ISOTHERMAL_FABRIC = "thermal_cloth_t2";
        public static final String ORION_DRIVE = "orion_drive";
        public static final String ATMOSPHERIC_VALVE = "atmospheric_valve";
        public static final String LIQUID_CANISTER = "liquid_canister";
        //FOOD
        public static final String MOON_BERRIES = "moon_berries";
        public static final String CHEESE_CURD = "cheese_curd";
        public static final String CHEESE_SLICE = "cheese_slice";
        public static final String BURGER_BUN = "burger_bun";
        public static final String GROUND_BEEF = "ground_beef";
        public static final String BEEF_PATTY = "beef_patty";
        public static final String CHEESEBURGER = "cheeseburger";
        //CANNED FOOD
        public static final String CANNED_DEHYDRATED_APPLE = "canned_dehydrated_apple";
        public static final String CANNED_DEHYDRATED_CARROT = "canned_dehydrated_carrot";
        public static final String CANNED_DEHYDRATED_MELON = "canned_dehydrated_melon";
        public static final String CANNED_DEHYDRATED_POTATO = "canned_dehydrated_potato";
        public static final String CANNED_BEEF = "canned_beef";
        //ROCKET PARTS
        public static final String TIER_1_HEAVY_DUTY_PLATE = "heavy_plating";
        public static final String TIER_2_HEAVY_DUTY_PLATE = "heavy_plating_t2";
        public static final String TIER_3_HEAVY_DUTY_PLATE = "heavy_plating_t3";
        //THROWABLE METEOR CHUNKS
        public static final String THROWABLE_METEOR_CHUNK = "throwable_meteor_chunk";
        public static final String HOT_THROWABLE_METEOR_CHUNK = "hot_throwable_meteor_chunk";
        //ARMOR
        public static final String HEAVY_DUTY_HELMET = "heavy_duty_helmet";
        public static final String HEAVY_DUTY_CHESTPLATE = "heavy_duty_chestplate";
        public static final String HEAVY_DUTY_LEGGINGS = "heavy_duty_leggings";
        public static final String HEAVY_DUTY_BOOTS = "heavy_duty_boots";
        public static final String DESH_HELMET = "desh_helmet";
        public static final String DESH_CHESTPLATE = "desh_chestplate";
        public static final String DESH_LEGGINGS = "desh_leggings";
        public static final String DESH_BOOTS = "desh_boots";
        public static final String TITANIUM_HELMET = "titanium_helmet";
        public static final String TITANIUM_CHESTPLATE = "titanium_chestplate";
        public static final String TITANIUM_LEGGINGS = "titanium_leggings";
        public static final String TITANIUM_BOOTS = "titanium_boots";
        public static final String SENSOR_GLASSES = "sensor_glasses";
        //TOOLS + WEAPONS
        public static final String HEAVY_DUTY_SWORD = "heavy_duty_sword";
        public static final String HEAVY_DUTY_SHOVEL = "heavy_duty_shovel";
        public static final String HEAVY_DUTY_PICKAXE = "heavy_duty_pickaxe";
        public static final String HEAVY_DUTY_AXE = "heavy_duty_axe";
        public static final String HEAVY_DUTY_HOE = "heavy_duty_hoe";

        public static final String DESH_SWORD = "desh_sword";
        public static final String DESH_SHOVEL = "desh_shovel";
        public static final String DESH_PICKAXE = "desh_pickaxe";
        public static final String DESH_AXE = "desh_axe";
        public static final String DESH_HOE = "desh_hoe";

        public static final String TITANIUM_SWORD = "titanium_sword";
        public static final String TITANIUM_SHOVEL = "titanium_shovel";
        public static final String TITANIUM_PICKAXE = "titanium_pickaxe";
        public static final String TITANIUM_AXE = "titanium_axe";
        public static final String TITANIUM_HOE = "titanium_hoe";

        public static final String STANDARD_WRENCH = "standard_wrench";
        public static final String BATTERY = "battery";
        public static final String INFINITE_BATTERY = "infinite_battery";

        //Fluid buckets
        public static final String CRUDE_OIL_BUCKET = "crude_oil_bucket";
        public static final String FUEL_BUCKET = "fuel_bucket";

        //GC INVENTORY
        public static final String PARACHUTE = "parachute";
        public static final String ORANGE_PARACHUTE = "orange_parachute";
        public static final String MAGENTA_PARACHUTE = "magenta_parachute";
        public static final String LIGHT_BLUE_PARACHUTE = "light_blue_parachute";
        public static final String YELLOW_PARACHUTE = "yellow_parachute";
        public static final String LIME_PARACHUTE = "lime_parachute";
        public static final String PINK_PARACHUTE = "pink_parachute";
        public static final String GRAY_PARACHUTE = "gray_parachute";
        public static final String LIGHT_GRAY_PARACHUTE = "light_gray_parachute";
        public static final String CYAN_PARACHUTE = "cyan_parachute";
        public static final String PURPLE_PARACHUTE = "purple_parachute";
        public static final String BLUE_PARACHUTE = "blue_parachute";
        public static final String BROWN_PARACHUTE = "brown_parachute";
        public static final String GREEN_PARACHUTE = "green_parachute";
        public static final String RED_PARACHUTE = "red_parachute";
        public static final String BLACK_PARACHUTE = "black_parachute";

        public static final String OXYGEN_MASK = "oxygen_mask";
        public static final String OXYGEN_GEAR = "oxygen_gear";

        public static final String SHIELD_CONTROLLER = "shield_controller";
        public static final String FREQUENCY_MODULE = "frequency_module";

        public static final String SMALL_OXYGEN_TANK = "small_oxygen_tank";
        public static final String MEDIUM_OXYGEN_TANK = "medium_oxygen_tank";
        public static final String LARGE_OXYGEN_TANK = "large_oxygen_tank";

        public static final String THERMAL_PADDING_HELMET = "thermal_padding_helmet";
        public static final String THERMAL_PADDING_CHESTPIECE = "thermal_padding_chestpiece";
        public static final String THERMAL_PADDING_LEGGINGS = "thermal_padding_leggings";
        public static final String THERMAL_PADDING_BOOTS = "thermal_padding_boots";

        public static final String ISOTHERMAL_PADDING_HELMET = "isothermal_padding_helmet";
        public static final String ISOTHERMAL_PADDING_CHESTPIECE = "isothermal_padding_chestpiece";
        public static final String ISOTHERMAL_PADDING_LEGGINGS = "isothermal_padding_leggings";
        public static final String ISOTHERMAL_PADDING_BOOTS = "isothermal_padding_boots";

        public static final String MOON_BUGGY_SCHEMATIC = "moon_buggy_schematic";
        public static final String ASTRO_MINER_SCHEMATIC = "astro_miner_schematic";

        public static final String MOON_VILLAGER_SPAWN_EGG = "moon_villager_spawn_egg";
        public static final String EVOLVED_ZOMBIE_SPAWN_EGG = "evolved_zombie_spawn_egg";

        public static final String ROCKET_SCHEMATIC = "rocket_schematic";
        public static final String ROCKET = "rocket";
        public static final String FLUID_CANISTER = "fluid_canister";
    }

    public static class Particles {
        public static final String DRIPPING_FUEL_PARTICLE = "dripping_fuel_particle";
        public static final String DRIPPING_CRUDE_OIL_PARTICLE = "dripping_crude_oil_particle";
    }

    public static class Config {
        public static final String TITLE = "config.galacticraft-rewoven.title";
        public static final String RESET = "config.galacticraft-rewoven.reset";

        public static final String DEBUG = "config.galacticraft-rewoven.debug";
        public static final String DEBUG_LOGGING = "config.galacticraft-rewoven.debug.logging";

        public static final String ENERGY = "config.galacticraft-rewoven.energy";

        public static final String WIRES = "config.galacticraft-rewoven.energy.wires";
        public static final String WIRE_ENERGY_TRANSFER_LIMIT = "config.galacticraft-rewoven.energy.wires.transfer_limit";
        public static final String HEAVY_WIRE_ENERGY_TRANSFER_LIMIT = "config.galacticraft-rewoven.energy.wires.heavy_transfer_limit";

        public static final String MACHINES = "config.galacticraft-rewoven.energy.machines";
        public static final String COAL_GENERATOR_ENERGY_PRODUCTION_RATE = "config.galacticraft-rewoven.energy.machines.coal_generator_energy_production_rate";
        public static final String SOLAR_PANEL_ENERGY_PRODUCTION_RATE = "config.galacticraft-rewoven.energy.machines.solar_panel_energy_production_rate";
        public static final String CIRCUIT_FABRICATOR_ENERGY_CONSUMPTION_RATE = "config.galacticraft-rewoven.energy.machines.circuit_fabricator_energy_consumption_rate";
        public static final String ELECTRIC_COMPRESSOR_ENERGY_CONSUMPTION_RATE = "config.galacticraft-rewoven.energy.machines.electric_compressor_energy_consumption_rate";
        public static final String OXYGEN_COLLECTOR_ENERGY_CONSUMPTION_RATE = "config.galacticraft-rewoven.energy.machines.oxygen_collector_energy_consumption_rate";
        public static final String REFINERY_ENERGY_CONSUMPTION_RATE = "config.galacticraft-rewoven.energy.machines.refinery_energy_consumption_rate";
        public static final String ELECTRIC_FURNACE_ENERGY_CONSUMPTION_RATE = "config.galacticraft-rewoven.energy.machines.electric_furnace_energy_consumption_rate";
        public static final String ENERGY_STORAGE_MODULE_STORAGE_SIZE = "config.galacticraft-rewoven.energy.machines.energy_storage_module_storage_size";
        public static final String ENERGY_STORAGE_SIZE = "config.galacticraft-rewoven.energy.machines.energy_storage_size";
        public static final String OXYGEN_COMPRESSOR_ENERGY_CONSUMPTION_RATE = "config.galacticraft-rewoven.energy.machines.oxygen_compressor_energy_consumption_rate";
        public static final String OXYGEN_DECOMPRESSOR_ENERGY_CONSUMPTION_RATE = "config.galacticraft-rewoven.energy.machines.oxygen_decompressor_energy_consumption_rate";
        public static final String ROCKET_ASSEMBLER_ENERGY_CONSUMPTION_RATE = "config.galacticraft-rewoven.energy.machines.rocket_assembler_energy_consumption_rate";

        public static final String MISC = "config.galacticraft-rewoven.misc";
        public static final String MISC_MACHINES = "config.galacticraft-rewoven.misc.machines";
        public static final String ROCKET_ASSEMBLER_PROCESS_TIME = "config.galacticraft-rewoven.misc.machines.rocket_assembler_process_time";
    }

    public static class Energy {
        public static final String GALACTICRAFT_JOULES = "galacticraft_joules";
    }

    public static class ScreenTextures {
        public static final String COAL_GENERATOR_SCREEN = "gui/coal_generator_screen";
        public static final String SOLAR_PANEL_SCREEN = "gui/solar_panel_screen";
        public static final String CIRCUIT_FABRICATOR_SCREEN = "gui/circuit_fabricator_screen";
        public static final String REFINERY_SCREEN = "gui/refinery_screen";
        public static final String ELECTRIC_FURNACE_SCREEN = "gui/electric_furnace_screen";
        public static final String ELECTRIC_ARC_FURNACE_SCREEN = "gui/electric_arc_furnace_screen";
        public static final String COMPRESSOR_SCREEN = "gui/compressor_screen";
        public static final String ROCKET_DESIGNER_SCREEN = "gui/rocket_designer_screen";
        public static final String ROCKET_ASSEMBLER_SCREEN = "gui/rocket_assembler_screen";
        public static final String ELECTRIC_COMPRESSOR_SCREEN = "gui/electric_compressor_screen";
        public static final String ENERGY_STORAGE_MODULE_SCREEN = "gui/energy_storage_module_screen";
        public static final String OXYGEN_COLLECTOR_SCREEN = "gui/oxygen_collector_screen";

        public static final String MACHINE_CONFIG_TABS = "gui/machine_config_tabs";
        public static final String MACHINE_CONFIG_PANELS = "gui/machine_config_panels";
        public static final String PLAYER_INVENTORY_SCREEN = "gui/player_inventory_screen";
        public static final String PLAYER_INVENTORY_TABS = "gui/player_inventory_switch_tabs";
        public static final String OVERLAY = "gui/overlay";

        public static final String MAP_SCREEN = "gui/map";
        public static final String PLANET_ICONS = "gui/planet_icons";
        public static final String RESEARCH_PANELS = "gui/research_panels";
        public static final String FUEL_LOADER_SCREEN = "gui/fuel_loader_screen";
        public static final String BUBBLE_DISTRIBUTOR_SCREEN = "gui/oxygen_bubble_distributor_screen";
        public static final String OXYGEN_COMPRESSOR_SCREEN = "gui/oxygen_compressor_screen";
        public static final String OXYGEN_STORAGE_MODULE_SCREEN = "gui/oxygen_storage_module_screen";

        public static String getRaw(String path) {
            return "textures/" + path + ".png";
        }
    }

    public static class SlotSprites {
        public static final String THERMAL_HEAD = "slot/thermal_helmet";
        public static final String THERMAL_CHEST = "slot/thermal_chestpiece";
        public static final String THERMAL_PANTS = "slot/thermal_leggings";
        public static final String THERMAL_BOOTS = "slot/thermal_boots";
        public static final String OXYGEN_MASK = "slot/oxygen_mask";
        public static final String OXYGEN_GEAR = "slot/oxygen_gear";
        public static final String OXYGEN_TANK = "slot/oxygen_tank";
    }

    public static class Entities {
        public static final String MOON_VILLAGER = "moon_villager";
        public static final String EVOLVED_ZOMBIE = "evolved_zombie";
        public static final String EVOLVED_CREEPER = "evolved_creeper";
        public static final String ROCKET = "rocket";
        public static final String BUBBLE = "bubble";
        public static final String EVOLVED_SKELETON = "evolved_skeleton";
        public static final String EVOLVED_SPIDER = "evolved_spider";
        public static final String EVOLVED_PILLAGER = "evolved_pillager";
        public static final String EVOLVED_EVOKER = "evolved_evoker";
        public static final String EVOLVED_VINDICATOR = "evolved_vindicator";
    }

    public static class TextureCoordinates {
        public static final int OVERLAY_WIDTH = 16;
        public static final int OVERLAY_HEIGHT = 48;

        public static final int ENERGY_DARK_X = 0;
        public static final int ENERGY_DARK_Y = 0;
        public static final int ENERGY_LIGHT_X = 16;
        public static final int ENERGY_LIGHT_Y = 0;

        public static final int OXYGEN_DARK_X = 0;
        public static final int OXYGEN_DARK_Y = 50;
        public static final int OXYGEN_LIGHT_X = 16;
        public static final int OXYGEN_LIGHT_Y = 50;

        public static final int FLUID_TANK_WIDTH = 18;

        private static final int BASE_FLUID_TANK_Y = 49;

        public static final int FLUID_TANK_8_16_X = 32;
        public static final int FLUID_TANK_8_16_Y = BASE_FLUID_TANK_Y;
        public static final int FLUID_TANK_8_16_HEIGHT = 49;

        public static final int FLUID_TANK_7_14_X = FLUID_TANK_8_16_X + FLUID_TANK_WIDTH;
        public static final int FLUID_TANK_7_14_Y = BASE_FLUID_TANK_Y;
        public static final int FLUID_TANK_7_14_HEIGHT = FLUID_TANK_8_16_HEIGHT - 6; // segment size

        public static final int FLUID_TANK_6_12_X = FLUID_TANK_7_14_X + FLUID_TANK_WIDTH;
        public static final int FLUID_TANK_6_12_Y = BASE_FLUID_TANK_Y;
        public static final int FLUID_TANK_6_12_HEIGHT = FLUID_TANK_7_14_HEIGHT - 6;

        public static final int FLUID_TANK_5_10_X = FLUID_TANK_6_12_X + FLUID_TANK_WIDTH;
        public static final int FLUID_TANK_5_10_Y = BASE_FLUID_TANK_Y;
        public static final int FLUID_TANK_5_10_HEIGHT = FLUID_TANK_6_12_HEIGHT - 6;

        public static final int FLUID_TANK_4_8_X = FLUID_TANK_5_10_X + FLUID_TANK_WIDTH;
        public static final int FLUID_TANK_4_8_Y = BASE_FLUID_TANK_Y;
        public static final int FLUID_TANK_4_8_HEIGHT = FLUID_TANK_5_10_HEIGHT - 6;

        public static final int FLUID_TANK_3_6_X = FLUID_TANK_5_10_X;
        public static final int FLUID_TANK_3_6_Y = FLUID_TANK_5_10_Y - FLUID_TANK_5_10_HEIGHT;
        public static final int FLUID_TANK_3_6_HEIGHT = FLUID_TANK_4_8_HEIGHT - 6;

        public static final int FLUID_TANK_2_4_X = FLUID_TANK_6_12_X;
        public static final int FLUID_TANK_2_4_Y = FLUID_TANK_6_12_Y - FLUID_TANK_6_12_HEIGHT;
        public static final int FLUID_TANK_2_4_HEIGHT = FLUID_TANK_3_6_HEIGHT - 6;

        public static final int FLUID_TANK_1_2_X = FLUID_TANK_7_14_X;
        public static final int FLUID_TANK_1_2_Y = FLUID_TANK_7_14_Y - FLUID_TANK_7_14_HEIGHT;
        public static final int FLUID_TANK_1_2_HEIGHT = FLUID_TANK_2_4_HEIGHT - 6;

        public static final int FLUID_TANK_UNDERLAY_OFFSET = -49;

        public static final int BUTTON_WIDTH = 13;
        public static final int BUTTON_HEIGHT = 13;

        public static final int BUTTON_RED_X = 0;
        public static final int BUTTON_RED_Y = 115;
        public static final int BUTTON_RED_HOVER_X = 0;
        public static final int BUTTON_RED_HOVER_Y = 102;

        public static final int BUTTON_GREEN_X = 13;
        public static final int BUTTON_GREEN_Y = 115;
        public static final int BUTTON_GREEN_HOVER_X = 13;
        public static final int BUTTON_GREEN_HOVER_Y = 102;

        public static final int BUTTON_NORMAL_X = 26;
        public static final int BUTTON_NORMAL_Y = 115;
        public static final int BUTTON_NORMAL_HOVER_X = 26;
        public static final int BUTTON_NORMAL_HOVER_Y = 102;

        public static final int ARROW_VERTICAL_WIDTH = 11;
        public static final int ARROW_VERTICAL_HEIGHT = 10;

        public static final int ARROW_UP_X = 39;
        public static final int ARROW_UP_Y = 108;
        public static final int ARROW_UP_HOVER_X = 50;
        public static final int ARROW_UP_HOVER_Y = 108;

        public static final int ARROW_DOWN_X = 39;
        public static final int ARROW_DOWN_Y = 118;
        public static final int ARROW_DOWN_HOVER_X = 50;
        public static final int ARROW_DOWN_HOVER_Y = 118;

    }

    public static class ScreenHandler {
        public static final String COAL_GENERATOR_SCREEN_HANDLER = "coal_generator_screen_handler";
        public static final String BASIC_SOLAR_SCREEN_HANDLER = "basic_solar_panel_screen_handler";
        public static final String ADVANCED_SOLAR_SCREEN_HANDLER = "advanced_solar_panel_screen_handler";
        public static final String CIRCUIT_FABRICATOR_SCREEN_HANDLER = "circuit_fabricator_screen_handler";
        public static final String COMPRESSOR_SCREEN_HANDLER = "compressor_screen_handler";
        public static final String ELECTRIC_COMPRESSOR_SCREEN_HANDLER = "electric_compressor_screen_handler";
        public static final String PLAYER_INVENTORY_SCREEN_HANDLER = "player_inventory_screen_handler";
        public static final String ENERGY_STORAGE_MODULE_SCREEN_HANDLER = "energy_storage_module_screen_handler";
        public static final String REFINERY_SCREEN_HANDLER = "refinery_screen_handler";
        public static final String ELECTRIC_FURNACE_SCREEN_HANDLER = "electric_furnace_screen_handler";
        public static final String ELECTRIC_ARC_FURNACE_SCREEN_HANDLER = "electric_arc_furnace_screen_handler";
        public static final String OXYGEN_COLLECTOR_SCREEN_HANDLER = "oxygen_collector_screen_handler";
        public static final String BUBBLE_DISTRIBUTOR_SCREEN_HANDLER = "bubble_distributor_screen_handler";
        public static final String ROCKET_DESIGNER_SCREEN_HANDLER = "rocket_designer_screen_handler";
        public static final String ROCKET_ASSEMBLER_SCREEN_HANDLER = "rocket_assembler_screen_handler";
        public static final String FUEL_LOADER_SCREEN_HANDLER = "fuel_loader_screen_handler";
        public static final String OXYGEN_COMPRESSOR_SCREEN_HANDLER = "oxygen_compressor_screen_handler";
        public static final String OXYGEN_DECOMPRESSOR_SCREEN_HANDLER = "oxygen_decompressor_screen_handler";
        public static final String OXYGEN_STORAGE_MODULE_SCREEN_HANDLER = "oxygen_storage_module_screen_handler";
    }

    public static class Biomes {
        public static class Moon {
            public static final String HIGHLANDS_PLAINS = "moon_highlands_plains";
            public static final String HIGHLANDS_ROCKS = "moon_highlands_rocks";
            public static final String HIGHLANDS_VALLEY = "moon_highlands_valley";
            public static final String MARE_PLAINS = "moon_mare_plains";
            public static final String MARE_ROCKS = "moon_mare_rocks";
            public static final String MARE_EDGE = "moon_mare_edge";
        }

    }

    public static class LootTables {
        public static final String BASIC_MOON_RUINS_CHEST = "chests/moon_ruins/basic_chest";
    }

<<<<<<< HEAD
    public static class Compatibility {
        public static final String COMMON_MOD_ID = "c";
=======
    public static class Misc {
        public static final Text EMPTY_TEXT = new LiteralText("");
        public static final Style TOOLTIP_STYLE = Style.EMPTY.withColor(Formatting.DARK_GRAY);
        public static final Identifier EMPTY = new Identifier("empty");
        public static final Predicate<?> ALWAYS_FALSE = o -> false;
        public static final Predicate<?> ALWAYS_TRUE = o -> true;

        @SuppressWarnings("unchecked")
        public static <T> Predicate<T> alwaysFalse() {
            return (Predicate<T>) ALWAYS_FALSE;
        }

        @SuppressWarnings("unchecked")
        public static <T> Predicate<T> alwaysTrue() {
            return (Predicate<T>) ALWAYS_TRUE;
        }
    }

    public static class Nbt {
        public static final String BLOCK_ENTITY_TAG = "BlockEntityTag";
>>>>>>> d2f8faeb
    }
}<|MERGE_RESOLUTION|>--- conflicted
+++ resolved
@@ -615,10 +615,6 @@
         public static final String BASIC_MOON_RUINS_CHEST = "chests/moon_ruins/basic_chest";
     }
 
-<<<<<<< HEAD
-    public static class Compatibility {
-        public static final String COMMON_MOD_ID = "c";
-=======
     public static class Misc {
         public static final Text EMPTY_TEXT = new LiteralText("");
         public static final Style TOOLTIP_STYLE = Style.EMPTY.withColor(Formatting.DARK_GRAY);
@@ -639,6 +635,9 @@
 
     public static class Nbt {
         public static final String BLOCK_ENTITY_TAG = "BlockEntityTag";
->>>>>>> d2f8faeb
+    }
+
+    public static class Compatibility {
+        public static final String COMMON_MOD_ID = "c";
     }
 }