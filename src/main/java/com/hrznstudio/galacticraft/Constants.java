/*
 * Copyright (c) 2019 HRZN LTD
 *
 * Permission is hereby granted, free of charge, to any person obtaining a copy
 * of this software and associated documentation files (the "Software"), to deal
 * in the Software without restriction, including without limitation the rights
 * to use, copy, modify, merge, publish, distribute, sublicense, and/or sell
 * copies of the Software, and to permit persons to whom the Software is
 * furnished to do so, subject to the following conditions:
 *
 * The above copyright notice and this permission notice shall be included in all
 * copies or substantial portions of the Software.
 *
 * THE SOFTWARE IS PROVIDED "AS IS", WITHOUT WARRANTY OF ANY KIND, EXPRESS OR
 * IMPLIED, INCLUDING BUT NOT LIMITED TO THE WARRANTIES OF MERCHANTABILITY,
 * FITNESS FOR A PARTICULAR PURPOSE AND NONINFRINGEMENT. IN NO EVENT SHALL THE
 * AUTHORS OR COPYRIGHT HOLDERS BE LIABLE FOR ANY CLAIM, DAMAGES OR OTHER
 * LIABILITY, WHETHER IN AN ACTION OF CONTRACT, TORT OR OTHERWISE, ARISING FROM,
 * OUT OF OR IN CONNECTION WITH THE SOFTWARE OR THE USE OR OTHER DEALINGS IN THE
 * SOFTWARE.
 */

package com.hrznstudio.galacticraft;

import net.minecraft.util.Identifier;

/**
 * @author <a href="https://github.com/StellarHorizons">StellarHorizons</a>
 */
public class Constants {

    public static final String MOD_ID = "galacticraft-rewoven";

    // Blocks
    public static class Blocks {
        public static final String ITEM_GROUP_BLOCKS = "blocks";
        public static final String ITEM_GROUP_MACHINES = "machines";

        // Natural
        public static final String MOON_TURF = "moon_turf";
        public static final String MOON_ROCK = "moon_rock";
        public static final String MOON_DIRT = "moon_dirt";
        public static final String MOON_DUNGEON_BRICK = "moon_dungeon_brick";
        public static final String MARS_SURFACE_ROCK = "mars_surface_rock";
        public static final String MARS_SUB_SURFACE_ROCK = "mars_sub_surface_rock";
        public static final String MARS_STONE = "mars_stone";
        public static final String MARS_COBBLESTONE = "mars_cobblestone";
        public static final String MARS_DUNGEON_BRICK = "mars_dungeon_brick";
        //public static final String DENSE_ICE = "dense_ice"; // Dense Ice has been replaced by Blue Ice
        public static final String ASTEROID_ROCK = "asteroid_rock";
        public static final String ASTEROID_ROCK_1 = "asteroid_rock_block_1";
        public static final String ASTEROID_ROCK_2 = "asteroid_rock_block_2";

        public static final String SOFT_VENUS_ROCK = "soft_venus_rock";
        public static final String HARD_VENUS_ROCK = "hard_venus_rock";
        public static final String SCORCHED_VENUS_ROCK = "scorched_venus_rock";
        public static final String VOLCANIC_ROCK = "volcanic_rock";
        public static final String PUMICE = "pumice";
        public static final String VAPOR_SPOUT = "vapor_spout";

        // Ore
        public static final String ALUMINUM_ORE = "aluminum_ore";
        public static final String ASTEROID_ALUMINUM_ORE = "asteroid_aluminum_ore";
        public static final String CHEESE_ORE = "cheese_ore";
        public static final String COPPER_ORE = "copper_ore";
        public static final String MOON_COPPER_ORE = "moon_copper_ore";
        public static final String MARS_COPPER_ORE = "mars_copper_ore";
        public static final String DESH_ORE = "desh_ore";
        public static final String ILMENITE_ORE = "ilmenite_ore";
        public static final String MARS_IRON_ORE = "mars_iron_ore";
        public static final String ASTEROID_IRON_ORE = "asteroid_iron_ore";
        public static final String SILICON_ORE = "silicon_ore";
        public static final String TIN_ORE = "tin_ore";
        public static final String MOON_TIN_ORE = "moon_tin_ore";
        public static final String MARS_TIN_ORE = "mars_tin_ore";
        public static final String GALENA_ORE = "galena_ore";

        // Solid Blocks
        public static final String ALUMINUM_BLOCK = "aluminum_block";
        public static final String COPPER_BLOCK = "copper_block";
        public static final String TIN_BLOCK = "tin_block";
        public static final String SILICON_BLOCK = "silicon_block";
        public static final String SOLID_METEORIC_IRON_BLOCK = "solid_meteoric_iron";
        public static final String DESH_BLOCK = "desh_block";
        public static final String TITANIUM_BLOCK = "titanium_block";
        public static final String LEAD_BLOCK = "lead_block";

        // Decorative BLocks
        public static final String TIN_DECORATION = "tin_decoration";
        public static final String DETAILED_TIN_DECORATION = "detailed_tin_decoration";
        public static final String DARK_DECORATION = "dark_decoration";
        public static final String GRATING = "grating";
        public static final String SQUARE_LIGHTING_PANEL = "lighting_panel_block_square";
        public static final String SPOTLIGHT_LIGHTING_PANEL = "lighting_panel_block_spotlight";
        public static final String LINEAR_LIGHTING_PANEL = "lighting_panel_block_linear";
        public static final String DARK_LIGHTING_PANEL = "lighting_panel_block_dark";
        public static final String DARK_ANGLE_LIGHTING_PANEL = "lighting_panel_block_dark_angle";
        public static final String VACUUM_GLASS = "vacuum_glass";
        public static final String CLEAR_VACUUM_GLASS = "vacuum_glass_clear";
        public static final String TIN_VACUUM_GLASS = "vacuum_glass_tin";
        public static final String STRONG_VACUUM_GLASS = "vacuum_glass_strong";
        public static final String WALKWAY = "walkway";
        public static final String WIRE_WALKWAY = "wire_walkway";
        public static final String PIPE_WALKWAY = "pipe_walkway";
        public static final String TIN_DECORATION_SLAB = "tin_decoration_slab";
        public static final String DETAILED_TIN_DECORATION_SLAB = "detailed_tin_decoration_slab";
        public static final String DARK_DECORATION_SLAB = "dark_decoration_slab";
        public static final String MARS_COBBLESTONE_SLAB = "mars_cobblestone_slab";
        public static final String MARS_DUNGEON_BRICK_SLAB = "mars_dungeon_brick_slab";
        public static final String MOON_DUNGEON_BRICK_SLAB = "moon_dungeon_brick_slab";
        public static final String MOON_ROCK_SLAB = "moon_rock_slab";
        public static final String MOON_ROCK_STAIRS = "moon_rock_stairs";
        public static final String MOON_DUNGEON_BRICK_STAIRS = "moon_dungeon_brick_stairs";
        public static final String TIN_DECORATION_STAIRS = "tin_decoration_stairs";
        public static final String DETAILED_TIN_DECORATION_STAIRS = "detailed_tin_decoration_stairs";
        public static final String MARS_DUNGEON_BRICK_STAIRS = "mars_dungeon_brick_stairs";
        public static final String MARS_COBBLESTONE_STAIRS = "mars_cobblestone_stairs";
        public static final String TIN_DECORATION_WALL = "tin_decoration_wall";
        public static final String DETAILED_TIN_DECORATION_WALL = "detailed_tin_decoration_wall";
        public static final String MOON_ROCK_WALL = "moon_rock_wall";

        public static final String MOON_DUNGEON_BRICK_WALL = "moon_dungeon_brick_wall";
        public static final String MARS_COBBLESTONE_WALL = "mars_cobblestone_wall";
        public static final String MARS_DUNGEON_BRICK_WALL = "mars_dungeon_brick_wall";

        //  Environment
        public static final String GLOWSTONE_TORCH = "glowstone_torch";
        public static final String GLOWSTONE_WALL_TORCH = "glowstone_wall_torch";
        public static final String UNLIT_TORCH = "unlit_torch";
        public static final String UNLIT_WALL_TORCH = "unlit_wall_torch";
        public static final String CAVERNOUS_VINE = "cavernous_vine";
        public static final String POISONOUS_CAVERNOUS_VINE = "poisonous_cavernous_vine";
        public static final String MOON_BERRY_BUSH = "moon_berry_bush";
        public static final String WEB_TORCH = "web_torch";
        public static final String FALLEN_METEOR = "fallen_meteor";
        public static final String SLIMELING_EGG = "slimeling_egg";
        public static final String CREEPER_EGG = "creeper_egg";

        // Special
        public static final String PARACHEST = "parachest";
        public static final String SPACE_STATION_ARRIVAL = "space_station_arrival";
        public static final String TREASURE_CHEST_TIER_1 = "treasure_chest_tier_1";
        public static final String TREASURE_CHEST_TIER_2 = "treasure_chest_tier_2";
        public static final String TREASURE_CHEST_TIER_3 = "treasure_chest_tier_3";
        public static final String CHEESE = "cheese_block";
        public static final String CRASHED_PROBE_BLOCK = "crashed_probe";

        // Liquids
        public static final String FUEL = "fuel";
        public static final String CRUDE_OIL = "crude_oil";

        // Machines
        public static final String CIRCUIT_FABRICATOR = "circuit_fabricator";
        public static final String COMPRESSOR = "compressor";
        public static final String ELECTRIC_COMPRESSOR = "electric_compressor";
        public static final String ELECTRIC_FURNACE = "electric_furnace";
        public static final String ELECTRIC_ARC_FURNACE = "electric_arc_furnace";
        public static final String OXYGEN_BUBBLE_DISTRIBUTOR = "oxygen_bubble_distributor";
        public static final String OXYGEN_COLLECTOR = "oxygen_collector";
        public static final String OXYGEN_COMPRESSOR = "oxygen_compressor";
        public static final String OXYGEN_DECOMPRESSOR = "oxygen_decompressor";
        public static final String OXYGEN_DETECTOR = "oxygen_detector";
        public static final String OXYGEN_SEALER = "oxygen_sealer";
        public static final String OXYGEN_PIPE = "oxygen_pipe";
        public static final String REFINERY = "refinery";
        public static final String TERRAFORMER = "terraformer";
        public static final String DECONSTRUCTOR = "deconstructor";
        public static final String WATER_ELECTROLYZER = "water_electrolyzer";
        public static final String METHANE_SYNTHESIZIER = "methane_synthesizer";
        public static final String GAS_LIQUEFIER = "gas_liquefier";
        public static final String ROCKET_DESIGNER = "rocket_designer";
        public static final String ROCKET_ASSEMBLER = "rocket_assembler";

        // Pad Blocks
        public static final String BUGGY_FUELING_PAD = "buggy_fueling";
        public static final String ROCKET_LAUNCH_PAD = "rocket_launch_pad";
        public static final String FUEL_LOADER = "fuel_loader";
        public static final String CARGO_LOADER = "cargo_loader";
        public static final String CARGO_UNLOADER = "cargo_unloader";
        public static final String LAUNCH_CONTROLLER = "launch_controller";

        // Space Base
        public static final String HYDRAULIC_PLATFORM = "hydraulic_platform";
        public static final String MAGNETIC_CRAFTING_TABLE = "magnetic_crafting_table";
        public static final String NASA_WORKBENCH = "nasa_workbench";
        public static final String AIR_LOCK_FRAME = "air_lock_frame";
        public static final String AIR_LOCK_CONTROLLER = "air_lock_controller";
        public static final String AIR_LOCK_SEAL = "air_lock_seal";
        public static final String CHROMATIC_APPLICATOR = "chromatic_applicator";
        public static final String DISPLAY_SCREEN = "display_screen";
        public static final String TELEMETRY_UNIT = "telemetry_unit";
        public static final String COMMUNICATIONS_DISH = "communications_dish";
        public static final String ARC_LAMP = "arc_lamp";
        public static final String SPIN_THRUSTER = "spin_thruster";
        public static final String CRYOGENIC_CHAMBER = "cryogenic_chamber";
        public static final String ASTRO_MINER_BASE = "astro_miner_base";
        public static final String SHORT_RANGE_TELEPAD = "short_range_telepad";

        // Dummy render blocks
        public static final String ROCKET_BODY = "rocket_body";
        public static final String ROCKET_BOTTOM = "rocket_bottom";
        public static final String ROCKET_FINS = "rocket_fins";
        public static final String ROCKET_THRUSTER_TIER_1 = "rocket_thruster_tier_1";
        public static final String ROCKET_THRUSTER_TIER_2 = "rocket_thruster_tier_2";
        public static final String ROCKET_CONE_BASIC = "rocket_cone_basic";
        public static final String ROCKET_CONE_ADVANCED = "rocket_cone_advanced";
        public static final String ROCKET_CONE_SLOPED = "rocket_cone_sloped";

        // Power
        public static final String BASIC_SOLAR_PANEL = "basic_solar_panel";
        public static final String BASIC_SOLAR_PANEL_PART = "basic_solar_panel_part";
        public static final String ADVANCED_SOLAR_PANEL = "advanced_solar_panel";
        public static final String COAL_GENERATOR = "coal_generator";
        public static final String GEOTHERMAL_GENERATOR = "geothermal_generator";
        public static final String ENERGY_STORAGE_MODULE = "energy_storage_module";
        public static final String ENERGY_STORAGE_CLUSTER = "energy_storage_cluster";
        public static final String ALUMINUM_WIRE = "aluminum_wire";
        public static final String HEAVY_ALUMINUM_WIRE = "heavy_aluminum_wire";
        public static final String SWITCHABLE_ALUMINUM_WIRE = "switchable_aluminum_wire";
        public static final String SEALABLE_ALUMINUM_WIRE = "sealable_aluminum_wire";
        public static final String HEAVY_SEALABLE_ALUMINUM_WIRE = "heavy_sealable_aluminum_wire";
        public static final String BEAM_REFLECTOR = "beam_reflector";
        public static final String BEAM_RECEIVER = "beam_receiver";
        public static final String SOLAR_ARRAY_MODULE = "solar_array_module";
    }

    // Fluids
    public static class Fluids {
        public static final String CRUDE_OIL_FLOWING = "crude_oil_flowing";
        public static final String CRUDE_OIL_STILL = "crude_oil_still";
        public static final String FUEL_FLOWING = "fuel_flowing";
        public static final String FUEL_STILL = "fuel_still";
        public static final String BACTERIAL_ACID_FLOWING = "bacterial_acid_flowing";
        public static final String BACTERIAL_ACID_STILL = "bacterial_acid_still";
        public static final String SULFURIC_ACID_FLOWING = "sulfuric_acid_flowing";
        public static final String SULFURIC_ACID_STILL = "sulfuric_acid_still";

        public static Identifier getIdentifier(String s) {
            return new Identifier(Constants.MOD_ID, "block/" + s);
        }
    }

    //Items
    public static class Items {
        public static final String ITEM_GROUP = "items";
        public static final String ALUMINUM_INGOT = "aluminum_ingot";
        public static final String COPPER_INGOT = "copper_ingot";
        public static final String TIN_INGOT = "tin_ingot";
        public static final String LEAD_INGOT = "lead_ingot";
        public static final String RAW_SILICON = "raw_silicon";
        public static final String RAW_METEORIC_IRON = "raw_meteoric_iron";
        public static final String METEORIC_IRON_INGOT = "meteoric_iron_ingot";
        public static final String LUNAR_SAPPHIRE = "lunar_sapphire";
        public static final String UNREFINED_DESH = "raw_desh";
        public static final String DESH_INGOT = "desh_ingot";
        public static final String DESH_STICK = "desh_stick";
        public static final String CARBON_FRAGMENTS = "carbon_fragments";
        public static final String IRON_SHARD = "iron_shard";
        public static final String TITANIUM_SHARD = "titanium_shard";
        public static final String TITANIUM_INGOT = "titanium_ingot";
        public static final String TITANIUM_DUST = "titanium_dust";
        public static final String SOLAR_DUST = "solar_dust";
        public static final String BASIC_WAFER = "basic_wafer";
        public static final String ADVANCED_WAFER = "advanced_wafer";
        public static final String BEAM_CORE = "beam_core";
        public static final String CANVAS = "canvas";
        public static final String COMPRESSED_ALUMINUM = "compressed_aluminum";
        public static final String COMPRESSED_COPPER = "compressed_copper";
        public static final String COMPRESSED_TIN = "compressed_tin";
        public static final String COMPRESSED_BRONZE = "compressed_bronze";
        public static final String COMPRESSED_IRON = "compressed_iron";
        public static final String COMPRESSED_STEEL = "compressed_steel";
        public static final String COMPRESSED_METEORIC_IRON = "compressed_meteoric_iron";
        public static final String COMPRESSED_DESH = "compressed_desh";
        public static final String COMPRESSED_TITANIUM = "compressed_titanium";
        public static final String FLUID_MANIPULATOR = "fluid_manipulator";
        public static final String OXYGEN_CONCENTRATOR = "oxygen_concentrator";
        public static final String OXYGEN_FAN = "oxygen_fan";
        public static final String OXYGEN_VENT = "oxygen_vent";
        public static final String SENSOR_LENS = "sensor_lens";
        public static final String BLUE_SOLAR_WAFER = "blue_solar_wafer";
        public static final String SINGLE_SOLAR_MODULE = "single_solar_module";
        public static final String FULL_SOLAR_PANEL = "full_solar_panel";
        public static final String SOLAR_ARRAY_WAFER = "solar_array_wafer";
        public static final String STEEL_POLE = "steel_pole";
        public static final String COPPER_CANISTER = "copper_canister";
        public static final String TIN_CANISTER = "tin_canister";
        public static final String THERMAL_CLOTH = "thermal_cloth";
        public static final String ISOTHERMAL_FABRIC = "thermal_cloth_t2";
        public static final String ORION_DRIVE = "orion_drive";
        public static final String ATMOSPHERIC_VALVE = "atmospheric_valve";
        public static final String LIQUID_CANISTER = "liquid_canister";
        //FOOD
        public static final String MOON_BERRIES = "moon_berries";
        public static final String CHEESE_CURD = "cheese_curd";
        public static final String CHEESE_SLICE = "cheese_slice";
        public static final String BURGER_BUN = "burger_bun";
        public static final String GROUND_BEEF = "ground_beef";
        public static final String BEEF_PATTY = "beef_patty";
        public static final String CHEESEBURGER = "cheeseburger";
        //CANNED FOOD
        public static final String CANNED_DEHYDRATED_APPLE = "canned_dehydrated_apple";
        public static final String CANNED_DEHYDRATED_CARROT = "canned_dehydrated_carrot";
        public static final String CANNED_DEHYDRATED_MELON = "canned_dehydrated_melon";
        public static final String CANNED_DEHYDRATED_POTATO = "canned_dehydrated_potato";
        public static final String CANNED_BEEF = "canned_beef";
        //ROCKET PARTS
        public static final String TIER_1_HEAVY_DUTY_PLATE = "heavy_plating";
        public static final String TIER_2_HEAVY_DUTY_PLATE = "heavy_plating_t2";
        public static final String TIER_3_HEAVY_DUTY_PLATE = "heavy_plating_t3";
        public static final String NOSE_CONE = "nose_cone";
        public static final String HEAVY_NOSE_CONE = "heavy_nose_cone";
        public static final String ROCKET_ENGINE = "engine_t1";
        public static final String HEAVY_ROCKET_ENGINE = "engine_t2";
        public static final String ROCKET_FIN = "rocket_fins_item";
        public static final String HEAVY_ROCKET_FIN = "rocket_fins_t2";
        public static final String TIER_1_BOOSTER = "engine_t1booster";
        //BUGGY
        public static final String BUGGY_SEAT = "buggy_seat";
        public static final String BUGGY_STORAGE = "buggy_storage";
        public static final String BUGGY_WHEEL = "buggy_wheel";
        //TOOLS + WEAPONS
        public static final String HEAVY_DUTY_SWORD = "heavy_duty_sword";
        public static final String HEAVY_DUTY_SHOVEL = "heavy_duty_shovel";
        public static final String HEAVY_DUTY_PICKAXE = "heavy_duty_pickaxe";
        public static final String HEAVY_DUTY_AXE = "heavy_duty_axe";
        public static final String HEAVY_DUTY_HOE = "heavy_duty_hoe";

        public static final String DESH_SWORD = "desh_sword";
        public static final String DESH_SHOVEL = "desh_shovel";
        public static final String DESH_PICKAXE = "desh_pickaxe";
        public static final String DESH_AXE = "desh_axe";
        public static final String DESH_HOE = "desh_hoe";

        public static final String TITANIUM_SWORD = "titanium_sword";
        public static final String TITANIUM_SHOVEL = "titanium_shovel";
        public static final String TITANIUM_PICKAXE = "titanium_pickaxe";
        public static final String TITANIUM_AXE = "titanium_axe";
        public static final String TITANIUM_HOE = "titanium_hoe";

        public static final String STANDARD_WRENCH = "standard_wrench";
        public static final String BATTERY = "battery";
        public static final String INFINITE_BATTERY = "infinite_battery";

        //Fluid buckets
        public static final String CRUDE_OIL_BUCKET = "crude_oil_bucket";
        public static final String FUEL_BUCKET = "fuel_bucket";

        //GC INVENTORY
        public static final String PARACHUTE = "parachute";
        public static final String ORANGE_PARACHUTE = "orange_parachute";
        public static final String MAGENTA_PARACHUTE = "magenta_parachute";
        public static final String LIGHT_BLUE_PARACHUTE = "light_blue_parachute";
        public static final String YELLOW_PARACHUTE = "yellow_parachute";
        public static final String LIME_PARACHUTE = "lime_parachute";
        public static final String PINK_PARACHUTE = "pink_parachute";
        public static final String GRAY_PARACHUTE = "gray_parachute";
        public static final String LIGHT_GRAY_PARACHUTE = "light_gray_parachute";
        public static final String CYAN_PARACHUTE = "cyan_parachute";
        public static final String PURPLE_PARACHUTE = "purple_parachute";
        public static final String BLUE_PARACHUTE = "blue_parachute";
        public static final String BROWN_PARACHUTE = "brown_parachute";
        public static final String GREEN_PARACHUTE = "green_parachute";
        public static final String RED_PARACHUTE = "red_parachute";
        public static final String BLACK_PARACHUTE = "black_parachute";

        public static final String OXYGEN_MASK = "oxygen_mask";
        public static final String OXYGEN_GEAR = "oxygen_gear";

        public static final String SHIELD_CONTROLLER = "shield_controller";
        public static final String FREQUENCY_MODULE = "frequency_module";

        public static final String SMALL_OXYGEN_TANK = "small_oxygen_tank";
        public static final String MEDIUM_OXYGEN_TANK = "medium_oxygen_tank";
        public static final String LARGE_OXYGEN_TANK = "large_oxygen_tank";

        public static final String THERMAL_PADDING_HELMET = "thermal_padding_helmet";
        public static final String THERMAL_PADDING_CHESTPIECE = "thermal_padding_chestpiece";
        public static final String THERMAL_PADDING_LEGGINGS = "thermal_padding_leggings";
        public static final String THERMAL_PADDING_BOOTS = "thermal_padding_boots";

        public static final String ISOTHERMAL_PADDING_HELMET = "isothermal_padding_helmet";
        public static final String ISOTHERMAL_PADDING_CHESTPIECE = "isothermal_padding_chestpiece";
        public static final String ISOTHERMAL_PADDING_LEGGINGS = "isothermal_padding_leggings";
        public static final String ISOTHERMAL_PADDING_BOOTS = "isothermal_padding_boots";

        public static final String MOON_BUGGY_SCHEMATIC = "moon_buggy_schematic";
        public static final String ASTRO_MINER_SCHEMATIC = "astro_miner_schematic";

        public static final String MOON_VILLAGER_SPAWN_EGG = "moon_villager_spawn_egg";
        public static final String EVOLVED_ZOMBIE_SPAWN_EGG = "evolved_zombie_spawn_egg";

        public static final String ROCKET_SCHEMATIC = "rocket_schematic";
        public static final String ROCKET = "rocket";
    }

    public static class Particles {
        public static final String DRIPPING_FUEL_PARTICLE = "dripping_fuel_particle";
        public static final String DRIPPING_CRUDE_OIL_PARTICLE = "dripping_crude_oil_particle";
    }

    public static class Config {
        public static final String TITLE = "config.galacticraft-rewoven.title";
        public static final String RESET = "config.galacticraft-rewoven.reset";

        public static final String DEBUG = "config.galacticraft-rewoven.debug";
        public static final String DEBUG_LOGGING = "config.galacticraft-rewoven.debug.logging";

        public static final String ENERGY = "config.galacticraft-rewoven.energy";

        public static final String WIRES = "config.galacticraft-rewoven.energy.wires";
        public static final String WIRE_ENERGY_TRANSFER_LIMIT = "config.galacticraft-rewoven.energy.wires.transfer_limit";
        public static final String HEAVY_WIRE_ENERGY_TRANSFER_LIMIT = "config.galacticraft-rewoven.energy.wires.heavy_transfer_limit";

        public static final String MACHINES = "config.galacticraft-rewoven.energy.machines";
        public static final String COAL_GENERATOR_ENERGY_PRODUCTION_RATE = "config.galacticraft-rewoven.energy.machines.coal_generator_energy_production_rate";
        public static final String SOLAR_PANEL_ENERGY_PRODUCTION_RATE = "config.galacticraft-rewoven.energy.machines.solar_panel_energy_production_rate";
        public static final String CIRCUIT_FABRICATOR_ENERGY_PRODUCTION_RATE = "config.galacticraft-rewoven.energy.machines.circuit_fabricator_energy_consumption_rate";
        public static final String ELECTRIC_COMPRESSOR_ENERGY_PRODUCTION_RATE = "config.galacticraft-rewoven.energy.machines.electric_compressor_energy_consumption_rate";
        public static final String OXYGEN_COLLECTOR_ENERGY_PRODUCTION_RATE = "config.galacticraft-rewoven.energy.machines.oxygen_collector_energy_consumption_rate";
        public static final String REFINERY_ENERGY_PRODUCTION_RATE = "config.galacticraft-rewoven.energy.machines.refinery_energy_consumption_rate";
        public static final String ENERGY_STORAGE_MODULE_STORAGE_SIZE = "config.galacticraft-rewoven.energy.machines.energy_storage_module_storage_size";
        public static final String ENERGY_STORAGE_SIZE = "config.galacticraft-rewoven.energy.machines.energy_storage_size";
    }

    public static class Energy {
        public static final String GALACTICRAFT_JOULES = "galacticraft_joules";
        public static final String GALACTICRAFT_OXYGEN = "galacticraft_oxygen";
        //30 Galacticraft Joules per one Cotton Energy Work Unit.
        //Galacticraft generator = 6 GJ per fuel tick, United Manufacturing generator = 1 WU per 5 fuel ticks
        public static final int WU_GJ_CONVERSION = 30;
    }

    public static class ScreenTextures {
        public static final String COAL_GENERATOR_SCREEN = "gui/coal_generator_screen";
        public static final String BASIC_SOLAR_PANEL_SCREEN = "gui/basic_solar_panel_screen";
        public static final String CIRCUIT_FABRICATOR_SCREEN = "gui/circuit_fabricator_screen";
        public static final String REFINERY_SCREEN = "gui/refinery_screen";
        public static final String COMPRESSOR_SCREEN = "gui/compressor_screen";
        public static final String ROCKET_DESIGNER_SCREEN = "gui/rocket_designer_screen";
        public static final String ROCKET_ASSEMBLER_SCREEN = "gui/rocket_assembler_screen";
        public static final String ELECTRIC_COMPRESSOR_SCREEN = "gui/electric_compressor_screen";
        public static final String ENERGY_STORAGE_MODULE_SCREEN = "gui/energy_storage_module_screen";
        public static final String OXYGEN_COLLECTOR_SCREEN = "gui/oxygen_collector_screen";

        public static final String MACHINE_CONFIG_TABS = "gui/machine_config_tabs";
        public static final String MACHINE_CONFIG_PANELS = "gui/machine_config_panels";
        public static final String PLAYER_INVENTORY_SCREEN = "gui/player_inventory_screen";
        public static final String PLAYER_INVENTORY_TABS = "gui/player_inventory_switch_tabs";
        public static final String OVERLAY = "gui/overlay";

        public static final String MAP_SCREEN = "gui/map";
        public static final String PLANET_ICONS = "gui/planet_icons";

        public static String getRaw(String path) {
            return "textures/" + path + ".png";
        }
    }

    public static class SlotSprites {
        public static final String THERMAL_HEAD = "slot/thermal_helmet";
        public static final String THERMAL_CHEST = "slot/thermal_chestpiece";
        public static final String THERMAL_PANTS = "slot/thermal_leggings";
        public static final String THERMAL_BOOTS = "slot/thermal_boots";
        public static final String OXYGEN_MASK = "slot/oxygen_mask";
        public static final String OXYGEN_GEAR = "slot/oxygen_gear";
        public static final String OXYGEN_TANK = "slot/oxygen_tank";
    }

    public static class Entities {
        public static final String MOON_VILLAGER = "moon_villager";
        public static final String EVOLVED_ZOMBIE = "evolved_zombie";
<<<<<<< HEAD
        public static final String ROCKET = "rocket";
=======
        public static final String EVOLVED_CREEPER = "evolved_creeper";
        public static final String T1_ROCKET = "t1_rocket";
>>>>>>> 113b6075
    }

    public static class TextureCoordinates {
        public static final int OVERLAY_WIDTH = 12;
        public static final int OVERLAY_HEIGHT = 40;
        public static final int ENERGY_DARK_X = 0;
        public static final int ENERGY_DARK_Y = 0;
        public static final int ENERGY_LIGHT_X = 12;
        public static final int ENERGY_LIGHT_Y = 0;
        public static final int OXYGEN_DARK_X = 0;
        public static final int OXYGEN_DARK_Y = 40;
        public static final int OXYGEN_LIGHT_X = 12;
        public static final int OXYGEN_LIGHT_Y = 40;
    }

    public static class Container {
        public static final String COAL_GENERATOR_CONTAINER = "coal_generator_container";
        public static final String BASIC_SOLAR_PANEL_CONTAINER = "basic_solar_panel_container";
        public static final String CIRCUIT_FABRICATOR_CONTAINER = "circuit_fabricator_container";
        public static final String COMPRESSOR_CONTAINER = "compressor_container";
        public static final String ELECTRIC_COMPRESSOR_CONTAINER = "electric_compressor_container";
        public static final String PLAYER_INVENTORY_CONTAINER = "player_inventory_container";
        public static final String ENERGY_STORAGE_MODULE_CONTAINER = "energy_storage_module_container";
        public static final String REFINERY_CONTAINER = "refinery_container";
        public static final String OXYGEN_COLLECTOR_CONTAINER = "oxygen_collector_container";
        public static final String ROCKET_DESIGNER_CONTAINER = "rocket_designer_container";
        public static final String ROCKET_ASSEMBLER_CONTAINER = "rocket_assembler_container";
    }
}<|MERGE_RESOLUTION|>--- conflicted
+++ resolved
@@ -470,12 +470,8 @@
     public static class Entities {
         public static final String MOON_VILLAGER = "moon_villager";
         public static final String EVOLVED_ZOMBIE = "evolved_zombie";
-<<<<<<< HEAD
+        public static final String EVOLVED_CREEPER = "evolved_creeper";
         public static final String ROCKET = "rocket";
-=======
-        public static final String EVOLVED_CREEPER = "evolved_creeper";
-        public static final String T1_ROCKET = "t1_rocket";
->>>>>>> 113b6075
     }
 
     public static class TextureCoordinates {
