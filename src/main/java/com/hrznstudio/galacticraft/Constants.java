/*
 * Copyright (c) 2019 HRZN LTD
 *
 * Permission is hereby granted, free of charge, to any person obtaining a copy
 * of this software and associated documentation files (the "Software"), to deal
 * in the Software without restriction, including without limitation the rights
 * to use, copy, modify, merge, publish, distribute, sublicense, and/or sell
 * copies of the Software, and to permit persons to whom the Software is
 * furnished to do so, subject to the following conditions:
 *
 * The above copyright notice and this permission notice shall be included in all
 * copies or substantial portions of the Software.
 *
 * THE SOFTWARE IS PROVIDED "AS IS", WITHOUT WARRANTY OF ANY KIND, EXPRESS OR
 * IMPLIED, INCLUDING BUT NOT LIMITED TO THE WARRANTIES OF MERCHANTABILITY,
 * FITNESS FOR A PARTICULAR PURPOSE AND NONINFRINGEMENT. IN NO EVENT SHALL THE
 * AUTHORS OR COPYRIGHT HOLDERS BE LIABLE FOR ANY CLAIM, DAMAGES OR OTHER
 * LIABILITY, WHETHER IN AN ACTION OF CONTRACT, TORT OR OTHERWISE, ARISING FROM,
 * OUT OF OR IN CONNECTION WITH THE SOFTWARE OR THE USE OR OTHER DEALINGS IN THE
 * SOFTWARE.
 */

package com.hrznstudio.galacticraft;

import net.minecraft.util.Identifier;

/**
 * @author <a href="https://github.com/StellarHorizons">StellarHorizons</a>
 */
public class Constants {

    public static final String MOD_ID = "galacticraft-rewoven";

    // Blocks
    public static class Blocks {
        public static final String ITEM_GROUP_BLOCKS = "blocks";
        public static final String ITEM_GROUP_MACHINES = "machines";

        // Natural
        public static final String MOON_TURF = "moon_turf";
        public static final String MOON_ROCK = "moon_rock";
        public static final String MOON_BASALT = "moon_basalt";
        public static final String MOON_DIRT = "moon_dirt";
        public static final String MOON_DUNGEON_BRICK = "moon_dungeon_brick";
        public static final String MARS_SURFACE_ROCK = "mars_surface_rock";
        public static final String MARS_SUB_SURFACE_ROCK = "mars_sub_surface_rock";
        public static final String MARS_STONE = "mars_stone";
        public static final String MARS_COBBLESTONE = "mars_cobblestone";
        public static final String MARS_DUNGEON_BRICK = "mars_dungeon_brick";
        //public static final String DENSE_ICE = "dense_ice"; // Dense Ice has been replaced by Blue Ice
        public static final String ASTEROID_ROCK = "asteroid_rock";
        public static final String ASTEROID_ROCK_1 = "asteroid_rock_block_1";
        public static final String ASTEROID_ROCK_2 = "asteroid_rock_block_2";

        public static final String SOFT_VENUS_ROCK = "soft_venus_rock";
        public static final String HARD_VENUS_ROCK = "hard_venus_rock";
        public static final String SCORCHED_VENUS_ROCK = "scorched_venus_rock";
        public static final String VOLCANIC_ROCK = "volcanic_rock";
        public static final String PUMICE = "pumice";
        public static final String VAPOR_SPOUT = "vapor_spout";

        // Ore
        public static final String ALUMINUM_ORE = "aluminum_ore";
        public static final String ASTEROID_ALUMINUM_ORE = "asteroid_aluminum_ore";
        public static final String CHEESE_ORE = "cheese_ore";
        public static final String COPPER_ORE = "copper_ore";
        public static final String MOON_COPPER_ORE = "moon_copper_ore";
        public static final String MARS_COPPER_ORE = "mars_copper_ore";
        public static final String DESH_ORE = "desh_ore";
        public static final String ILMENITE_ORE = "ilmenite_ore";
        public static final String MARS_IRON_ORE = "mars_iron_ore";
        public static final String ASTEROID_IRON_ORE = "asteroid_iron_ore";
        public static final String SILICON_ORE = "silicon_ore";
        public static final String TIN_ORE = "tin_ore";
        public static final String MOON_TIN_ORE = "moon_tin_ore";
        public static final String MARS_TIN_ORE = "mars_tin_ore";
        public static final String GALENA_ORE = "galena_ore";

        // Solid Blocks
        public static final String ALUMINUM_BLOCK = "aluminum_block";
        public static final String COPPER_BLOCK = "copper_block";
        public static final String TIN_BLOCK = "tin_block";
        public static final String SILICON_BLOCK = "silicon_block";
        public static final String SOLID_METEORIC_IRON_BLOCK = "solid_meteoric_iron";
        public static final String DESH_BLOCK = "desh_block";
        public static final String TITANIUM_BLOCK = "titanium_block";
        public static final String LEAD_BLOCK = "lead_block";

        // Decorative BLocks
        public static final String TIN_DECORATION = "tin_decoration";
        public static final String DETAILED_TIN_DECORATION = "detailed_tin_decoration";
        public static final String DARK_DECORATION = "dark_decoration";
        public static final String GRATING = "grating";
        public static final String SQUARE_LIGHTING_PANEL = "lighting_panel_block_square";
        public static final String SPOTLIGHT_LIGHTING_PANEL = "lighting_panel_block_spotlight";
        public static final String LINEAR_LIGHTING_PANEL = "lighting_panel_block_linear";
        public static final String DARK_LIGHTING_PANEL = "lighting_panel_block_dark";
        public static final String DARK_ANGLE_LIGHTING_PANEL = "lighting_panel_block_dark_angle";
        public static final String VACUUM_GLASS = "vacuum_glass";
        public static final String CLEAR_VACUUM_GLASS = "vacuum_glass_clear";
        public static final String TIN_VACUUM_GLASS = "vacuum_glass_tin";
        public static final String STRONG_VACUUM_GLASS = "vacuum_glass_strong";
        public static final String WALKWAY = "walkway";
        public static final String WIRE_WALKWAY = "wire_walkway";
        public static final String PIPE_WALKWAY = "pipe_walkway";
        public static final String TIN_DECORATION_SLAB = "tin_decoration_slab";
        public static final String DETAILED_TIN_DECORATION_SLAB = "detailed_tin_decoration_slab";
        public static final String DARK_DECORATION_SLAB = "dark_decoration_slab";
        public static final String MARS_COBBLESTONE_SLAB = "mars_cobblestone_slab";
        public static final String MARS_DUNGEON_BRICK_SLAB = "mars_dungeon_brick_slab";
        public static final String MOON_DUNGEON_BRICK_SLAB = "moon_dungeon_brick_slab";
        public static final String MOON_ROCK_SLAB = "moon_rock_slab";
        public static final String MOON_BASALT_SLAB = "moon_basalt_slab";
        public static final String MOON_ROCK_STAIRS = "moon_rock_stairs";
        public static final String MOON_BASALT_STAIRS = "moon_basalt_stairs";
        public static final String MOON_DUNGEON_BRICK_STAIRS = "moon_dungeon_brick_stairs";
        public static final String TIN_DECORATION_STAIRS = "tin_decoration_stairs";
        public static final String DETAILED_TIN_DECORATION_STAIRS = "detailed_tin_decoration_stairs";
        public static final String MARS_DUNGEON_BRICK_STAIRS = "mars_dungeon_brick_stairs";
        public static final String MARS_COBBLESTONE_STAIRS = "mars_cobblestone_stairs";
        public static final String TIN_DECORATION_WALL = "tin_decoration_wall";
        public static final String DETAILED_TIN_DECORATION_WALL = "detailed_tin_decoration_wall";
        public static final String MOON_ROCK_WALL = "moon_rock_wall";
        public static final String MOON_BASALT_WALL = "moon_basalt_wall";
        public static final String CHEESE_LEAVES = "cheese_leaves";
        public static final String CHEESE_LOG = "cheese_log";

        public static final String MOON_DUNGEON_BRICK_WALL = "moon_dungeon_brick_wall";
        public static final String MARS_COBBLESTONE_WALL = "mars_cobblestone_wall";
        public static final String MARS_DUNGEON_BRICK_WALL = "mars_dungeon_brick_wall";

        //  Environment
        public static final String GLOWSTONE_TORCH = "glowstone_torch";
        public static final String GLOWSTONE_WALL_TORCH = "glowstone_wall_torch";
        public static final String UNLIT_TORCH = "unlit_torch";
        public static final String UNLIT_WALL_TORCH = "unlit_wall_torch";
        public static final String CAVERNOUS_VINE = "cavernous_vine";
        public static final String POISONOUS_CAVERNOUS_VINE = "poisonous_cavernous_vine";
        public static final String MOON_BERRY_BUSH = "moon_berry_bush";
        public static final String WEB_TORCH = "web_torch";
        public static final String FALLEN_METEOR = "fallen_meteor";
        public static final String SLIMELING_EGG = "slimeling_egg";
        public static final String CREEPER_EGG = "creeper_egg";

        // Special
        public static final String PARACHEST = "parachest";
        public static final String SPACE_STATION_ARRIVAL = "space_station_arrival";
        public static final String TREASURE_CHEST_TIER_1 = "treasure_chest_tier_1";
        public static final String TREASURE_CHEST_TIER_2 = "treasure_chest_tier_2";
        public static final String TREASURE_CHEST_TIER_3 = "treasure_chest_tier_3";
        public static final String CHEESE = "cheese_block";
        public static final String CRASHED_PROBE_BLOCK = "crashed_probe";

        // Liquids
        public static final String FUEL = "fuel";
        public static final String CRUDE_OIL = "crude_oil";

        // Machines
        public static final String CIRCUIT_FABRICATOR = "circuit_fabricator";
        public static final String COMPRESSOR = "compressor";
        public static final String ELECTRIC_COMPRESSOR = "electric_compressor";
        public static final String ELECTRIC_FURNACE = "electric_furnace";
        public static final String ELECTRIC_ARC_FURNACE = "electric_arc_furnace";
        public static final String OXYGEN_BUBBLE_DISTRIBUTOR = "oxygen_bubble_distributor";
        public static final String OXYGEN_COLLECTOR = "oxygen_collector";
        public static final String OXYGEN_COMPRESSOR = "oxygen_compressor";
        public static final String OXYGEN_DECOMPRESSOR = "oxygen_decompressor";
        public static final String OXYGEN_DETECTOR = "oxygen_detector";
        public static final String OXYGEN_SEALER = "oxygen_sealer";
        public static final String FLUID_PIPE = "fluid_pipe";
        public static final String REFINERY = "refinery";
        public static final String TERRAFORMER = "terraformer";
        public static final String DECONSTRUCTOR = "deconstructor";
        public static final String WATER_ELECTROLYZER = "water_electrolyzer";
        public static final String METHANE_SYNTHESIZIER = "methane_synthesizer";
        public static final String GAS_LIQUEFIER = "gas_liquefier";
        public static final String ROCKET_DESIGNER = "rocket_designer";
        public static final String ROCKET_ASSEMBLER = "rocket_assembler";

        // Pad Blocks
        public static final String BUGGY_FUELING_PAD = "buggy_fueling";
        public static final String ROCKET_LAUNCH_PAD = "rocket_launch_pad";
        public static final String FUEL_LOADER = "fuel_loader";
        public static final String CARGO_LOADER = "cargo_loader";
        public static final String CARGO_UNLOADER = "cargo_unloader";
        public static final String LAUNCH_CONTROLLER = "launch_controller";

        // Space Base
        public static final String HYDRAULIC_PLATFORM = "hydraulic_platform";
        public static final String MAGNETIC_CRAFTING_TABLE = "magnetic_crafting_table";
        public static final String NASA_WORKBENCH = "nasa_workbench";
        public static final String AIR_LOCK_FRAME = "air_lock_frame";
        public static final String AIR_LOCK_CONTROLLER = "air_lock_controller";
        public static final String AIR_LOCK_SEAL = "air_lock_seal";
        public static final String CHROMATIC_APPLICATOR = "chromatic_applicator";
        public static final String DISPLAY_SCREEN = "display_screen";
        public static final String TELEMETRY_UNIT = "telemetry_unit";
        public static final String COMMUNICATIONS_DISH = "communications_dish";
        public static final String ARC_LAMP = "arc_lamp";
        public static final String SPIN_THRUSTER = "spin_thruster";
        public static final String CRYOGENIC_CHAMBER = "cryogenic_chamber";
        public static final String ASTRO_MINER_BASE = "astro_miner_base";
        public static final String SHORT_RANGE_TELEPAD = "short_range_telepad";

        // Dummy render blocks
        public static final String ROCKET_BODY = "rocket_body";
        public static final String ROCKET_BOTTOM = "rocket_bottom";
        public static final String ROCKET_FINS = "rocket_fins";
        public static final String ROCKET_THRUSTER_TIER_1 = "rocket_thruster_tier_1";
        public static final String ROCKET_THRUSTER_TIER_2 = "rocket_thruster_tier_2";
        public static final String ROCKET_CONE_BASIC = "rocket_cone_basic";
        public static final String ROCKET_CONE_ADVANCED = "rocket_cone_advanced";
        public static final String ROCKET_CONE_SLOPED = "rocket_cone_sloped";

        // Power
        public static final String BASIC_SOLAR_PANEL = "basic_solar_panel";
        public static final String BASIC_SOLAR_PANEL_PART = "basic_solar_panel_part";
        public static final String ADVANCED_SOLAR_PANEL = "advanced_solar_panel";
        public static final String COAL_GENERATOR = "coal_generator";
        public static final String GEOTHERMAL_GENERATOR = "geothermal_generator";
        public static final String ENERGY_STORAGE_MODULE = "energy_storage_module";
        public static final String ENERGY_STORAGE_CLUSTER = "energy_storage_cluster";
        public static final String ALUMINUM_WIRE = "aluminum_wire";
        public static final String HEAVY_ALUMINUM_WIRE = "heavy_aluminum_wire";
        public static final String SWITCHABLE_ALUMINUM_WIRE = "switchable_aluminum_wire";
        public static final String SEALABLE_ALUMINUM_WIRE = "sealable_aluminum_wire";
        public static final String HEAVY_SEALABLE_ALUMINUM_WIRE = "heavy_sealable_aluminum_wire";
        public static final String BEAM_REFLECTOR = "beam_reflector";
        public static final String BEAM_RECEIVER = "beam_receiver";
        public static final String SOLAR_ARRAY_MODULE = "solar_array_module";
        public static final String MOON_BASALT_BRICK = "moon_basalt_brick";
    }

    // Fluids
    public static class Fluids {
        public static final String CRUDE_OIL_FLOWING = "crude_oil_flowing";
        public static final String CRUDE_OIL_STILL = "crude_oil_still";
        public static final String FUEL_FLOWING = "fuel_flowing";
        public static final String FUEL_STILL = "fuel_still";
        public static final String BACTERIAL_ACID_FLOWING = "bacterial_acid_flowing";
        public static final String BACTERIAL_ACID_STILL = "bacterial_acid_still";
        public static final String SULFURIC_ACID_FLOWING = "sulfuric_acid_flowing";
        public static final String SULFURIC_ACID_STILL = "sulfuric_acid_still";

        public static Identifier getIdentifier(String s) {
            return new Identifier(Constants.MOD_ID, "block/" + s);
        }
    }

    //Items
    public static class Items {
        public static final String ITEM_GROUP = "items";
        public static final String ALUMINUM_INGOT = "aluminum_ingot";
        public static final String COPPER_INGOT = "copper_ingot";
        public static final String TIN_INGOT = "tin_ingot";
        public static final String LEAD_INGOT = "lead_ingot";
        public static final String RAW_SILICON = "raw_silicon";
        public static final String RAW_METEORIC_IRON = "raw_meteoric_iron";
        public static final String METEORIC_IRON_INGOT = "meteoric_iron_ingot";
        public static final String LUNAR_SAPPHIRE = "lunar_sapphire";
        public static final String UNREFINED_DESH = "raw_desh";
        public static final String DESH_INGOT = "desh_ingot";
        public static final String DESH_STICK = "desh_stick";
        public static final String CARBON_FRAGMENTS = "carbon_fragments";
        public static final String IRON_SHARD = "iron_shard";
        public static final String TITANIUM_SHARD = "titanium_shard";
        public static final String TITANIUM_INGOT = "titanium_ingot";
        public static final String TITANIUM_DUST = "titanium_dust";
        public static final String SOLAR_DUST = "solar_dust";
        public static final String BASIC_WAFER = "basic_wafer";
        public static final String ADVANCED_WAFER = "advanced_wafer";
        public static final String BEAM_CORE = "beam_core";
        public static final String CANVAS = "canvas";
        public static final String COMPRESSED_ALUMINUM = "compressed_aluminum";
        public static final String COMPRESSED_COPPER = "compressed_copper";
        public static final String COMPRESSED_TIN = "compressed_tin";
        public static final String COMPRESSED_BRONZE = "compressed_bronze";
        public static final String COMPRESSED_IRON = "compressed_iron";
        public static final String COMPRESSED_STEEL = "compressed_steel";
        public static final String COMPRESSED_METEORIC_IRON = "compressed_meteoric_iron";
        public static final String COMPRESSED_DESH = "compressed_desh";
        public static final String COMPRESSED_TITANIUM = "compressed_titanium";
        public static final String FLUID_MANIPULATOR = "fluid_manipulator";
        public static final String OXYGEN_CONCENTRATOR = "oxygen_concentrator";
        public static final String OXYGEN_FAN = "oxygen_fan";
        public static final String OXYGEN_VENT = "oxygen_vent";
        public static final String SENSOR_LENS = "sensor_lens";
        public static final String BLUE_SOLAR_WAFER = "blue_solar_wafer";
        public static final String SINGLE_SOLAR_MODULE = "single_solar_module";
        public static final String FULL_SOLAR_PANEL = "full_solar_panel";
        public static final String SOLAR_ARRAY_WAFER = "solar_array_wafer";
        public static final String STEEL_POLE = "steel_pole";
        public static final String COPPER_CANISTER = "copper_canister";
        public static final String TIN_CANISTER = "tin_canister";
        public static final String THERMAL_CLOTH = "thermal_cloth";
        public static final String ISOTHERMAL_FABRIC = "thermal_cloth_t2";
        public static final String ORION_DRIVE = "orion_drive";
        public static final String ATMOSPHERIC_VALVE = "atmospheric_valve";
        public static final String LIQUID_CANISTER = "liquid_canister";
        //FOOD
        public static final String MOON_BERRIES = "moon_berries";
        public static final String CHEESE_CURD = "cheese_curd";
        public static final String CHEESE_SLICE = "cheese_slice";
        public static final String BURGER_BUN = "burger_bun";
        public static final String GROUND_BEEF = "ground_beef";
        public static final String BEEF_PATTY = "beef_patty";
        public static final String CHEESEBURGER = "cheeseburger";
        //CANNED FOOD
        public static final String CANNED_DEHYDRATED_APPLE = "canned_dehydrated_apple";
        public static final String CANNED_DEHYDRATED_CARROT = "canned_dehydrated_carrot";
        public static final String CANNED_DEHYDRATED_MELON = "canned_dehydrated_melon";
        public static final String CANNED_DEHYDRATED_POTATO = "canned_dehydrated_potato";
        public static final String CANNED_BEEF = "canned_beef";
        //ROCKET PARTS
        public static final String TIER_1_HEAVY_DUTY_PLATE = "heavy_plating";
        public static final String TIER_2_HEAVY_DUTY_PLATE = "heavy_plating_t2";
        public static final String TIER_3_HEAVY_DUTY_PLATE = "heavy_plating_t3";
        public static final String NOSE_CONE = "nose_cone";
        public static final String HEAVY_NOSE_CONE = "heavy_nose_cone";
        public static final String ROCKET_ENGINE = "engine_t1";
        public static final String HEAVY_ROCKET_ENGINE = "engine_t2";
        public static final String ROCKET_FIN = "rocket_fins_item";
        public static final String HEAVY_ROCKET_FIN = "rocket_fins_t2";
        public static final String TIER_1_BOOSTER = "engine_t1booster";
        //BUGGY
        public static final String BUGGY_SEAT = "buggy_seat";
        public static final String BUGGY_STORAGE = "buggy_storage";
        public static final String BUGGY_WHEEL = "buggy_wheel";
        //TOOLS + WEAPONS
        public static final String HEAVY_DUTY_SWORD = "heavy_duty_sword";
        public static final String HEAVY_DUTY_SHOVEL = "heavy_duty_shovel";
        public static final String HEAVY_DUTY_PICKAXE = "heavy_duty_pickaxe";
        public static final String HEAVY_DUTY_AXE = "heavy_duty_axe";
        public static final String HEAVY_DUTY_HOE = "heavy_duty_hoe";

        public static final String DESH_SWORD = "desh_sword";
        public static final String DESH_SHOVEL = "desh_shovel";
        public static final String DESH_PICKAXE = "desh_pickaxe";
        public static final String DESH_AXE = "desh_axe";
        public static final String DESH_HOE = "desh_hoe";

        public static final String TITANIUM_SWORD = "titanium_sword";
        public static final String TITANIUM_SHOVEL = "titanium_shovel";
        public static final String TITANIUM_PICKAXE = "titanium_pickaxe";
        public static final String TITANIUM_AXE = "titanium_axe";
        public static final String TITANIUM_HOE = "titanium_hoe";

        public static final String STANDARD_WRENCH = "standard_wrench";
        public static final String BATTERY = "battery";
        public static final String INFINITE_BATTERY = "infinite_battery";

        //Fluid buckets
        public static final String CRUDE_OIL_BUCKET = "crude_oil_bucket";
        public static final String FUEL_BUCKET = "fuel_bucket";

        //GC INVENTORY
        public static final String PARACHUTE = "parachute";
        public static final String ORANGE_PARACHUTE = "orange_parachute";
        public static final String MAGENTA_PARACHUTE = "magenta_parachute";
        public static final String LIGHT_BLUE_PARACHUTE = "light_blue_parachute";
        public static final String YELLOW_PARACHUTE = "yellow_parachute";
        public static final String LIME_PARACHUTE = "lime_parachute";
        public static final String PINK_PARACHUTE = "pink_parachute";
        public static final String GRAY_PARACHUTE = "gray_parachute";
        public static final String LIGHT_GRAY_PARACHUTE = "light_gray_parachute";
        public static final String CYAN_PARACHUTE = "cyan_parachute";
        public static final String PURPLE_PARACHUTE = "purple_parachute";
        public static final String BLUE_PARACHUTE = "blue_parachute";
        public static final String BROWN_PARACHUTE = "brown_parachute";
        public static final String GREEN_PARACHUTE = "green_parachute";
        public static final String RED_PARACHUTE = "red_parachute";
        public static final String BLACK_PARACHUTE = "black_parachute";

        public static final String OXYGEN_MASK = "oxygen_mask";
        public static final String OXYGEN_GEAR = "oxygen_gear";

        public static final String SHIELD_CONTROLLER = "shield_controller";
        public static final String FREQUENCY_MODULE = "frequency_module";

        public static final String SMALL_OXYGEN_TANK = "small_oxygen_tank";
        public static final String MEDIUM_OXYGEN_TANK = "medium_oxygen_tank";
        public static final String LARGE_OXYGEN_TANK = "large_oxygen_tank";

        public static final String THERMAL_PADDING_HELMET = "thermal_padding_helmet";
        public static final String THERMAL_PADDING_CHESTPIECE = "thermal_padding_chestpiece";
        public static final String THERMAL_PADDING_LEGGINGS = "thermal_padding_leggings";
        public static final String THERMAL_PADDING_BOOTS = "thermal_padding_boots";

        public static final String ISOTHERMAL_PADDING_HELMET = "isothermal_padding_helmet";
        public static final String ISOTHERMAL_PADDING_CHESTPIECE = "isothermal_padding_chestpiece";
        public static final String ISOTHERMAL_PADDING_LEGGINGS = "isothermal_padding_leggings";
        public static final String ISOTHERMAL_PADDING_BOOTS = "isothermal_padding_boots";

        public static final String MOON_BUGGY_SCHEMATIC = "moon_buggy_schematic";
        public static final String ASTRO_MINER_SCHEMATIC = "astro_miner_schematic";

        public static final String MOON_VILLAGER_SPAWN_EGG = "moon_villager_spawn_egg";
        public static final String EVOLVED_ZOMBIE_SPAWN_EGG = "evolved_zombie_spawn_egg";

        public static final String ROCKET_SCHEMATIC = "rocket_schematic";
        public static final String ROCKET = "rocket";
        public static final String FLUID_CANISTER = "fluid_canister";
    }

    public static class Particles {
        public static final String DRIPPING_FUEL_PARTICLE = "dripping_fuel_particle";
        public static final String DRIPPING_CRUDE_OIL_PARTICLE = "dripping_crude_oil_particle";
    }

    public static class Config {
        public static final String TITLE = "config.galacticraft-rewoven.title";
        public static final String RESET = "config.galacticraft-rewoven.reset";

        public static final String DEBUG = "config.galacticraft-rewoven.debug";
        public static final String DEBUG_LOGGING = "config.galacticraft-rewoven.debug.logging";

        public static final String ENERGY = "config.galacticraft-rewoven.energy";

        public static final String WIRES = "config.galacticraft-rewoven.energy.wires";
        public static final String WIRE_ENERGY_TRANSFER_LIMIT = "config.galacticraft-rewoven.energy.wires.transfer_limit";
        public static final String HEAVY_WIRE_ENERGY_TRANSFER_LIMIT = "config.galacticraft-rewoven.energy.wires.heavy_transfer_limit";

        public static final String MACHINES = "config.galacticraft-rewoven.energy.machines";
        public static final String COAL_GENERATOR_ENERGY_PRODUCTION_RATE = "config.galacticraft-rewoven.energy.machines.coal_generator_energy_production_rate";
        public static final String SOLAR_PANEL_ENERGY_PRODUCTION_RATE = "config.galacticraft-rewoven.energy.machines.solar_panel_energy_production_rate";
        public static final String CIRCUIT_FABRICATOR_ENERGY_PRODUCTION_RATE = "config.galacticraft-rewoven.energy.machines.circuit_fabricator_energy_consumption_rate";
        public static final String ELECTRIC_COMPRESSOR_ENERGY_PRODUCTION_RATE = "config.galacticraft-rewoven.energy.machines.electric_compressor_energy_consumption_rate";
        public static final String OXYGEN_COLLECTOR_ENERGY_PRODUCTION_RATE = "config.galacticraft-rewoven.energy.machines.oxygen_collector_energy_consumption_rate";
        public static final String REFINERY_ENERGY_PRODUCTION_RATE = "config.galacticraft-rewoven.energy.machines.refinery_energy_consumption_rate";
        public static final String ENERGY_STORAGE_MODULE_STORAGE_SIZE = "config.galacticraft-rewoven.energy.machines.energy_storage_module_storage_size";
        public static final String ENERGY_STORAGE_SIZE = "config.galacticraft-rewoven.energy.machines.energy_storage_size";
        public static final String ROCKET_ASSEMBLER_ENERGY_CONSUMPTION_RATE = "config.galacticraft-rewoven.energy.machines.rocket_assembler_energy_consumption_rate";

        public static final String MISC = "config.galacticraft-rewoven.misc";
        public static final String MISC_MACHINES = "config.galacticraft-rewoven.misc.machines";
        public static final String ROCKET_ASSEMBLER_PROCESS_TIME = "config.galacticraft-rewoven.misc.machines.rocket_assembler_process_time";
    }

    public static class Energy {
        public static final String GALACTICRAFT_JOULES = "galacticraft_joules";
        public static final String GALACTICRAFT_OXYGEN = "galacticraft_oxygen";
        //30 Galacticraft Joules per one Cotton Energy Work Unit.
        //Galacticraft generator = 6 GJ per fuel tick, United Manufacturing generator = 1 WU per 5 fuel ticks
        public static final int WU_GJ_CONVERSION = 30;
    }

    public static class ScreenTextures {
        public static final String COAL_GENERATOR_SCREEN = "gui/coal_generator_screen";
        public static final String BASIC_SOLAR_PANEL_SCREEN = "gui/basic_solar_panel_screen";
        public static final String CIRCUIT_FABRICATOR_SCREEN = "gui/circuit_fabricator_screen";
        public static final String REFINERY_SCREEN = "gui/refinery_screen";
        public static final String COMPRESSOR_SCREEN = "gui/compressor_screen";
        public static final String ROCKET_DESIGNER_SCREEN = "gui/rocket_designer_screen";
        public static final String ROCKET_ASSEMBLER_SCREEN = "gui/rocket_assembler_screen";
        public static final String ELECTRIC_COMPRESSOR_SCREEN = "gui/electric_compressor_screen";
        public static final String ENERGY_STORAGE_MODULE_SCREEN = "gui/energy_storage_module_screen";
        public static final String OXYGEN_COLLECTOR_SCREEN = "gui/oxygen_collector_screen";

        public static final String MACHINE_CONFIG_TABS = "gui/machine_config_tabs";
        public static final String MACHINE_CONFIG_PANELS = "gui/machine_config_panels";
        public static final String PLAYER_INVENTORY_SCREEN = "gui/player_inventory_screen";
        public static final String PLAYER_INVENTORY_TABS = "gui/player_inventory_switch_tabs";
        public static final String OVERLAY = "gui/overlay";

        public static final String MAP_SCREEN = "gui/map";
        public static final String PLANET_ICONS = "gui/planet_icons";
<<<<<<< HEAD
        public static final String RESEARCH_PANELS = "gui/research_panels";
=======
        public static final String FUEL_LOADER_SCREEN = "gui/fuel_loader_screen";
>>>>>>> 097786e0

        public static String getRaw(String path) {
            return "textures/" + path + ".png";
        }
    }

    public static class SlotSprites {
        public static final String THERMAL_HEAD = "slot/thermal_helmet";
        public static final String THERMAL_CHEST = "slot/thermal_chestpiece";
        public static final String THERMAL_PANTS = "slot/thermal_leggings";
        public static final String THERMAL_BOOTS = "slot/thermal_boots";
        public static final String OXYGEN_MASK = "slot/oxygen_mask";
        public static final String OXYGEN_GEAR = "slot/oxygen_gear";
        public static final String OXYGEN_TANK = "slot/oxygen_tank";
    }

    public static class Entities {
        public static final String MOON_VILLAGER = "moon_villager";
        public static final String EVOLVED_ZOMBIE = "evolved_zombie";
        public static final String EVOLVED_CREEPER = "evolved_creeper";
        public static final String ROCKET = "rocket";
    }

    public static class TextureCoordinates {
        public static final int OVERLAY_WIDTH = 12;
        public static final int OVERLAY_HEIGHT = 40;
        public static final int ENERGY_DARK_X = 0;
        public static final int ENERGY_DARK_Y = 0;
        public static final int ENERGY_LIGHT_X = 12;
        public static final int ENERGY_LIGHT_Y = 0;
        public static final int OXYGEN_DARK_X = 0;
        public static final int OXYGEN_DARK_Y = 40;
        public static final int OXYGEN_LIGHT_X = 12;
        public static final int OXYGEN_LIGHT_Y = 40;
    }

    public static class ScreenHandler {
        public static final String COAL_GENERATOR_SCREEN_HANDLER = "coal_generator_screen_handler";
        public static final String BASIC_SOLAR_SCREEN_HANDLER = "basic_solar_panel_screen_handler";
        public static final String CIRCUIT_FABRICATOR_SCREEN_HANDLER = "circuit_fabricator_screen_handler";
        public static final String COMPRESSOR_SCREEN_HANDLER = "compressor_screen_handler";
        public static final String ELECTRIC_COMPRESSOR_SCREEN_HANDLER = "electric_compressor_screen_handler";
        public static final String PLAYER_INVENTORY_SCREEN_HANDLER = "player_inventory_screen_handler";
        public static final String ENERGY_STORAGE_MODULE_SCREEN_HANDLER = "energy_storage_module_screen_handler";
        public static final String REFINERY_SCREEN_HANDLER = "refinery_screen_handler";
        public static final String OXYGEN_COLLECTOR_SCREEN_HANDLER = "oxygen_collector_screen_handler";
        public static final String ROCKET_DESIGNER_SCREEN_HANDLER = "rocket_designer_screen_handler";
        public static final String ROCKET_ASSEMBLER_SCREEN_HANDLER = "rocket_assembler_screen_handler";
        public static final String FUEL_LOADER_SCREEN_HANDLER = "fuel_loader_screen_handler";
    }

    public static class Biomes {
        public static final String MOON_HIGHLANDS_PLAINS = "moon_highlands_plains";
        public static final String MOON_HIGHLANDS_CRATERS = "moon_highlands_craters";
        public static final String MOON_HIGHLANDS_ROCKS = "moon_highlands_rocks";

        public static final String MOON_MARE_PLAINS = "moon_mare_plains";
        public static final String MOON_MARE_CRATERS = "moon_mare_craters";
        public static final String MOON_MARE_ROCKS = "moon_mare_rocks";

        public static final String MOON_CHEESE_FOREST = "moon_cheese_forest";
        public static final String MOON_HIGHLANDS_VALLEY = "moon_highlands_valley";
        public static final String MOON_MARE_VALLEY = "moon_mare_valley";
    }
}<|MERGE_RESOLUTION|>--- conflicted
+++ resolved
@@ -464,11 +464,8 @@
 
         public static final String MAP_SCREEN = "gui/map";
         public static final String PLANET_ICONS = "gui/planet_icons";
-<<<<<<< HEAD
         public static final String RESEARCH_PANELS = "gui/research_panels";
-=======
         public static final String FUEL_LOADER_SCREEN = "gui/fuel_loader_screen";
->>>>>>> 097786e0
 
         public static String getRaw(String path) {
             return "textures/" + path + ".png";
