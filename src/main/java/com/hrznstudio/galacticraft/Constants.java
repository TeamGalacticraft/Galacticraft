/*
 * Copyright (c) 2019 HRZN LTD
 *
 * Permission is hereby granted, free of charge, to any person obtaining a copy
 * of this software and associated documentation files (the "Software"), to deal
 * in the Software without restriction, including without limitation the rights
 * to use, copy, modify, merge, publish, distribute, sublicense, and/or sell
 * copies of the Software, and to permit persons to whom the Software is
 * furnished to do so, subject to the following conditions:
 *
 * The above copyright notice and this permission notice shall be included in all
 * copies or substantial portions of the Software.
 *
 * THE SOFTWARE IS PROVIDED "AS IS", WITHOUT WARRANTY OF ANY KIND, EXPRESS OR
 * IMPLIED, INCLUDING BUT NOT LIMITED TO THE WARRANTIES OF MERCHANTABILITY,
 * FITNESS FOR A PARTICULAR PURPOSE AND NONINFRINGEMENT. IN NO EVENT SHALL THE
 * AUTHORS OR COPYRIGHT HOLDERS BE LIABLE FOR ANY CLAIM, DAMAGES OR OTHER
 * LIABILITY, WHETHER IN AN ACTION OF CONTRACT, TORT OR OTHERWISE, ARISING FROM,
 * OUT OF OR IN CONNECTION WITH THE SOFTWARE OR THE USE OR OTHER DEALINGS IN THE
 * SOFTWARE.
 */

package com.hrznstudio.galacticraft;

import net.minecraft.util.Identifier;

/**
 * @author <a href="https://github.com/StellarHorizons">StellarHorizons</a>
 */
public class Constants {

    public static final String MOD_ID = "galacticraft-rewoven";

    // Blocks
    public static class Blocks {
        public static final String ITEM_GROUP_BLOCKS = "blocks";
        public static final String ITEM_GROUP_MACHINES = "machines";

        // Natural
        public static final String MOON_TURF = "moon_turf";
        public static final String MOON_ROCK = "moon_rock";
        public static final String MOON_BASALT = "moon_basalt";
        public static final String MOON_DIRT = "moon_dirt";
        public static final String MOON_DUNGEON_BRICK = "moon_dungeon_brick";
        public static final String MARS_SURFACE_ROCK = "mars_surface_rock";
        public static final String MARS_SUB_SURFACE_ROCK = "mars_sub_surface_rock";
        public static final String MARS_STONE = "mars_stone";
        public static final String MARS_COBBLESTONE = "mars_cobblestone";
        public static final String MARS_DUNGEON_BRICK = "mars_dungeon_brick";
        //public static final String DENSE_ICE = "dense_ice"; // Dense Ice has been replaced by Blue Ice
        public static final String ASTEROID_ROCK = "asteroid_rock";
        public static final String ASTEROID_ROCK_1 = "asteroid_rock_block_1";
        public static final String ASTEROID_ROCK_2 = "asteroid_rock_block_2";

        public static final String SOFT_VENUS_ROCK = "soft_venus_rock";
        public static final String HARD_VENUS_ROCK = "hard_venus_rock";
        public static final String SCORCHED_VENUS_ROCK = "scorched_venus_rock";
        public static final String VOLCANIC_ROCK = "volcanic_rock";
        public static final String PUMICE = "pumice";
        public static final String VAPOR_SPOUT = "vapor_spout";

        // Ore
        public static final String ALUMINUM_ORE = "aluminum_ore";
        public static final String ASTEROID_ALUMINUM_ORE = "asteroid_aluminum_ore";
        public static final String CHEESE_ORE = "cheese_ore";
        public static final String COPPER_ORE = "copper_ore";
        public static final String MOON_COPPER_ORE = "moon_copper_ore";
        public static final String MARS_COPPER_ORE = "mars_copper_ore";
        public static final String DESH_ORE = "desh_ore";
        public static final String ILMENITE_ORE = "ilmenite_ore";
        public static final String MARS_IRON_ORE = "mars_iron_ore";
        public static final String ASTEROID_IRON_ORE = "asteroid_iron_ore";
        public static final String SILICON_ORE = "silicon_ore";
        public static final String TIN_ORE = "tin_ore";
        public static final String MOON_TIN_ORE = "moon_tin_ore";
        public static final String MARS_TIN_ORE = "mars_tin_ore";
        public static final String GALENA_ORE = "galena_ore";

        // Solid Blocks
        public static final String ALUMINUM_BLOCK = "aluminum_block";
        public static final String COPPER_BLOCK = "copper_block";
        public static final String TIN_BLOCK = "tin_block";
        public static final String SILICON_BLOCK = "silicon_block";
        public static final String SOLID_METEORIC_IRON_BLOCK = "solid_meteoric_iron";
        public static final String DESH_BLOCK = "desh_block";
        public static final String TITANIUM_BLOCK = "titanium_block";
        public static final String LEAD_BLOCK = "lead_block";

        // Decorative BLocks
        public static final String TIN_DECORATION = "tin_decoration";
        public static final String DETAILED_TIN_DECORATION = "detailed_tin_decoration";
        public static final String DARK_DECORATION = "dark_decoration";
        public static final String GRATING = "grating";
        public static final String SQUARE_LIGHTING_PANEL = "lighting_panel_block_square";
        public static final String SPOTLIGHT_LIGHTING_PANEL = "lighting_panel_block_spotlight";
        public static final String LINEAR_LIGHTING_PANEL = "lighting_panel_block_linear";
        public static final String DARK_LIGHTING_PANEL = "lighting_panel_block_dark";
        public static final String DARK_ANGLE_LIGHTING_PANEL = "lighting_panel_block_dark_angle";
        public static final String VACUUM_GLASS = "vacuum_glass";
        public static final String CLEAR_VACUUM_GLASS = "vacuum_glass_clear";
        public static final String TIN_VACUUM_GLASS = "vacuum_glass_tin";
        public static final String STRONG_VACUUM_GLASS = "vacuum_glass_strong";
        public static final String WALKWAY = "walkway";
        public static final String WIRE_WALKWAY = "wire_walkway";
        public static final String PIPE_WALKWAY = "pipe_walkway";
        public static final String TIN_DECORATION_SLAB = "tin_decoration_slab";
        public static final String DETAILED_TIN_DECORATION_SLAB = "detailed_tin_decoration_slab";
        public static final String DARK_DECORATION_SLAB = "dark_decoration_slab";
        public static final String MARS_COBBLESTONE_SLAB = "mars_cobblestone_slab";
        public static final String MARS_DUNGEON_BRICK_SLAB = "mars_dungeon_brick_slab";
        public static final String MOON_DUNGEON_BRICK_SLAB = "moon_dungeon_brick_slab";
        public static final String MOON_ROCK_SLAB = "moon_rock_slab";
        public static final String MOON_BASALT_SLAB = "moon_basalt_slab";
        public static final String MOON_ROCK_STAIRS = "moon_rock_stairs";
        public static final String MOON_BASALT_STAIRS = "moon_basalt_stairs";
        public static final String MOON_DUNGEON_BRICK_STAIRS = "moon_dungeon_brick_stairs";
        public static final String TIN_DECORATION_STAIRS = "tin_decoration_stairs";
        public static final String DETAILED_TIN_DECORATION_STAIRS = "detailed_tin_decoration_stairs";
        public static final String MARS_DUNGEON_BRICK_STAIRS = "mars_dungeon_brick_stairs";
        public static final String MARS_COBBLESTONE_STAIRS = "mars_cobblestone_stairs";
        public static final String TIN_DECORATION_WALL = "tin_decoration_wall";
        public static final String DETAILED_TIN_DECORATION_WALL = "detailed_tin_decoration_wall";
        public static final String MOON_ROCK_WALL = "moon_rock_wall";
        public static final String MOON_BASALT_WALL = "moon_basalt_wall";
        public static final String CHEESE_LEAVES = "cheese_leaves";
        public static final String CHEESE_LOG = "cheese_log";

        public static final String MOON_DUNGEON_BRICK_WALL = "moon_dungeon_brick_wall";
        public static final String MARS_COBBLESTONE_WALL = "mars_cobblestone_wall";
        public static final String MARS_DUNGEON_BRICK_WALL = "mars_dungeon_brick_wall";

        //  Environment
        public static final String GLOWSTONE_TORCH = "glowstone_torch";
        public static final String GLOWSTONE_WALL_TORCH = "glowstone_wall_torch";
        public static final String UNLIT_TORCH = "unlit_torch";
        public static final String UNLIT_WALL_TORCH = "unlit_wall_torch";
        public static final String CAVERNOUS_VINE = "cavernous_vine";
        public static final String POISONOUS_CAVERNOUS_VINE = "poisonous_cavernous_vine";
        public static final String MOON_BERRY_BUSH = "moon_berry_bush";
        public static final String WEB_TORCH = "web_torch";
        public static final String FALLEN_METEOR = "fallen_meteor";
        public static final String SLIMELING_EGG = "slimeling_egg";
        public static final String CREEPER_EGG = "creeper_egg";

        // Special
        public static final String PARACHEST = "parachest";
        public static final String SPACE_STATION_ARRIVAL = "space_station_arrival";
        public static final String TREASURE_CHEST_TIER_1 = "treasure_chest_tier_1";
        public static final String TREASURE_CHEST_TIER_2 = "treasure_chest_tier_2";
        public static final String TREASURE_CHEST_TIER_3 = "treasure_chest_tier_3";
        public static final String CHEESE = "cheese_block";
        public static final String CRASHED_PROBE_BLOCK = "crashed_probe";

        // Liquids
        public static final String FUEL = "fuel";
        public static final String CRUDE_OIL = "crude_oil";

        // Machines
        public static final String CIRCUIT_FABRICATOR = "circuit_fabricator";
        public static final String COMPRESSOR = "compressor";
        public static final String ELECTRIC_COMPRESSOR = "electric_compressor";
        public static final String ELECTRIC_FURNACE = "electric_furnace";
        public static final String ELECTRIC_ARC_FURNACE = "electric_arc_furnace";
        public static final String OXYGEN_BUBBLE_DISTRIBUTOR = "oxygen_bubble_distributor";
        public static final String OXYGEN_COLLECTOR = "oxygen_collector";
        public static final String OXYGEN_COMPRESSOR = "oxygen_compressor";
        public static final String OXYGEN_DECOMPRESSOR = "oxygen_decompressor";
        public static final String OXYGEN_DETECTOR = "oxygen_detector";
        public static final String OXYGEN_SEALER = "oxygen_sealer";
        public static final String FLUID_PIPE = "fluid_pipe";
        public static final String REFINERY = "refinery";
        public static final String TERRAFORMER = "terraformer";
        public static final String DECONSTRUCTOR = "deconstructor";
        public static final String WATER_ELECTROLYZER = "water_electrolyzer";
        public static final String METHANE_SYNTHESIZIER = "methane_synthesizer";
        public static final String GAS_LIQUEFIER = "gas_liquefier";

        // Pad Blocks
        public static final String BUGGY_FUELING_PAD = "buggy_fueling";
        public static final String ROCKET_LAUNCH_PAD = "rocket_launch_pad";
        public static final String FUEL_LOADER = "fuel_loader";
        public static final String CARGO_LOADER = "cargo_loader";
        public static final String CARGO_UNLOADER = "cargo_unloader";
        public static final String LAUNCH_CONTROLLER = "launch_controller";

        // Space Base
        public static final String HYDRAULIC_PLATFORM = "hydraulic_platform";
        public static final String MAGNETIC_CRAFTING_TABLE = "magnetic_crafting_table";
        public static final String NASA_WORKBENCH = "nasa_workbench";
        public static final String AIR_LOCK_FRAME = "air_lock_frame";
        public static final String AIR_LOCK_CONTROLLER = "air_lock_controller";
        public static final String AIR_LOCK_SEAL = "air_lock_seal";
        public static final String CHROMATIC_APPLICATOR = "chromatic_applicator";
        public static final String DISPLAY_SCREEN = "display_screen";
        public static final String TELEMETRY_UNIT = "telemetry_unit";
        public static final String COMMUNICATIONS_DISH = "communications_dish";
        public static final String ARC_LAMP = "arc_lamp";
        public static final String SPIN_THRUSTER = "spin_thruster";
        public static final String CRYOGENIC_CHAMBER = "cryogenic_chamber";
        public static final String ASTRO_MINER_BASE = "astro_miner_base";
        public static final String SHORT_RANGE_TELEPAD = "short_range_telepad";

        // Power
        public static final String BASIC_SOLAR_PANEL = "basic_solar_panel";
        public static final String BASIC_SOLAR_PANEL_PART = "basic_solar_panel_part";
        public static final String ADVANCED_SOLAR_PANEL = "advanced_solar_panel";
        public static final String COAL_GENERATOR = "coal_generator";
        public static final String GEOTHERMAL_GENERATOR = "geothermal_generator";
        public static final String ENERGY_STORAGE_MODULE = "energy_storage_module";
        public static final String ENERGY_STORAGE_CLUSTER = "energy_storage_cluster";
        public static final String ALUMINUM_WIRE = "aluminum_wire";
        public static final String HEAVY_ALUMINUM_WIRE = "heavy_aluminum_wire";
        public static final String SWITCHABLE_ALUMINUM_WIRE = "switchable_aluminum_wire";
        public static final String SEALABLE_ALUMINUM_WIRE = "sealable_aluminum_wire";
        public static final String HEAVY_SEALABLE_ALUMINUM_WIRE = "heavy_sealable_aluminum_wire";
        public static final String BEAM_REFLECTOR = "beam_reflector";
        public static final String BEAM_RECEIVER = "beam_receiver";
        public static final String SOLAR_ARRAY_MODULE = "solar_array_module";
<<<<<<< HEAD
        public static final String OXYGEN_DISTRIBUTOR_BUBBLE_DUMMY_BLOCK = "oxygen_distributor_bubble_dummy_block";
=======
        public static final String MOON_BASALT_BRICK = "moon_basalt_brick";
>>>>>>> f1bb4d14
    }

    // Fluids
    public static class Fluids {
        public static final String CRUDE_OIL_FLOWING = "crude_oil_flowing";
        public static final String CRUDE_OIL_STILL = "crude_oil_still";
        public static final String FUEL_FLOWING = "fuel_flowing";
        public static final String FUEL_STILL = "fuel_still";
        public static final String BACTERIAL_ACID_FLOWING = "bacterial_acid_flowing";
        public static final String BACTERIAL_ACID_STILL = "bacterial_acid_still";
        public static final String SULFURIC_ACID_FLOWING = "sulfuric_acid_flowing";
        public static final String SULFURIC_ACID_STILL = "sulfuric_acid_still";

        public static Identifier getIdentifier(String s) {
            return new Identifier(Constants.MOD_ID, "block/" + s);
        }
    }

    //Items
    public static class Items {
        public static final String ITEM_GROUP = "items";
        public static final String ALUMINUM_INGOT = "aluminum_ingot";
        public static final String COPPER_INGOT = "copper_ingot";
        public static final String TIN_INGOT = "tin_ingot";
        public static final String LEAD_INGOT = "lead_ingot";
        public static final String RAW_SILICON = "raw_silicon";
        public static final String RAW_METEORIC_IRON = "raw_meteoric_iron";
        public static final String METEORIC_IRON_INGOT = "meteoric_iron_ingot";
        public static final String LUNAR_SAPPHIRE = "lunar_sapphire";
        public static final String UNREFINED_DESH = "raw_desh";
        public static final String DESH_INGOT = "desh_ingot";
        public static final String DESH_STICK = "desh_stick";
        public static final String CARBON_FRAGMENTS = "carbon_fragments";
        public static final String IRON_SHARD = "iron_shard";
        public static final String TITANIUM_SHARD = "titanium_shard";
        public static final String TITANIUM_INGOT = "titanium_ingot";
        public static final String TITANIUM_DUST = "titanium_dust";
        public static final String SOLAR_DUST = "solar_dust";
        public static final String BASIC_WAFER = "basic_wafer";
        public static final String ADVANCED_WAFER = "advanced_wafer";
        public static final String BEAM_CORE = "beam_core";
        public static final String CANVAS = "canvas";
        public static final String COMPRESSED_ALUMINUM = "compressed_aluminum";
        public static final String COMPRESSED_COPPER = "compressed_copper";
        public static final String COMPRESSED_TIN = "compressed_tin";
        public static final String COMPRESSED_BRONZE = "compressed_bronze";
        public static final String COMPRESSED_IRON = "compressed_iron";
        public static final String COMPRESSED_STEEL = "compressed_steel";
        public static final String COMPRESSED_METEORIC_IRON = "compressed_meteoric_iron";
        public static final String COMPRESSED_DESH = "compressed_desh";
        public static final String COMPRESSED_TITANIUM = "compressed_titanium";
        public static final String FLUID_MANIPULATOR = "fluid_manipulator";
        public static final String OXYGEN_CONCENTRATOR = "oxygen_concentrator";
        public static final String OXYGEN_FAN = "oxygen_fan";
        public static final String OXYGEN_VENT = "oxygen_vent";
        public static final String SENSOR_LENS = "sensor_lens";
        public static final String BLUE_SOLAR_WAFER = "blue_solar_wafer";
        public static final String SINGLE_SOLAR_MODULE = "single_solar_module";
        public static final String FULL_SOLAR_PANEL = "full_solar_panel";
        public static final String SOLAR_ARRAY_WAFER = "solar_array_wafer";
        public static final String STEEL_POLE = "steel_pole";
        public static final String COPPER_CANISTER = "copper_canister";
        public static final String TIN_CANISTER = "tin_canister";
        public static final String THERMAL_CLOTH = "thermal_cloth";
        public static final String ISOTHERMAL_FABRIC = "thermal_cloth_t2";
        public static final String ORION_DRIVE = "orion_drive";
        public static final String ATMOSPHERIC_VALVE = "atmospheric_valve";
        public static final String LIQUID_CANISTER = "liquid_canister";
        //FOOD
        public static final String MOON_BERRIES = "moon_berries";
        public static final String CHEESE_CURD = "cheese_curd";
        public static final String CHEESE_SLICE = "cheese_slice";
        public static final String BURGER_BUN = "burger_bun";
        public static final String GROUND_BEEF = "ground_beef";
        public static final String BEEF_PATTY = "beef_patty";
        public static final String CHEESEBURGER = "cheeseburger";
        //CANNED FOOD
        public static final String CANNED_DEHYDRATED_APPLE = "canned_dehydrated_apple";
        public static final String CANNED_DEHYDRATED_CARROT = "canned_dehydrated_carrot";
        public static final String CANNED_DEHYDRATED_MELON = "canned_dehydrated_melon";
        public static final String CANNED_DEHYDRATED_POTATO = "canned_dehydrated_potato";
        public static final String CANNED_BEEF = "canned_beef";
        //ROCKET PARTS
        public static final String TIER_1_HEAVY_DUTY_PLATE = "heavy_plating";
        public static final String TIER_2_HEAVY_DUTY_PLATE = "heavy_plating_t2";
        public static final String TIER_3_HEAVY_DUTY_PLATE = "heavy_plating_t3";
        public static final String NOSE_CONE = "nose_cone";
        public static final String HEAVY_NOSE_CONE = "heavy_nose_cone";
        public static final String ROCKET_ENGINE = "engine_t1";
        public static final String HEAVY_ROCKET_ENGINE = "engine_t2";
        public static final String ROCKET_FIN = "rocket_fins";
        public static final String HEAVY_ROCKET_FIN = "rocket_fins_t2";
        public static final String TIER_1_BOOSTER = "engine_t1booster";
        //BUGGY
        public static final String BUGGY_SEAT = "buggy_seat";
        public static final String BUGGY_STORAGE = "buggy_storage";
        public static final String BUGGY_WHEEL = "buggy_wheel";
        //TOOLS + WEAPONS
        public static final String HEAVY_DUTY_SWORD = "heavy_duty_sword";
        public static final String HEAVY_DUTY_SHOVEL = "heavy_duty_shovel";
        public static final String HEAVY_DUTY_PICKAXE = "heavy_duty_pickaxe";
        public static final String HEAVY_DUTY_AXE = "heavy_duty_axe";
        public static final String HEAVY_DUTY_HOE = "heavy_duty_hoe";

        public static final String DESH_SWORD = "desh_sword";
        public static final String DESH_SHOVEL = "desh_shovel";
        public static final String DESH_PICKAXE = "desh_pickaxe";
        public static final String DESH_AXE = "desh_axe";
        public static final String DESH_HOE = "desh_hoe";

        public static final String TITANIUM_SWORD = "titanium_sword";
        public static final String TITANIUM_SHOVEL = "titanium_shovel";
        public static final String TITANIUM_PICKAXE = "titanium_pickaxe";
        public static final String TITANIUM_AXE = "titanium_axe";
        public static final String TITANIUM_HOE = "titanium_hoe";

        public static final String STANDARD_WRENCH = "standard_wrench";
        public static final String BATTERY = "battery";
        public static final String INFINITE_BATTERY = "infinite_battery";

        //Fluid buckets
        public static final String CRUDE_OIL_BUCKET = "crude_oil_bucket";
        public static final String FUEL_BUCKET = "fuel_bucket";

        //GC INVENTORY
        public static final String PARACHUTE = "parachute";
        public static final String ORANGE_PARACHUTE = "orange_parachute";
        public static final String MAGENTA_PARACHUTE = "magenta_parachute";
        public static final String LIGHT_BLUE_PARACHUTE = "light_blue_parachute";
        public static final String YELLOW_PARACHUTE = "yellow_parachute";
        public static final String LIME_PARACHUTE = "lime_parachute";
        public static final String PINK_PARACHUTE = "pink_parachute";
        public static final String GRAY_PARACHUTE = "gray_parachute";
        public static final String LIGHT_GRAY_PARACHUTE = "light_gray_parachute";
        public static final String CYAN_PARACHUTE = "cyan_parachute";
        public static final String PURPLE_PARACHUTE = "purple_parachute";
        public static final String BLUE_PARACHUTE = "blue_parachute";
        public static final String BROWN_PARACHUTE = "brown_parachute";
        public static final String GREEN_PARACHUTE = "green_parachute";
        public static final String RED_PARACHUTE = "red_parachute";
        public static final String BLACK_PARACHUTE = "black_parachute";

        public static final String OXYGEN_MASK = "oxygen_mask";
        public static final String OXYGEN_GEAR = "oxygen_gear";

        public static final String SHIELD_CONTROLLER = "shield_controller";
        public static final String FREQUENCY_MODULE = "frequency_module";

        public static final String SMALL_OXYGEN_TANK = "small_oxygen_tank";
        public static final String MEDIUM_OXYGEN_TANK = "medium_oxygen_tank";
        public static final String LARGE_OXYGEN_TANK = "large_oxygen_tank";

        public static final String THERMAL_PADDING_HELMET = "thermal_padding_helmet";
        public static final String THERMAL_PADDING_CHESTPIECE = "thermal_padding_chestpiece";
        public static final String THERMAL_PADDING_LEGGINGS = "thermal_padding_leggings";
        public static final String THERMAL_PADDING_BOOTS = "thermal_padding_boots";

        public static final String ISOTHERMAL_PADDING_HELMET = "isothermal_padding_helmet";
        public static final String ISOTHERMAL_PADDING_CHESTPIECE = "isothermal_padding_chestpiece";
        public static final String ISOTHERMAL_PADDING_LEGGINGS = "isothermal_padding_leggings";
        public static final String ISOTHERMAL_PADDING_BOOTS = "isothermal_padding_boots";

        public static final String TIER_2_ROCKET_SCHEMATIC = "tier_2_rocket_schematic";
        public static final String TIER_3_ROCKET_SCHEMATIC = "tier_3_rocket_schematic";
        public static final String CARGO_ROCKET_SCHEMATIC = "cargo_rocket_schematic";
        public static final String MOON_BUGGY_SCHEMATIC = "moon_buggy_schematic";
        public static final String ASTRO_MINER_SCHEMATIC = "astro_miner_schematic";

        public static final String ROCKET_SPAWN_EGG_T1 = "rocket_spawn_egg_t1";
        public static final String MOON_VILLAGER_SPAWN_EGG = "moon_villager_spawn_egg";
        public static final String EVOLVED_ZOMBIE_SPAWN_EGG = "evolved_zombie_spawn_egg";
    }

    public static class Particles {
        public static final String DRIPPING_FUEL_PARTICLE = "dripping_fuel_particle";
        public static final String DRIPPING_CRUDE_OIL_PARTICLE = "dripping_crude_oil_particle";
    }

    public static class Config {
        public static final String TITLE = "config.galacticraft-rewoven.title";
        public static final String RESET = "config.galacticraft-rewoven.reset";

        public static final String DEBUG = "config.galacticraft-rewoven.debug";
        public static final String DEBUG_LOGGING = "config.galacticraft-rewoven.debug.logging";

        public static final String ENERGY = "config.galacticraft-rewoven.energy";

        public static final String WIRES = "config.galacticraft-rewoven.energy.wires";
        public static final String WIRE_ENERGY_TRANSFER_LIMIT = "config.galacticraft-rewoven.energy.wires.transfer_limit";
        public static final String HEAVY_WIRE_ENERGY_TRANSFER_LIMIT = "config.galacticraft-rewoven.energy.wires.heavy_transfer_limit";

        public static final String MACHINES = "config.galacticraft-rewoven.energy.machines";
        public static final String COAL_GENERATOR_ENERGY_PRODUCTION_RATE = "config.galacticraft-rewoven.energy.machines.coal_generator_energy_production_rate";
        public static final String SOLAR_PANEL_ENERGY_PRODUCTION_RATE = "config.galacticraft-rewoven.energy.machines.solar_panel_energy_production_rate";
        public static final String CIRCUIT_FABRICATOR_ENERGY_PRODUCTION_RATE = "config.galacticraft-rewoven.energy.machines.circuit_fabricator_energy_consumption_rate";
        public static final String ELECTRIC_COMPRESSOR_ENERGY_PRODUCTION_RATE = "config.galacticraft-rewoven.energy.machines.electric_compressor_energy_consumption_rate";
        public static final String OXYGEN_COLLECTOR_ENERGY_PRODUCTION_RATE = "config.galacticraft-rewoven.energy.machines.oxygen_collector_energy_consumption_rate";
        public static final String REFINERY_ENERGY_PRODUCTION_RATE = "config.galacticraft-rewoven.energy.machines.refinery_energy_consumption_rate";
        public static final String ENERGY_STORAGE_MODULE_STORAGE_SIZE = "config.galacticraft-rewoven.energy.machines.energy_storage_module_storage_size";
        public static final String ENERGY_STORAGE_SIZE = "config.galacticraft-rewoven.energy.machines.energy_storage_size";
    }

    public static class Energy {
        public static final String GALACTICRAFT_JOULES = "galacticraft_joules";
        public static final String GALACTICRAFT_OXYGEN = "galacticraft_oxygen";
        //30 Galacticraft Joules per one Cotton Energy Work Unit.
        //Galacticraft generator = 6 GJ per fuel tick, United Manufacturing generator = 1 WU per 5 fuel ticks
        public static final int WU_GJ_CONVERSION = 30;
    }

    public static class ScreenTextures {
        public static final String COAL_GENERATOR_SCREEN = "gui/coal_generator_screen";
        public static final String BASIC_SOLAR_PANEL_SCREEN = "gui/basic_solar_panel_screen";
        public static final String CIRCUIT_FABRICATOR_SCREEN = "gui/circuit_fabricator_screen";
        public static final String REFINERY_SCREEN = "gui/refinery_screen";
        public static final String COMPRESSOR_SCREEN = "gui/compressor_screen";
        public static final String ELECTRIC_COMPRESSOR_SCREEN = "gui/electric_compressor_screen";
        public static final String ENERGY_STORAGE_MODULE_SCREEN = "gui/energy_storage_module_screen";
        public static final String OXYGEN_COLLECTOR_SCREEN = "gui/oxygen_collector_screen";

        public static final String MACHINE_CONFIG_TABS = "gui/machine_config_tabs";
        public static final String MACHINE_CONFIG_PANELS = "gui/machine_config_panels";
        public static final String PLAYER_INVENTORY_SCREEN = "gui/player_inventory_screen";
        public static final String PLAYER_INVENTORY_TABS = "gui/player_inventory_switch_tabs";
        public static final String OVERLAY = "gui/overlay";

        public static final String MAP_SCREEN = "gui/map";
        public static final String PLANET_ICONS = "gui/planet_icons";
        public static final String BUBBLE_DISTRIBUTOR_SCREEN = "gui/oxygen_bubble_distributor_screen";

        public static String getRaw(String path) {
            return "textures/" + path + ".png";
        }
    }

    public static class SlotSprites {
        public static final String THERMAL_HEAD = "slot/thermal_helmet";
        public static final String THERMAL_CHEST = "slot/thermal_chestpiece";
        public static final String THERMAL_PANTS = "slot/thermal_leggings";
        public static final String THERMAL_BOOTS = "slot/thermal_boots";
        public static final String OXYGEN_MASK = "slot/oxygen_mask";
        public static final String OXYGEN_GEAR = "slot/oxygen_gear";
        public static final String OXYGEN_TANK = "slot/oxygen_tank";
    }

    public static class Entities {
        public static final String MOON_VILLAGER = "moon_villager";
        public static final String EVOLVED_ZOMBIE = "evolved_zombie";
        public static final String EVOLVED_CREEPER = "evolved_creeper";
        public static final String T1_ROCKET = "t1_rocket";
        public static final String BUBBLE = "bubble";
    }

    public static class TextureCoordinates {
        public static final int OVERLAY_WIDTH = 12;
        public static final int OVERLAY_HEIGHT = 40;
        public static final int ENERGY_DARK_X = 0;
        public static final int ENERGY_DARK_Y = 0;
        public static final int ENERGY_LIGHT_X = 12;
        public static final int ENERGY_LIGHT_Y = 0;
        public static final int OXYGEN_DARK_X = 0;
        public static final int OXYGEN_DARK_Y = 40;
        public static final int OXYGEN_LIGHT_X = 12;
        public static final int OXYGEN_LIGHT_Y = 40;
    }

<<<<<<< HEAD
    public static class Container {
        public static final String COAL_GENERATOR_CONTAINER = "coal_generator_container";
        public static final String BASIC_SOLAR_PANEL_CONTAINER = "basic_solar_panel_container";
        public static final String CIRCUIT_FABRICATOR_CONTAINER = "circuit_fabricator_container";
        public static final String COMPRESSOR_CONTAINER = "compressor_container";
        public static final String ELECTRIC_COMPRESSOR_CONTAINER = "electric_compressor_container";
        public static final String PLAYER_INVENTORY_CONTAINER = "player_inventory_container";
        public static final String ENERGY_STORAGE_MODULE_CONTAINER = "energy_storage_module_container";
        public static final String REFINERY_CONTAINER = "refinery_container";
        public static final String OXYGEN_COLLECTOR_CONTAINER = "oxygen_collector_container";
        public static final String BUBBLE_DISTRIBUTOR_CONTAINER = "bubble_distributor_container";
=======
    public static class ScreenHandler {
        public static final String COAL_GENERATOR_SCREEN_HANDLER = "coal_generator_screen_handler";
        public static final String BASIC_SOLAR_SCREEN_HANDLER = "basic_solar_panel_screen_handler";
        public static final String CIRCUIT_FABRICATOR_SCREEN_HANDLER = "circuit_fabricator_screen_handler";
        public static final String COMPRESSOR_SCREEN_HANDLER = "compressor_screen_handler";
        public static final String ELECTRIC_COMPRESSOR_SCREEN_HANDLER = "electric_compressor_screen_handler";
        public static final String PLAYER_INVENTORY_SCREEN_HANDLER = "player_inventory_screen_handler";
        public static final String ENERGY_STORAGE_MODULE_SCREEN_HANDLER = "energy_storage_module_screen_handler";
        public static final String REFINERY_SCREEN_HANDLER = "refinery_screen_handler";
        public static final String OXYGEN_COLLECTOR_SCREEN_HANDLER = "oxygen_collector_screen_handler";
    }

    public static class Biomes {
        public static final String MOON_HIGHLANDS_PLAINS = "moon_highlands_plains";
        public static final String MOON_HIGHLANDS_CRATERS = "moon_highlands_craters";
        public static final String MOON_HIGHLANDS_ROCKS = "moon_highlands_rocks";

        public static final String MOON_MARE_PLAINS = "moon_mare_plains";
        public static final String MOON_MARE_CRATERS = "moon_mare_craters";
        public static final String MOON_MARE_ROCKS = "moon_mare_rocks";

        public static final String MOON_CHEESE_FOREST = "moon_cheese_forest";
        public static final String MOON_VALLEY = "moon_valley";
>>>>>>> f1bb4d14
    }
}<|MERGE_RESOLUTION|>--- conflicted
+++ resolved
@@ -216,11 +216,8 @@
         public static final String BEAM_REFLECTOR = "beam_reflector";
         public static final String BEAM_RECEIVER = "beam_receiver";
         public static final String SOLAR_ARRAY_MODULE = "solar_array_module";
-<<<<<<< HEAD
         public static final String OXYGEN_DISTRIBUTOR_BUBBLE_DUMMY_BLOCK = "oxygen_distributor_bubble_dummy_block";
-=======
         public static final String MOON_BASALT_BRICK = "moon_basalt_brick";
->>>>>>> f1bb4d14
     }
 
     // Fluids
@@ -487,19 +484,6 @@
         public static final int OXYGEN_LIGHT_Y = 40;
     }
 
-<<<<<<< HEAD
-    public static class Container {
-        public static final String COAL_GENERATOR_CONTAINER = "coal_generator_container";
-        public static final String BASIC_SOLAR_PANEL_CONTAINER = "basic_solar_panel_container";
-        public static final String CIRCUIT_FABRICATOR_CONTAINER = "circuit_fabricator_container";
-        public static final String COMPRESSOR_CONTAINER = "compressor_container";
-        public static final String ELECTRIC_COMPRESSOR_CONTAINER = "electric_compressor_container";
-        public static final String PLAYER_INVENTORY_CONTAINER = "player_inventory_container";
-        public static final String ENERGY_STORAGE_MODULE_CONTAINER = "energy_storage_module_container";
-        public static final String REFINERY_CONTAINER = "refinery_container";
-        public static final String OXYGEN_COLLECTOR_CONTAINER = "oxygen_collector_container";
-        public static final String BUBBLE_DISTRIBUTOR_CONTAINER = "bubble_distributor_container";
-=======
     public static class ScreenHandler {
         public static final String COAL_GENERATOR_SCREEN_HANDLER = "coal_generator_screen_handler";
         public static final String BASIC_SOLAR_SCREEN_HANDLER = "basic_solar_panel_screen_handler";
@@ -510,6 +494,7 @@
         public static final String ENERGY_STORAGE_MODULE_SCREEN_HANDLER = "energy_storage_module_screen_handler";
         public static final String REFINERY_SCREEN_HANDLER = "refinery_screen_handler";
         public static final String OXYGEN_COLLECTOR_SCREEN_HANDLER = "oxygen_collector_screen_handler";
+        public static final String BUBBLE_DISTRIBUTOR_SCREEN_HANDLER = "bubble_distributor_screen_handler";
     }
 
     public static class Biomes {
@@ -523,6 +508,5 @@
 
         public static final String MOON_CHEESE_FOREST = "moon_cheese_forest";
         public static final String MOON_VALLEY = "moon_valley";
->>>>>>> f1bb4d14
     }
 }