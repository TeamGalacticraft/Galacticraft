--- conflicted
+++ resolved
@@ -24,11 +24,9 @@
 package com.hrznstudio.galacticraft.client.gui.screen.ingame;
 
 import com.hrznstudio.galacticraft.Constants;
-<<<<<<< HEAD
+import com.hrznstudio.galacticraft.Constants;
 import com.hrznstudio.galacticraft.accessor.ClientPlayNetworkHandlerAccessor;
 import com.hrznstudio.galacticraft.api.research.ResearchNode;
-=======
->>>>>>> 4d9b1ec2
 import com.hrznstudio.galacticraft.util.DrawableUtils;
 import com.mojang.blaze3d.systems.RenderSystem;
 import io.netty.buffer.Unpooled;
@@ -90,8 +88,7 @@
     private Menu menu = Menu.MAIN;
 
     public SpaceRaceScreen() {
-<<<<<<< HEAD
-        super(new TranslatableText("ui.galacticraft-rewoven.space_race_manager"));
+        super(new TranslatableText("ui." + Constants.MOD_ID + ".space_race_manager"));
         TIER_TO_X_MAX_DIST.clear();
         TIER_TO_X_MAX_DIST.put(0, 0F);
         for (ResearchNode root : ((ClientPlayNetworkHandlerAccessor) MinecraftClient.getInstance().getNetworkHandler()).getClientResearchManager().getManager().getRoots()) {
@@ -103,9 +100,6 @@
             }
             TIER_TO_X_MAX_DIST.put(root.getInfo().getTier(), x);
         }
-=======
-        super(new TranslatableText("ui." + Constants.MOD_ID + ".space_race_manager"));
->>>>>>> 4d9b1ec2
     }
 
     @Override
