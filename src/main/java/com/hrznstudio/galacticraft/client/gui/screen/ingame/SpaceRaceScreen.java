/*
 * Copyright (c) 2019-2021 HRZN LTD
 *
 * Permission is hereby granted, free of charge, to any person obtaining a copy
 * of this software and associated documentation files (the "Software"), to deal
 * in the Software without restriction, including without limitation the rights
 * to use, copy, modify, merge, publish, distribute, sublicense, and/or sell
 * copies of the Software, and to permit persons to whom the Software is
 * furnished to do so, subject to the following conditions:
 *
 * The above copyright notice and this permission notice shall be included in all
 * copies or substantial portions of the Software.
 *
 * THE SOFTWARE IS PROVIDED "AS IS", WITHOUT WARRANTY OF ANY KIND, EXPRESS OR
 * IMPLIED, INCLUDING BUT NOT LIMITED TO THE WARRANTIES OF MERCHANTABILITY,
 * FITNESS FOR A PARTICULAR PURPOSE AND NONINFRINGEMENT. IN NO EVENT SHALL THE
 * AUTHORS OR COPYRIGHT HOLDERS BE LIABLE FOR ANY CLAIM, DAMAGES OR OTHER
 * LIABILITY, WHETHER IN AN ACTION OF CONTRACT, TORT OR OTHERWISE, ARISING FROM,
 * OUT OF OR IN CONNECTION WITH THE SOFTWARE OR THE USE OR OTHER DEALINGS IN THE
 * SOFTWARE.
 */

package com.hrznstudio.galacticraft.client.gui.screen.ingame;

import com.hrznstudio.galacticraft.Constants;
import com.hrznstudio.galacticraft.util.DrawableUtils;
import com.mojang.blaze3d.systems.RenderSystem;
import net.minecraft.client.MinecraftClient;
import net.minecraft.client.font.TextRenderer;
import net.minecraft.client.gui.screen.Screen;
import net.minecraft.client.render.BufferBuilder;
import net.minecraft.client.render.BufferRenderer;
import net.minecraft.client.render.Tessellator;
import net.minecraft.client.render.VertexFormats;
import net.minecraft.client.util.math.MatrixStack;
import net.minecraft.text.Text;
import net.minecraft.text.TranslatableText;
import net.minecraft.util.math.Matrix4f;

/**
 * @author <a href="https://github.com/StellarHorizons">StellarHorizons</a>
 */
public class SpaceRaceScreen extends Screen {
    private byte resetHoldTime = 0;

    private int widthSize = 0;
    private int heightSize = 0;
    private Menu menu = Menu.MAIN;

    public SpaceRaceScreen() {
        super(new TranslatableText("ui." + Constants.MOD_ID + ".space_race_manager"));
    }

    @Override
    public boolean isPauseScreen() {
        return false;
    }

    public static boolean check(double mouseX, double mouseY, int x, int y, int width, int height) {
        return mouseX >= x && mouseX <= x + width && mouseY >= y && mouseY <= y + height;
    }

    @Override
    public void resize(MinecraftClient client, int width, int height) {
        this.widthSize = 0;
        this.heightSize = 0;
        super.resize(client, width, height);
    }

    private static void fillSolid(Matrix4f matrix, int x1, int y1, int x2, int y2, int color) {
        int j;
        if (x1 < x2) {
            j = x1;
            x1 = x2;
            x2 = j;
        }
        if (y1 < y2) {
            j = y1;
            y1 = y2;
            y2 = j;
        }
        float f = (float) (color >> 24 & 255) / 255.0F;
        float g = (float) (color >> 16 & 255) / 255.0F;
        float h = (float) (color >> 8 & 255) / 255.0F;
        float k = (float) (color & 255) / 255.0F;
        BufferBuilder bufferBuilder = Tessellator.getInstance().getBuffer();
        RenderSystem.disableBlend();
        RenderSystem.disableTexture();
        RenderSystem.defaultBlendFunc();
        bufferBuilder.begin(7, VertexFormats.POSITION_COLOR);
        bufferBuilder.vertex(matrix, (float) x1, (float) y2, 0.0F).color(g, h, k, f).next();
        bufferBuilder.vertex(matrix, (float) x2, (float) y2, 0.0F).color(g, h, k, f).next();
        bufferBuilder.vertex(matrix, (float) x2, (float) y1, 0.0F).color(g, h, k, f).next();
        bufferBuilder.vertex(matrix, (float) x1, (float) y1, 0.0F).color(g, h, k, f).next();
        bufferBuilder.end();
        BufferRenderer.draw(bufferBuilder);
        RenderSystem.enableTexture();
    }

    @Override
    public void drawTexture(MatrixStack matrices, int x, int y, int u, int v, int width, int height) {
        drawTexture(matrices, x, y, u, v, width, height, 128, 256);
    }

    @Override
    public void renderBackground(MatrixStack stack) {
        // 5% of width
        int maxWidth = (int) (this.width - (getXMargins() * 1.5D));
        if (widthSize < maxWidth) {
            widthSize += Math.min(3, maxWidth - widthSize);
        }
        int maxHeight = (int) (this.height - (getYMargins() * 1.5D));
        if (heightSize < maxHeight) {
            heightSize += Math.min(2, maxHeight - heightSize);
        }
        fill(stack, getLeft(), getTop(), getRight(), getBottom(), 0x80000000);
    }

    private void renderForeground(MatrixStack stack, int mouseX, int mouseY) {
        DrawableUtils.drawCenteredString(stack, this.textRenderer, new TranslatableText("ui.galacticraft-rewoven.space_race_manager"), this.width / 2, getTop() - 20, 0xFFFFFF);

        if (menu == Menu.MAIN) {
            if (!check(mouseX, mouseY, this.getLeft() + 5, this.getTop() + 5, 40, 14)) {
                renderButton(stack, textRenderer, new TranslatableText("ui.galacticraft-rewoven.space_race_manager.exit"), this.getLeft() + 5, this.getTop() + 5, 40, 14);
            } else {
                renderHoveredButton(stack, textRenderer, new TranslatableText("ui.galacticraft-rewoven.space_race_manager.exit"), this.getLeft() + 5, this.getTop() + 5, 40, 14);
            }
            if (!check(mouseX, mouseY, this.getLeft() + 10, this.getBottom() - 85, 100, 30)) {
                renderButton(stack, textRenderer, new TranslatableText("ui.galacticraft-rewoven.space_race_manager.add_players"), this.getLeft() + 10, this.getBottom() - 85, 100, 30);
            } else {
                renderHoveredButton(stack, textRenderer, new TranslatableText("ui.galacticraft-rewoven.space_race_manager.add_players"), this.getLeft() + 10, this.getBottom() - 85, 100, 30);
            }
            if (!check(mouseX, mouseY, this.getLeft() + 10, this.getBottom() - 45, 100, 30)) {
                renderButton(stack, textRenderer, new TranslatableText("ui.galacticraft-rewoven.space_race_manager.remove_players"), this.getLeft() + 10, this.getBottom() - 45, 100, 30);
            } else {
                renderHoveredButton(stack, textRenderer, new TranslatableText("ui.galacticraft-rewoven.space_race_manager.remove_players"), this.getLeft() + 10, this.getBottom() - 45, 100, 30);
            }
            if (!check(mouseX, mouseY, this.getRight() - 100 - 10, this.getBottom() - 85, 100, 30)) {
                renderButton(stack, textRenderer, new TranslatableText("ui.galacticraft-rewoven.space_race_manager.server_stats"), this.getRight() - 100 - 10, this.getBottom() - 85, 100, 30);
            } else {
                renderHoveredButton(stack, textRenderer, new TranslatableText("ui.galacticraft-rewoven.space_race_manager.coming_soon"), this.getRight() - 100 - 10, this.getBottom() - 85, 100, 30);
            }
            if (!check(mouseX, mouseY, this.getRight() - 100 - 10, this.getBottom() - 45, 100, 30)) {
                renderButton(stack, textRenderer, new TranslatableText("ui.galacticraft-rewoven.space_race_manager.global_stats"), this.getRight() - 100 - 10, this.getBottom() - 45, 100, 30);
            } else {
                renderHoveredButton(stack, textRenderer, new TranslatableText("ui.galacticraft-rewoven.space_race_manager.coming_soon"), this.getRight() - 100 - 10, this.getBottom() - 45, 100, 30);
            }
        } else if (menu == Menu.ADD_PLAYERS) {
            if (!check(mouseX, mouseY, this.getLeft() + 5, this.getTop() + 5, 40, 14)) {
                renderButton(stack, textRenderer, new TranslatableText("ui.galacticraft-rewoven.space_race_manager.back"), this.getLeft() + 5, this.getTop() + 5, 40, 14);
            } else {
                renderHoveredButton(stack, textRenderer, new TranslatableText("ui.galacticraft-rewoven.space_race_manager.back"), this.getLeft() + 5, this.getTop() + 5, 40, 14);
            }
        } else if (menu == Menu.REMOVE_PLAYERS) {
            if (!check(mouseX, mouseY, this.getLeft() + 5, this.getTop() + 5, 40, 14)) {
                renderButton(stack, textRenderer, new TranslatableText("ui.galacticraft-rewoven.space_race_manager.back"), this.getLeft() + 5, this.getTop() + 5, 40, 14);
            } else {
                renderHoveredButton(stack, textRenderer, new TranslatableText("ui.galacticraft-rewoven.space_race_manager.back"), this.getLeft() + 5, this.getTop() + 5, 40, 14);
            }
        } else if (menu == Menu.TEAM_COLOR) {
            if (!check(mouseX, mouseY, this.getLeft() + 5, this.getTop() + 5, 40, 14)) {
                renderButton(stack, textRenderer, new TranslatableText("ui.galacticraft-rewoven.space_race_manager.back"), this.getLeft() + 5, this.getTop() + 5, 40, 14);
            } else {
                renderHoveredButton(stack, textRenderer, new TranslatableText("ui.galacticraft-rewoven.space_race_manager.back"), this.getLeft() + 5, this.getTop() + 5, 40, 14);
            }
        } else if (menu == Menu.TEAM_FLAG) {
            if (!check(mouseX, mouseY, this.getLeft() + 5, this.getTop() + 5, 40, 14)) {
                renderButton(stack, textRenderer, new TranslatableText("ui.galacticraft-rewoven.space_race_manager.back"), this.getLeft() + 5, this.getTop() + 5, 40, 14);
            } else {
                renderHoveredButton(stack, textRenderer, new TranslatableText("ui.galacticraft-rewoven.space_race_manager.back"), this.getLeft() + 5, this.getTop() + 5, 40, 14);
            }
        }
    }

<<<<<<< HEAD
    @Override
    public boolean mouseDragged(double mouseX, double mouseY, int button, double deltaX, double deltaY) {
        return super.mouseDragged(mouseX, mouseY, button, deltaX, deltaY);
    }
=======
        } else if (menu == Menu.RESEARCH) {
            DrawableUtils.drawCenteredString(stack, this.textRenderer, new TranslatableText("ui.galacticraft-rewoven.space_race_manager.research"), this.width / 2, getTop() + 2, 0xFFFFFF);
>>>>>>> 1975261b

    private void drawAndAutotrimTextScaleSplit(MatrixStack matrices, int x, int y, String text, int color, int maxLength, float scale) {
        if (maxLength > 1048576) {
            maxLength = 1048576; //large enough that it shouldn't be reached, small enough it shouldn't overflow.
        }
        double xOffset = 0;
        double yOffset = 0;
        char[] charArray = text.toCharArray();
        for (int i = 0; i < charArray.length; i++) {
            char c = charArray[i];
            if (c == ' ') {
                float dist = 0;
                for (int j = i + 1; j < charArray.length; j++) {
                    if (charArray[j] == ' ') {
                        break;
                    }
                    dist += textRenderer.getTextHandler().getWidth(String.valueOf(charArray[j]));
                }
                if (xOffset + dist >= maxLength) {
                    yOffset += textRenderer.fontHeight * scale;
                    xOffset = 0;
                    continue;
                }
                xOffset = xOffset + (textRenderer.getTextHandler().getWidth(" ") * scale);
                continue;
            }

            if (xOffset + x >= this.getLeft() + 10) {
                if (xOffset + x + textRenderer.getTextHandler().getWidth(String.valueOf(c)) < this.getRight() - 10) {
                    if (yOffset + y - (textRenderer.fontHeight * scale) >= this.getTop() + 10 && yOffset + y + (textRenderer.fontHeight * scale) <= this.getBottom() - 10) {
                        matrices.push();
                        matrices.translate(x + xOffset, y + yOffset, getZOffset());
                        matrices.scale(scale, scale, scale);
                        textRenderer.draw(matrices, String.valueOf(c), 0, 0, color);
                        matrices.pop();
                    }
                }
            }
            xOffset = xOffset + (textRenderer.getTextHandler().getWidth(String.valueOf(c)) * scale);
        }
    }
//
//    private int getSlotAppY(ResearchNode node) {
//        return SLOT_Y;
//    }
//
//    private int getSlotAppX(ResearchNode node) {
//        AdvancementProgress progress = ((ClientPlayNetworkHandlerAccessor) MinecraftClient.getInstance().getNetworkHandler()).getClientResearchManager().getProgress(node);
//        if (progress.isDone()) {
//            return SLOT_COMPLETE_X;
//        } else if (progress.isAnyObtained()) {
//            return SLOT_IN_PROGRESS_X;
//        } else {
//            return SLOT_UNLOCKABLE_X;
//        }
//    }
//
//    private int getAppropriateNodeTexY(ResearchNode node) {
//        AdvancementProgress progress = ((ClientPlayNetworkHandlerAccessor) MinecraftClient.getInstance().getNetworkHandler()).getClientResearchManager().getProgress(node);
//        if (progress.isDone()) {
//            return NODE_COMPLETE_Y;
//        } else if (progress.isAnyObtained()) {
//            return NODE_IN_PROGRESS_Y;
//        } else {
//            return NODE_UNLOCKABLE_Y;
//        }
//    }
//
//    private int getAppropriateNodeTexX(ResearchNode node) {
//        return NODE_X;
//    }

    @Override
    public boolean mouseClicked(double mouseX, double mouseY, int button) {
        if (menu == Menu.MAIN) {
            if (check(mouseX, mouseY, this.getLeft() + 5, this.getTop() + 5, 40, 14)) {
                this.onClose();
            }
            if (check(mouseX, mouseY, this.getLeft() + 10, this.getBottom() - 85, 100, 30)) {
                setMenu(Menu.ADD_PLAYERS);
                return true;
            }
            if (check(mouseX, mouseY, this.getLeft() + 10, this.getBottom() - 45, 100, 30)) {
                setMenu(Menu.REMOVE_PLAYERS);
                return true;
            }
            if (check(mouseX, mouseY, this.getRight() - 100 - 10, this.getBottom() - 85, 100, 30)) {
                // server stats
            }
            if (check(mouseX, mouseY, this.getRight() - 100 - 10, this.getBottom() - 45, 100, 30)) {
                //global stats
            }
        } else if (menu == Menu.ADD_PLAYERS) {
            if (check(mouseX, mouseY, this.getLeft() + 5, this.getTop() + 5, 40, 14)) {
                setMenu(Menu.MAIN);
            }
        } else if (menu == Menu.REMOVE_PLAYERS) {
            if (check(mouseX, mouseY, this.getLeft() + 5, this.getTop() + 5, 40, 14)) {
                setMenu(Menu.MAIN);
            }
        } else if (menu == Menu.TEAM_COLOR) {
            if (check(mouseX, mouseY, this.getLeft() + 5, this.getTop() + 5, 40, 14)) {
                setMenu(Menu.MAIN);
            }
        } else if (menu == Menu.TEAM_FLAG) {
            if (check(mouseX, mouseY, this.getLeft() + 5, this.getTop() + 5, 40, 14)) {
                setMenu(Menu.MAIN);
            }
        }
        return false;
    }

    @Override
    public boolean keyPressed(int keyCode, int scanCode, int modifiers) {
        return super.keyPressed(keyCode, scanCode, modifiers);
    }

    @Override
    public void render(MatrixStack stack, int x, int y, float delta) {
        this.renderBackground(stack);

        if (this.isAnimationComplete()) {
            this.renderForeground(stack, x, y);
            this.drawMouseoverTooltip(stack, x, y);
        }

        super.render(stack, x, y, delta);

//        this.mouseX = (float) x;
//        this.mouseY = (float)/*y*/ minecraft.window.getScaledHeight() / 2;
//
//        DiffuseLighting.enableForItems();
//        this.itemRenderer.renderGuiItem(Items.GRASS_BLOCK.getDefaultStack(), this.x + 6, this.y - 20);
//        this.itemRenderer.renderGuiItem(GalacticraftItems.OXYGEN_FAN.getDefaultStack(), this.x + 35, this.y - 20);
    }

    private void drawMouseoverTooltip(MatrixStack stack, int mouseX, int mouseY) {

    }

    protected void drawHorizontalLineSolid(MatrixStack matrices, int x1, int x2, int y, int color) {
        if (x2 < x1) {
            int i = x1;
            x1 = x2;
            x2 = i;
        }
        fillSolid(matrices.peek().getModel(), x1, y, x2 + 1, y + 1, color);
    }

    protected void drawVerticalLineSolid(MatrixStack matrices, int x, int y1, int y2, int color) {
        if (y2 < y1) {
            int i = y1;
            y1 = y2;
            y2 = i;
        }
        fillSolid(matrices.peek().getModel(), x, y1 + 1, x + 1, y2, color);
    }

    private int getBottom() {
        return getTop() + heightSize;
    }

    private int getLeft() {
        return (this.width / 2) - (widthSize / 2);
    }

    private int getTop() {
        return (this.height / 2) - (heightSize / 2);
    }

    private int getRight() {
        return getLeft() + widthSize;
    }

    private float getMarginPercent() {
        return 0.17F;
    }

    private void setMenu(Menu menu) {
        this.menu = menu;
    }

    private int getPosXToFit(int x) {
        return Math.max(x, this.getLeft() + 10);
    }

    private int getPosYToFit(int y) {
        return Math.max(y, this.getTop() + 25);
    }

    private int getTexPosXToFit(int x, int texPosX, int texWidth) {
        int rX = getPosXToFit(x);
        if (rX - x == 0) return texPosX;
        if (rX - x > texWidth) return  texPosX + texWidth;
        return texPosX + (rX - x);
    }

    private int getTexPosYToFit(int y, int texPosY, int texHeight) {
        int rY = getPosYToFit(y);
        if (rY - y == 0) return texPosY;
        if (rY - y > texHeight) return  texPosY + texHeight;
        return texPosY + (rY - y);
    }

    private int getWidthToFit(int x, int width) {
        if (x >= this.getRight() - 10) return 0; //too far past
        if (x < this.getLeft() + 10) return width - Math.abs(x - (this.getLeft() + 10));
        if (x + width >= this.getRight() - 10) return width - (width - Math.abs(x - (this.getRight() - 10)));

        return width;
    }

    private int getHeightToFit(int y, int height) {
        if (y >= this.getBottom() - 10) return 0; //too far past
        if (y < this.getTop() + 25) return height - Math.abs(y - (this.getTop() + 25));
        if (y + height >= this.getBottom() - 10) return getBottom() - 10 - y;

        return height;
    }

    private boolean isAnimationComplete() {
        int maxWidth = (int) (this.width - (getXMargins() * 1.5D));
        int maxHeight = (int) (this.height - (getYMargins() * 1.5D));

        return widthSize >= maxWidth && heightSize >= maxHeight;
    }

    private void renderHoveredButton(MatrixStack stack, TextRenderer textRenderer, Text text, int x, int y, int width, int height) {
        RenderSystem.disableBlend();
        stack.push();

        fillSolid(stack.peek().getModel(), x, y, x + width, y + height, 0x1e1e1e);

        drawHorizontalLineSolid(stack, x, x + width, y, 0x3c3c3c);
        drawVerticalLineSolid(stack, x + width, y, y + height, 0x3c3c3c);
        drawHorizontalLineSolid(stack, x + width, x, y + height, 0x3c3c3c);
        drawVerticalLineSolid(stack, x, y, y + height, 0x3c3c3c);

        stack.pop();
        RenderSystem.enableBlend();

        textRenderer.draw(stack, text, x + (width / 2F) - (textRenderer.getTextHandler().getWidth(text) / 2F), y + (height / 2F) - 4F, 0xffffff);
    }

    private int getYMargins() {
        return (int) (this.height * this.getMarginPercent());
    }

    private int getXMargins() {
        return (int) (this.width * this.getMarginPercent());
    }

    private void renderButton(MatrixStack matrices, TextRenderer textRenderer, Text text, int x, int y, int width, int height) {
        RenderSystem.disableBlend();
        matrices.push();

        fillSolid(matrices.peek().getModel(), x, y, x + width, y + height, 0x0);

        drawHorizontalLineSolid(matrices, x, x + width, y, 0x2d2d2d);
        drawVerticalLineSolid(matrices, x + width, y, y + height, 0x2d2d2d);
        drawHorizontalLineSolid(matrices, x + width, x, y + height, 0x2d2d2d);
        drawVerticalLineSolid(matrices, x, y, y + height, 0x2d2d2d);

        matrices.pop();
        RenderSystem.enableBlend();

<<<<<<< HEAD
        textRenderer.draw(stack, text, x + (width / 2F) - (textRenderer.getTextHandler().getWidth(text) / 2F), y + (height / 2F) - 4F, 0xffffff);
=======
        textRenderer.draw(matrices, text.asOrderedText(), x + (width / 2F) - (textRenderer.getWidth(text) / 2F), y + (height / 2F) - 4F, 0xffffff);
>>>>>>> 1975261b
    }

    private enum Menu {
        MAIN,
        ADD_PLAYERS,
        REMOVE_PLAYERS,
        TEAM_COLOR,
        TEAM_FLAG
    }
}<|MERGE_RESOLUTION|>--- conflicted
+++ resolved
@@ -172,15 +172,10 @@
         }
     }
 
-<<<<<<< HEAD
     @Override
     public boolean mouseDragged(double mouseX, double mouseY, int button, double deltaX, double deltaY) {
         return super.mouseDragged(mouseX, mouseY, button, deltaX, deltaY);
     }
-=======
-        } else if (menu == Menu.RESEARCH) {
-            DrawableUtils.drawCenteredString(stack, this.textRenderer, new TranslatableText("ui.galacticraft-rewoven.space_race_manager.research"), this.width / 2, getTop() + 2, 0xFFFFFF);
->>>>>>> 1975261b
 
     private void drawAndAutotrimTextScaleSplit(MatrixStack matrices, int x, int y, String text, int color, int maxLength, float scale) {
         if (maxLength > 1048576) {
@@ -447,11 +442,7 @@
         matrices.pop();
         RenderSystem.enableBlend();
 
-<<<<<<< HEAD
-        textRenderer.draw(stack, text, x + (width / 2F) - (textRenderer.getTextHandler().getWidth(text) / 2F), y + (height / 2F) - 4F, 0xffffff);
-=======
-        textRenderer.draw(matrices, text.asOrderedText(), x + (width / 2F) - (textRenderer.getWidth(text) / 2F), y + (height / 2F) - 4F, 0xffffff);
->>>>>>> 1975261b
+        textRenderer.draw(matrices, text, x + (width / 2F) - (textRenderer.getTextHandler().getWidth(text) / 2F), y + (height / 2F) - 4F, 0xffffff);
     }
 
     private enum Menu {
