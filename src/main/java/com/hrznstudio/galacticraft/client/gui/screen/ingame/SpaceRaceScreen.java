--- conflicted
+++ resolved
@@ -112,17 +112,13 @@
     }
 
     @Override
-<<<<<<< HEAD
     public void onClose() {
         super.onClose();
         client.getNetworkHandler().sendPacket(new CustomPayloadC2SPacket(new Identifier(Constants.MOD_ID, "research_scroll"), new PacketByteBuf(Unpooled.buffer().writeDouble(researchScrollX).writeDouble(researchScrollY))));
     }
 
     @Override
-    public void resize(MinecraftClient minecraftClient_1, int int_1, int int_2) {
-=======
     public void resize(MinecraftClient client, int width, int height) {
->>>>>>> 9f508528
         this.widthSize = 0;
         this.heightSize = 0;
         super.resize(client, width, height);
