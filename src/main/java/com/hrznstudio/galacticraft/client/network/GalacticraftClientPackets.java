/*
 * Copyright (c) 2020 HRZN LTD
 *
 * Permission is hereby granted, free of charge, to any person obtaining a copy
 * of this software and associated documentation files (the "Software"), to deal
 * in the Software without restriction, including without limitation the rights
 * to use, copy, modify, merge, publish, distribute, sublicense, and/or sell
 * copies of the Software, and to permit persons to whom the Software is
 * furnished to do so, subject to the following conditions:
 *
 * The above copyright notice and this permission notice shall be included in all
 * copies or substantial portions of the Software.
 *
 * THE SOFTWARE IS PROVIDED "AS IS", WITHOUT WARRANTY OF ANY KIND, EXPRESS OR
 * IMPLIED, INCLUDING BUT NOT LIMITED TO THE WARRANTIES OF MERCHANTABILITY,
 * FITNESS FOR A PARTICULAR PURPOSE AND NONINFRINGEMENT. IN NO EVENT SHALL THE
 * AUTHORS OR COPYRIGHT HOLDERS BE LIABLE FOR ANY CLAIM, DAMAGES OR OTHER
 * LIABILITY, WHETHER IN AN ACTION OF CONTRACT, TORT OR OTHERWISE, ARISING FROM,
 * OUT OF OR IN CONNECTION WITH THE SOFTWARE OR THE USE OR OTHER DEALINGS IN THE
 * SOFTWARE.
 *
 */

package com.hrznstudio.galacticraft.client.network;

import com.hrznstudio.galacticraft.Constants;
<<<<<<< HEAD
import com.hrznstudio.galacticraft.accessor.ClientPlayNetworkHandlerAccessor;
import com.hrznstudio.galacticraft.api.rocket.RocketData;
import com.hrznstudio.galacticraft.api.rocket.part.RocketPart;
import com.hrznstudio.galacticraft.client.gui.screen.ingame.PlanetSelectScreen;
import com.hrznstudio.galacticraft.client.gui.screen.ingame.SpaceRaceScreen;
import com.hrznstudio.galacticraft.entity.rocket.RocketEntity;
import net.fabricmc.api.EnvType;
import net.fabricmc.api.Environment;
import net.fabricmc.fabric.api.network.ClientSidePacketRegistry;
import net.fabricmc.fabric.impl.networking.ClientSidePacketRegistryImpl;
import net.minecraft.client.MinecraftClient;
import net.minecraft.entity.EntityType;
import net.minecraft.network.PacketByteBuf;
import net.minecraft.util.Identifier;
=======
import com.hrznstudio.galacticraft.block.entity.BubbleDistributorBlockEntity;
import net.fabricmc.api.EnvType;
import net.fabricmc.api.Environment;
import net.fabricmc.fabric.impl.networking.ClientSidePacketRegistryImpl;
import net.minecraft.client.MinecraftClient;
import net.minecraft.entity.Entity;
import net.minecraft.network.PacketByteBuf;
import net.minecraft.util.Identifier;
import net.minecraft.util.math.BlockPos;
>>>>>>> e65179f6
import net.minecraft.util.registry.Registry;

import java.util.UUID;

/**
 * @author <a href="https://github.com/StellarHorizons">StellarHorizons</a>
 */
@Environment(EnvType.CLIENT)
public class GalacticraftClientPackets {
    public static void register() {
        ClientSidePacketRegistryImpl.INSTANCE.register(new Identifier(Constants.MOD_ID, "entity_spawn"), (packetContext, packetByteBuf) -> {
            PacketByteBuf buf = new PacketByteBuf(packetByteBuf.copy());
            packetContext.getTaskQueue().execute(() -> {
                int id = buf.readVarInt();
                UUID uuid = buf.readUuid();
                Entity entity = Registry.ENTITY_TYPE.get(buf.readVarInt()).create(MinecraftClient.getInstance().world);
                entity.setEntityId(id);
                entity.setUuid(uuid);
                entity.setPos(buf.readDouble(), buf.readDouble(), buf.readDouble());
                entity.yaw = (float) (buf.readByte() * 360) / 256.0F;
                entity.pitch = (float) (buf.readByte() * 360) / 256.0F;
                entity.setVelocity(buf.readShort(), buf.readShort(), buf.readShort());
                MinecraftClient.getInstance().world.addEntity(id, entity);
            });
        });


<<<<<<< HEAD
        ClientSidePacketRegistryImpl.INSTANCE.register(new Identifier(Constants.MOD_ID, "planet_menu_open"), ((context, buf) -> {
            MinecraftClient.getInstance().openScreen(new PlanetSelectScreen());
        }));

        ClientSidePacketRegistryImpl.INSTANCE.register(new Identifier(Constants.MOD_ID, "research_scroll"), ((context, buf) -> {
            if (MinecraftClient.getInstance().currentScreen instanceof SpaceRaceScreen) {
                ((SpaceRaceScreen) MinecraftClient.getInstance().currentScreen).researchScrollX = buf.readDouble();
                ((SpaceRaceScreen) MinecraftClient.getInstance().currentScreen).researchScrollY = buf.readDouble();
            }
        }));

        ClientSidePacketRegistryImpl.INSTANCE.register(new Identifier(Constants.MOD_ID, "rocket_spawn"), ((context, buf) -> {
            EntityType<? extends RocketEntity> type = (EntityType<? extends RocketEntity>) Registry.ENTITY_TYPE.get(buf.readVarInt());

            int entityID = buf.readVarInt();
            UUID entityUUID = buf.readUuid();

            double x = buf.readDouble();
            double y = buf.readDouble();
            double z = buf.readDouble();

            float pitch = (buf.readByte() * 360) / 256.0F;
            float yaw = (buf.readByte() * 360) / 256.0F;

            RocketData data = RocketData.fromTag(buf.readCompoundTag());

            Runnable spawn = () -> {
                RocketEntity entity = type.create(context.getPlayer().world);
                assert entity != null;
                entity.updateTrackedPosition(x, y, z);
                entity.setPos(x, y, z);
                entity.pitch = pitch;
                entity.yaw = yaw;
                entity.setEntityId(entityID);
                entity.setUuid(entityUUID);

                entity.setColor(data.getRed(), data.getGreen(), data.getBlue(), data.getAlpha());
                entity.setParts(data.getParts().toArray(new RocketPart[0]));

                MinecraftClient.getInstance().world.addEntity(entityID, entity);
            };
            context.getTaskQueue().execute(spawn);
        }));

        ClientSidePacketRegistryImpl.INSTANCE.register(new Identifier(Constants.MOD_ID, "research_update"), ((context, buf) -> {
            PacketByteBuf buffer = new PacketByteBuf(buf.copy());

            context.getTaskQueue().execute(() -> {
                ((ClientPlayNetworkHandlerAccessor) MinecraftClient.getInstance().getNetworkHandler()).getClientResearchManager().onResearch(buffer);
            });
        }));
=======
        ClientSidePacketRegistryImpl.INSTANCE.register(new Identifier(Constants.MOD_ID, "bubble_size"), (packetContext, packetByteBuf) -> {
            PacketByteBuf buf = new PacketByteBuf(packetByteBuf.copy());
            packetContext.getTaskQueue().execute(() -> {
                BlockPos pos = buf.readBlockPos();
                if (packetContext.getPlayer().world.isChunkLoaded(pos.getX() >> 4, pos.getZ() >> 4)) {
                    if (packetContext.getPlayer().world.getBlockEntity(pos) instanceof BubbleDistributorBlockEntity) {
                        ((BubbleDistributorBlockEntity) packetContext.getPlayer().world.getBlockEntity(pos)).setSize(buf.readDouble());
                    }
                }
            });
        });
>>>>>>> e65179f6
    }
}<|MERGE_RESOLUTION|>--- conflicted
+++ resolved
@@ -24,22 +24,13 @@
 package com.hrznstudio.galacticraft.client.network;
 
 import com.hrznstudio.galacticraft.Constants;
-<<<<<<< HEAD
 import com.hrznstudio.galacticraft.accessor.ClientPlayNetworkHandlerAccessor;
 import com.hrznstudio.galacticraft.api.rocket.RocketData;
 import com.hrznstudio.galacticraft.api.rocket.part.RocketPart;
 import com.hrznstudio.galacticraft.client.gui.screen.ingame.PlanetSelectScreen;
 import com.hrznstudio.galacticraft.client.gui.screen.ingame.SpaceRaceScreen;
 import com.hrznstudio.galacticraft.entity.rocket.RocketEntity;
-import net.fabricmc.api.EnvType;
-import net.fabricmc.api.Environment;
-import net.fabricmc.fabric.api.network.ClientSidePacketRegistry;
-import net.fabricmc.fabric.impl.networking.ClientSidePacketRegistryImpl;
-import net.minecraft.client.MinecraftClient;
-import net.minecraft.entity.EntityType;
-import net.minecraft.network.PacketByteBuf;
-import net.minecraft.util.Identifier;
-=======
+import com.hrznstudio.galacticraft.Constants;
 import com.hrznstudio.galacticraft.block.entity.BubbleDistributorBlockEntity;
 import net.fabricmc.api.EnvType;
 import net.fabricmc.api.Environment;
@@ -49,7 +40,15 @@
 import net.minecraft.network.PacketByteBuf;
 import net.minecraft.util.Identifier;
 import net.minecraft.util.math.BlockPos;
->>>>>>> e65179f6
+import net.minecraft.util.registry.Registry;
+
+import java.util.UUID;
+import net.fabricmc.fabric.api.network.ClientSidePacketRegistry;
+import net.fabricmc.fabric.impl.networking.ClientSidePacketRegistryImpl;
+import net.minecraft.client.MinecraftClient;
+import net.minecraft.entity.EntityType;
+import net.minecraft.network.PacketByteBuf;
+import net.minecraft.util.Identifier;
 import net.minecraft.util.registry.Registry;
 
 import java.util.UUID;
@@ -76,8 +75,6 @@
             });
         });
 
-
-<<<<<<< HEAD
         ClientSidePacketRegistryImpl.INSTANCE.register(new Identifier(Constants.MOD_ID, "planet_menu_open"), ((context, buf) -> {
             MinecraftClient.getInstance().openScreen(new PlanetSelectScreen());
         }));
@@ -129,7 +126,7 @@
                 ((ClientPlayNetworkHandlerAccessor) MinecraftClient.getInstance().getNetworkHandler()).getClientResearchManager().onResearch(buffer);
             });
         }));
-=======
+
         ClientSidePacketRegistryImpl.INSTANCE.register(new Identifier(Constants.MOD_ID, "bubble_size"), (packetContext, packetByteBuf) -> {
             PacketByteBuf buf = new PacketByteBuf(packetByteBuf.copy());
             packetContext.getTaskQueue().execute(() -> {
@@ -141,6 +138,5 @@
                 }
             });
         });
->>>>>>> e65179f6
     }
 }