/*
 * Copyright (c) 2019 HRZN LTD
 *
 * Permission is hereby granted, free of charge, to any person obtaining a copy
 * of this software and associated documentation files (the "Software"), to deal
 * in the Software without restriction, including without limitation the rights
 * to use, copy, modify, merge, publish, distribute, sublicense, and/or sell
 * copies of the Software, and to permit persons to whom the Software is
 * furnished to do so, subject to the following conditions:
 *
 * The above copyright notice and this permission notice shall be included in all
 * copies or substantial portions of the Software.
 *
 * THE SOFTWARE IS PROVIDED "AS IS", WITHOUT WARRANTY OF ANY KIND, EXPRESS OR
 * IMPLIED, INCLUDING BUT NOT LIMITED TO THE WARRANTIES OF MERCHANTABILITY,
 * FITNESS FOR A PARTICULAR PURPOSE AND NONINFRINGEMENT. IN NO EVENT SHALL THE
 * AUTHORS OR COPYRIGHT HOLDERS BE LIABLE FOR ANY CLAIM, DAMAGES OR OTHER
 * LIABILITY, WHETHER IN AN ACTION OF CONTRACT, TORT OR OTHERWISE, ARISING FROM,
 * OUT OF OR IN CONNECTION WITH THE SOFTWARE OR THE USE OR OTHER DEALINGS IN THE
 * SOFTWARE.
 */

package com.hrznstudio.galacticraft.client.network;

import com.hrznstudio.galacticraft.Constants;
import com.hrznstudio.galacticraft.accessor.ClientPlayNetworkHandlerAccessor;
import com.hrznstudio.galacticraft.api.rocket.RocketData;
import com.hrznstudio.galacticraft.entity.rocket.RocketEntity;
import net.fabricmc.api.EnvType;
import net.fabricmc.api.Environment;
import net.fabricmc.fabric.api.network.ClientSidePacketRegistry;
import net.fabricmc.fabric.impl.networking.ClientSidePacketRegistryImpl;
import net.minecraft.client.MinecraftClient;
import net.minecraft.entity.EntityType;
import net.minecraft.network.PacketByteBuf;
import net.minecraft.util.Identifier;
import net.minecraft.util.registry.Registry;

import java.util.UUID;

/**
 * @author <a href="https://github.com/StellarHorizons">StellarHorizons</a>
 */
@Environment(EnvType.CLIENT)
public class GalacticraftClientPackets {
    public static void register() {
        ClientSidePacketRegistryImpl.INSTANCE.register(new Identifier(Constants.MOD_ID, "rocket_spawn"), ((context, buf) -> {
            EntityType<? extends RocketEntity> type = (EntityType<? extends RocketEntity>) Registry.ENTITY_TYPE.get(buf.readVarInt());

            int entityID = buf.readVarInt();
            UUID entityUUID = buf.readUuid();

            double x = buf.readDouble();
            double y = buf.readDouble();
            double z = buf.readDouble();

            float pitch = (buf.readByte() * 360) / 256.0F;
            float yaw = (buf.readByte() * 360) / 256.0F;

            RocketData data = RocketData.fromTag(buf.readCompoundTag());

            Runnable spawn = () -> {
                RocketEntity entity = type.create(context.getPlayer().world);
                assert entity != null;
                entity.updateTrackedPosition(x, y, z);
                entity.setPos(x, y, z);
                entity.pitch = pitch;
                entity.yaw = yaw;
                entity.setEntityId(entityID);
                entity.setUuid(entityUUID);

                entity.setColor(data.getRed(), data.getGreen(), data.getBlue(), data.getAlpha());
                entity.setParts(data.getParts());

                MinecraftClient.getInstance().world.addEntity(entityID, entity);
            };
            context.getTaskQueue().execute(spawn);
        }));

<<<<<<< HEAD
        ClientSidePacketRegistryImpl.INSTANCE.register(new Identifier(Constants.MOD_ID, "research_update"), ((context, buf) -> {
            PacketByteBuf buffer = new PacketByteBuf(buf.copy());

            context.getTaskQueue().execute(() -> {
                ((ClientPlayNetworkHandlerAccessor) MinecraftClient.getInstance().getNetworkHandler()).getClientResearchManager().onResearch(buffer);
            });
        }));
=======
        ClientSidePacketRegistry.INSTANCE.register(new Identifier(Constants.MOD_ID, "canister_packet_of_doom"), (packetContext, packetByteBuf) -> {
            PacketByteBuf buf = new PacketByteBuf(packetByteBuf.copy());
            packetContext.getTaskQueue().execute(() -> MinecraftClient.getInstance().player.inventory.setStack(buf.readVarInt(), buf.readItemStack()));
        });
>>>>>>> 097786e0
    }
}<|MERGE_RESOLUTION|>--- conflicted
+++ resolved
@@ -77,7 +77,11 @@
             context.getTaskQueue().execute(spawn);
         }));
 
-<<<<<<< HEAD
+        ClientSidePacketRegistry.INSTANCE.register(new Identifier(Constants.MOD_ID, "canister_packet_of_doom"), (packetContext, packetByteBuf) -> {
+            PacketByteBuf buf = new PacketByteBuf(packetByteBuf.copy());
+            packetContext.getTaskQueue().execute(() -> MinecraftClient.getInstance().player.inventory.setStack(buf.readVarInt(), buf.readItemStack()));
+        });
+
         ClientSidePacketRegistryImpl.INSTANCE.register(new Identifier(Constants.MOD_ID, "research_update"), ((context, buf) -> {
             PacketByteBuf buffer = new PacketByteBuf(buf.copy());
 
@@ -85,11 +89,5 @@
                 ((ClientPlayNetworkHandlerAccessor) MinecraftClient.getInstance().getNetworkHandler()).getClientResearchManager().onResearch(buffer);
             });
         }));
-=======
-        ClientSidePacketRegistry.INSTANCE.register(new Identifier(Constants.MOD_ID, "canister_packet_of_doom"), (packetContext, packetByteBuf) -> {
-            PacketByteBuf buf = new PacketByteBuf(packetByteBuf.copy());
-            packetContext.getTaskQueue().execute(() -> MinecraftClient.getInstance().player.inventory.setStack(buf.readVarInt(), buf.readItemStack()));
-        });
->>>>>>> 097786e0
     }
 }