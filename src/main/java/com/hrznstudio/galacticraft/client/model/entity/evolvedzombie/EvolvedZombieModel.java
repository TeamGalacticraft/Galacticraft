/*
 * Copyright (c) 2020 HRZN LTD
 *
 * Permission is hereby granted, free of charge, to any person obtaining a copy
 * of this software and associated documentation files (the "Software"), to deal
 * in the Software without restriction, including without limitation the rights
 * to use, copy, modify, merge, publish, distribute, sublicense, and/or sell
 * copies of the Software, and to permit persons to whom the Software is
 * furnished to do so, subject to the following conditions:
 *
 * The above copyright notice and this permission notice shall be included in all
 * copies or substantial portions of the Software.
 *
 * THE SOFTWARE IS PROVIDED "AS IS", WITHOUT WARRANTY OF ANY KIND, EXPRESS OR
 * IMPLIED, INCLUDING BUT NOT LIMITED TO THE WARRANTIES OF MERCHANTABILITY,
 * FITNESS FOR A PARTICULAR PURPOSE AND NONINFRINGEMENT. IN NO EVENT SHALL THE
 * AUTHORS OR COPYRIGHT HOLDERS BE LIABLE FOR ANY CLAIM, DAMAGES OR OTHER
 * LIABILITY, WHETHER IN AN ACTION OF CONTRACT, TORT OR OTHERWISE, ARISING FROM,
 * OUT OF OR IN CONNECTION WITH THE SOFTWARE OR THE USE OR OTHER DEALINGS IN THE
 * SOFTWARE.
 */

package com.hrznstudio.galacticraft.client.model.entity.evolvedzombie;

import com.hrznstudio.galacticraft.entity.evolvedzombie.EvolvedZombieEntity;
<<<<<<< HEAD
import net.minecraft.client.render.VertexConsumer;
import net.minecraft.client.render.entity.model.ZombieEntityModel;
import net.minecraft.client.util.math.MatrixStack;
=======
import net.minecraft.client.model.Box;
import net.minecraft.client.model.Cuboid;
import net.minecraft.client.render.entity.model.BipedEntityModel;
import org.lwjgl.opengl.GL11;
>>>>>>> 3a2966f8

/**
 * @author <a href="https://github.com/StellarHorizons">StellarHorizons</a> and made with the help of <a href="https://blockbench.net/https://blockbench.net/">Blockbench</a>
 */
<<<<<<< HEAD
public class EvolvedZombieModel extends ZombieEntityModel<EvolvedZombieEntity> {

    /**
     * Work in Progress. This model should work, but it refuses to show up :(
     */

//	private final Model baseModel;
    public EvolvedZombieModel(float scale, int textureWidth, int textureHeight) {
        super(scale, scale, textureWidth, textureHeight);
//		this.baseModel = new Model();
//
//		this.body.setPivot(0.0F, 0.0F, 0.0F);
//		this.body.boxes.clear();
//		this.body.boxes.add(new Box(this.body, 16, 16, -4.0F, 0.0F, -2.0F, 8, 12, 4, 0.0F, false));
//		this.body.boxes.add(new Box(this.body, 32, 6, -4.0F, 2.0F, 2.0F, 3, 7, 3, 0.0F, false));
//		this.body.boxes.add(new Box(this.body, 32, 6, 1.0F, 2.0F, 2.0F, 3, 7, 3, 0.0F, false));
//		this.body.boxes.add(new Box(this.body, 44, 10, -3.0F, 3.0F, 5.0F, 1, 2, 1, 0.0F, false));
//		this.body.boxes.add(new Box(this.body, 44, 10, 2.0F, 3.0F, 5.0F, 1, 2, 1, 0.0F, false));
//		this.body.boxes.add(new Box(this.body, 44, 10, 2.0F, -1.0F, 6.0F, 1, 5, 1, 0.0F, false));
//		this.body.boxes.add(new Box(this.body, 44, 10, -3.0F, -1.0F, 6.0F, 1, 5, 1, 0.0F, false));
//		this.body.boxes.add(new Box(this.body, 44, 10, -3.0F, -2.0F, 5.0F, 1, 2, 1, 0.0F, false));
//		this.body.boxes.add(new Box(this.body, 44, 10, 2.0F, -2.0F, 5.0F, 1, 2, 1, 0.0F, false));
//
//		this.head.setPivot(0.0F, 0.0F, 0.0F);
//		this.head.boxes.clear();
//		this.body.addChild(this.head);
//		this.head.boxes.add(new Box(this.head, 0, 0, -4.0F, -8.0F, -4.0F, 8, 8, 8, 0.0F, false));
//		this.head.boxes.add(new Box(this.head, 0, 32, -5.0F, -9.0F, -5.0F, 10, 10, 10, 0.0F, false));
//
//		this.rightArm.setPivot(-5.0F, 2.0F, 0.0F);
//		this.rightArm.boxes.clear();
//		this.body.addChild(this.rightArm);
//		this.rightArm.boxes.add(new Box(this.rightArm, 40, 16, -3.0F, -2.0F, -2.0F, 4, 12, 4, 0.0F, false));
//
//		//rightItem.setPivot(-1.0F, 7.0F, 1.0F);
//		//rightArm.addChild(rightItem);
//
//		//this.xArm.setPivot(5.0F, 2.0F, 0.0F);
//		this.xArm.boxes.clear();
//		//this.body.addChild(this.xArm);
//		//this.xArm.boxes.add(new Box(this.xArm, 40, 16, -1.0F, -2.0F, -2.0F, 4, 12, 4, 0.0F, true));
//
//		this.rightLeg.setPivot(-1.9F, 12.0F, 0.0F);
//		this.rightLeg.boxes.clear();
//		this.body.addChild(this.rightLeg);
//		this.rightLeg.boxes.add(new Box(this.rightLeg, 0, 16, -2.1F, 0.0F, -2.0F, 4, 12, 4, 0.0F, false));
//
//		this.xLeg.setPivot(1.9F, 12.0F, 0.0F);
//		this.xLeg.boxes.clear();
//		this.body.addChild(this.xLeg);
//		this.xLeg.boxes.add(new Box(this.xLeg, 0, 16, -1.9F, 0.0F, -2.0F, 4, 12, 4, 0.0F, true));
    }

    @Override
    public void render(MatrixStack matrices, VertexConsumer vertexConsumer, int light, int overlay, float red, float green, float blue, float alpha) {
        super.render(matrices, vertexConsumer, light, overlay, red, green, blue, alpha);
    }

//	@Override
//	public void render(EvolvedZombieEntity entity, float f, float f1, float f2, float f3, float f4, float f5) {
//		super.render(entity, f, f1, f2, f3, f4, f5);
//	}
=======
public class EvolvedZombieModel<EVOLVEDZOMBIE_ENTITY> extends BipedEntityModel<EvolvedZombieEntity> {

	private boolean renderGear;

	Cuboid oxygenTank0;
	Cuboid oxygenTank1;
	Cuboid oxygenTankWire0;
	Cuboid oxygenTankWire1;
	Cuboid oxygenTankWire2;
	Cuboid oxygenTankWire3;
	Cuboid oxygenTankWire4;
	Cuboid oxygenTankWire5;
	Cuboid oxygenMask;

	public EvolvedZombieModel(float scale, int textureWidth, int textureHeight) {
		super(scale, scale, textureWidth, textureHeight);

		renderGear = true;

		this.oxygenTankWire0.setRotationPoint(0.0F, 0.0F, 0.0F);
		this.oxygenTankWire1.setRotationPoint(0.0F, 0.0F, 0.0F);
		this.oxygenTankWire2.setRotationPoint(0.0F, 0.0F, 0.0F);
		this.oxygenTankWire3.setRotationPoint(0.0F, 0.0F, 0.0F);
		this.oxygenTankWire4.setRotationPoint(0.0F, 0.0F, 0.0F);
		this.oxygenTankWire5.setRotationPoint(0.0F, 0.0F, 0.0F);
		this.oxygenTank0.setRotationPoint(0.0F, 0.0F, 0.0F);
		this.oxygenTank1.setRotationPoint(0.0F, 0.0F, 0.0F);
		this.oxygenMask.setRotationPoint(0.0F, 0.0F, 0.0F);
		this.oxygenTankWire0 = new Cuboid(this, 0, 0);
		this.oxygenTankWire0.boxes.add(new Box(this.oxygenTankWire0, 44, 10, 2.0F, 3.0F, 5.0F, 1, 2, 1, scale, false));
		this.oxygenTankWire1 = new Cuboid(this, 0, 0);
		this.oxygenTankWire1.boxes.add(new Box(this.oxygenTankWire1, 44, 10, 2.0F, -1.0F, 6.0F, 1, 5, 1, scale, false));
		this.oxygenTankWire2 = new Cuboid(this, 0, 0);
		this.oxygenTankWire2.boxes.add(new Box(this.oxygenTankWire2, 44, 10, 2.0F, -2.0F, 5.0F, 1, 2, 1, scale, false));
		this.oxygenTankWire3 = new Cuboid(this, 0, 0);
		this.oxygenTankWire3.boxes.add(new Box(this.oxygenTankWire3, 44, 10, -3.0F, -1.0F, 6.0F, 1, 5, 1, scale, false));
		this.oxygenTankWire4 = new Cuboid(this, 0, 0);
		this.oxygenTankWire4.boxes.add(new Box(this.oxygenTankWire4, 44, 10, -3.0F, 3.0F, 5.0F, 1, 2, 1, scale, false));
		this.oxygenTankWire5 = new Cuboid(this, 0, 0);
		this.oxygenTankWire5.boxes.add(new Box(this.oxygenTankWire5, 44, 10, 2.0F, -2.0F, 5.0F, 1, 2, 1, scale, false));
		this.oxygenTank0 = new Cuboid(this, 0, 0);
		this.oxygenTank0.boxes.add(new Box(this.oxygenTank0, 32, 6, 1.0F, 2.0F, 2.0F, 3, 7, 3, scale, false));
		this.oxygenTank1 = new Cuboid(this, 0,0);
		this.oxygenTank1.boxes.add(new Box(this.oxygenTank1, 32, 6, -4.0F, 2.0F, 2.0F, 3, 7, 3, scale, false));
		this.oxygenMask = new Cuboid(this, 0, 0);
		this.oxygenMask.boxes.add(new Box(this.oxygenMask, 0, 32, -5.0F, -9.0F, -5.0F, 10, 10, 10, scale, false));
		this.body.addChild(oxygenTankWire0);
		this.body.addChild(oxygenTankWire1);
		this.body.addChild(oxygenTankWire2);
		this.body.addChild(oxygenTankWire3);
		this.body.addChild(oxygenTankWire4);
		this.body.addChild(oxygenTankWire5);
		this.body.addChild(oxygenTank0);
		this.body.addChild(oxygenTank1);
		this.body.addChild(oxygenMask);

		this.body.setRotationPoint(0.0F, 0.0F, 0.0F);
		this.body.boxes.clear();
		this.body.boxes.add(new Box(this.body, 16, 16, -4.0F, 0.0F, -2.0F, 8, 12, 4, scale, false));

		this.head.setRotationPoint(0.0F, 0.0F, 0.0F);
		this.head.boxes.clear();
		this.body.addChild(this.head);
		this.head.boxes.add(new Box(this.head, 0, 0, -4.0F, -8.0F, -4.0F, 8, 8, 8, scale, false));

		this.rightArm.setRotationPoint(-5.0F, 2.0F, 0.0F);
		this.rightArm.boxes.clear();
		this.body.addChild(this.rightArm);
		this.rightArm.boxes.add(new Box(this.rightArm, 40, 16, -3.0F, -2.0F, -2.0F, 4, 12, 4, scale, false));

		this.leftArm.setRotationPoint(5.0F, 2.0F, 0.0F);
		this.leftArm.boxes.clear();
		this.body.addChild(this.leftArm);
		this.leftArm.boxes.add(new Box(this.leftArm, 40, 16, -1.0F, -2.0F, -2.0F, 4, 12, 4, scale, true));

		this.rightLeg.setRotationPoint(-1.9F, 12.0F, 0.0F);
		this.rightLeg.boxes.clear();
		this.body.addChild(this.rightLeg);
		this.rightLeg.boxes.add(new Box(this.rightLeg, 0, 16, -2.1F, 0.0F, -2.0F, 4, 12, 4, scale, false));

		this.leftLeg.setRotationPoint(1.9F, 12.0F, 0.0F);
		this.leftLeg.boxes.clear();
		this.body.addChild(this.leftLeg);
		this.leftLeg.boxes.add(new Box(this.leftLeg, 0, 16, -1.9F, 0.0F, -2.0F, 4, 12, 4, scale, true));
	}

	@Override
	public void render(EvolvedZombieEntity entity, float f, float f1, float f2, float f3, float f4, float f5) {
		//super.render(entity, f, f1, f2, f3, f4, f5);

		if (this.isChild) {
			float f6 = 2.0F;
			GL11.glPushMatrix();
			GL11.glScalef(1.5F / f6, 1.5F / f6, 1.5F / f6);
			GL11.glTranslatef(0.0F, 16.0F * f5, 0.0F);
			this.head.render(f5);
			if (this.renderGear) {
				this.oxygenMask.render(f5);
			}
			GL11.glPopMatrix();
			GL11.glPushMatrix();
			GL11.glScalef(1.0F / f6, 1.0F / f6, 1.0F / f6);
			GL11.glTranslatef(0.0F, 24.0F * f5, 0.0F);
			if (this.renderGear) {
				this.oxygenTank0.render(f5);
				this.oxygenTank1.render(f5);

			}
			this.body.render(f5);
			this.rightArm.render(f5);
			this.leftArm.render(f5);
			this.rightLeg.render(f5);
			this.leftLeg.render(f5);
			this.head.render(f5);
			GL11.glPopMatrix();
		} else {
			if (this.renderGear) {
				this.oxygenTankWire0.render(f5);
				this.oxygenTankWire1.render(f5);
				this.oxygenTankWire2.render(f5);
				this.oxygenTankWire3.render(f5);
				this.oxygenTankWire4.render(f5);
				this.oxygenTankWire5.render(f5);
				this.oxygenTank0.render(f5);
				this.oxygenTank1.render(f5);
				this.oxygenMask.render(f5);
			}
			this.head.render(f5);
			this.body.render(f5);
			this.rightArm.render(f5);
			this.leftArm.render(f5);
			this.rightLeg.render(f5);
			this.leftLeg.render(f5);
			this.headwear.render(f5);
		}
	}
>>>>>>> 3a2966f8
}<|MERGE_RESOLUTION|>--- conflicted
+++ resolved
@@ -22,220 +22,122 @@
 
 package com.hrznstudio.galacticraft.client.model.entity.evolvedzombie;
 
+import com.google.common.collect.ImmutableList;
 import com.hrznstudio.galacticraft.entity.evolvedzombie.EvolvedZombieEntity;
-<<<<<<< HEAD
+import net.minecraft.client.model.ModelPart;
 import net.minecraft.client.render.VertexConsumer;
-import net.minecraft.client.render.entity.model.ZombieEntityModel;
+import net.minecraft.client.render.entity.model.BipedEntityModel;
 import net.minecraft.client.util.math.MatrixStack;
-=======
-import net.minecraft.client.model.Box;
-import net.minecraft.client.model.Cuboid;
-import net.minecraft.client.render.entity.model.BipedEntityModel;
-import org.lwjgl.opengl.GL11;
->>>>>>> 3a2966f8
 
 /**
  * @author <a href="https://github.com/StellarHorizons">StellarHorizons</a> and made with the help of <a href="https://blockbench.net/https://blockbench.net/">Blockbench</a>
  */
-<<<<<<< HEAD
-public class EvolvedZombieModel extends ZombieEntityModel<EvolvedZombieEntity> {
-
-    /**
-     * Work in Progress. This model should work, but it refuses to show up :(
-     */
-
-//	private final Model baseModel;
-    public EvolvedZombieModel(float scale, int textureWidth, int textureHeight) {
-        super(scale, scale, textureWidth, textureHeight);
-//		this.baseModel = new Model();
-//
-//		this.body.setPivot(0.0F, 0.0F, 0.0F);
-//		this.body.boxes.clear();
-//		this.body.boxes.add(new Box(this.body, 16, 16, -4.0F, 0.0F, -2.0F, 8, 12, 4, 0.0F, false));
-//		this.body.boxes.add(new Box(this.body, 32, 6, -4.0F, 2.0F, 2.0F, 3, 7, 3, 0.0F, false));
-//		this.body.boxes.add(new Box(this.body, 32, 6, 1.0F, 2.0F, 2.0F, 3, 7, 3, 0.0F, false));
-//		this.body.boxes.add(new Box(this.body, 44, 10, -3.0F, 3.0F, 5.0F, 1, 2, 1, 0.0F, false));
-//		this.body.boxes.add(new Box(this.body, 44, 10, 2.0F, 3.0F, 5.0F, 1, 2, 1, 0.0F, false));
-//		this.body.boxes.add(new Box(this.body, 44, 10, 2.0F, -1.0F, 6.0F, 1, 5, 1, 0.0F, false));
-//		this.body.boxes.add(new Box(this.body, 44, 10, -3.0F, -1.0F, 6.0F, 1, 5, 1, 0.0F, false));
-//		this.body.boxes.add(new Box(this.body, 44, 10, -3.0F, -2.0F, 5.0F, 1, 2, 1, 0.0F, false));
-//		this.body.boxes.add(new Box(this.body, 44, 10, 2.0F, -2.0F, 5.0F, 1, 2, 1, 0.0F, false));
-//
-//		this.head.setPivot(0.0F, 0.0F, 0.0F);
-//		this.head.boxes.clear();
-//		this.body.addChild(this.head);
-//		this.head.boxes.add(new Box(this.head, 0, 0, -4.0F, -8.0F, -4.0F, 8, 8, 8, 0.0F, false));
-//		this.head.boxes.add(new Box(this.head, 0, 32, -5.0F, -9.0F, -5.0F, 10, 10, 10, 0.0F, false));
-//
-//		this.rightArm.setPivot(-5.0F, 2.0F, 0.0F);
-//		this.rightArm.boxes.clear();
-//		this.body.addChild(this.rightArm);
-//		this.rightArm.boxes.add(new Box(this.rightArm, 40, 16, -3.0F, -2.0F, -2.0F, 4, 12, 4, 0.0F, false));
-//
-//		//rightItem.setPivot(-1.0F, 7.0F, 1.0F);
-//		//rightArm.addChild(rightItem);
-//
-//		//this.xArm.setPivot(5.0F, 2.0F, 0.0F);
-//		this.xArm.boxes.clear();
-//		//this.body.addChild(this.xArm);
-//		//this.xArm.boxes.add(new Box(this.xArm, 40, 16, -1.0F, -2.0F, -2.0F, 4, 12, 4, 0.0F, true));
-//
-//		this.rightLeg.setPivot(-1.9F, 12.0F, 0.0F);
-//		this.rightLeg.boxes.clear();
-//		this.body.addChild(this.rightLeg);
-//		this.rightLeg.boxes.add(new Box(this.rightLeg, 0, 16, -2.1F, 0.0F, -2.0F, 4, 12, 4, 0.0F, false));
-//
-//		this.xLeg.setPivot(1.9F, 12.0F, 0.0F);
-//		this.xLeg.boxes.clear();
-//		this.body.addChild(this.xLeg);
-//		this.xLeg.boxes.add(new Box(this.xLeg, 0, 16, -1.9F, 0.0F, -2.0F, 4, 12, 4, 0.0F, true));
-    }
-
-    @Override
-    public void render(MatrixStack matrices, VertexConsumer vertexConsumer, int light, int overlay, float red, float green, float blue, float alpha) {
-        super.render(matrices, vertexConsumer, light, overlay, red, green, blue, alpha);
-    }
-
-//	@Override
-//	public void render(EvolvedZombieEntity entity, float f, float f1, float f2, float f3, float f4, float f5) {
-//		super.render(entity, f, f1, f2, f3, f4, f5);
-//	}
-=======
-public class EvolvedZombieModel<EVOLVEDZOMBIE_ENTITY> extends BipedEntityModel<EvolvedZombieEntity> {
-
-	private boolean renderGear;
-
-	Cuboid oxygenTank0;
-	Cuboid oxygenTank1;
-	Cuboid oxygenTankWire0;
-	Cuboid oxygenTankWire1;
-	Cuboid oxygenTankWire2;
-	Cuboid oxygenTankWire3;
-	Cuboid oxygenTankWire4;
-	Cuboid oxygenTankWire5;
-	Cuboid oxygenMask;
+public class EvolvedZombieModel extends BipedEntityModel<EvolvedZombieEntity> {
+	private ModelPart oxygenTank0;
+	private ModelPart oxygenTank1;
+	private ModelPart oxygenTankWire0;
+	private ModelPart oxygenTankWire1;
+	private ModelPart oxygenTankWire2;
+	private ModelPart oxygenTankWire3;
+	private ModelPart oxygenTankWire4;
+	private ModelPart oxygenTankWire5;
+	private ModelPart oxygenMask;
 
 	public EvolvedZombieModel(float scale, int textureWidth, int textureHeight) {
 		super(scale, scale, textureWidth, textureHeight);
 
-		renderGear = true;
+		this.oxygenTankWire0 = new ModelPart(this, 44, 10);
+		this.oxygenTankWire1 = new ModelPart(this, 44, 10);
+		this.oxygenTankWire2 = new ModelPart(this, 44, 10);
+		this.oxygenTankWire3 = new ModelPart(this, 44, 10);
+		this.oxygenTankWire4 = new ModelPart(this, 44, 10);
+		this.oxygenTankWire5 = new ModelPart(this, 44, 10);
+		this.oxygenTank0 = new ModelPart(this, 32, 6);
+		this.oxygenTank1 = new ModelPart(this, 32, 6);
+		this.oxygenMask = new ModelPart(this, 0, 32);
 
-		this.oxygenTankWire0.setRotationPoint(0.0F, 0.0F, 0.0F);
-		this.oxygenTankWire1.setRotationPoint(0.0F, 0.0F, 0.0F);
-		this.oxygenTankWire2.setRotationPoint(0.0F, 0.0F, 0.0F);
-		this.oxygenTankWire3.setRotationPoint(0.0F, 0.0F, 0.0F);
-		this.oxygenTankWire4.setRotationPoint(0.0F, 0.0F, 0.0F);
-		this.oxygenTankWire5.setRotationPoint(0.0F, 0.0F, 0.0F);
-		this.oxygenTank0.setRotationPoint(0.0F, 0.0F, 0.0F);
-		this.oxygenTank1.setRotationPoint(0.0F, 0.0F, 0.0F);
-		this.oxygenMask.setRotationPoint(0.0F, 0.0F, 0.0F);
-		this.oxygenTankWire0 = new Cuboid(this, 0, 0);
-		this.oxygenTankWire0.boxes.add(new Box(this.oxygenTankWire0, 44, 10, 2.0F, 3.0F, 5.0F, 1, 2, 1, scale, false));
-		this.oxygenTankWire1 = new Cuboid(this, 0, 0);
-		this.oxygenTankWire1.boxes.add(new Box(this.oxygenTankWire1, 44, 10, 2.0F, -1.0F, 6.0F, 1, 5, 1, scale, false));
-		this.oxygenTankWire2 = new Cuboid(this, 0, 0);
-		this.oxygenTankWire2.boxes.add(new Box(this.oxygenTankWire2, 44, 10, 2.0F, -2.0F, 5.0F, 1, 2, 1, scale, false));
-		this.oxygenTankWire3 = new Cuboid(this, 0, 0);
-		this.oxygenTankWire3.boxes.add(new Box(this.oxygenTankWire3, 44, 10, -3.0F, -1.0F, 6.0F, 1, 5, 1, scale, false));
-		this.oxygenTankWire4 = new Cuboid(this, 0, 0);
-		this.oxygenTankWire4.boxes.add(new Box(this.oxygenTankWire4, 44, 10, -3.0F, 3.0F, 5.0F, 1, 2, 1, scale, false));
-		this.oxygenTankWire5 = new Cuboid(this, 0, 0);
-		this.oxygenTankWire5.boxes.add(new Box(this.oxygenTankWire5, 44, 10, 2.0F, -2.0F, 5.0F, 1, 2, 1, scale, false));
-		this.oxygenTank0 = new Cuboid(this, 0, 0);
-		this.oxygenTank0.boxes.add(new Box(this.oxygenTank0, 32, 6, 1.0F, 2.0F, 2.0F, 3, 7, 3, scale, false));
-		this.oxygenTank1 = new Cuboid(this, 0,0);
-		this.oxygenTank1.boxes.add(new Box(this.oxygenTank1, 32, 6, -4.0F, 2.0F, 2.0F, 3, 7, 3, scale, false));
-		this.oxygenMask = new Cuboid(this, 0, 0);
-		this.oxygenMask.boxes.add(new Box(this.oxygenMask, 0, 32, -5.0F, -9.0F, -5.0F, 10, 10, 10, scale, false));
-		this.body.addChild(oxygenTankWire0);
-		this.body.addChild(oxygenTankWire1);
-		this.body.addChild(oxygenTankWire2);
-		this.body.addChild(oxygenTankWire3);
-		this.body.addChild(oxygenTankWire4);
-		this.body.addChild(oxygenTankWire5);
-		this.body.addChild(oxygenTank0);
-		this.body.addChild(oxygenTank1);
-		this.body.addChild(oxygenMask);
+		this.oxygenTankWire0.addCuboid(2.0F, 3.0F, 5.0F, 1, 2, 1, scale, false);
+		this.oxygenTankWire1.addCuboid(2.0F, -1.0F, 6.0F, 1, 5, 1, scale, false);
+		this.oxygenTankWire2.addCuboid(2.0F, -2.0F, 5.0F, 1, 2, 1, scale, false);
+		this.oxygenTankWire3.addCuboid(-3.0F, -1.0F, 6.0F, 1, 5, 1, scale, false);
+		this.oxygenTankWire4.addCuboid(-3.0F, 3.0F, 5.0F, 1, 2, 1, scale, false);
+		this.oxygenTankWire5.addCuboid(2.0F, -2.0F, 5.0F, 1, 2, 1, scale, false);
 
-		this.body.setRotationPoint(0.0F, 0.0F, 0.0F);
-		this.body.boxes.clear();
-		this.body.boxes.add(new Box(this.body, 16, 16, -4.0F, 0.0F, -2.0F, 8, 12, 4, scale, false));
+		this.oxygenTank0.addCuboid(1.0F, 2.0F, 2.0F, 3, 7, 3, scale, false);
+		this.oxygenTank1.addCuboid(-4.0F, 2.0F, 2.0F, 3, 7, 3, scale, false);
+		this.oxygenMask.addCuboid(-5.0F, -9.0F, -5.0F, 10, 10, 10, scale, false);
 
-		this.head.setRotationPoint(0.0F, 0.0F, 0.0F);
-		this.head.boxes.clear();
-		this.body.addChild(this.head);
-		this.head.boxes.add(new Box(this.head, 0, 0, -4.0F, -8.0F, -4.0F, 8, 8, 8, scale, false));
+		this.torso = new ModelPart(this, 16, 16);
 
-		this.rightArm.setRotationPoint(-5.0F, 2.0F, 0.0F);
-		this.rightArm.boxes.clear();
-		this.body.addChild(this.rightArm);
-		this.rightArm.boxes.add(new Box(this.rightArm, 40, 16, -3.0F, -2.0F, -2.0F, 4, 12, 4, scale, false));
+		this.torso.addChild(oxygenTankWire0);
+		this.torso.addChild(oxygenTankWire1);
+		this.torso.addChild(oxygenTankWire2);
+		this.torso.addChild(oxygenTankWire3);
+		this.torso.addChild(oxygenTankWire4);
+		this.torso.addChild(oxygenTankWire5);
+		this.torso.addChild(oxygenTank0);
+		this.torso.addChild(oxygenTank1);
+		this.torso.addChild(oxygenMask);
+		this.torso.addCuboid(-4.0F, 0.0F, -2.0F, 8, 12, 4, scale, false);
 
-		this.leftArm.setRotationPoint(5.0F, 2.0F, 0.0F);
-		this.leftArm.boxes.clear();
-		this.body.addChild(this.leftArm);
-		this.leftArm.boxes.add(new Box(this.leftArm, 40, 16, -1.0F, -2.0F, -2.0F, 4, 12, 4, scale, true));
+		this.head = new ModelPart(this, 0, 0);
+		this.head.addCuboid(-4.0F, -8.0F, -4.0F, 8, 8, 8, scale, false);
+		this.torso.addChild(this.head);
 
-		this.rightLeg.setRotationPoint(-1.9F, 12.0F, 0.0F);
-		this.rightLeg.boxes.clear();
-		this.body.addChild(this.rightLeg);
-		this.rightLeg.boxes.add(new Box(this.rightLeg, 0, 16, -2.1F, 0.0F, -2.0F, 4, 12, 4, scale, false));
+		this.rightArm = new ModelPart(this, 40, 16);
+		this.rightArm.setPivot(-5.0F, 2.0F, 0.0F);
+		this.rightArm.addCuboid(-3.0F, -2.0F, -2.0F, 4, 12, 4, scale, false);
+		this.torso.addChild(this.rightArm);
 
-		this.leftLeg.setRotationPoint(1.9F, 12.0F, 0.0F);
-		this.leftLeg.boxes.clear();
-		this.body.addChild(this.leftLeg);
-		this.leftLeg.boxes.add(new Box(this.leftLeg, 0, 16, -1.9F, 0.0F, -2.0F, 4, 12, 4, scale, true));
+		this.leftArm = new ModelPart(this, 40, 16);
+		this.leftArm.setPivot(5.0F, 2.0F, 0.0F);
+		this.leftArm.addCuboid(-1.0F, -2.0F, -2.0F, 4, 12, 4, scale, true);
+		this.torso.addChild(this.leftArm);
+
+		this.rightLeg = new ModelPart(this, 0, 16);
+		this.rightLeg.setPivot(-1.9F, 12.0F, 0.0F);
+		this.rightLeg.addCuboid(-2.1F, 0.0F, -2.0F, 4, 12, 4, scale, false);
+		this.torso.addChild(this.rightLeg);
+
+		this.leftLeg = new ModelPart(this, 0, 16);
+		this.leftLeg.setPivot(1.9F, 12.0F, 0.0F);
+		this.leftLeg.addCuboid(-1.9F, 0.0F, -2.0F, 4, 12, 4, scale, true);
+		this.torso.addChild(this.leftLeg);
 	}
 
 	@Override
-	public void render(EvolvedZombieEntity entity, float f, float f1, float f2, float f3, float f4, float f5) {
-		//super.render(entity, f, f1, f2, f3, f4, f5);
+	public void render(MatrixStack matrices, VertexConsumer vertexConsumer, int light, int overlay, float red, float green, float blue, float alpha) {
+		if (!this.child) {
+			super.render(matrices, vertexConsumer, light, overlay, red, green, blue, alpha);
+		} else {
+			float ratio = 2.0F;
+			matrices.push();
+			matrices.scale(1.5F / ratio, 1.5F / ratio, 1.5F / ratio);
+			matrices.translate(0.0F, 16.0F, 0.0F);
+			this.head.render(matrices, vertexConsumer, light, overlay, red, green, blue, alpha);
+			this.oxygenMask.render(matrices, vertexConsumer, light, overlay, red, green, blue, alpha);
 
-		if (this.isChild) {
-			float f6 = 2.0F;
-			GL11.glPushMatrix();
-			GL11.glScalef(1.5F / f6, 1.5F / f6, 1.5F / f6);
-			GL11.glTranslatef(0.0F, 16.0F * f5, 0.0F);
-			this.head.render(f5);
-			if (this.renderGear) {
-				this.oxygenMask.render(f5);
-			}
-			GL11.glPopMatrix();
-			GL11.glPushMatrix();
-			GL11.glScalef(1.0F / f6, 1.0F / f6, 1.0F / f6);
-			GL11.glTranslatef(0.0F, 24.0F * f5, 0.0F);
-			if (this.renderGear) {
-				this.oxygenTank0.render(f5);
-				this.oxygenTank1.render(f5);
+			matrices.pop();
+			matrices.push();
+			matrices.scale(1.0F / ratio, 1.0F / ratio, 1.0F / ratio);
+			matrices.translate(0.0F, 24.0F, 0.0F);
+			this.oxygenTank0.render(matrices, vertexConsumer, light, overlay, red, green, blue, alpha);
+			this.oxygenTank1.render(matrices, vertexConsumer, light, overlay, red, green, blue, alpha);
 
-			}
-			this.body.render(f5);
-			this.rightArm.render(f5);
-			this.leftArm.render(f5);
-			this.rightLeg.render(f5);
-			this.leftLeg.render(f5);
-			this.head.render(f5);
-			GL11.glPopMatrix();
-		} else {
-			if (this.renderGear) {
-				this.oxygenTankWire0.render(f5);
-				this.oxygenTankWire1.render(f5);
-				this.oxygenTankWire2.render(f5);
-				this.oxygenTankWire3.render(f5);
-				this.oxygenTankWire4.render(f5);
-				this.oxygenTankWire5.render(f5);
-				this.oxygenTank0.render(f5);
-				this.oxygenTank1.render(f5);
-				this.oxygenMask.render(f5);
-			}
-			this.head.render(f5);
-			this.body.render(f5);
-			this.rightArm.render(f5);
-			this.leftArm.render(f5);
-			this.rightLeg.render(f5);
-			this.leftLeg.render(f5);
-			this.headwear.render(f5);
+			this.torso.render(matrices, vertexConsumer, light, overlay, red, green, blue, alpha);
+			this.rightArm.render(matrices, vertexConsumer, light, overlay, red, green, blue, alpha);
+			this.leftArm.render(matrices, vertexConsumer, light, overlay, red, green, blue, alpha);
+			this.rightLeg.render(matrices, vertexConsumer, light, overlay, red, green, blue, alpha);
+			this.leftLeg.render(matrices, vertexConsumer, light, overlay, red, green, blue, alpha);
+			this.head.render(matrices, vertexConsumer, light, overlay, red, green, blue, alpha);
+			matrices.pop();
 		}
 	}
->>>>>>> 3a2966f8
+
+	@Override
+	protected Iterable<ModelPart> getBodyParts() {
+		return ImmutableList.of(this.torso, this.rightArm, this.leftArm, this.rightLeg, this.leftLeg, this.helmet, this.oxygenTankWire0, this.oxygenTankWire1,
+				this.oxygenTankWire2, this.oxygenTankWire3, this.oxygenTankWire4, this.oxygenTankWire5, this.oxygenMask, this.oxygenTank0, this.oxygenTank1
+		);
+	}
 }