--- conflicted
+++ resolved
@@ -1,6 +1,5 @@
 package com.hrznstudio.galacticraft.world.dimension;
 
-import javax.annotation.Nullable;
 import net.minecraft.block.BlockState;
 import net.minecraft.server.world.ServerWorld;
 import net.minecraft.tag.BlockTags;
@@ -14,100 +13,9 @@
 import net.minecraft.world.dimension.Dimension;
 import net.minecraft.world.dimension.DimensionType;
 
+import javax.annotation.Nullable;
+
 public class MoonDimension extends Dimension {
-<<<<<<< HEAD
-    public MoonDimension(World world, DimensionType type) {
-        super(world, type, 0.0F);
-    }
-
-    @Override
-    public int getMoonPhase(long long_1) {
-        return 0;
-    }
-
-    @Override
-    public void update() {
-        super.update();
-        this.world.getLevelProperties().setThundering(false);
-        this.world.getLevelProperties().setRaining(false);
-        this.world.getLevelProperties().setClearWeatherTime(10000000);
-        this.world.getLevelProperties().setRainTime(0);
-        this.world.getLevelProperties().setThunderTime(0);
-    }
-
-    @Override
-    public boolean hasSkyLight() {
-        return true;
-    }
-
-    @Override
-    public boolean isNether() {
-        return false;
-    }
-
-    @Override
-    public Vec3d getFogColor(float v, float v1) {
-        return new Vec3d(0.0D, 0.0D, 0.0D);
-    }
-
-    @Override
-    public BlockPos getForcedSpawnPoint() {
-        return new BlockPos(0, 100, 0);
-    }
-
-    public ChunkGenerator<?> createChunkGenerator() {
-        MoonChunkGeneratorConfig moonChunkGeneratorConfig = GalacticraftChunkGeneratorTypes.MOON.createSettings();
-        return ChunkGeneratorType.SURFACE.create(this.world, BiomeSourceType.FIXED.applyConfig(BiomeSourceType.FIXED.getConfig(this.world.getLevelProperties()).setBiome(GalacticraftBiomes.MOON)), moonChunkGeneratorConfig);
-    }
-
-    @Override
-    public BlockPos getSpawningBlockInChunk(ChunkPos chunkPos, boolean b) {
-        return new BlockPos(0, 100, 0);
-    }
-
-    @Override
-    public BlockPos getTopSpawningBlockPosition(int i, int i1, boolean b) {
-        return new BlockPos(0, 100, 0);
-    }
-
-    public float getSkyAngle(long long_1, float float_1) {
-        double double_1 = MathHelper.fractionalPart((double)long_1 / 24000.0D - 0.25D);
-        double double_2 = 0.5D - Math.cos(double_1 * 3.141592653589793D) / 2.0D;
-        return (float)(double_1 * 2.0D + double_2) / 3.0F;
-    }
-
-    public boolean hasVisibleSky() {
-        return true;
-    }
-
-    @Environment(EnvType.CLIENT)
-    public float[] getBackgroundColor(float l1, float f2) {
-        return new float[]{0, 0, 0, 0};
-    }
-
-    @Environment(EnvType.CLIENT)
-    @Override
-    public float getCloudHeight() {
-        return -1000.0F;
-    }
-
-    public boolean canPlayersSleep() {
-        return false;
-    }
-
-    @Override
-    public boolean isFogThick(int x, int z) {
-        return false;
-    }
-
-    public boolean shouldRenderFog(int l1, int f2) {
-        return false;
-    }
-
-    public DimensionType getType() {
-        return GalacticraftDimensions.MOON;
-    }
-=======
 
    public MoonDimension(World world, DimensionType type) {
       super(world, type, 0.0F);
@@ -195,5 +103,4 @@
    public DimensionType getType() {
       return GalacticraftDimensions.MOON;
    }
->>>>>>> f1bb4d14
 }