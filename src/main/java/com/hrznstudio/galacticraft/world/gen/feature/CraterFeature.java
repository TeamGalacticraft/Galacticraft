/*
 * Copyright (c) 2019 HRZN LTD
 *
 * Permission is hereby granted, free of charge, to any person obtaining a copy
 * of this software and associated documentation files (the "Software"), to deal
 * in the Software without restriction, including without limitation the rights
 * to use, copy, modify, merge, publish, distribute, sublicense, and/or sell
 * copies of the Software, and to permit persons to whom the Software is
 * furnished to do so, subject to the following conditions:
 *
 * The above copyright notice and this permission notice shall be included in all
 * copies or substantial portions of the Software.
 *
 * THE SOFTWARE IS PROVIDED "AS IS", WITHOUT WARRANTY OF ANY KIND, EXPRESS OR
 * IMPLIED, INCLUDING BUT NOT LIMITED TO THE WARRANTIES OF MERCHANTABILITY,
 * FITNESS FOR A PARTICULAR PURPOSE AND NONINFRINGEMENT. IN NO EVENT SHALL THE
 * AUTHORS OR COPYRIGHT HOLDERS BE LIABLE FOR ANY CLAIM, DAMAGES OR OTHER
 * LIABILITY, WHETHER IN AN ACTION OF CONTRACT, TORT OR OTHERWISE, ARISING FROM,
 * OUT OF OR IN CONNECTION WITH THE SOFTWARE OR THE USE OR OTHER DEALINGS IN THE
 * SOFTWARE.
 */

package com.hrznstudio.galacticraft.world.gen.feature;

import com.hrznstudio.galacticraft.block.GalacticraftBlocks;
import com.mojang.datafixers.Dynamic;
import net.minecraft.block.Block;
import net.minecraft.block.Blocks;
import net.minecraft.util.math.BlockPos;
import net.minecraft.util.math.ChunkPos;
import net.minecraft.world.IWorld;
import net.minecraft.world.LightType;
import net.minecraft.world.TestableWorld;
import net.minecraft.world.chunk.ChunkStatus;
import net.minecraft.world.gen.StructureAccessor;
import net.minecraft.world.gen.chunk.ChunkGenerator;
import net.minecraft.world.gen.chunk.ChunkGeneratorConfig;
import net.minecraft.world.gen.feature.Feature;

import java.util.Random;
import java.util.function.Function;

/**
 * @author <a href="https://github.com/StellarHorizons">StellarHorizons</a>
 */
public class CraterFeature extends Feature<CraterFeatureConfig> {
    public CraterFeature(Function<Dynamic<?>, ? extends CraterFeatureConfig> function) {
        super(function);
    }

    private static boolean isNaturalDirt(TestableWorld world, BlockPos pos) {
        return world.testBlockState(pos, (blockState) -> {
            Block block = blockState.getBlock();
            return isDirt(block) && block != Blocks.GRASS_BLOCK && block != Blocks.MYCELIUM;
        });
    }

<<<<<<< HEAD
    public boolean generate(IWorld world, ChunkGenerator<? extends ChunkGeneratorConfig> chunkGen, Random rand, BlockPos pos, CraterFeatureConfig craterConfig) {
=======
    public boolean generate(IWorld world, StructureAccessor accessor, ChunkGenerator<? extends ChunkGeneratorConfig> generator, Random rand, BlockPos pos, CraterFeatureConfig config) {
>>>>>>> d7989c6b
        while (pos.getY() > 5 && world.isAir(pos)) {
            pos = pos.down();
        }

        if (pos.getY() <= 4) {
            return false;
        } else {
            pos = pos.down(4);
            ChunkPos chunkPos = new ChunkPos(pos);
            if (!world.getChunk(chunkPos.x, chunkPos.z, ChunkStatus.STRUCTURE_REFERENCES).getStructureReferences(Feature.VILLAGE.getName()).isEmpty()) {
                return false;
            } else {
                boolean[] booleans = new boolean[2048];
                int i = rand.nextInt(4) + 4;

                int i5;
                for (i5 = 0; i5 < i; ++i5) {
                    double d1 = rand.nextDouble() * 6.0D + 3.0D;
                    double d2 = rand.nextDouble() * 4.0D + 2.0D;
                    double d3 = rand.nextDouble() * 6.0D + 3.0D;
                    double d4 = rand.nextDouble() * (16.0D - d1 - 2.0D) + 1.0D + d1 / 2.0D;
                    double d5 = rand.nextDouble() * (8.0D - d2 - 4.0D) + 2.0D + d2 / 2.0D;
                    double d6 = rand.nextDouble() * (16.0D - d3 - 2.0D) + 1.0D + d3 / 2.0D;

                    for (int i3 = 1; i3 < 15; ++i3) {
                        for (int i4 = 1; i4 < 15; ++i4) {
                            for (int i6 = 1; i6 < 7; ++i6) {
                                double d7 = ((double) i3 - d4) / (d1 / 2.0D);
                                double d8 = ((double) i6 - d5) / (d2 / 2.0D);
                                double d9 = ((double) i4 - d6) / (d3 / 2.0D);
                                double d10 = d7 * d7 + d8 * d8 + d9 * d9;
                                if (d10 < 1.0D) {
                                    booleans[(i3 * 16 + i4) * 8 + i6] = true;
                                }
                            }
                        }
                    }
                }

                int i7, i6;
                boolean boolean_2;

                for (i5 = 0; i5 < 16; ++i5) {
                    for (i6 = 0; i6 < 16; ++i6) {
                        for (i7 = 0; i7 < 8; ++i7) {
                            if (booleans[(i5 * 16 + i6) * 8 + i7]) {
                                world.setBlockState(pos.add(i5, i7, i6), i7 >= 4 ? Blocks.AIR.getDefaultState() : Blocks.AIR.getDefaultState(), 2);
                            }
                        }
                    }
                }

                BlockPos blockPos_3;
                for (i5 = 0; i5 < 16; ++i5) {
                    for (i6 = 0; i6 < 16; ++i6) {
                        for (i7 = 4; i7 < 8; ++i7) {
                            if (booleans[(i5 * 16 + i6) * 8 + i7]) {
                                blockPos_3 = pos.add(i5, i7 - 1, i6);
                                if (isNaturalDirt(world, blockPos_3) && world.getLightLevel(LightType.SKY, pos.add(i5, i7, i6)) > 0) {
                                    world.setBlockState(blockPos_3, GalacticraftBlocks.MOON_TURF.getDefaultState(), 2);
                                }
                            }
                        }
                    }
                }

                for (i5 = 0; i5 < 16; ++i5) {
                    for (i6 = 0; i6 < 16; ++i6) {
                        for (i7 = 0; i7 < 8; ++i7) {
                            boolean_2 = !booleans[(i5 * 16 + i6) * 8 + i7] && (i5 < 15 && booleans[((i5 + 1) * 16 + i6) * 8 + i7] || i5 > 0 && booleans[((i5 - 1) * 16 + i6) * 8 + i7] || i6 < 15 && booleans[(i5 * 16 + i6 + 1) * 8 + i7] || i6 > 0 && booleans[(i5 * 16 + (i6 - 1)) * 8 + i7] || i7 < 7 && booleans[(i5 * 16 + i6) * 8 + i7 + 1] || i7 > 0 && booleans[(i5 * 16 + i6) * 8 + (i7 - 1)]);
                            if (boolean_2 && (i7 < 4 || rand.nextInt(2) != 0) && world.getBlockState(pos.add(i5, i7, i6)).getMaterial().isSolid()) {
                                world.setBlockState(pos.add(i5, i7, i6), GalacticraftBlocks.MOON_TURF.getDefaultState(), 2);
                            }
                        }
                    }
                }


                return true;
            }
        }
    }
}<|MERGE_RESOLUTION|>--- conflicted
+++ resolved
@@ -55,11 +55,7 @@
         });
     }
 
-<<<<<<< HEAD
-    public boolean generate(IWorld world, ChunkGenerator<? extends ChunkGeneratorConfig> chunkGen, Random rand, BlockPos pos, CraterFeatureConfig craterConfig) {
-=======
     public boolean generate(IWorld world, StructureAccessor accessor, ChunkGenerator<? extends ChunkGeneratorConfig> generator, Random rand, BlockPos pos, CraterFeatureConfig config) {
->>>>>>> d7989c6b
         while (pos.getY() > 5 && world.isAir(pos)) {
             pos = pos.down();
         }
