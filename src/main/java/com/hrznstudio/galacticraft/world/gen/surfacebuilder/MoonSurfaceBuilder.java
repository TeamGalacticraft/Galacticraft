package com.hrznstudio.galacticraft.world.gen.surfacebuilder;

import com.hrznstudio.galacticraft.block.GalacticraftBlocks;
<<<<<<< HEAD
import com.mojang.datafixers.Dynamic;
=======
import com.mojang.serialization.Codec;
>>>>>>> ece230a1
import net.minecraft.block.BlockState;
import net.minecraft.block.Blocks;
import net.minecraft.util.math.BlockPos;
import net.minecraft.world.biome.Biome;
import net.minecraft.world.chunk.Chunk;
import net.minecraft.world.gen.surfacebuilder.SurfaceBuilder;
import net.minecraft.world.gen.surfacebuilder.TernarySurfaceConfig;

import java.util.Random;
<<<<<<< HEAD
import java.util.function.Function;

public class MoonSurfaceBuilder extends SurfaceBuilder<TernarySurfaceConfig> {
   public MoonSurfaceBuilder(Function<Dynamic<?>, ? extends TernarySurfaceConfig> function) {
      super(function);
   }
=======

public class MoonSurfaceBuilder<C extends TernarySurfaceConfig> extends SurfaceBuilder<C> {
    public MoonSurfaceBuilder(Codec<C> codec) {
        super(codec);
    }
>>>>>>> ece230a1

    public void generate(Random random, Chunk chunk, Biome biome, int x, int z, int height, double noise, BlockState defaultBlock, BlockState fluidBlock, int seaLevel, long seed, TernarySurfaceConfig ternarySurfaceConfig) {
        BlockState blockState = ternarySurfaceConfig.getTopMaterial();
        BlockState blockState2 = ternarySurfaceConfig.getUnderMaterial();
        BlockPos.Mutable mutable = new BlockPos.Mutable();
        int i = -1;
        int j = (int) (noise / 3.0D + 3.0D + random.nextDouble() * 0.25D);
        int k = x & 15;
        int l = z & 15;

        for (int m = height; m >= 0; --m) {
            mutable.set(k, m, l);
            BlockState blockState3 = chunk.getBlockState(mutable);
            if (blockState3.isAir()) {
                i = -1;
            } else if (blockState3.isOf(defaultBlock.getBlock())) {
                if (i == -1) {
                    if (j <= 0) {
                        blockState = Blocks.AIR.getDefaultState();
                        blockState2 = defaultBlock;
                    } else if (m >= seaLevel - 4 && m <= seaLevel + 1) {
                        blockState = ternarySurfaceConfig.getTopMaterial();
                        blockState2 = ternarySurfaceConfig.getUnderMaterial();
                    }

                    if (m < seaLevel && (blockState == null || blockState.isAir())) {
                        if (biome.getTemperature(mutable.set(x, m, z)) < 0.15F) {
                            blockState = Blocks.ICE.getDefaultState();
                        } else {
                            blockState = fluidBlock;
                        }

                        mutable.set(k, m, l);
                    }

                    i = j;
                    if (m >= seaLevel - 1) {
                        chunk.setBlockState(mutable, blockState, false);
                    } else if (m < seaLevel - 7 - j) {
                        blockState = Blocks.AIR.getDefaultState();
                        blockState2 = defaultBlock;
                        chunk.setBlockState(mutable, ternarySurfaceConfig.getUnderwaterMaterial(), false);
                    } else {
                        chunk.setBlockState(mutable, blockState2, false);
                    }
                } else if (i > 0) {
                    --i;
                    chunk.setBlockState(mutable, blockState2, false);
                    if (i == 0 && blockState2.isOf(GalacticraftBlocks.MOON_TURF) && j > 1) {
                        i = random.nextInt(4) + Math.max(0, m - 63);
                        blockState2 = GalacticraftBlocks.MOON_ROCK.getDefaultState();
                    }
                }
            }
        }
    }
}<|MERGE_RESOLUTION|>--- conflicted
+++ resolved
@@ -1,11 +1,7 @@
 package com.hrznstudio.galacticraft.world.gen.surfacebuilder;
 
 import com.hrznstudio.galacticraft.block.GalacticraftBlocks;
-<<<<<<< HEAD
-import com.mojang.datafixers.Dynamic;
-=======
 import com.mojang.serialization.Codec;
->>>>>>> ece230a1
 import net.minecraft.block.BlockState;
 import net.minecraft.block.Blocks;
 import net.minecraft.util.math.BlockPos;
@@ -15,20 +11,11 @@
 import net.minecraft.world.gen.surfacebuilder.TernarySurfaceConfig;
 
 import java.util.Random;
-<<<<<<< HEAD
-import java.util.function.Function;
-
-public class MoonSurfaceBuilder extends SurfaceBuilder<TernarySurfaceConfig> {
-   public MoonSurfaceBuilder(Function<Dynamic<?>, ? extends TernarySurfaceConfig> function) {
-      super(function);
-   }
-=======
 
 public class MoonSurfaceBuilder<C extends TernarySurfaceConfig> extends SurfaceBuilder<C> {
     public MoonSurfaceBuilder(Codec<C> codec) {
         super(codec);
     }
->>>>>>> ece230a1
 
     public void generate(Random random, Chunk chunk, Biome biome, int x, int z, int height, double noise, BlockState defaultBlock, BlockState fluidBlock, int seaLevel, long seed, TernarySurfaceConfig ternarySurfaceConfig) {
         BlockState blockState = ternarySurfaceConfig.getTopMaterial();
