package com.hrznstudio.galacticraft.world.gen.chunk;

import com.hrznstudio.galacticraft.block.GalacticraftBlocks;
import com.hrznstudio.galacticraft.structure.GalacticraftStructures;
import com.hrznstudio.galacticraft.world.biome.source.MoonBiomeSource;
import com.mojang.serialization.Codec;
import com.mojang.serialization.codecs.RecordCodecBuilder;
import it.unimi.dsi.fastutil.objects.ObjectArrayList;
import it.unimi.dsi.fastutil.objects.ObjectList;
import it.unimi.dsi.fastutil.objects.ObjectListIterator;
import net.fabricmc.api.EnvType;
import net.fabricmc.api.Environment;
import net.minecraft.block.BlockState;
import net.minecraft.block.Blocks;
import net.minecraft.entity.SpawnGroup;
import net.minecraft.structure.JigsawJunction;
import net.minecraft.structure.PoolStructurePiece;
import net.minecraft.structure.StructurePiece;
import net.minecraft.structure.pool.StructurePool;
import net.minecraft.util.math.*;
import net.minecraft.util.math.noise.NoiseSampler;
import net.minecraft.util.math.noise.OctavePerlinNoiseSampler;
import net.minecraft.util.math.noise.OctaveSimplexNoiseSampler;
import net.minecraft.util.math.noise.PerlinNoiseSampler;
import net.minecraft.world.*;
import net.minecraft.world.biome.Biome;
import net.minecraft.world.biome.SpawnSettings;
import net.minecraft.world.biome.source.BiomeAccess;
import net.minecraft.world.biome.source.BiomeSource;
import net.minecraft.world.chunk.Chunk;
import net.minecraft.world.chunk.ChunkSection;
import net.minecraft.world.chunk.ProtoChunk;
import net.minecraft.world.gen.ChunkRandom;
import net.minecraft.world.gen.GenerationStep;
import net.minecraft.world.gen.StructureAccessor;
import net.minecraft.world.gen.chunk.*;
import net.minecraft.world.gen.feature.StructureFeature;
import org.jetbrains.annotations.NotNull;
import org.jetbrains.annotations.Nullable;

import java.util.Iterator;
import java.util.List;
import java.util.Random;
import java.util.function.Predicate;
import java.util.function.Supplier;
import java.util.stream.IntStream;

public final class MoonChunkGenerator extends ChunkGenerator {
    public static final Codec<MoonChunkGenerator> CODEC = RecordCodecBuilder.create((instance) -> instance.group(MoonBiomeSource.CODEC.fieldOf("biome_source").forGetter((moonChunkGenerator) -> (MoonBiomeSource) moonChunkGenerator.biomeSource), Codec.LONG.fieldOf("seed").stable().forGetter((moonChunkGenerator) -> moonChunkGenerator.seed)).apply(instance, instance.stable(MoonChunkGenerator::new)));

    private static final BlockState BEDROCK = Blocks.BEDROCK.getDefaultState();
    private static final BlockState AIR = Blocks.AIR.getDefaultState();
    protected final ChunkRandom random;
    protected final BlockState defaultBlock;
    protected final BlockState defaultFluid;
    protected final Supplier<ChunkGeneratorSettings> settingsSupplier;
    private final int verticalNoiseResolution;
    private final int horizontalNoiseResolution;
    private final int noiseSizeX;
    private final int noiseSizeY;
    private final int noiseSizeZ;
    private final OctavePerlinNoiseSampler lowerInterpolatedNoise;
    private final OctavePerlinNoiseSampler upperInterpolatedNoise;
    private final OctavePerlinNoiseSampler interpolationNoise;
    private final NoiseSampler surfaceDepthNoise;
    private final long seed;
    private final int height;

    public MoonChunkGenerator(MoonBiomeSource biomeSource, long seed) {
        this(biomeSource, seed, () -> new ChunkGeneratorSettings(
                new StructuresConfig(false),
                new GenerationShapeConfig(
                        256, new NoiseSamplingConfig(0.8239043235D, 0.826137924865D, 120.0D, 140.0D),
                        new SlideConfig(-10, 3, 0), new SlideConfig(-30, 2, -1),
                        1, 2, 1.0D, -0.46875D, true,
<<<<<<< HEAD
                        false, false, false),
                GalacticraftBlocks.MOON_ROCK.getDefaultState(), Blocks.AIR.getDefaultState(), -10, 0, 63, false));
=======
                        true, false, false),
                GalacticraftBlocks.MOON_ROCKS[0].getDefaultState(), Blocks.AIR.getDefaultState(), -10, 0, 63, false));
>>>>>>> 01d66655
    }

    private MoonChunkGenerator(BiomeSource biomeSource, long seed, @NotNull Supplier<ChunkGeneratorSettings> settingsSupplier) {
        super(biomeSource, biomeSource, settingsSupplier.get().getStructuresConfig(), seed);
        this.seed = seed;
        ChunkGeneratorSettings settings = settingsSupplier.get();
        this.settingsSupplier = settingsSupplier;
        GenerationShapeConfig shapeConfig = settings.getGenerationShapeConfig();
        this.height = shapeConfig.getHeight();
        this.verticalNoiseResolution = shapeConfig.getSizeVertical() * 4;
        this.horizontalNoiseResolution = shapeConfig.getSizeHorizontal() * 4;
        this.defaultBlock = settings.getDefaultBlock();
        this.defaultFluid = settings.getDefaultFluid();
        this.noiseSizeX = 16 / this.horizontalNoiseResolution;
        this.noiseSizeY = shapeConfig.getHeight() / this.verticalNoiseResolution;
        this.noiseSizeZ = 16 / this.horizontalNoiseResolution;
        this.random = new ChunkRandom(seed);
        this.lowerInterpolatedNoise = new OctavePerlinNoiseSampler(this.random, IntStream.rangeClosed(-15, 0));
        this.upperInterpolatedNoise = new OctavePerlinNoiseSampler(this.random, IntStream.rangeClosed(-15, 0));
        this.interpolationNoise = new OctavePerlinNoiseSampler(this.random, IntStream.rangeClosed(-7, 0));
        this.surfaceDepthNoise = new OctaveSimplexNoiseSampler(this.random, IntStream.rangeClosed(-3, 0));
        this.random.consume(2620);
    }

    private static double getNoiseWeight(int i, int j, int k) {
        int l = i + 12;
        int m = j + 12;
        int n = k + 12;
        if (l >= 0 && l < 24) {
            if (m >= 0 && m < 24) {
                return n >= 0 && n < 24 ? (double) NoiseChunkGenerator.NOISE_WEIGHT_TABLE[n * 24 * 24 + l * 24 + m] : 0.0D;
            } else {
                return 0.0D;
            }
        } else {
            return 0.0D;
        }
    }

    @Override
    protected Codec<? extends MoonChunkGenerator> getCodec() {
        return CODEC;
    }

    @Override
    @Environment(EnvType.CLIENT)
    public ChunkGenerator withSeed(long seed) {
        return new MoonChunkGenerator(this.biomeSource.withSeed(seed), seed, this.settingsSupplier);
    }

    private double sampleNoise(int x, int y, int z, double horizontalScale, double verticalScale, double horizontalStretch, double verticalStretch) {
        double d = 0.0D;
        double e = 0.0D;
        double f = 0.0D;
        double g = 1.0D;

        for (int i = 0; i < 16; ++i) {
            double h = OctavePerlinNoiseSampler.maintainPrecision((double) x * horizontalScale * g);
            double j = OctavePerlinNoiseSampler.maintainPrecision((double) y * verticalScale * g);
            double k = OctavePerlinNoiseSampler.maintainPrecision((double) z * horizontalScale * g);
            double l = verticalScale * g;
            PerlinNoiseSampler perlinNoiseSampler = this.lowerInterpolatedNoise.getOctave(i);
            if (perlinNoiseSampler != null) {
                d += perlinNoiseSampler.sample(h, j, k, l, (double) y * l) / g;
            }

            PerlinNoiseSampler perlinNoiseSampler2 = this.upperInterpolatedNoise.getOctave(i);
            if (perlinNoiseSampler2 != null) {
                e += perlinNoiseSampler2.sample(h, j, k, l, (double) y * l) / g;
            }

            if (i < 8) {
                PerlinNoiseSampler perlinNoiseSampler3 = this.interpolationNoise.getOctave(i);
                if (perlinNoiseSampler3 != null) {
                    f += perlinNoiseSampler3.sample(OctavePerlinNoiseSampler.maintainPrecision((double) x * horizontalStretch * g), OctavePerlinNoiseSampler.maintainPrecision((double) y * verticalStretch * g), OctavePerlinNoiseSampler.maintainPrecision((double) z * horizontalStretch * g), verticalStretch * g, (double) y * verticalStretch * g) / g;
                }
            }

            g /= 2.0D;
        }

        return MathHelper.clampedLerp(d / 512.0D, e / 512.0D, (f / 10.0D + 1.0D) / 2.0D);
    }

    private double[] sampleNoiseColumn(int x, int z) {
        double[] ds = new double[this.noiseSizeY + 1];
        this.sampleNoiseColumn(ds, x, z);
        return ds;
    }

    private void sampleNoiseColumn(double[] buffer, int x, int z) {
        GenerationShapeConfig shapeConfig = this.settingsSupplier.get().getGenerationShapeConfig();

        float a = 0.0F;
        float b = 0.0F;
        float c = 0.0F;
        int seaLevel = this.getSeaLevel();
        float depth = this.biomeSource.getBiomeForNoiseGen(x, seaLevel, z).getDepth();
        for (int m = -2; m <= 2; ++m) {
            for (int n = -2; n <= 2; ++n) {
                Biome biome = this.biomeSource.getBiomeForNoiseGen(x + m, seaLevel, z + n);
                float biomeDepth = biome.getDepth();
                float u = biomeDepth > depth ? 0.5F : 1.0F;
                float v = u * NoiseChunkGenerator.BIOME_WEIGHT_TABLE[m + 2 + (n + 2) * 5] / (biomeDepth + 2.0F);
                a += biome.getScale() * v;
                b += biomeDepth * v;
                c += v;
            }
        }

        float w = b / c;
        float y = a / c;
        double ai = w * 0.5F - 0.125F;
        double aj = y * 0.9F + 0.1F;
        double ac = ai * 0.265625D;
        double ad = 96.0D / aj;

        double xzScale = 684.412D * shapeConfig.getSampling().getXZScale();
        double yScale = 684.412D * shapeConfig.getSampling().getYScale();
        double xzFactor = xzScale / shapeConfig.getSampling().getXZFactor();
        double yFactor = yScale / shapeConfig.getSampling().getYFactor();
        ai = shapeConfig.getTopSlide().getTarget();
        aj = shapeConfig.getTopSlide().getSize();
        final double topOffset = shapeConfig.getTopSlide().getOffset();
        final double target = shapeConfig.getBottomSlide().getTarget();
        final double size = shapeConfig.getBottomSlide().getSize();
        final double bottomOffset = shapeConfig.getBottomSlide().getOffset();
        final double densityFactor = shapeConfig.getDensityFactor();
        final double densityOffset = shapeConfig.getDensityOffset();

        for (int i = 0; i <= this.noiseSizeY; ++i) {
            double noise = this.sampleNoise(x, i, z, xzScale, yScale, xzFactor, yFactor);
            double at = 1.0D - (double) i * 2.0D / (double) this.noiseSizeY;
            double au = at * densityFactor + densityOffset;
            double av = (au + ac) * ad;
            if (av > 0.0D) {
                noise += av * 4.0D;
            } else {
                noise += av;
            }

            double ax;
            if (aj > 0.0D) {
                ax = ((double) (this.noiseSizeY - i) - topOffset) / aj;
                noise = MathHelper.clampedLerp(ai, noise, ax);
            }

            if (size > 0.0D) {
                ax = ((double) i - bottomOffset) / size;
                noise = MathHelper.clampedLerp(target, noise, ax);
            }

            buffer[i] = noise;
        }
    }

    @Override
    public int getHeight(int x, int z, Heightmap.Type heightmapType) {
        return this.sampleHeightmap(x, z, null, heightmapType.getBlockPredicate());
    }

    @Override
    public BlockView getColumnSample(int x, int z) {
        BlockState[] blockStates = new BlockState[this.noiseSizeY * this.verticalNoiseResolution];
        this.sampleHeightmap(x, z, blockStates, null);
        return new VerticalBlockSample(blockStates);
    }

    private int sampleHeightmap(int x, int z, @Nullable BlockState[] states, @Nullable Predicate<BlockState> predicate) {
        int i = Math.floorDiv(x, this.horizontalNoiseResolution);
        int j = Math.floorDiv(z, this.horizontalNoiseResolution);
        int k = Math.floorMod(x, this.horizontalNoiseResolution);
        int l = Math.floorMod(z, this.horizontalNoiseResolution);
        double d = (double) k / (double) this.horizontalNoiseResolution;
        double e = (double) l / (double) this.horizontalNoiseResolution;
        double[][] ds = new double[][]{this.sampleNoiseColumn(i, j), this.sampleNoiseColumn(i, j + 1), this.sampleNoiseColumn(i + 1, j), this.sampleNoiseColumn(i + 1, j + 1)};

        for (int m = this.noiseSizeY - 1; m >= 0; --m) {
            double f = ds[0][m];
            double g = ds[1][m];
            double h = ds[2][m];
            double n = ds[3][m];
            double o = ds[0][m + 1];
            double p = ds[1][m + 1];
            double q = ds[2][m + 1];
            double r = ds[3][m + 1];

            for (int s = this.verticalNoiseResolution - 1; s >= 0; --s) {
                double t = (double) s / (double) this.verticalNoiseResolution;
                double density = MathHelper.lerp3(t, d, e, f, o, h, q, g, p, n, r);
                int y = m * this.verticalNoiseResolution + s;
                BlockState blockState = this.getBlockState(density);
                if (states != null) {
                    states[y] = blockState;
                }

                if (predicate != null && predicate.test(blockState)) {
                    return y + 1;
                }
            }
        }

        return 0;
    }

    protected BlockState getBlockState(double density) {
        BlockState blockState3;
        if (density > 0.0D) {
            blockState3 = this.defaultBlock;
        } else {
            blockState3 = AIR;
        }

        return blockState3;
    }

    @Override
    public void buildSurface(ChunkRegion region, Chunk chunk) {
        ChunkPos pos = chunk.getPos();
        int cX = pos.x;
        int cZ = pos.z;
        int startX = pos.getStartX();
        int startZ = pos.getStartZ();
        BlockPos.Mutable mutable = new BlockPos.Mutable();

        ChunkRandom chunkRandom = new ChunkRandom();
        chunkRandom.setTerrainSeed(cX, cZ);

        for (int innerX = 0; innerX < 16; ++innerX) {
            for (int innerZ = 0; innerZ < 16; ++innerZ) {
                int x = startX + innerX;
                int z = startZ + innerZ;
                int y = chunk.sampleHeightmap(Heightmap.Type.WORLD_SURFACE_WG, innerX, innerZ) + 1;
                double e = this.surfaceDepthNoise.sample((double) x * 0.0625D, (double) z * 0.0625D, 0.0625D, (double) innerX * 0.0625D) * 15.0D;
                region.getBiome(mutable.set(startX + innerX, y, startZ + innerZ)).buildSurface(chunkRandom, chunk, x, z, y, e, this.defaultBlock, this.defaultFluid, this.getSeaLevel(), region.getSeed());
            }
        }

        this.buildBedrock(chunk, chunkRandom);
    }

    private void buildBedrock(Chunk chunk, Random random) {
        BlockPos.Mutable mutable = new BlockPos.Mutable();
        int startX = chunk.getPos().getStartX();
        int startZ = chunk.getPos().getStartZ();
        ChunkGeneratorSettings chunkGeneratorSettings = settingsSupplier.get();
        int y = chunkGeneratorSettings.getBedrockFloorY();
        boolean bl2 = y + 4 >= 0 && y < this.height;
        if (bl2) {
            for (BlockPos pos : BlockPos.iterate(startX, 0, startZ, startX + 15, 0, startZ + 15)) {
                for(int o = 4; o >= 0; --o) {
                    if (o <= random.nextInt(5)) {
                        chunk.setBlockState(mutable.set(pos.getX(), y + o, pos.getZ()), BEDROCK, false);
                    }
                }
            }
        }
    }

    @Override
    public void populateNoise(WorldAccess world, StructureAccessor accessor, Chunk chunk) {
        ObjectList<StructurePiece> structurePieces = new ObjectArrayList<>(10);
        ObjectList<JigsawJunction> jigsawJunctions = new ObjectArrayList<>(32);
        ChunkPos chunkPos = chunk.getPos();
        int cX = chunkPos.x;
        int cZ = chunkPos.z;
        int x = cX << 4;
        int z = cZ << 4;

        for (StructureFeature<?> feature : StructureFeature.JIGSAW_STRUCTURES) {
            accessor.getStructuresWithChildren(ChunkSectionPos.from(chunkPos, 0), feature).forEach((start) -> {
                Iterator<StructurePiece> children = start.getChildren().iterator();

                while (true) {
                    StructurePiece piece;
                    do {
                        if (!children.hasNext()) {
                            return;
                        }

                        piece = children.next();
                    } while (!piece.intersectsChunk(chunkPos, 12));

                    if (piece instanceof PoolStructurePiece) {
                        PoolStructurePiece poolPiece = (PoolStructurePiece) piece;
                        if (poolPiece.getPoolElement().getProjection() == StructurePool.Projection.RIGID) {
                            structurePieces.add(poolPiece);
                        }

                        for (JigsawJunction jigsawJunction : poolPiece.getJunctions()) {
                            int sourceX = jigsawJunction.getSourceX();
                            int sourceZ = jigsawJunction.getSourceZ();
                            if (sourceX > x - 12 && sourceZ > z - 12 && sourceX < x + 15 + 12 && sourceZ < z + 15 + 12) {
                                jigsawJunctions.add(jigsawJunction);
                            }
                        }
                    } else {
                        structurePieces.add(piece);
                    }
                }
            });
        }

        double[][][] ds = new double[2][this.noiseSizeZ + 1][this.noiseSizeY + 1];

        for (int m = 0; m < this.noiseSizeZ + 1; ++m) {
            ds[0][m] = new double[this.noiseSizeY + 1];
            this.sampleNoiseColumn(ds[0][m], cX * this.noiseSizeX, cZ * this.noiseSizeZ + m);
            ds[1][m] = new double[this.noiseSizeY + 1];
        }

        ProtoChunk protoChunk = (ProtoChunk) chunk;
        Heightmap heightmap = protoChunk.getHeightmap(Heightmap.Type.OCEAN_FLOOR_WG);
        Heightmap heightmap2 = protoChunk.getHeightmap(Heightmap.Type.WORLD_SURFACE_WG);
        BlockPos.Mutable mutable = new BlockPos.Mutable();
        ObjectListIterator<StructurePiece> structurePieceIterator = structurePieces.iterator();
        ObjectListIterator<JigsawJunction> junctionIterator = jigsawJunctions.iterator();

        for (int n = 0; n < this.noiseSizeX; ++n) {
            int p;
            for (p = 0; p < this.noiseSizeZ + 1; ++p) {
                this.sampleNoiseColumn(ds[1][p], cX * this.noiseSizeX + n + 1, cZ * this.noiseSizeZ + p);
            }

            for (p = 0; p < this.noiseSizeZ; ++p) {
                ChunkSection chunkSection = protoChunk.getSection(15);
                chunkSection.lock();

                for (int q = this.noiseSizeY - 1; q >= 0; --q) {
                    double d = ds[0][p][q];
                    double e = ds[0][p + 1][q];
                    double f = ds[1][p][q];
                    double g = ds[1][p + 1][q];
                    double h = ds[0][p][q + 1];
                    double r = ds[0][p + 1][q + 1];
                    double s = ds[1][p][q + 1];
                    double t = ds[1][p + 1][q + 1];

                    for (int u = this.verticalNoiseResolution - 1; u >= 0; --u) {
                        int y2 = q * this.verticalNoiseResolution + u;
                        int w = y2 & 15;
                        int y = y2 >> 4;
                        if (chunkSection.getYOffset() >> 4 != y) {
                            chunkSection.unlock();
                            chunkSection = protoChunk.getSection(y);
                            chunkSection.lock();
                        }

                        double az = (double) u / (double) this.verticalNoiseResolution;
                        double ax = MathHelper.lerp(az, d, h);
                        double aa = MathHelper.lerp(az, f, s);
                        double ab = MathHelper.lerp(az, e, r);
                        double ac = MathHelper.lerp(az, g, t);

                        for (int ad = 0; ad < this.horizontalNoiseResolution; ++ad) {
                            int ae = x + n * this.horizontalNoiseResolution + ad;
                            int x2 = ae & 15;
                            double ag = (double) ad / (double) this.horizontalNoiseResolution;
                            double ah = MathHelper.lerp(ag, ax, aa);
                            double ai = MathHelper.lerp(ag, ab, ac);

                            for (int aj = 0; aj < this.horizontalNoiseResolution; ++aj) {
                                int ak = z + p * this.horizontalNoiseResolution + aj;
                                int z2 = ak & 15;
                                double am = (double) aj / (double) this.horizontalNoiseResolution;
                                double an = MathHelper.lerp(am, ah, ai);
                                double density = MathHelper.clamp(an / 200.0D, -1.0D, 1.0D);

                                int at;
                                int au;
                                int ar;
                                for (density = density / 2.0D - density * density * density / 24.0D; structurePieceIterator.hasNext(); density += getNoiseWeight(at, au, ar) * 0.8D) {
                                    StructurePiece structurePiece = structurePieceIterator.next();
                                    BlockBox bounds = structurePiece.getBoundingBox();
                                    at = Math.max(0, Math.max(bounds.minX - ae, ae - bounds.maxX));
                                    au = y2 - (bounds.minY + (structurePiece instanceof PoolStructurePiece ? ((PoolStructurePiece) structurePiece).getGroundLevelDelta() : 0));
                                    ar = Math.max(0, Math.max(bounds.minZ - ak, ak - bounds.maxZ));
                                }

                                structurePieceIterator.back(structurePieces.size());

                                while (junctionIterator.hasNext()) {
                                    JigsawJunction jigsawJunction = junctionIterator.next();
                                    int as = ae - jigsawJunction.getSourceX();
                                    at = y2 - jigsawJunction.getSourceGroundY();
                                    au = ak - jigsawJunction.getSourceZ();
                                    density += getNoiseWeight(as, at, au) * 0.4D;
                                }

                                junctionIterator.back(jigsawJunctions.size());
                                BlockState state = this.getBlockState(density);
                                if (state != AIR) {
                                    if (state.getLuminance() != 0) {
                                        mutable.set(ae, y2, ak);
                                        protoChunk.addLightSource(mutable);
                                    }

                                    chunkSection.setBlockState(x2, w, z2, state, false);
                                    heightmap.trackUpdate(x2, y2, z2, state);
                                    heightmap2.trackUpdate(x2, y2, z2, state);
                                }
                            }
                        }
                    }
                }

                chunkSection.unlock();
            }

            double[][] es = ds[0];
            ds[0] = ds[1];
            ds[1] = es;
        }

    }

    @Override
    public int getSpawnHeight() {
        return 80;
    }

    @Override
    public int getMaxY() {
        return this.height;
    }

    public int getSeaLevel() {
        return 0;
    }

    @Override
    public List<SpawnSettings.SpawnEntry> getEntitySpawnList(Biome biome, StructureAccessor accessor, SpawnGroup group, BlockPos pos) {
        if (group == SpawnGroup.MONSTER) {
            if (accessor.getStructureAt(pos, false, GalacticraftStructures.MOON_PILLAGER_BASE_FEATURE).hasChildren()) {
                return GalacticraftStructures.MOON_PILLAGER_BASE_FEATURE.getMonsterSpawns();
            }

            if (accessor.getStructureAt(pos, false, GalacticraftStructures.MOON_RUINS).hasChildren()) {
                return GalacticraftStructures.MOON_RUINS.getMonsterSpawns();
            }
        }

        return super.getEntitySpawnList(biome, accessor, group, pos);
    }

    @Override
    public void populateEntities(ChunkRegion region) {
        int i = region.getCenterChunkX();
        int j = region.getCenterChunkZ();
        Biome biome = region.getBiome(new ChunkPos(i, j).getStartPos());
        ChunkRandom chunkRandom = new ChunkRandom();
        chunkRandom.setPopulationSeed(region.getSeed(), i << 4, j << 4);
        SpawnHelper.populateEntities(region, biome, i, j, chunkRandom);
    }

    @Override
    public void carve(long seed, BiomeAccess access, Chunk chunk, GenerationStep.Carver carver) {
        super.carve(seed, access, chunk, carver);
        addCraters(chunk);
    }

    private void addCraters(Chunk chunk) {
        for (int cx = chunk.getPos().x - 2; cx <= chunk.getPos().x + 2; cx++) {
            for (int cz = chunk.getPos().z - 2; cz <= chunk.getPos().z + 2; cz++) {
                for (int x = 0; x < 16; x++) {
                    for (int z = 0; z < 16; z++) {
                        if (Math.abs(this.randFromPoint((cx << 4) + x, (cz << 4) + z)) < this.sampleDepthNoise(x << 4 + x, cz << 4 + z) / 32.0D) {
                            Random random = new Random(((cx << 4) + x + (cz << 4) + z) * 102L);
                            int size;

                            int i = random.nextInt(100);
                            if (i < 5) {
                                size = random.nextInt(16 - 14) + 14;
                            } else if (i < 45) {
                                size = random.nextInt(14 - 11) + 11;
                            } else if (i < 60) {
                                size = random.nextInt(12 - 8) + 8;
                            } else {
                                size = random.nextInt(13 - 9) + 9;
                            }

                            this.makeCrater((cx << 4) + x, (cz << 4) + z, chunk.getPos().x, chunk.getPos().z, size, chunk);
                        }
                    }
                }
            }
        }
    }

    private double randFromPoint(int x, int z) {
        int n;
        n = x + z * 57;
        n = n << 13 ^ n;
        return 1.0D - (n * (n * n * 15731 + 789221) + 1376312589 & 0x7fffffff) / 1073741824.0;
    }

    private double sampleDepthNoise(int x, int z) {
        double d = this.interpolationNoise.sample(x * 200, 10.0D, z * 200, 1.0D, 0.0D, true) * 65535.0D / 8000.0D;
        if (d < 0.0D) {
            d = -d * 0.3D;
        }

        d = d * 3.0D - 2.0D;
        if (d < 0.0D) {
            d /= 28.0D;
        } else {
            if (d > 1.0D) {
                d = 1.0D;
            }

            d /= 40.0D;
        }

        return d;
    }

    private void makeCrater(int craterX, int craterZ, int chunkX, int chunkZ, int size, Chunk chunk) {
        for (int x = 0; x < 16; x++) {
            for (int z = 0; z < 16; z++) {
                double xDev = craterX - (chunkX + x);
                double zDev = craterZ - (chunkZ + z);
                if (xDev * xDev + zDev * zDev < size * size) {
                    xDev /= size;
                    zDev /= size;
                    final double sqrtY = xDev * xDev + zDev * zDev;
                    final double maxDepth = 5 - (sqrtY * sqrtY * 6);
                    double depth = 0.0D;
                    for (int y = 127; y > 0 && depth < maxDepth; y--) {
                        if (!chunk.getBlockState(new BlockPos(x, y, z)).isAir() || depth == 0.0D) {
                            chunk.setBlockState(new BlockPos(x, y, z), AIR, false);
                            depth += 1.5d;
                        }
                    }
                }
            }
        }
    }
}<|MERGE_RESOLUTION|>--- conflicted
+++ resolved
@@ -73,13 +73,8 @@
                         256, new NoiseSamplingConfig(0.8239043235D, 0.826137924865D, 120.0D, 140.0D),
                         new SlideConfig(-10, 3, 0), new SlideConfig(-30, 2, -1),
                         1, 2, 1.0D, -0.46875D, true,
-<<<<<<< HEAD
                         false, false, false),
-                GalacticraftBlocks.MOON_ROCK.getDefaultState(), Blocks.AIR.getDefaultState(), -10, 0, 63, false));
-=======
-                        true, false, false),
-                GalacticraftBlocks.MOON_ROCKS[0].getDefaultState(), Blocks.AIR.getDefaultState(), -10, 0, 63, false));
->>>>>>> 01d66655
+                GalacticraftBlocks.MOON_ROCKS[0].getDefaultState(), AIR, -10, 0, 63, false));
     }
 
     private MoonChunkGenerator(BiomeSource biomeSource, long seed, @NotNull Supplier<ChunkGeneratorSettings> settingsSupplier) {
