package com.hrznstudio.galacticraft.world.gen.chunk;

import com.hrznstudio.galacticraft.api.biome.SpaceBiome;
import com.hrznstudio.galacticraft.world.biome.source.MoonBiomeSource;
import com.mojang.serialization.Codec;
import com.mojang.serialization.codecs.RecordCodecBuilder;
import it.unimi.dsi.fastutil.objects.ObjectArrayList;
import it.unimi.dsi.fastutil.objects.ObjectList;
import it.unimi.dsi.fastutil.objects.ObjectListIterator;
import net.fabricmc.api.EnvType;
import net.fabricmc.api.Environment;
import net.minecraft.block.BlockState;
import net.minecraft.block.Blocks;
import net.minecraft.entity.SpawnGroup;
import net.minecraft.structure.JigsawJunction;
import net.minecraft.structure.PoolStructurePiece;
import net.minecraft.structure.StructurePiece;
import net.minecraft.structure.pool.StructurePool;
import net.minecraft.util.Util;
import net.minecraft.util.math.*;
import net.minecraft.util.math.noise.NoiseSampler;
import net.minecraft.util.math.noise.OctavePerlinNoiseSampler;
import net.minecraft.util.math.noise.OctaveSimplexNoiseSampler;
import net.minecraft.util.math.noise.PerlinNoiseSampler;
import net.minecraft.world.*;
import net.minecraft.world.biome.Biome;
import net.minecraft.world.chunk.Chunk;
<<<<<<< HEAD
import net.minecraft.world.gen.ChunkRandom;
import net.minecraft.world.gen.StructureAccessor;
import net.minecraft.world.gen.chunk.ChunkGenerator;
import net.minecraft.world.gen.chunk.SurfaceChunkGenerator;
import net.minecraft.world.gen.feature.Feature;

import java.lang.reflect.InvocationTargetException;
import java.lang.reflect.Method;
=======
import net.minecraft.world.chunk.ChunkSection;
import net.minecraft.world.chunk.ProtoChunk;
import net.minecraft.world.gen.ChunkRandom;
import net.minecraft.world.gen.StructureAccessor;
import net.minecraft.world.gen.chunk.*;
import net.minecraft.world.gen.feature.StructureFeature;

import javax.annotation.Nullable;
import java.util.Iterator;
>>>>>>> ece230a1
import java.util.List;
import java.util.Random;
import java.util.function.Predicate;
import java.util.stream.IntStream;

public class MoonChunkGenerator extends ChunkGenerator {
    public static final Codec<MoonChunkGenerator> CODEC = RecordCodecBuilder.create((instance) -> instance.group(MoonBiomeSource.CODEC.fieldOf("biome_source").forGetter((moonChunkGenerator) -> (MoonBiomeSource) moonChunkGenerator.biomeSource), Codec.LONG.fieldOf("seed").stable().forGetter((surfaceChunkGenerator) -> surfaceChunkGenerator.seed)).apply(instance, instance.stable(MoonChunkGenerator::new)));

    public static float[] field_16649 = Util.make(new float[13824], (array) -> {
        for (int i = 0; i < 24; ++i) {
            for (int j = 0; j < 24; ++j) {
                for (int k = 0; k < 24; ++k) {
                    array[i * 24 * 24 + j * 24 + k] = (float) method_16571(j - 12, k - 12, i - 12);
                }
            }
        }

    });
    public static float[] field_24775 = Util.make(new float[25], (fs) -> {
        for (int i = -2; i <= 2; ++i) {
            for (int j = -2; j <= 2; ++j) {
                float f = 10.0F / MathHelper.sqrt((float) (i * i + j * j) + 0.2F);
                fs[i + 2 + (j + 2) * 5] = f;
            }
        }

    });
    public static BlockState AIR;
    public int verticalNoiseResolution;
    public int horizontalNoiseResolution;
    public int noiseSizeX;
    public int noiseSizeY;
    public int noiseSizeZ;
    public ChunkRandom random;
    public OctavePerlinNoiseSampler lowerInterpolatedNoise;
    public OctavePerlinNoiseSampler upperInterpolatedNoise;
    public OctavePerlinNoiseSampler interpolationNoise;
    public NoiseSampler surfaceDepthNoise;
    public OctavePerlinNoiseSampler field_24776;
    public BlockState defaultBlock;
    public BlockState defaultFluid;
    public long seed;
    public ChunkGeneratorType chunkGeneratorType;
    public int field_24779;

    public MoonChunkGenerator(MoonBiomeSource biomeSource, long seed) {
        super(biomeSource, biomeSource, new StructuresConfig(false), seed);
        this.seed = seed;
        this.chunkGeneratorType = new ChunkGeneratorType(new StructuresConfig(false), new NoiseConfig(256, new NoiseSamplingConfig(0.9999999814507745D, 0.9999999814507745D, 80.0D, 160.0D), new SlideConfig(-10, 3, 0), new SlideConfig(-30, 0, 0), 1, 2, 1.0D, -0.46875D, true, true, false, false), Blocks.STONE.getDefaultState(), Blocks.WATER.getDefaultState(), -10, 0, 63, false);
        NoiseConfig noiseConfig = chunkGeneratorType.method_28559();
        this.field_24779 = noiseConfig.getHeight();
        this.verticalNoiseResolution = noiseConfig.getSizeVertical() * 4;
        this.horizontalNoiseResolution = noiseConfig.getSizeHorizontal() * 4;
        this.defaultBlock = chunkGeneratorType.getDefaultBlock();
        this.defaultFluid = chunkGeneratorType.getDefaultFluid();
        this.noiseSizeX = 16 / this.horizontalNoiseResolution;
        this.noiseSizeY = noiseConfig.getHeight() / this.verticalNoiseResolution;
        this.noiseSizeZ = 16 / this.horizontalNoiseResolution;
        this.random = new ChunkRandom(seed);
        this.lowerInterpolatedNoise = new OctavePerlinNoiseSampler(this.random, IntStream.rangeClosed(-15, 0));
        this.upperInterpolatedNoise = new OctavePerlinNoiseSampler(this.random, IntStream.rangeClosed(-15, 0));
        this.interpolationNoise = new OctavePerlinNoiseSampler(this.random, IntStream.rangeClosed(-7, 0));
        this.surfaceDepthNoise = new OctaveSimplexNoiseSampler(this.random, IntStream.rangeClosed(-3, 0));
        this.random.consume(2620);
        this.field_24776 = new OctavePerlinNoiseSampler(this.random, IntStream.rangeClosed(-15, 0));
    }

    protected Codec<? extends ChunkGenerator> method_28506() {
        return CODEC;
    }

    @Environment(EnvType.CLIENT)
    public ChunkGenerator withSeed(long seed) {
        return new SurfaceChunkGenerator(this.biomeSource.withSeed(seed), seed, this.chunkGeneratorType);
    }

    public double sampleNoise(int x, int y, int z, double horizontalScale, double verticalScale, double horizontalStretch, double verticalStretch) {
        double d = 0.0D;
        double e = 0.0D;
        double f = 0.0D;
        double g = 1.0D;

        for (int i = 0; i < 16; ++i) {
            double h = OctavePerlinNoiseSampler.maintainPrecision((double) x * horizontalScale * g);
            double j = OctavePerlinNoiseSampler.maintainPrecision((double) y * verticalScale * g);
            double k = OctavePerlinNoiseSampler.maintainPrecision((double) z * horizontalScale * g);
            double l = verticalScale * g;
            PerlinNoiseSampler perlinNoiseSampler = this.lowerInterpolatedNoise.getOctave(i);
            if (perlinNoiseSampler != null) {
                d += perlinNoiseSampler.sample(h, j, k, l, (double) y * l) / g;
            }

            PerlinNoiseSampler perlinNoiseSampler2 = this.upperInterpolatedNoise.getOctave(i);
            if (perlinNoiseSampler2 != null) {
                e += perlinNoiseSampler2.sample(h, j, k, l, (double) y * l) / g;
            }

            if (i < 8) {
                PerlinNoiseSampler perlinNoiseSampler3 = this.interpolationNoise.getOctave(i);
                if (perlinNoiseSampler3 != null) {
                    f += perlinNoiseSampler3.sample(OctavePerlinNoiseSampler.maintainPrecision((double) x * horizontalStretch * g), OctavePerlinNoiseSampler.maintainPrecision((double) y * verticalStretch * g), OctavePerlinNoiseSampler.maintainPrecision((double) z * horizontalStretch * g), verticalStretch * g, (double) y * verticalStretch * g) / g;
                }
            }

            g /= 2.0D;
        }

        return MathHelper.clampedLerp(d / 512.0D, e / 512.0D, (f / 10.0D + 1.0D) / 2.0D);
    }

    public double[] sampleNoiseColumn(int x, int z) {
        double[] ds = new double[this.noiseSizeY + 1];
        this.sampleNoiseColumn(ds, x, z);
        return ds;
    }

    public void sampleNoiseColumn(double[] buffer, int x, int z) {
        NoiseConfig noiseConfig = this.chunkGeneratorType.method_28559();
        double ac;
        double ad;
        double ai;
        double aj;
        float g = 0.0F;
        float h = 0.0F;
        float i = 0.0F;
        int k = this.getSeaLevel();
        float l = this.biomeSource.getBiomeForNoiseGen(x, k, z).getDepth();

        for (int m = -2; m <= 2; ++m) {
            for (int n = -2; n <= 2; ++n) {
                Biome biome = this.biomeSource.getBiomeForNoiseGen(x + m, k, z + n);
                float o = biome.getDepth();
                float p = biome.getScale();
                float s;
                float t;
                s = o;
                t = p;

                float u = o > l ? 0.5F : 1.0F;
                float v = u * field_24775[m + 2 + (n + 2) * 5] / (s + 2.0F);
                g += t * v;
                h += s * v;
                i += v;
            }
        }

        float w = h / i;
        float y = g / i;
        ai = w * 0.5F - 0.125F;
        aj = y * 0.9F + 0.1F;
        ac = ai * 0.265625D;
        ad = 96.0D / aj;

        double ae = 684.412D * noiseConfig.getSampling().getXZScale();
        double af = 684.412D * noiseConfig.getSampling().getYScale();
        double ag = ae / noiseConfig.getSampling().getXZFactor();
        double ah = af / noiseConfig.getSampling().getYFactor();
        ai = noiseConfig.getTopSlide().getTarget();
        aj = noiseConfig.getTopSlide().getSize();
        double ak = noiseConfig.getTopSlide().getOffset();
        double al = noiseConfig.getBottomSlide().getTarget();
        double am = noiseConfig.getBottomSlide().getSize();
        double an = noiseConfig.getBottomSlide().getOffset();
        double ap = noiseConfig.getDensityFactor();
        double aq = noiseConfig.getDensityOffset();

        for (int ar = 0; ar <= this.noiseSizeY; ++ar) {
            double as = this.sampleNoise(x, ar, z, ae, af, ag, ah);
            double at = 1.0D - (double) ar * 2.0D / (double) this.noiseSizeY;
            double au = at * ap + aq;
            double av = (au + ac) * ad;
            if (av > 0.0D) {
                as += av * 4.0D;
            } else {
                as += av;
            }

            double ax;
            if (aj > 0.0D) {
                ax = ((double) (this.noiseSizeY - ar) - ak) / aj;
                as = MathHelper.clampedLerp(ai, as, ax);
            }

            if (am > 0.0D) {
                ax = ((double) ar - an) / am;
                as = MathHelper.clampedLerp(al, as, ax);
            }

            buffer[ar] = as;
        }

    }

    public double method_28553(int i, int j) {
        double d = this.field_24776.sample(i * 200, 10.0D, j * 200, 1.0D, 0.0D, true);
        double f;
        if (d < 0.0D) {
            f = -d * 0.3D;
        } else {
            f = d;
        }

        double g = f * 24.575625D - 2.0D;
        return g < 0.0D ? g * 0.009486607142857142D : Math.min(g, 1.0D) * 0.006640625D;
    }

    public int getHeight(int x, int z, Heightmap.Type heightmapType) {
        return this.sampleHeightmap(x, z, null, heightmapType.getBlockPredicate());
    }

    public BlockView getColumnSample(int x, int z) {
        BlockState[] blockStates = new BlockState[this.noiseSizeY * this.verticalNoiseResolution];
        this.sampleHeightmap(x, z, blockStates, null);
        return new VerticalBlockSample(blockStates);
    }

    public int sampleHeightmap(int x, int z, @Nullable BlockState[] states, @Nullable Predicate<BlockState> predicate) {
        int i = Math.floorDiv(x, this.horizontalNoiseResolution);
        int j = Math.floorDiv(z, this.horizontalNoiseResolution);
        int k = Math.floorMod(x, this.horizontalNoiseResolution);
        int l = Math.floorMod(z, this.horizontalNoiseResolution);
        double d = (double) k / (double) this.horizontalNoiseResolution;
        double e = (double) l / (double) this.horizontalNoiseResolution;
        double[][] ds = new double[][]{this.sampleNoiseColumn(i, j), this.sampleNoiseColumn(i, j + 1), this.sampleNoiseColumn(i + 1, j), this.sampleNoiseColumn(i + 1, j + 1)};

        for (int m = this.noiseSizeY - 1; m >= 0; --m) {
            double f = ds[0][m];
            double g = ds[1][m];
            double h = ds[2][m];
            double n = ds[3][m];
            double o = ds[0][m + 1];
            double p = ds[1][m + 1];
            double q = ds[2][m + 1];
            double r = ds[3][m + 1];

            for (int s = this.verticalNoiseResolution - 1; s >= 0; --s) {
                double t = (double) s / (double) this.verticalNoiseResolution;
                double u = MathHelper.lerp3(t, d, e, f, o, h, q, g, p, n, r);
                int v = m * this.verticalNoiseResolution + s;
                BlockState blockState = this.getBlockState(u, v);
                if (states != null) {
                    states[v] = blockState;
                }

                if (predicate != null && predicate.test(blockState)) {
                    return v + 1;
                }
            }
        }

        return 0;
    }

    protected BlockState getBlockState(double density, int y) {
        BlockState blockState3;
        if (density > 0.0D) {
            blockState3 = this.defaultBlock;
        } else if (y < this.getSeaLevel()) {
            blockState3 = this.defaultFluid;
        } else {
            blockState3 = AIR;
        }

        return blockState3;
    }

    public void buildSurface(ChunkRegion region, Chunk chunk) {
        ChunkPos chunkPos = chunk.getPos();
        int i = chunkPos.x;
        int j = chunkPos.z;
        ChunkRandom chunkRandom = new ChunkRandom();
        chunkRandom.setTerrainSeed(i, j);
        ChunkPos chunkPos2 = chunk.getPos();
        int k = chunkPos2.getStartX();
        int l = chunkPos2.getStartZ();
        BlockPos.Mutable mutable = new BlockPos.Mutable();

        for (int m = 0; m < 16; ++m) {
            for (int n = 0; n < 16; ++n) {
                int o = k + m;
                int p = l + n;
                int q = chunk.sampleHeightmap(Heightmap.Type.WORLD_SURFACE_WG, m, n) + 1;
                double e = this.surfaceDepthNoise.sample((double) o * 0.0625D, (double) p * 0.0625D, 0.0625D, (double) m * 0.0625D) * 15.0D;
                region.getBiome(mutable.set(k + m, q, l + n)).buildSurface(chunkRandom, chunk, o, p, q, e, this.defaultBlock, this.defaultFluid, this.getSeaLevel(), region.getSeed());
            }
        }

        this.buildBedrock(chunk, chunkRandom);

        buildCraters(chunk, region);
    }

    public void buildBedrock(Chunk chunk, Random random) {
        BlockPos.Mutable mutable = new BlockPos.Mutable();
        int i = chunk.getPos().getStartX();
        int j = chunk.getPos().getStartZ();
        int k = this.chunkGeneratorType.getBedrockFloorY();
        int l = this.field_24779 - 1 - this.chunkGeneratorType.getBedrockCeilingY();
        boolean bl = l + 4 >= 0 && l < this.field_24779;
        boolean bl2 = k + 4 >= 0 && k < this.field_24779;
        if (bl || bl2) {
            Iterator<BlockPos> var11 = BlockPos.iterate(i, 0, j, i + 15, 0, j + 15).iterator();

            while (true) {
                BlockPos blockPos;
                int o;
                do {
                    if (!var11.hasNext()) {
                        return;
                    }

                    blockPos = var11.next();
                    if (bl) {
                        for (o = 0; o < 5; ++o) {
                            if (o <= random.nextInt(5)) {
                                chunk.setBlockState(mutable.set(blockPos.getX(), l - o, blockPos.getZ()), Blocks.BEDROCK.getDefaultState(), false);
                            }
                        }
                    }
                } while (!bl2);

                for (o = 4; o >= 0; --o) {
                    if (o <= random.nextInt(5)) {
                        chunk.setBlockState(mutable.set(blockPos.getX(), k + o, blockPos.getZ()), Blocks.BEDROCK.getDefaultState(), false);
                    }
                }
            }
        }
    }

    public void populateNoise(WorldAccess world, StructureAccessor accessor, Chunk chunk) {
        ObjectList<StructurePiece> objectList = new ObjectArrayList<>(10);
        ObjectList<JigsawJunction> objectList2 = new ObjectArrayList<>(32);
        ChunkPos chunkPos = chunk.getPos();
        int i = chunkPos.x;
        int j = chunkPos.z;
        int k = i << 4;
        int l = j << 4;

        for (StructureFeature<?> feature : StructureFeature.field_24861) {
            accessor.getStructuresWithChildren(ChunkSectionPos.from(chunkPos, 0), feature).forEach((start) -> {
                Iterator<StructurePiece> var6 = start.getChildren().iterator();

                while (true) {
                    StructurePiece structurePiece;
                    do {
                        if (!var6.hasNext()) {
                            return;
                        }

                        structurePiece = var6.next();
                    } while (!structurePiece.intersectsChunk(chunkPos, 12));

                    if (structurePiece instanceof PoolStructurePiece) {
                        PoolStructurePiece poolStructurePiece = (PoolStructurePiece) structurePiece;
                        StructurePool.Projection projection = poolStructurePiece.getPoolElement().getProjection();
                        if (projection == StructurePool.Projection.RIGID) {
                            objectList.add(poolStructurePiece);
                        }

                        for (JigsawJunction jigsawJunction : poolStructurePiece.getJunctions()) {
                            int kx = jigsawJunction.getSourceX();
                            int lx = jigsawJunction.getSourceZ();
                            if (kx > k - 12 && lx > l - 12 && kx < k + 15 + 12 && lx < l + 15 + 12) {
                                objectList2.add(jigsawJunction);
                            }
                        }
                    } else {
                        objectList.add(structurePiece);
                    }
                }

            });
        }

        double[][][] ds = new double[2][this.noiseSizeZ + 1][this.noiseSizeY + 1];

        for (int m = 0; m < this.noiseSizeZ + 1; ++m) {
            ds[0][m] = new double[this.noiseSizeY + 1];
            this.sampleNoiseColumn(ds[0][m], i * this.noiseSizeX, j * this.noiseSizeZ + m);
            ds[1][m] = new double[this.noiseSizeY + 1];
        }

        ProtoChunk protoChunk = (ProtoChunk) chunk;
        Heightmap heightmap = protoChunk.getHeightmap(Heightmap.Type.OCEAN_FLOOR_WG);
        Heightmap heightmap2 = protoChunk.getHeightmap(Heightmap.Type.WORLD_SURFACE_WG);
        BlockPos.Mutable mutable = new BlockPos.Mutable();
        ObjectListIterator<StructurePiece> objectListIterator = objectList.iterator();
        ObjectListIterator<JigsawJunction> objectListIterator2 = objectList2.iterator();

        for (int n = 0; n < this.noiseSizeX; ++n) {
            int p;
            for (p = 0; p < this.noiseSizeZ + 1; ++p) {
                this.sampleNoiseColumn(ds[1][p], i * this.noiseSizeX + n + 1, j * this.noiseSizeZ + p);
            }

            for (p = 0; p < this.noiseSizeZ; ++p) {
                ChunkSection chunkSection = protoChunk.getSection(15);
                chunkSection.lock();

                for (int q = this.noiseSizeY - 1; q >= 0; --q) {
                    double d = ds[0][p][q];
                    double e = ds[0][p + 1][q];
                    double f = ds[1][p][q];
                    double g = ds[1][p + 1][q];
                    double h = ds[0][p][q + 1];
                    double r = ds[0][p + 1][q + 1];
                    double s = ds[1][p][q + 1];
                    double t = ds[1][p + 1][q + 1];

                    for (int u = this.verticalNoiseResolution - 1; u >= 0; --u) {
                        int v = q * this.verticalNoiseResolution + u;
                        int w = v & 15;
                        int x = v >> 4;
                        if (chunkSection.getYOffset() >> 4 != x) {
                            chunkSection.unlock();
                            chunkSection = protoChunk.getSection(x);
                            chunkSection.lock();
                        }

                        double y = (double) u / (double) this.verticalNoiseResolution;
                        double z = MathHelper.lerp(y, d, h);
                        double aa = MathHelper.lerp(y, f, s);
                        double ab = MathHelper.lerp(y, e, r);
                        double ac = MathHelper.lerp(y, g, t);

                        for (int ad = 0; ad < this.horizontalNoiseResolution; ++ad) {
                            int ae = k + n * this.horizontalNoiseResolution + ad;
                            int af = ae & 15;
                            double ag = (double) ad / (double) this.horizontalNoiseResolution;
                            double ah = MathHelper.lerp(ag, z, aa);
                            double ai = MathHelper.lerp(ag, ab, ac);

                            for (int aj = 0; aj < this.horizontalNoiseResolution; ++aj) {
                                int ak = l + p * this.horizontalNoiseResolution + aj;
                                int al = ak & 15;
                                double am = (double) aj / (double) this.horizontalNoiseResolution;
                                double an = MathHelper.lerp(am, ah, ai);
                                double ao = MathHelper.clamp(an / 200.0D, -1.0D, 1.0D);

                                int at;
                                int au;
                                int ar;
                                for (ao = ao / 2.0D - ao * ao * ao / 24.0D; objectListIterator.hasNext(); ao += method_16572(at, au, ar) * 0.8D) {
                                    StructurePiece structurePiece = objectListIterator.next();
                                    BlockBox blockBox = structurePiece.getBoundingBox();
                                    at = Math.max(0, Math.max(blockBox.minX - ae, ae - blockBox.maxX));
                                    au = v - (blockBox.minY + (structurePiece instanceof PoolStructurePiece ? ((PoolStructurePiece) structurePiece).getGroundLevelDelta() : 0));
                                    ar = Math.max(0, Math.max(blockBox.minZ - ak, ak - blockBox.maxZ));
                                }

                                objectListIterator.back(objectList.size());

                                while (objectListIterator2.hasNext()) {
                                    JigsawJunction jigsawJunction = objectListIterator2.next();
                                    int as = ae - jigsawJunction.getSourceX();
                                    at = v - jigsawJunction.getSourceGroundY();
                                    au = ak - jigsawJunction.getSourceZ();
                                    ao += method_16572(as, at, au) * 0.4D;
                                }

                                objectListIterator2.back(objectList2.size());
                                BlockState blockState = this.getBlockState(ao, v);
                                if (blockState != AIR) {
                                    if (blockState.getLuminance() != 0) {
                                        mutable.set(ae, v, ak);
                                        protoChunk.addLightSource(mutable);
                                    }

                                    chunkSection.setBlockState(af, w, al, blockState, false);
                                    heightmap.trackUpdate(af, v, al, blockState);
                                    heightmap2.trackUpdate(af, v, al, blockState);
                                }
                            }
                        }
                    }
                }

                chunkSection.unlock();
            }

            double[][] es = ds[0];
            ds[0] = ds[1];
            ds[1] = es;
        }

    }

    public static double method_16572(int i, int j, int k) {
        int l = i + 12;
        int m = j + 12;
        int n = k + 12;
        if (l >= 0 && l < 24) {
            if (m >= 0 && m < 24) {
                return n >= 0 && n < 24 ? (double) field_16649[n * 24 * 24 + l * 24 + m] : 0.0D;
            } else {
                return 0.0D;
            }
        } else {
            return 0.0D;
        }
    }

    public static double method_16571(int i, int j, int k) {
        double d = i * i + k * k;
        double e = (double) j + 0.5D;
        double f = e * e;
        double g = Math.pow(2.718281828459045D, -(f / 16.0D + d / 16.0D));
        double h = -e * MathHelper.fastInverseSqrt(f / 2.0D + d / 2.0D) / 2.0D;
        return h * g;
    }

    public int getMaxY() {
        return this.field_24779;
    }

    public List<Biome.SpawnEntry> getEntitySpawnList(Biome biome, StructureAccessor accessor, SpawnGroup group, BlockPos pos) {
        if (group == SpawnGroup.MONSTER) {
            if (accessor.method_28388(pos, false, StructureFeature.PILLAGER_OUTPOST).hasChildren()) {
                return StructureFeature.PILLAGER_OUTPOST.getMonsterSpawns();
            }
        }

        return super.getEntitySpawnList(biome, accessor, group, pos);
    }

    public void populateEntities(ChunkRegion region) {
        int i = region.getCenterChunkX();
        int j = region.getCenterChunkZ();
        Biome biome = region.getBiome((new ChunkPos(i, j)).getCenterBlockPos());
        ChunkRandom chunkRandom = new ChunkRandom();
        chunkRandom.setPopulationSeed(region.getSeed(), i << 4, j << 4);
        SpawnHelper.populateEntities(region, biome, i, j, chunkRandom);
    }


    private double sampleDepthNoise(int x, int y) {
        double d = this.interpolationNoise.sample(x * 200, 10.0D, y * 200, 1.0D, 0.0D, true) * 65535.0D / 8000.0D;
        if (d < 0.0D) {
            d = -d * 0.3D;
        }

        d = d * 3.0D - 2.0D;
        if (d < 0.0D) {
            d /= 28.0D;
        } else {
            if (d > 1.0D) {
                d = 1.0D;
            }

            d /= 40.0D;
        }

        return d;
    }

    private void buildCraters(Chunk chunk, ChunkRegion region) {
        for (int cx = chunk.getPos().x - 2; cx <= chunk.getPos().x + 2; cx++) {
            for (int cz = chunk.getPos().z - 2; cz <= chunk.getPos().z + 2; cz++) {
                Biome biome = region.getBiome(new BlockPos(chunk.getPos().x << 4 + 8, 0, chunk.getPos().z << 4));
                if (biome instanceof SpaceBiome && ((SpaceBiome) biome).hasCraters()) {
                    for (int x = 0; x < 16; x++) {
                        for (int z = 0; z < 16; z++) {
                            if (Math.abs(this.randFromPoint(cx << 4 + x, (cz << 4 + z) * 1000)) < this.sampleDepthNoise(x << 4 + x, cz << 4 + z) / (((SpaceBiome) biome).getCraterChance())) {
                                Random random = new Random((cx << 4) + x + ((cz << 4) + z) * 102L);
                                int size;

                                int i = random.nextInt(14 + 8 + 2 + 1);
                                if (i < 1) {
                                    size = random.nextInt(30 - 26) + 26;
                                } else if (i < 2) {
                                    size = random.nextInt(17 - 13) + 13;
                                } else if (i < 8) {
                                    size = random.nextInt(25 - 18) + 18;
                                } else {
                                    size = random.nextInt(12 - 8) + 8;
                                }

                                if (((SpaceBiome) biome).forceSmallCraters()) {
                                    size = random.nextInt(12 - 8) + 8;
                                } else if (((SpaceBiome) biome).forceMediumCraters()) {
                                    size = random.nextInt(25 - 18) + 18;
                                } else if (((SpaceBiome) biome).forceLargeCraters()) {
                                    size = random.nextInt(17 - 13) + 13;
                                }
                                this.makeCrater((cx << 4) + x, (cz << 4) + z, chunk.getPos().x << 4, chunk.getPos().z << 4, size, chunk);
                            }
                        }
                    }
                }
            }
        }
    }

    private double randFromPoint(int x, int z) {
        int n;
        n = x + z * 57;
        n = n << 13 ^ n;
        return 1.0D - (n * (n * n * 15731 + 789221) + 1376312589 & 0x7fffffff) / 1073741824.0;
    }

    private void makeCrater(int craterX, int craterZ, int chunkX, int chunkZ, int size, Chunk chunk) {
        for (int x = 0; x < 16; x++) {
            for (int z = 0; z < 16; z++) {
                double xDev = craterX - (chunkX + x);
                double zDev = craterZ - (chunkZ + z);
                if (xDev * xDev + zDev * zDev < size * size) {
                    xDev /= size;
                    zDev /= size;
                    final double sqrtY = xDev * xDev + zDev * zDev;
                    final double yDev = 5 - (sqrtY * sqrtY * 6);
                    int helper = 0;
                    for (int y = 127; y > 0; y--) {
                        if (!chunk.getBlockState(new BlockPos(x, y, z)).isAir() && helper <= yDev) {
                            chunk.setBlockState(new BlockPos(x, y, z), Blocks.AIR.getDefaultState(), false);
                            helper++;
                        }
                        if (helper > yDev) {
                            break;
                        }
                    }
                }
            }
        }
    }

    @Override
    public int getSeaLevel() {
        return 0;
    }

    static {
        AIR = Blocks.AIR.getDefaultState();
    }
}<|MERGE_RESOLUTION|>--- conflicted
+++ resolved
@@ -25,16 +25,6 @@
 import net.minecraft.world.*;
 import net.minecraft.world.biome.Biome;
 import net.minecraft.world.chunk.Chunk;
-<<<<<<< HEAD
-import net.minecraft.world.gen.ChunkRandom;
-import net.minecraft.world.gen.StructureAccessor;
-import net.minecraft.world.gen.chunk.ChunkGenerator;
-import net.minecraft.world.gen.chunk.SurfaceChunkGenerator;
-import net.minecraft.world.gen.feature.Feature;
-
-import java.lang.reflect.InvocationTargetException;
-import java.lang.reflect.Method;
-=======
 import net.minecraft.world.chunk.ChunkSection;
 import net.minecraft.world.chunk.ProtoChunk;
 import net.minecraft.world.gen.ChunkRandom;
@@ -44,7 +34,6 @@
 
 import javax.annotation.Nullable;
 import java.util.Iterator;
->>>>>>> ece230a1
 import java.util.List;
 import java.util.Random;
 import java.util.function.Predicate;
@@ -73,6 +62,11 @@
 
     });
     public static BlockState AIR;
+
+    static {
+        AIR = Blocks.AIR.getDefaultState();
+    }
+
     public int verticalNoiseResolution;
     public int horizontalNoiseResolution;
     public int noiseSizeX;
@@ -112,6 +106,30 @@
         this.field_24776 = new OctavePerlinNoiseSampler(this.random, IntStream.rangeClosed(-15, 0));
     }
 
+    public static double method_16572(int i, int j, int k) {
+        int l = i + 12;
+        int m = j + 12;
+        int n = k + 12;
+        if (l >= 0 && l < 24) {
+            if (m >= 0 && m < 24) {
+                return n >= 0 && n < 24 ? (double) field_16649[n * 24 * 24 + l * 24 + m] : 0.0D;
+            } else {
+                return 0.0D;
+            }
+        } else {
+            return 0.0D;
+        }
+    }
+
+    public static double method_16571(int i, int j, int k) {
+        double d = i * i + k * k;
+        double e = (double) j + 0.5D;
+        double f = e * e;
+        double g = Math.pow(2.718281828459045D, -(f / 16.0D + d / 16.0D));
+        double h = -e * MathHelper.fastInverseSqrt(f / 2.0D + d / 2.0D) / 2.0D;
+        return h * g;
+    }
+
     protected Codec<? extends ChunkGenerator> method_28506() {
         return CODEC;
     }
@@ -533,42 +551,8 @@
 
     }
 
-    public static double method_16572(int i, int j, int k) {
-        int l = i + 12;
-        int m = j + 12;
-        int n = k + 12;
-        if (l >= 0 && l < 24) {
-            if (m >= 0 && m < 24) {
-                return n >= 0 && n < 24 ? (double) field_16649[n * 24 * 24 + l * 24 + m] : 0.0D;
-            } else {
-                return 0.0D;
-            }
-        } else {
-            return 0.0D;
-        }
-    }
-
-    public static double method_16571(int i, int j, int k) {
-        double d = i * i + k * k;
-        double e = (double) j + 0.5D;
-        double f = e * e;
-        double g = Math.pow(2.718281828459045D, -(f / 16.0D + d / 16.0D));
-        double h = -e * MathHelper.fastInverseSqrt(f / 2.0D + d / 2.0D) / 2.0D;
-        return h * g;
-    }
-
     public int getMaxY() {
         return this.field_24779;
-    }
-
-    public List<Biome.SpawnEntry> getEntitySpawnList(Biome biome, StructureAccessor accessor, SpawnGroup group, BlockPos pos) {
-        if (group == SpawnGroup.MONSTER) {
-            if (accessor.method_28388(pos, false, StructureFeature.PILLAGER_OUTPOST).hasChildren()) {
-                return StructureFeature.PILLAGER_OUTPOST.getMonsterSpawns();
-            }
-        }
-
-        return super.getEntitySpawnList(biome, accessor, group, pos);
     }
 
     public void populateEntities(ChunkRegion region) {
@@ -580,6 +564,15 @@
         SpawnHelper.populateEntities(region, biome, i, j, chunkRandom);
     }
 
+    public List<Biome.SpawnEntry> getEntitySpawnList(Biome biome, StructureAccessor accessor, SpawnGroup group, BlockPos pos) {
+        if (group == SpawnGroup.MONSTER) {
+            if (accessor.method_28388(pos, false, StructureFeature.PILLAGER_OUTPOST).hasChildren()) {
+                return StructureFeature.PILLAGER_OUTPOST.getMonsterSpawns();
+            }
+        }
+
+        return super.getEntitySpawnList(biome, accessor, group, pos);
+    }
 
     private double sampleDepthNoise(int x, int y) {
         double d = this.interpolationNoise.sample(x * 200, 10.0D, y * 200, 1.0D, 0.0D, true) * 65535.0D / 8000.0D;
@@ -599,6 +592,13 @@
         }
 
         return d;
+    }
+
+    private double randFromPoint(int x, int z) {
+        int n;
+        n = x + z * 57;
+        n = n << 13 ^ n;
+        return 1.0D - (n * (n * n * 15731 + 789221) + 1376312589 & 0x7fffffff) / 1073741824.0;
     }
 
     private void buildCraters(Chunk chunk, ChunkRegion region) {
@@ -637,13 +637,6 @@
                 }
             }
         }
-    }
-
-    private double randFromPoint(int x, int z) {
-        int n;
-        n = x + z * 57;
-        n = n << 13 ^ n;
-        return 1.0D - (n * (n * n * 15731 + 789221) + 1376312589 & 0x7fffffff) / 1073741824.0;
     }
 
     private void makeCrater(int craterX, int craterZ, int chunkX, int chunkZ, int size, Chunk chunk) {
@@ -675,8 +668,4 @@
     public int getSeaLevel() {
         return 0;
     }
-
-    static {
-        AIR = Blocks.AIR.getDefaultState();
-    }
 }