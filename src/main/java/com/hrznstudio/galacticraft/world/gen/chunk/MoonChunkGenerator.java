package com.hrznstudio.galacticraft.world.gen.chunk;

import com.hrznstudio.galacticraft.api.biome.SpaceBiome;
import com.hrznstudio.galacticraft.world.biome.source.MoonBiomeSource;
import com.hrznstudio.galacticraft.world.gen.feature.GalacticraftFeatures;
import net.fabricmc.api.EnvType;
import net.fabricmc.api.Environment;
import net.minecraft.block.Blocks;
import net.minecraft.entity.SpawnGroup;
import net.minecraft.server.world.ServerWorld;
import net.minecraft.util.Util;
import net.minecraft.util.math.BlockPos;
import net.minecraft.util.math.ChunkPos;
import net.minecraft.util.math.MathHelper;
import net.minecraft.util.math.noise.OctavePerlinNoiseSampler;
import net.minecraft.world.ChunkRegion;
import net.minecraft.world.SpawnHelper;
import net.minecraft.world.biome.Biome;
import net.minecraft.world.chunk.Chunk;
import net.minecraft.world.gen.*;
import net.minecraft.world.gen.chunk.ChunkGenerator;
import net.minecraft.world.gen.chunk.SurfaceChunkGenerator;
import net.minecraft.world.gen.feature.Feature;

import java.lang.reflect.InvocationTargetException;
import java.lang.reflect.Method;
import java.util.List;
import java.util.Random;
import java.util.stream.IntStream;

public class MoonChunkGenerator extends SurfaceChunkGenerator<MoonChunkGeneratorConfig> {
<<<<<<< HEAD

    private static final float[] BIOME_WEIGHT_TABLE = Util.make(new float[25], (floats) -> {
        for (int i = -2; i <= 2; ++i) {
            for (int j = -2; j <= 2; ++j) {
                float f = 10.0F / MathHelper.sqrt((float) (i * i + j * j) + 0.2F);
                floats[i + 2 + (j + 2) * 5] = f;
=======
    private static final float[] BIOME_WEIGHT_TABLE = Util.make(new float[25], (array) -> {
        for(int i = -2; i <= 2; ++i) {
            for(int j = -2; j <= 2; ++j) {
                float f = 10.0F / MathHelper.sqrt((float)(i * i + j * j) + 0.2F);
                array[i + 2 + (j + 2) * 5] = f;
>>>>>>> f1bb4d14
            }
        }

    });

<<<<<<< HEAD
    public MoonChunkGenerator(IWorld iWorld, BiomeSource biomeSource, MoonChunkGeneratorConfig chunkGenConfig) {
        super(iWorld, biomeSource, 4, 8, 256, chunkGenConfig, true);
        this.random.consume(2620);
        this.noiseSampler = new OctavePerlinNoiseSampler(this.random, 15, 0);
        this.amplified = iWorld.getLevelProperties().getGeneratorType() == LevelGeneratorType.AMPLIFIED;
    }

    @Override
=======
    private static final Method SAMPLE_NOISE = getNoiseMethod(); //todo find a better way to do this

    private final OctavePerlinNoiseSampler depthNoiseSampler;
//    private final PhantomSpawner phantomSpawner = new PhantomSpawner();
//    private final PillagerSpawner pillagerSpawner = new PillagerSpawner();
//    private final CatSpawner catSpawner = new CatSpawner();
//    private final ZombieSiegeManager zombieSiegeManager = new ZombieSiegeManager();
    private final MoonChunkGeneratorConfig generatorConfig;

    public MoonChunkGenerator(MoonBiomeSource biomeSource, long seed, MoonChunkGeneratorConfig config) {
        super(biomeSource, seed, config, 4, 8, 256, true);
        this.generatorConfig = config;
        this.random.consume(4822);
        this.depthNoiseSampler = new OctavePerlinNoiseSampler(this.random, IntStream.rangeClosed(-15, 0));
    }

    @Environment(EnvType.CLIENT)
    public ChunkGenerator create(long seed) {
        return new MoonChunkGenerator((MoonBiomeSource) this.biomeSource.create(seed), seed, this.generatorConfig);
    }

>>>>>>> f1bb4d14
    public void populateEntities(ChunkRegion region) {
        int i = region.getCenterChunkX();
        int j = region.getCenterChunkZ();
        Biome biome = region.getBiome((new ChunkPos(i, j)).getCenterBlockPos());
        ChunkRandom chunkRandom = new ChunkRandom();
<<<<<<< HEAD
        chunkRandom.setSeed(region.getSeed(), i << 4, j << 4);
=======
        chunkRandom.setPopulationSeed(region.getSeed(), i << 4, j << 4);
>>>>>>> f1bb4d14
        SpawnHelper.populateEntities(region, biome, i, j, chunkRandom);
    }

    protected void sampleNoiseColumn(double[] buffer, int x, int z) {
        this.sampleNoiseColumn(buffer, x, z, 684.4119873046875D, 684.4119873046875D, 8.555149841308594D, 4.277574920654297D, 3, -10);
    }

    protected double computeNoiseFalloff(double depth, double scale, int y) {
        double e = ((double)y - (8.5D + depth * 8.5D / 8.0D * 4.0D)) * 12.0D * 128.0D / 256.0D / scale;
        if (e < 0.0D) {
            e *= 4.0D;
        }

        return e;
    }

    protected double[] computeNoiseRange(int x, int z) {
        double[] ds = new double[2];
        float f = 0.0F;
        float g = 0.0F;
        float h = 0.0F;
        int j = this.getSeaLevel();
        float k = this.biomeSource.getBiomeForNoiseGen(x, j, z).getDepth();

<<<<<<< HEAD
    @Override
    protected double[] computeNoiseRange(int x, int z) {
        double[] ds = new double[2];
        float f = 0.0F;
        float g = 0.0F;
        float h = 0.0F;
        int j = this.getSeaLevel();
        float k = this.biomeSource.getBiomeForNoiseGen(x, j, z).getDepth();

        for (int l = -2; l <= 2; ++l) {
            for (int m = -2; m <= 2; ++m) {
                Biome biome = this.biomeSource.getBiomeForNoiseGen(x + l, j, z + m);
                float n = biome.getDepth();
                float o = biome.getScale();
                if (this.amplified && n > 0.0F) {
                    n = 1.0F + n * 2.0F;
                    o = 1.0F + o * 4.0F;
                }
=======
        for(int l = -2; l <= 2; ++l) {
            for(int m = -2; m <= 2; ++m) {
                Biome biome = this.biomeSource.getBiomeForNoiseGen(x + l, j, z + m);
                float n = biome.getDepth();
                float o = biome.getScale();
>>>>>>> f1bb4d14

                float p = BIOME_WEIGHT_TABLE[l + 2 + (m + 2) * 5] / (n + 2.0F);
                if (biome.getDepth() > k) {
                    p /= 2.0F;
                }

                f += o * p;
                g += n * p;
                h += p;
            }
        }

        f /= h;
        g /= h;
        f = f * 0.9F + 0.1F;
        g = (g * 4.0F - 1.0F) / 8.0F;
<<<<<<< HEAD
        ds[0] = (double) g + this.sampleNoise(x, z);
        ds[1] = f;
        return ds;
    }

    private double sampleNoise(int x, int y) {
        double d = this.noiseSampler.sample(x * 200, 10.0D, y * 200, 1.0D, 0.0D, true) * 65535.0D / 8000.0D;
        if (d < 0.0D) {
            d = -d * 0.3D;
        }

        d = d * 3.0D - 2.0D;
        if (d < 0.0D) {
            d /= 28.0D;
        } else {
            if (d > 1.0D) {
                d = 1.0D;
            }

            d /= 40.0D;
        }

        return d;
=======
        ds[0] = (double)g + this.sampleDepthNoise(x, z);
        ds[1] = f;
        return ds;
>>>>>>> f1bb4d14
    }

    private double sampleDepthNoise(int x, int y) {
        double d = this.depthNoiseSampler.sample(x * 200, 10.0D, y * 200, 1.0D, 0.0D, true) * 65535.0D / 8000.0D;
        if (d < 0.0D) {
            d = -d * 0.3D;
        }

        d = d * 3.0D - 2.0D;
        if (d < 0.0D) {
            d /= 28.0D;
        } else {
            if (d > 1.0D) {
                d = 1.0D;
            }

            d /= 40.0D;
        }

        return d;
    }

    public List<Biome.SpawnEntry> getEntitySpawnList(Biome biome, StructureAccessor accessor, SpawnGroup group, BlockPos pos) {
        if (group == SpawnGroup.MONSTER) {
            if (Feature.PILLAGER_OUTPOST.isApproximatelyInsideStructure(accessor, pos)) {
                return Feature.PILLAGER_OUTPOST.getMonsterSpawns();
            }
        }

        return super.getEntitySpawnList(biome, accessor, group, pos);
    }

    public void spawnEntities(ServerWorld world, boolean spawnMonsters, boolean spawnAnimals) {
//        this.phantomSpawner.spawn(world, spawnMonsters, spawnAnimals);
//        this.pillagerSpawner.spawn(world, spawnMonsters, spawnAnimals);
//        this.catSpawner.spawn(world, spawnMonsters, spawnAnimals);
//        this.zombieSiegeManager.spawn(world, spawnMonsters, spawnAnimals);
    }

    @Override
    public void buildSurface(ChunkRegion region, Chunk chunk) {
        super.buildSurface(region, chunk);
        if (!chunk.getStructureReferences().containsKey(GalacticraftFeatures.MOON_VILLAGE.getName())) {
            createCraters(chunk, region);
        }
    }

    private void createCraters(Chunk chunk, ChunkRegion region) {
        for (int cx = chunk.getPos().x - 2; cx <= chunk.getPos().x + 2; cx++) {
            for (int cz = chunk.getPos().z - 2; cz <= chunk.getPos().z + 2; cz++) {
                for (int x = 0; x < 16; x++) {
                    for (int z = 0; z < 16; z++) {
                        if (Math.abs(this.randFromPoint(cx << 4 + x, (cz << 4 + z) * 1000)) < this.sampleNoise(x << 4 + x, cz << 4 + z) / 300) {
                            Random random = new Random((cx << 4) + x + ((cz << 4) + z) * 5000);

                            int size;

                            int i = random.nextInt(14 + 8 + 2 + 1);
                            if (i < 1) {
                                size = random.nextInt(30 - 26) + 26;
                            } else if (i < 2) {
                                size = random.nextInt(17 - 13) + 13;
                            } else if (i < 8) {
                                size = random.nextInt(25 - 18) + 18;
                            } else {
                                size = random.nextInt(12 - 8) + 8;
                            }

                            if (region.getBiome(new BlockPos(cx << 4, 65, cz << 4)) instanceof SpaceBiome) {
                                if (((SpaceBiome) region.getBiome(new BlockPos(cx << 4, 65, cz << 4))).hasCraters()) {
                                    if (((SpaceBiome) region.getBiome(new BlockPos(cx << 4, 65, cz << 4))).forceSmallCraters()) {
                                        size = random.nextInt(12 - 8) + 8;
                                    } else if (((SpaceBiome) region.getBiome(new BlockPos(cx << 4, 65, cz << 4))).forceMediumCraters()) {
                                        size = random.nextInt(25 - 18) + 18;
                                    } else if (((SpaceBiome) region.getBiome(new BlockPos(cx << 4, 65, cz << 4))).forceLargeCraters()) {
                                        size = random.nextInt(17 - 13) + 13;
                                    }
                                } else {
                                    break;
                                }
                            }

                            this.makeCrater((cx << 4) + x, (cz << 4) + z, chunk.getPos().x << 4, chunk.getPos().z << 4, size, chunk);
                        }
                    }
                }
            }
        }
    }

    private double randFromPoint(int x, int z) {
        int n;
        n = x + z * 57;
        n = n << 13 ^ n;
        return 1.0D - (n * (n * n * 15731 + 789221) + 1376312589 & 0x7fffffff) / 1073741824.0;
    }

    private static Method getNoiseMethod() {
        try {
            Method method = SurfaceChunkGenerator.class.getDeclaredMethod("sampleNoise", int.class, int.class, int.class, double.class, double.class, double.class, double.class);
            method.setAccessible(true);
            return method;
        } catch (NoSuchMethodException e) {
            try {
                //noinspection JavaReflectionMemberAccess
                Method method = SurfaceChunkGenerator.class.getDeclaredMethod("method_16411", int.class, int.class, int.class, double.class, double.class, double.class, double.class);
                method.setAccessible(true);
                return method;
            } catch (NoSuchMethodException ex) {
                ex.addSuppressed(e);
                RuntimeException exception = new RuntimeException("Failed to get noise method");
                exception.addSuppressed(ex);
                throw exception;
            }
        }
    }

    private double sampleNoise(int x, int y) {
        double d = 0;
        try {
            d = ((double)SAMPLE_NOISE.invoke(this, x * 200, 10.0D, y * 200, 1.0D, 0.0D, true)) * 65535.0D / 8000.0D;
        } catch (IllegalAccessException | InvocationTargetException e) {
            RuntimeException exception = new RuntimeException("Failed to get noise.");
            exception.addSuppressed(e);
        }
        if (d < 0.0D) {
            d = -d * 0.3D;
        }

        d = d * 3.0D - 2.0D;
        if (d < 0.0D) {
            d /= 28.0D;
        } else {
            if (d > 1.0D) {
                d = 1.0D;
            }

            d /= 40.0D;
        }

        return d;
    }

    private void makeCrater(int craterX, int craterZ, int chunkX, int chunkZ, int size, Chunk chunk) {
        for (int x = 0; x < 16; x++) {
            for (int z = 0; z < 16; z++) {
                double xDev = craterX - (chunkX + x);
                double zDev = craterZ - (chunkZ + z);
                if (xDev * xDev + zDev * zDev < size * size) {
                    xDev /= size;
                    zDev /= size;
                    final double sqrtY = xDev * xDev + zDev * zDev;
                    double yDev = sqrtY * sqrtY * 6;
                    yDev = 5 - yDev;
                    int helper = 0;
                    for (int y = 127; y > 0; y--) {
                        if (!chunk.getBlockState(new BlockPos(x, y, z)).isAir() && helper <= yDev) {
                            chunk.setBlockState(new BlockPos(x, y, z), Blocks.AIR.getDefaultState(), false);
                            helper++;
                        }
                        if (helper > yDev) {
                            break;
                        }
                    }
                }
            }
        }
    }

    public int getSeaLevel() {
        return 0;
    }
}<|MERGE_RESOLUTION|>--- conflicted
+++ resolved
@@ -17,7 +17,8 @@
 import net.minecraft.world.SpawnHelper;
 import net.minecraft.world.biome.Biome;
 import net.minecraft.world.chunk.Chunk;
-import net.minecraft.world.gen.*;
+import net.minecraft.world.gen.ChunkRandom;
+import net.minecraft.world.gen.StructureAccessor;
 import net.minecraft.world.gen.chunk.ChunkGenerator;
 import net.minecraft.world.gen.chunk.SurfaceChunkGenerator;
 import net.minecraft.world.gen.feature.Feature;
@@ -29,35 +30,16 @@
 import java.util.stream.IntStream;
 
 public class MoonChunkGenerator extends SurfaceChunkGenerator<MoonChunkGeneratorConfig> {
-<<<<<<< HEAD
-
-    private static final float[] BIOME_WEIGHT_TABLE = Util.make(new float[25], (floats) -> {
-        for (int i = -2; i <= 2; ++i) {
-            for (int j = -2; j <= 2; ++j) {
-                float f = 10.0F / MathHelper.sqrt((float) (i * i + j * j) + 0.2F);
-                floats[i + 2 + (j + 2) * 5] = f;
-=======
     private static final float[] BIOME_WEIGHT_TABLE = Util.make(new float[25], (array) -> {
         for(int i = -2; i <= 2; ++i) {
             for(int j = -2; j <= 2; ++j) {
                 float f = 10.0F / MathHelper.sqrt((float)(i * i + j * j) + 0.2F);
                 array[i + 2 + (j + 2) * 5] = f;
->>>>>>> f1bb4d14
             }
         }
 
     });
 
-<<<<<<< HEAD
-    public MoonChunkGenerator(IWorld iWorld, BiomeSource biomeSource, MoonChunkGeneratorConfig chunkGenConfig) {
-        super(iWorld, biomeSource, 4, 8, 256, chunkGenConfig, true);
-        this.random.consume(2620);
-        this.noiseSampler = new OctavePerlinNoiseSampler(this.random, 15, 0);
-        this.amplified = iWorld.getLevelProperties().getGeneratorType() == LevelGeneratorType.AMPLIFIED;
-    }
-
-    @Override
-=======
     private static final Method SAMPLE_NOISE = getNoiseMethod(); //todo find a better way to do this
 
     private final OctavePerlinNoiseSampler depthNoiseSampler;
@@ -79,17 +61,12 @@
         return new MoonChunkGenerator((MoonBiomeSource) this.biomeSource.create(seed), seed, this.generatorConfig);
     }
 
->>>>>>> f1bb4d14
     public void populateEntities(ChunkRegion region) {
         int i = region.getCenterChunkX();
         int j = region.getCenterChunkZ();
         Biome biome = region.getBiome((new ChunkPos(i, j)).getCenterBlockPos());
         ChunkRandom chunkRandom = new ChunkRandom();
-<<<<<<< HEAD
-        chunkRandom.setSeed(region.getSeed(), i << 4, j << 4);
-=======
         chunkRandom.setPopulationSeed(region.getSeed(), i << 4, j << 4);
->>>>>>> f1bb4d14
         SpawnHelper.populateEntities(region, biome, i, j, chunkRandom);
     }
 
@@ -114,32 +91,11 @@
         int j = this.getSeaLevel();
         float k = this.biomeSource.getBiomeForNoiseGen(x, j, z).getDepth();
 
-<<<<<<< HEAD
-    @Override
-    protected double[] computeNoiseRange(int x, int z) {
-        double[] ds = new double[2];
-        float f = 0.0F;
-        float g = 0.0F;
-        float h = 0.0F;
-        int j = this.getSeaLevel();
-        float k = this.biomeSource.getBiomeForNoiseGen(x, j, z).getDepth();
-
-        for (int l = -2; l <= 2; ++l) {
-            for (int m = -2; m <= 2; ++m) {
-                Biome biome = this.biomeSource.getBiomeForNoiseGen(x + l, j, z + m);
-                float n = biome.getDepth();
-                float o = biome.getScale();
-                if (this.amplified && n > 0.0F) {
-                    n = 1.0F + n * 2.0F;
-                    o = 1.0F + o * 4.0F;
-                }
-=======
         for(int l = -2; l <= 2; ++l) {
             for(int m = -2; m <= 2; ++m) {
                 Biome biome = this.biomeSource.getBiomeForNoiseGen(x + l, j, z + m);
                 float n = biome.getDepth();
                 float o = biome.getScale();
->>>>>>> f1bb4d14
 
                 float p = BIOME_WEIGHT_TABLE[l + 2 + (m + 2) * 5] / (n + 2.0F);
                 if (biome.getDepth() > k) {
@@ -156,35 +112,9 @@
         g /= h;
         f = f * 0.9F + 0.1F;
         g = (g * 4.0F - 1.0F) / 8.0F;
-<<<<<<< HEAD
-        ds[0] = (double) g + this.sampleNoise(x, z);
-        ds[1] = f;
-        return ds;
-    }
-
-    private double sampleNoise(int x, int y) {
-        double d = this.noiseSampler.sample(x * 200, 10.0D, y * 200, 1.0D, 0.0D, true) * 65535.0D / 8000.0D;
-        if (d < 0.0D) {
-            d = -d * 0.3D;
-        }
-
-        d = d * 3.0D - 2.0D;
-        if (d < 0.0D) {
-            d /= 28.0D;
-        } else {
-            if (d > 1.0D) {
-                d = 1.0D;
-            }
-
-            d /= 40.0D;
-        }
-
-        return d;
-=======
         ds[0] = (double)g + this.sampleDepthNoise(x, z);
         ds[1] = f;
         return ds;
->>>>>>> f1bb4d14
     }
 
     private double sampleDepthNoise(int x, int y) {
