/*
 * Copyright (c) 2019 HRZN LTD
 *
 * Permission is hereby granted, free of charge, to any person obtaining a copy
 * of this software and associated documentation files (the "Software"), to deal
 * in the Software without restriction, including without limitation the rights
 * to use, copy, modify, merge, publish, distribute, sublicense, and/or sell
 * copies of the Software, and to permit persons to whom the Software is
 * furnished to do so, subject to the following conditions:
 *
 * The above copyright notice and this permission notice shall be included in all
 * copies or substantial portions of the Software.
 *
 * THE SOFTWARE IS PROVIDED "AS IS", WITHOUT WARRANTY OF ANY KIND, EXPRESS OR
 * IMPLIED, INCLUDING BUT NOT LIMITED TO THE WARRANTIES OF MERCHANTABILITY,
 * FITNESS FOR A PARTICULAR PURPOSE AND NONINFRINGEMENT. IN NO EVENT SHALL THE
 * AUTHORS OR COPYRIGHT HOLDERS BE LIABLE FOR ANY CLAIM, DAMAGES OR OTHER
 * LIABILITY, WHETHER IN AN ACTION OF CONTRACT, TORT OR OTHERWISE, ARISING FROM,
 * OUT OF OR IN CONNECTION WITH THE SOFTWARE OR THE USE OR OTHER DEALINGS IN THE
 * SOFTWARE.
 */

package com.hrznstudio.galacticraft.world.biome;

import com.hrznstudio.galacticraft.Constants;
import com.hrznstudio.galacticraft.world.biome.moon.highlands.MoonHighlandsCratersBiome;
import com.hrznstudio.galacticraft.world.biome.moon.highlands.MoonHighlandsPlainsBiome;
import com.hrznstudio.galacticraft.world.biome.moon.highlands.MoonHighlandsRocksBiome;
import com.hrznstudio.galacticraft.world.biome.moon.mare.MoonMareCratersBiome;
import com.hrznstudio.galacticraft.world.biome.moon.mare.MoonMarePlainsBiome;
import com.hrznstudio.galacticraft.world.biome.moon.mare.MoonMareRocksBiome;
import com.hrznstudio.galacticraft.world.biome.moon.misc.MoonCheeseForestBiome;
import com.hrznstudio.galacticraft.world.biome.moon.misc.MoonValleyBiome;
import net.minecraft.util.Identifier;
import net.minecraft.util.registry.Registry;
import net.minecraft.world.biome.Biome;

/**
 * @author <a href="https://github.com/StellarHorizons">StellarHorizons</a>
 */
public class GalacticraftBiomes {

<<<<<<< HEAD
    public static final Biome MOON = Registry.register(Registry.BIOME, new Identifier(Constants.MOD_ID, "moon"), new MoonBiome());
    public static final Biome MOON_PLAINS = Registry.register(Registry.BIOME, new Identifier(Constants.MOD_ID, "moon_plains"), new MoonPlainsBiome());
=======
>>>>>>> f1bb4d14

    public static final Biome MOON_VALLEY = Registry.register(Registry.BIOME, new Identifier(Constants.MOD_ID, Constants.Biomes.MOON_VALLEY), new MoonValleyBiome());

    public static final Biome MOON_HIGHLANDS_PLAINS = Registry.register(Registry.BIOME, new Identifier(Constants.MOD_ID, Constants.Biomes.MOON_HIGHLANDS_PLAINS), new MoonHighlandsPlainsBiome());
    public static final Biome MOON_HIGHLANDS_CRATERS = Registry.register(Registry.BIOME, new Identifier(Constants.MOD_ID, Constants.Biomes.MOON_HIGHLANDS_CRATERS), new MoonHighlandsCratersBiome());
    public static final Biome MOON_HIGHLANDS_ROCKS = Registry.register(Registry.BIOME, new Identifier(Constants.MOD_ID, Constants.Biomes.MOON_HIGHLANDS_ROCKS), new MoonHighlandsRocksBiome());

    public static final Biome MOON_MARE_PLAINS = Registry.register(Registry.BIOME, new Identifier(Constants.MOD_ID, Constants.Biomes.MOON_MARE_PLAINS), new MoonMarePlainsBiome());
    public static final Biome MOON_MARE_CRATERS = Registry.register(Registry.BIOME, new Identifier(Constants.MOD_ID, Constants.Biomes.MOON_MARE_CRATERS), new MoonMareCratersBiome());
    public static final Biome MOON_MARE_ROCKS = Registry.register(Registry.BIOME, new Identifier(Constants.MOD_ID, Constants.Biomes.MOON_MARE_ROCKS), new MoonMareRocksBiome());

    public static final Biome MOON_CHEESE_FOREST = Registry.register(Registry.BIOME, new Identifier(Constants.MOD_ID, Constants.Biomes.MOON_CHEESE_FOREST), new MoonCheeseForestBiome());

    public static final Biome[] MOON_BIOMES = new Biome[]{MOON_VALLEY, MOON_MARE_CRATERS, MOON_MARE_PLAINS, MOON_MARE_ROCKS, MOON_HIGHLANDS_CRATERS, MOON_HIGHLANDS_ROCKS, MOON_HIGHLANDS_PLAINS, MOON_CHEESE_FOREST};

    public static void register() {
    }
}<|MERGE_RESOLUTION|>--- conflicted
+++ resolved
@@ -40,11 +40,6 @@
  */
 public class GalacticraftBiomes {
 
-<<<<<<< HEAD
-    public static final Biome MOON = Registry.register(Registry.BIOME, new Identifier(Constants.MOD_ID, "moon"), new MoonBiome());
-    public static final Biome MOON_PLAINS = Registry.register(Registry.BIOME, new Identifier(Constants.MOD_ID, "moon_plains"), new MoonPlainsBiome());
-=======
->>>>>>> f1bb4d14
 
     public static final Biome MOON_VALLEY = Registry.register(Registry.BIOME, new Identifier(Constants.MOD_ID, Constants.Biomes.MOON_VALLEY), new MoonValleyBiome());
 
