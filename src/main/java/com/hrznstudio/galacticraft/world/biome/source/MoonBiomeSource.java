package com.hrznstudio.galacticraft.world.biome.source;

<<<<<<< HEAD
import com.google.common.collect.Sets;
import com.hrznstudio.galacticraft.world.biome.GalacticraftBiomes;
=======
import com.google.common.collect.ImmutableSet;
import java.util.Set;
import java.util.function.LongFunction;

import com.hrznstudio.galacticraft.world.biome.GalacticraftBiomes;
import com.hrznstudio.galacticraft.world.biome.layer.MoonBiomeLayers;
import net.fabricmc.api.EnvType;
import net.fabricmc.api.Environment;
>>>>>>> f1bb4d14
import net.minecraft.world.biome.Biome;
import net.minecraft.world.biome.layer.BiomeLayers;
import net.minecraft.world.biome.layer.ContinentLayer;
import net.minecraft.world.biome.layer.util.CachingLayerContext;
import net.minecraft.world.biome.layer.util.CachingLayerSampler;
import net.minecraft.world.biome.layer.util.LayerFactory;
import net.minecraft.world.biome.layer.util.LayerSampleContext;
import net.minecraft.world.biome.source.BiomeLayerSampler;
import net.minecraft.world.biome.source.BiomeSource;

<<<<<<< HEAD
/**
 * @author <a href="https://github.com/StellarHorizons">StellarHorizons</a>
 */
public class MoonBiomeSource extends BiomeSource {
    private final Biome[] biomes = new Biome[]{GalacticraftBiomes.MOON, GalacticraftBiomes.MOON_PLAINS};

    public MoonBiomeSource(MoonBiomeSourceConfig sourceConfig) {
        super(Sets.newHashSet(GalacticraftBiomes.MOON, GalacticraftBiomes.MOON_PLAINS));
    }

    public Biome[] getBiomes() {
        return biomes;
    }

    @Override
    public boolean hasStructureFeature(StructureFeature<?> var1) {
        return false;
    }

    @Override
    public Biome getBiomeForNoiseGen(int biomeX, int biomeY, int biomeZ) {
        return null;
    }
=======
public class MoonBiomeSource extends BiomeSource {
   private final BiomeLayerSampler sampler;
   private static final Set<Biome> BIOMES = ImmutableSet.of(GalacticraftBiomes.MOON_HIGHLANDS_PLAINS, GalacticraftBiomes.MOON_HIGHLANDS_CRATERS, GalacticraftBiomes.MOON_HIGHLANDS_ROCKS,
           GalacticraftBiomes.MOON_MARE_PLAINS, GalacticraftBiomes.MOON_MARE_CRATERS, GalacticraftBiomes.MOON_MARE_ROCKS, GalacticraftBiomes.MOON_CHEESE_FOREST);
   private final int biomeSize;

   public MoonBiomeSource(long seed, int biomeSize) {
      super(BIOMES);
      this.biomeSize = biomeSize;

      this.sampler = MoonBiomeLayers.build(seed, biomeSize, 0);
   }

   @Environment(EnvType.CLIENT)
   public BiomeSource create(long seed) {
      return new MoonBiomeSource(seed, this.biomeSize);
   }

   public Biome getBiomeForNoiseGen(int biomeX, int biomeY, int biomeZ) {
      return this.sampler.sample(biomeX, biomeZ);
   }
>>>>>>> f1bb4d14
}<|MERGE_RESOLUTION|>--- conflicted
+++ resolved
@@ -1,53 +1,16 @@
 package com.hrznstudio.galacticraft.world.biome.source;
 
-<<<<<<< HEAD
-import com.google.common.collect.Sets;
-import com.hrznstudio.galacticraft.world.biome.GalacticraftBiomes;
-=======
 import com.google.common.collect.ImmutableSet;
-import java.util.Set;
-import java.util.function.LongFunction;
-
 import com.hrznstudio.galacticraft.world.biome.GalacticraftBiomes;
 import com.hrznstudio.galacticraft.world.biome.layer.MoonBiomeLayers;
 import net.fabricmc.api.EnvType;
 import net.fabricmc.api.Environment;
->>>>>>> f1bb4d14
 import net.minecraft.world.biome.Biome;
-import net.minecraft.world.biome.layer.BiomeLayers;
-import net.minecraft.world.biome.layer.ContinentLayer;
-import net.minecraft.world.biome.layer.util.CachingLayerContext;
-import net.minecraft.world.biome.layer.util.CachingLayerSampler;
-import net.minecraft.world.biome.layer.util.LayerFactory;
-import net.minecraft.world.biome.layer.util.LayerSampleContext;
 import net.minecraft.world.biome.source.BiomeLayerSampler;
 import net.minecraft.world.biome.source.BiomeSource;
 
-<<<<<<< HEAD
-/**
- * @author <a href="https://github.com/StellarHorizons">StellarHorizons</a>
- */
-public class MoonBiomeSource extends BiomeSource {
-    private final Biome[] biomes = new Biome[]{GalacticraftBiomes.MOON, GalacticraftBiomes.MOON_PLAINS};
+import java.util.Set;
 
-    public MoonBiomeSource(MoonBiomeSourceConfig sourceConfig) {
-        super(Sets.newHashSet(GalacticraftBiomes.MOON, GalacticraftBiomes.MOON_PLAINS));
-    }
-
-    public Biome[] getBiomes() {
-        return biomes;
-    }
-
-    @Override
-    public boolean hasStructureFeature(StructureFeature<?> var1) {
-        return false;
-    }
-
-    @Override
-    public Biome getBiomeForNoiseGen(int biomeX, int biomeY, int biomeZ) {
-        return null;
-    }
-=======
 public class MoonBiomeSource extends BiomeSource {
    private final BiomeLayerSampler sampler;
    private static final Set<Biome> BIOMES = ImmutableSet.of(GalacticraftBiomes.MOON_HIGHLANDS_PLAINS, GalacticraftBiomes.MOON_HIGHLANDS_CRATERS, GalacticraftBiomes.MOON_HIGHLANDS_ROCKS,
@@ -69,5 +32,4 @@
    public Biome getBiomeForNoiseGen(int biomeX, int biomeY, int biomeZ) {
       return this.sampler.sample(biomeX, biomeZ);
    }
->>>>>>> f1bb4d14
 }