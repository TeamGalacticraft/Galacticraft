/*
 * Copyright (c) 2020 HRZN LTD
 *
 * Permission is hereby granted, free of charge, to any person obtaining a copy
 * of this software and associated documentation files (the "Software"), to deal
 * in the Software without restriction, including without limitation the rights
 * to use, copy, modify, merge, publish, distribute, sublicense, and/or sell
 * copies of the Software, and to permit persons to whom the Software is
 * furnished to do so, subject to the following conditions:
 *
 * The above copyright notice and this permission notice shall be included in all
 * copies or substantial portions of the Software.
 *
 * THE SOFTWARE IS PROVIDED "AS IS", WITHOUT WARRANTY OF ANY KIND, EXPRESS OR
 * IMPLIED, INCLUDING BUT NOT LIMITED TO THE WARRANTIES OF MERCHANTABILITY,
 * FITNESS FOR A PARTICULAR PURPOSE AND NONINFRINGEMENT. IN NO EVENT SHALL THE
 * AUTHORS OR COPYRIGHT HOLDERS BE LIABLE FOR ANY CLAIM, DAMAGES OR OTHER
 * LIABILITY, WHETHER IN AN ACTION OF CONTRACT, TORT OR OTHERWISE, ARISING FROM,
 * OUT OF OR IN CONNECTION WITH THE SOFTWARE OR THE USE OR OTHER DEALINGS IN THE
 * SOFTWARE.
 *
 */

package com.hrznstudio.galacticraft.api.config;

/**
 * @author <a href="https://github.com/StellarHorizons">StellarHorizons</a>
 */
public interface Config {

    static Config getInstance() {
        return ConfigManager.getInstance().get();
    }

    boolean isDebugLogEnabled();

    void setDebugLog(boolean flag);

    int wireTransferLimit();

    void setWireTransferLimit(int amount);

    int heavyWireTransferLimit();

    void setHeavyWireTransferLimit(int amount);

    int coalGeneratorEnergyProductionRate();

    void setCoalGeneratorEnergyProductionRate(int amount);

    int solarPanelEnergyProductionRate();

    void setSolarPanelEnergyProductionRate(int amount);

    int circuitFabricatorEnergyConsumptionRate();

    void setCircuitFabricatorEnergyConsumptionRate(int amount);

    int electricCompressorEnergyConsumptionRate();

    void setElectricCompressorEnergyConsumptionRate(int amount);

    int oxygenCollectorEnergyConsumptionRate();

    void setOxygenCollectorEnergyConsumptionRate(int amount);

    int refineryEnergyConsumptionRate();

    void setRefineryEnergyConsumptionRate(int amount);

    int rocketAssemblerEnergyConsumptionRate();

    void setRocketAssemblerEnergyConsumptionRate(int amount);

    int energyStorageModuleStorageSize();

    void setEnergyStorageModuleStorageSize(int amount);

    int machineEnergyStorageSize();

    void setMachineEnergyStorageSize(int amount);

<<<<<<< HEAD
    int rocketAssemblerProcessTime();

    void setRocketAssemblerProcessTime(int amount);
=======
    int oxygenCompressorEnergyConsumptionRate();

    void setOxygenCompressorEnergyConsumptionRate(int amount);

    int oxygenDecompressorEnergyConsumptionRate();

    void setOxygenDecompressorEnergyConsumptionRate(int amount);
>>>>>>> a72d486f
}<|MERGE_RESOLUTION|>--- conflicted
+++ resolved
@@ -18,7 +18,6 @@
  * LIABILITY, WHETHER IN AN ACTION OF CONTRACT, TORT OR OTHERWISE, ARISING FROM,
  * OUT OF OR IN CONNECTION WITH THE SOFTWARE OR THE USE OR OTHER DEALINGS IN THE
  * SOFTWARE.
- *
  */
 
 package com.hrznstudio.galacticraft.api.config;
@@ -80,11 +79,6 @@
 
     void setMachineEnergyStorageSize(int amount);
 
-<<<<<<< HEAD
-    int rocketAssemblerProcessTime();
-
-    void setRocketAssemblerProcessTime(int amount);
-=======
     int oxygenCompressorEnergyConsumptionRate();
 
     void setOxygenCompressorEnergyConsumptionRate(int amount);
@@ -92,5 +86,8 @@
     int oxygenDecompressorEnergyConsumptionRate();
 
     void setOxygenDecompressorEnergyConsumptionRate(int amount);
->>>>>>> a72d486f
+
+    int rocketAssemblerProcessTime();
+
+    void setRocketAssemblerProcessTime(int amount);
 }