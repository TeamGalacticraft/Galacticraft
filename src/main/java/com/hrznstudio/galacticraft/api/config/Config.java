/*
 * Copyright (c) 2020 HRZN LTD
 *
 * Permission is hereby granted, free of charge, to any person obtaining a copy
 * of this software and associated documentation files (the "Software"), to deal
 * in the Software without restriction, including without limitation the rights
 * to use, copy, modify, merge, publish, distribute, sublicense, and/or sell
 * copies of the Software, and to permit persons to whom the Software is
 * furnished to do so, subject to the following conditions:
 *
 * The above copyright notice and this permission notice shall be included in all
 * copies or substantial portions of the Software.
 *
 * THE SOFTWARE IS PROVIDED "AS IS", WITHOUT WARRANTY OF ANY KIND, EXPRESS OR
 * IMPLIED, INCLUDING BUT NOT LIMITED TO THE WARRANTIES OF MERCHANTABILITY,
 * FITNESS FOR A PARTICULAR PURPOSE AND NONINFRINGEMENT. IN NO EVENT SHALL THE
 * AUTHORS OR COPYRIGHT HOLDERS BE LIABLE FOR ANY CLAIM, DAMAGES OR OTHER
 * LIABILITY, WHETHER IN AN ACTION OF CONTRACT, TORT OR OTHERWISE, ARISING FROM,
 * OUT OF OR IN CONNECTION WITH THE SOFTWARE OR THE USE OR OTHER DEALINGS IN THE
 * SOFTWARE.
 */

package com.hrznstudio.galacticraft.api.config;

/**
 * @author <a href="https://github.com/StellarHorizons">StellarHorizons</a>
 */
public interface Config {

    static Config getInstance() {
        return ConfigManager.getInstance().get();
    }

    boolean isDebugLogEnabled();

    void setDebugLog(boolean flag);

    int wireTransferLimit();

    void setWireTransferLimit(int amount);

    int heavyWireTransferLimit();

    void setHeavyWireTransferLimit(int amount);

    int coalGeneratorEnergyProductionRate();

    void setCoalGeneratorEnergyProductionRate(int amount);

    int solarPanelEnergyProductionRate();

    void setSolarPanelEnergyProductionRate(int amount);

    int circuitFabricatorEnergyConsumptionRate();

    void setCircuitFabricatorEnergyConsumptionRate(int amount);

    int electricCompressorEnergyConsumptionRate();

    void setElectricCompressorEnergyConsumptionRate(int amount);

    int electricArcFurnaceEnergyConsumptionRate();

    void setElectricArcFurnaceEnergyConsumptionRate(int amount);

    int oxygenCollectorEnergyConsumptionRate();

    void setOxygenCollectorEnergyConsumptionRate(int amount);

    int refineryEnergyConsumptionRate();

    void setRefineryEnergyConsumptionRate(int amount);

<<<<<<< HEAD
    int rocketAssemblerEnergyConsumptionRate();

    void setRocketAssemblerEnergyConsumptionRate(int amount);
=======
    int electricFurnaceEnergyConsumptionRate();

    void setElectricFurnaceEnergyConsumptionRate(int amount);
>>>>>>> d2f8faeb

    int energyStorageModuleStorageSize();

    void setEnergyStorageModuleStorageSize(int amount);

    int machineEnergyStorageSize();

    void setMachineEnergyStorageSize(int amount);

    int oxygenCompressorEnergyConsumptionRate();

    void setOxygenCompressorEnergyConsumptionRate(int amount);

    int oxygenDecompressorEnergyConsumptionRate();

    void setOxygenDecompressorEnergyConsumptionRate(int amount);

    int rocketAssemblerProcessTime();

    void setRocketAssemblerProcessTime(int amount);
}<|MERGE_RESOLUTION|>--- conflicted
+++ resolved
@@ -71,15 +71,13 @@
 
     void setRefineryEnergyConsumptionRate(int amount);
 
-<<<<<<< HEAD
+    int electricFurnaceEnergyConsumptionRate();
+
+    void setElectricFurnaceEnergyConsumptionRate(int amount);
+
     int rocketAssemblerEnergyConsumptionRate();
 
     void setRocketAssemblerEnergyConsumptionRate(int amount);
-=======
-    int electricFurnaceEnergyConsumptionRate();
-
-    void setElectricFurnaceEnergyConsumptionRate(int amount);
->>>>>>> d2f8faeb
 
     int energyStorageModuleStorageSize();
 
