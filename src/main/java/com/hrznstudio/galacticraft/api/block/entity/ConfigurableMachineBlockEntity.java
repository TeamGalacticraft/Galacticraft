--- conflicted
+++ resolved
@@ -36,6 +36,7 @@
 import io.github.cottonmc.component.compat.vanilla.InventoryWrapper;
 import io.github.cottonmc.component.energy.CapacitorComponent;
 import io.github.cottonmc.component.fluid.TankComponent;
+import io.github.cottonmc.component.fluid.TankComponentHelper;
 import io.github.cottonmc.component.item.InventoryComponent;
 import io.github.fablabsmc.fablabs.api.fluidvolume.v1.FluidVolume;
 import io.github.fablabsmc.fablabs.api.fluidvolume.v1.Fraction;
@@ -147,7 +148,6 @@
     }
 
     public final @NotNull CapacitorComponent getCapacitor() {
-<<<<<<< HEAD
         return UniversalComponents.CAPACITOR_COMPONENT.get(this);
     }
 
@@ -157,21 +157,6 @@
 
     public final @NotNull TankComponent getFluidTank() {
         return UniversalComponents.TANK_COMPONENT.get(this);
-    }
-
-    public final @NotNull SimpleOxygenTankComponent getOxygenTank() {
-        return GalacticraftComponents.OXYGEN_COMPONENT.get(this);
-=======
-        return Objects.requireNonNull(((ComponentProvider) this).getComponent(UniversalComponents.CAPACITOR_COMPONENT));
-    }
-
-    public final @NotNull InventoryComponent getInventory() {
-        return Objects.requireNonNull(((ComponentProvider) this).getComponent(UniversalComponents.INVENTORY_COMPONENT));
-    }
-
-    public final @NotNull TankComponent getFluidTank() {
-        return Objects.requireNonNull(((ComponentProvider) this).getComponent(UniversalComponents.TANK_COMPONENT));
->>>>>>> 9983ed11
     }
 
     public final @Nullable CapacitorComponent getCapacitor(@NotNull BlockState state, @Nullable Direction direction) {
@@ -202,7 +187,7 @@
             return getFluidTank(blockView.getBlockState(pos), side) != null;
         }
 
-        return ((ComponentProvider)this).hasComponent(type);
+        return type.getNullable(this) != null;
     }
 
     @Override
@@ -215,7 +200,7 @@
             return (T) getFluidTank(blockView.getBlockState(pos), side);
         }
 
-        return ((ComponentProvider)this).getComponent(type);
+        return type.get(this);
     }
 
     @Override
@@ -352,7 +337,7 @@
                 ConfiguredSideOption option = this.getSideConfigInfo().get(face);
                 if (option.getOption() == SideOption.FLUID_OUTPUT) {
                     Direction dir = face.toDirection(world.getBlockState(pos).get(Properties.HORIZONTAL_FACING));
-                    TankComponent component = ((BlockComponentProvider) world.getBlockState(pos.offset(dir)).getBlock()).getComponent(world, pos.offset(dir), UniversalComponents.TANK_COMPONENT, dir.getOpposite());
+                    TankComponent component = TankComponentHelper.INSTANCE.getComponent(world, pos.offset(dir), dir.getOpposite());
                     if (component != null) {
                         for (int i = 0; i < component.getTanks(); i++) {
                             if (component.canInsert(i)) {
