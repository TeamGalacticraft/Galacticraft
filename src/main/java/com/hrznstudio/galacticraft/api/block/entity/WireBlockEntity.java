--- conflicted
+++ resolved
@@ -22,24 +22,12 @@
 
 package com.hrznstudio.galacticraft.api.block.entity;
 
-<<<<<<< HEAD
-import com.google.common.collect.ImmutableSet;
-=======
->>>>>>> 45f436de
 import com.hrznstudio.galacticraft.api.wire.Wire;
 import com.hrznstudio.galacticraft.api.wire.WireConnectionType;
 import com.hrznstudio.galacticraft.api.wire.WireNetwork;
 import com.hrznstudio.galacticraft.entity.GalacticraftBlockEntities;
 import io.github.cottonmc.component.energy.CapacitorComponent;
 import io.github.cottonmc.component.energy.CapacitorComponentHelper;
-<<<<<<< HEAD
-import io.github.cottonmc.component.energy.impl.SimpleCapacitorComponent;
-import io.github.cottonmc.component.energy.type.EnergyType;
-import nerdhub.cardinal.components.api.ComponentType;
-import nerdhub.cardinal.components.api.component.BlockComponentProvider;
-import nerdhub.cardinal.components.api.component.Component;
-=======
->>>>>>> 45f436de
 import net.fabricmc.fabric.api.block.entity.BlockEntityClientSerializable;
 import net.minecraft.block.entity.BlockEntity;
 import net.minecraft.nbt.CompoundTag;
@@ -49,83 +37,14 @@
 import net.minecraft.world.World;
 import org.jetbrains.annotations.NotNull;
 import org.jetbrains.annotations.Nullable;
-<<<<<<< HEAD
-
-import java.util.Collections;
-import java.util.List;
-import java.util.Set;
-=======
->>>>>>> 45f436de
 
 /**
  * @author <a href="https://github.com/StellarHorizons">StellarHorizons</a>
  */
-<<<<<<< HEAD
-public class WireBlockEntity extends BlockEntity implements BlockEntityClientSerializable, BlockComponentProvider, Wire {
-    private WireNetwork network;
-    private static final int MAX_TRANSFER_RATE = 120;
-
-    private final CapacitorComponent capacitor = new SimpleCapacitorComponent(MAX_TRANSFER_RATE, GalacticraftEnergy.GALACTICRAFT_JOULES) {
-        @Override
-        public int getCurrentEnergy() {
-            return 0;
-        }
-
-        @Override
-        public int insertEnergy(EnergyType type, int amount, ActionType actionType) {
-            if (type.isCompatibleWith(getPreferredType())) {
-                return getNetwork().insertEnergy(pos, null, type, amount, actionType);
-            } else {
-                return amount;
-            }
-        }
-
-        @Override
-        public int extractEnergy(EnergyType type, int amount, ActionType actionType) {
-            return 0;
-        }
-
-        @Override
-        public int generateEnergy(World world, BlockPos pos, int amount) {
-            return amount;
-        }
-
-        @Override
-        public List<Runnable> getListeners() {
-            return Collections.emptyList();
-        }
-
-        @Override
-        public void listen(@NotNull Runnable listener) {
-        }
-
-        @Override
-        public SimpleCapacitorComponent setCurrentEnergy(int amount) {
-            return this;
-        }
-
-        @Override
-        public SimpleCapacitorComponent setMaxEnergy(int amount) {
-            return this;
-        }
-
-        @Override
-        public boolean canExtractEnergy() {
-            return true;
-        }
-
-        @Override
-        public boolean canInsertEnergy() {
-            return true;
-        }
-    };
-
-=======
 public class WireBlockEntity extends BlockEntity implements BlockEntityClientSerializable, Wire {
     private WireNetwork network;
     private static final int MAX_TRANSFER_RATE = 120;
 
->>>>>>> 45f436de
     public WireBlockEntity() {
         super(GalacticraftBlockEntities.WIRE_TYPE);
     }
@@ -154,10 +73,6 @@
         }
     }
 
-    public int getMaxTransferRate() {
-        return MAX_TRANSFER_RATE;
-    }
-
     @Override
     public void fromClientTag(CompoundTag compoundTag) {
         fromTag(this.getCachedState(), compoundTag);
@@ -173,7 +88,6 @@
         this.network = network;
     }
 
-<<<<<<< HEAD
     @Override
     public @NotNull WireNetwork getNetwork() {
         return network;
@@ -197,31 +111,7 @@
     }
 
     @Override
-    public <T extends Component> boolean hasComponent(BlockView blockView, BlockPos pos, ComponentType<T> type, Direction side) {
-        return type == UniversalComponents.CAPACITOR_COMPONENT;
-    }
-
-=======
->>>>>>> 45f436de
-    @Override
-    public @NotNull WireNetwork getNetwork() {
-        return network;
-    }
-
-    @Override
-    public @NotNull WireConnectionType getConnection(Direction direction, @Nullable BlockEntity entity) {
-        if (entity == null || !canConnect(direction)) return WireConnectionType.NONE;
-        if (entity instanceof Wire && ((Wire) entity).canConnect(direction.getOpposite())) return WireConnectionType.WIRE;
-        CapacitorComponent component = CapacitorComponentHelper.INSTANCE.getComponent(world, entity.getPos(), direction.getOpposite());
-        if (component != null) {
-            if (component.canInsertEnergy() && component.canExtractEnergy()) {
-                return WireConnectionType.ENERGY_IO;
-            } else if (component.canInsertEnergy()) {
-                return WireConnectionType.ENERGY_INPUT;
-            } else if (component.canExtractEnergy()) {
-                return WireConnectionType.ENERGY_OUTPUT;
-            }
-        }
-        return WireConnectionType.NONE;
+    public int getMaxTransferRate() {
+        return MAX_TRANSFER_RATE;
     }
 }