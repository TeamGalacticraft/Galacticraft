package com.hrznstudio.galacticraft.api.screen;

import com.hrznstudio.galacticraft.Constants;
<<<<<<< HEAD
import com.hrznstudio.galacticraft.Galacticraft;
import com.hrznstudio.galacticraft.api.block.ConfigurableElectricMachineBlock;
import com.hrznstudio.galacticraft.api.block.entity.ConfigurableElectricMachineBlockEntity;
import com.hrznstudio.galacticraft.api.configurable.SideOption;
import com.hrznstudio.galacticraft.items.GalacticraftItems;
import com.hrznstudio.galacticraft.util.DrawableUtils;
import io.netty.buffer.Unpooled;
import net.minecraft.ChatFormat;
import net.minecraft.client.MinecraftClient;
import net.minecraft.client.gui.screen.ingame.AbstractContainerScreen;
import net.minecraft.client.resource.language.I18n;
import net.minecraft.client.sound.PositionedSoundInstance;
import net.minecraft.container.Container;
import net.minecraft.entity.player.PlayerInventory;
import net.minecraft.item.ItemStack;
import net.minecraft.item.Items;
import net.minecraft.network.chat.TranslatableComponent;
import net.minecraft.server.network.packet.CustomPayloadC2SPacket;
import net.minecraft.sound.SoundEvents;
import net.minecraft.util.Identifier;
import net.minecraft.util.PacketByteBuf;
import net.minecraft.util.math.BlockPos;
import net.minecraft.world.World;
=======
import com.hrznstudio.galacticraft.blocks.machines.MachineBlockEntity;
import com.hrznstudio.galacticraft.blocks.machines.MachineContainer;
import com.hrznstudio.galacticraft.blocks.machines.MachineContainer.MachineContainerConstructor;

import net.fabricmc.fabric.api.container.ContainerFactory;

import net.minecraft.block.entity.BlockEntity;
import net.minecraft.client.gui.screen.ingame.AbstractContainerScreen;
import net.minecraft.client.resource.language.I18n;
import net.minecraft.entity.player.PlayerInventory;
import net.minecraft.text.Text;
import net.minecraft.text.TranslatableText;
import net.minecraft.util.Formatting;
import net.minecraft.util.Identifier;
import net.minecraft.util.math.BlockPos;
>>>>>>> a34394e7

/**
 * @author <a href="https://github.com/StellarHorizons">StellarHorizons</a>
 */
public abstract class MachineContainerScreen<C extends MachineContainer<?>> extends AbstractContainerScreen<C> {

    public static final Identifier TABS_TEXTURE = new Identifier(Constants.MOD_ID, Constants.ScreenTextures.getRaw(Constants.ScreenTextures.MACHINE_CONFIG_TABS));
    public static final Identifier PANELS_TEXTURE = new Identifier(Constants.MOD_ID, Constants.ScreenTextures.getRaw(Constants.ScreenTextures.MACHINE_CONFIG_PANELS));
    private static final int BUTTON_OFF_X = 0;
    private static final int BUTTON_OFF_Y = 240;
    private static final int BUTTON_ON_X = 0;
    private static final int BUTTON_ON_Y = 224;
    private static final int BUTTONS_WIDTH = 16;
    private static final int BUTTONS_HEIGHT = 16;
    private static final int REDSTONE_TORCH_OFF_X = 224;
    private static final int REDSTONE_TORCH_OFF_Y = 62;
    private static final int LOCK_OWNER_X = 208;
    private static final int LOCK_OWNER_Y = 48;
    private static final int LOCK_PARTY_X = 224;
    private static final int LOCK_PARTY_Y = 48;
    private static final int LOCK_PUBLIC_X = 208;
    private static final int LOCK_PUBLIC_Y = 64;
    private static final int ICONS_WIDTH = 16;
    private static final int ICONS_HEIGHT = 16;
    private static final int REDSTONE_TAB_X = 0;
    private static final int REDSTONE_TAB_Y = 46;
    private static final int REDSTONE_TAB_WIDTH = 22;
    private static final int REDSTONE_TAB_HEIGHT = 22;
    private static final int REDSTONE_PANEL_X = 0;
    private static final int REDSTONE_PANEL_Y = 0;
    private static final int REDSTONE_PANEL_WIDTH = 99;
    private static final int REDSTONE_PANEL_HEIGHT = 91;
    private static final int CONFIG_TAB_X = 0;
    private static final int CONFIG_TAB_Y = 69;
    private static final int CONFIG_TAB_WIDTH = 22;
    private static final int CONFIG_TAB_HEIGHT = 22;
    private static final int CONFIG_PANEL_X = 0;
    private static final int CONFIG_PANEL_Y = 93;
    private static final int CONFIG_PANEL_WIDTH = 99;
    private static final int CONFIG_PANEL_HEIGHT = 91;
    private static final int SECURITY_TAB_X = 23;
    private static final int SECURITY_TAB_Y = 23;
    private static final int SECURITY_TAB_WIDTH = 22;
    private static final int SECURITY_TAB_HEIGHT = 22;
    private static final int SECURITY_PANEL_X = 101;
    private static final int SECURITY_PANEL_Y = 0;
    private static final int SECURITY_PANEL_WIDTH = 99;
    private static final int SECURITY_PANEL_HEIGHT = 91;
    private final BlockPos pos;
    private final World world;
    private boolean IS_REDSTONE_OPEN = false;
    private String selectedRedstoneOption = "DISABLED"; //0 = disabled (redstone doesn't matter), 1 = off (if redstone is off, the machine is on), 2 = on (if redstone is on, the machine turns off)
    private boolean IS_CONFIG_OPEN = false;
    private boolean IS_SECURITY_OPEN = false;

    private int selectedSecurityOption; //0 = owner only, 1 = space race party only, 2 = public access

<<<<<<< HEAD
    private SideOption[] sideOptions = null; //Front, Back, Right, Left, Up, Down

    public MachineContainerScreen(Container container, PlayerInventory playerInventory, World world, BlockPos pos, TranslatableComponent textComponent) {
=======
    public MachineContainerScreen(C container, PlayerInventory playerInventory, Text textComponent) {
>>>>>>> a34394e7
        super(container, playerInventory, textComponent);
        this.pos = pos;
        this.world = world;

        if (world.getBlockEntity(pos) != null && world.getBlockEntity(pos) instanceof ConfigurableElectricMachineBlockEntity) {
            if (((ConfigurableElectricMachineBlockEntity) this.world.getBlockEntity(pos)).owner.equals("NOT_SET")) {
                ((ConfigurableElectricMachineBlockEntity) world.getBlockEntity(pos)).owner = "";
            }
            if (((ConfigurableElectricMachineBlockEntity) this.world.getBlockEntity(pos)).isParty && ((ConfigurableElectricMachineBlockEntity) this.world.getBlockEntity(pos)).isPublic) {
                Galacticraft.logger.fatal("The selected security option is both 'party' and 'public'!");
                Galacticraft.logger.fatal("The option has been automatically reset to public");
                ((ConfigurableElectricMachineBlockEntity) world.getBlockEntity(pos)).isParty = false;
            }
            if (((ConfigurableElectricMachineBlockEntity) world.getBlockEntity(pos)).isParty) {
                selectedSecurityOption = 1;
            } else if (((ConfigurableElectricMachineBlockEntity) world.getBlockEntity(pos)).isPublic) {
                selectedSecurityOption = 2;
            } else if (!((ConfigurableElectricMachineBlockEntity) world.getBlockEntity(pos)).owner.equals("") || !((ConfigurableElectricMachineBlockEntity) world.getBlockEntity(pos)).owner.isEmpty()) {
                selectedSecurityOption = 0;
            } else {
                (((ConfigurableElectricMachineBlockEntity) world.getBlockEntity(pos)).isPublic) = true;
            }

            this.selectedRedstoneOption = ((ConfigurableElectricMachineBlockEntity) this.world.getBlockEntity(pos)).redstoneOption;

            this.sideOptions = ConfigurableElectricMachineBlock.optionsToArray(world.getBlockState(pos));
        }
    }

    public static <T extends MachineBlockEntity> ContainerFactory<AbstractContainerScreen> createFactory(
        Class<T> machineClass, MachineContainerConstructor<? extends MachineContainerScreen<?>, T> constructor) 
    {
        return (syncId, id, player, buffer) -> {
            BlockPos pos = buffer.readBlockPos();
            BlockEntity be = player.world.getBlockEntity(pos);
            if (machineClass.isInstance(be)) {
                return constructor.create(syncId, player, machineClass.cast(be));
            } else {
                return null;
            }
        };
    }

    public void drawConfigTabs() {
        if (IS_REDSTONE_OPEN) {
            this.minecraft.getTextureManager().bindTexture(PANELS_TEXTURE);
            this.blit(this.left - REDSTONE_PANEL_WIDTH, this.top + 3, REDSTONE_PANEL_X, REDSTONE_PANEL_Y, REDSTONE_PANEL_WIDTH, REDSTONE_PANEL_HEIGHT);
            this.minecraft.getItemRenderer().renderGuiItem(new ItemStack(Items.REDSTONE), this.left - REDSTONE_PANEL_WIDTH + 6, this.top + 7);
            this.drawString(this.minecraft.textRenderer, I18n.translate("ui.galacticraft-rewoven.tabs.redstone_activation_config"), this.left - REDSTONE_PANEL_WIDTH + 23, this.top + 12, ChatFormat.GRAY.getColor());

            this.minecraft.getTextureManager().bindTexture(PANELS_TEXTURE);
            this.blit(this.left - REDSTONE_PANEL_WIDTH + 21, this.top + 26, BUTTON_OFF_X, BUTTON_OFF_Y, BUTTONS_WIDTH, BUTTONS_HEIGHT);
            this.blit(this.left - REDSTONE_PANEL_WIDTH + 43, this.top + 26, BUTTON_OFF_X, BUTTON_OFF_Y, BUTTONS_WIDTH, BUTTONS_HEIGHT);
            this.blit(this.left - REDSTONE_PANEL_WIDTH + 65, this.top + 26, BUTTON_OFF_X, BUTTON_OFF_Y, BUTTONS_WIDTH, BUTTONS_HEIGHT);

            switch (selectedRedstoneOption) {
                case "DISABLED":
                    this.blit(this.left - REDSTONE_PANEL_WIDTH + 21, this.top + 26, BUTTON_ON_X, BUTTON_ON_Y, BUTTONS_WIDTH, BUTTONS_HEIGHT);
                    break;
                case "OFF":
                    this.blit(this.left - REDSTONE_PANEL_WIDTH + 43, this.top + 26, BUTTON_ON_X, BUTTON_ON_Y, BUTTONS_WIDTH, BUTTONS_HEIGHT);
                    break;
                case "ON":
                    this.blit(this.left - REDSTONE_PANEL_WIDTH + 65, this.top + 26, BUTTON_ON_X, BUTTON_ON_Y, BUTTONS_WIDTH, BUTTONS_HEIGHT);
                    break;
                default:
                    Galacticraft.logger.fatal("The selected redstone sideOptions option is not valid!");
                    Galacticraft.logger.fatal("The option has been automatically reset to 'ignore redstone'");
                    MinecraftClient.getInstance().getNetworkHandler().sendPacket(new CustomPayloadC2SPacket(new Identifier(Constants.MOD_ID, "security_update"), new PacketByteBuf(Unpooled.buffer()).writeBlockPos(pos).writeString("DISABLED")));
                    selectedRedstoneOption = "DISABLED";
                    break;
            }

            this.minecraft.getItemRenderer().renderGuiItem(new ItemStack(Items.GUNPOWDER), this.left - REDSTONE_PANEL_WIDTH + 21, this.top + 26);
            this.minecraft.getTextureManager().bindTexture(PANELS_TEXTURE);
            this.blit(this.left - REDSTONE_PANEL_WIDTH + 43, this.top + 23, REDSTONE_TORCH_OFF_X, REDSTONE_TORCH_OFF_Y, ICONS_WIDTH, ICONS_HEIGHT);
            this.minecraft.getItemRenderer().renderGuiItem(new ItemStack(Items.REDSTONE_TORCH), this.left - REDSTONE_PANEL_WIDTH + 65, this.top + 25 - 2);
        } else {
            this.minecraft.getTextureManager().bindTexture(TABS_TEXTURE);
            this.blit(this.left - REDSTONE_TAB_WIDTH, this.top + 3, REDSTONE_TAB_X, REDSTONE_TAB_Y, REDSTONE_TAB_WIDTH, REDSTONE_TAB_HEIGHT);
            this.minecraft.getItemRenderer().renderGuiItem(new ItemStack(Items.REDSTONE), this.left - REDSTONE_TAB_WIDTH + 4, this.top + 6);
        }
        if (IS_CONFIG_OPEN) {
            this.minecraft.getTextureManager().bindTexture(PANELS_TEXTURE);
<<<<<<< HEAD
            this.blit(this.left - CONFIG_PANEL_WIDTH, this.top + 26, CONFIG_PANEL_X, CONFIG_PANEL_Y, CONFIG_PANEL_WIDTH, CONFIG_PANEL_HEIGHT);

            //Front, Back, Right, Left, top, bottom

            this.blit(this.left - REDSTONE_PANEL_WIDTH + 43 - 3 - 5, this.top + 49 + 3, getXForOption(sideOptions[4]), getYForOption(sideOptions[4]), BUTTONS_WIDTH, BUTTONS_HEIGHT); //TOP - Top

            this.blit(this.left - REDSTONE_PANEL_WIDTH + 21 - 5, this.top + 49 + 22 - 11 + 7 + 3, getXForOption(sideOptions[2]), getYForOption(sideOptions[2]), BUTTONS_WIDTH, BUTTONS_HEIGHT); //MIDDLE LEFT - right
            this.blit(this.left - REDSTONE_PANEL_WIDTH + 43 - 3 - 5, this.top + 49 + 22 - 11 + 7 + 3, getXForOption(sideOptions[0]), getYForOption(sideOptions[0]), BUTTONS_WIDTH, BUTTONS_HEIGHT); //MIDDLE LEFT-CENTER - Front
            this.blit(this.left - REDSTONE_PANEL_WIDTH + 65 - 6 - 5, this.top + 49 + 22 - 11 + 7 + 3, getXForOption(sideOptions[3]), getYForOption(sideOptions[3]), BUTTONS_WIDTH, BUTTONS_HEIGHT); //MIDDLE RIGHT-CENTER - left
            this.blit(this.left - REDSTONE_PANEL_WIDTH + 87 - 9 - 5, this.top + 49 + 22 - 11 + 7 + 3, getXForOption(sideOptions[1]), getYForOption(sideOptions[1]), BUTTONS_WIDTH, BUTTONS_HEIGHT); //RIGHT - Back

            this.blit(this.left - REDSTONE_PANEL_WIDTH + 43 - 3 - 5, this.top + 49 + 36 + 3, getXForOption(sideOptions[5]), getYForOption(sideOptions[5]), BUTTONS_WIDTH, BUTTONS_HEIGHT); //BOTTOM - BOTTOM

            this.minecraft.getItemRenderer().renderGuiItem(new ItemStack(GalacticraftItems.STANDARD_WRENCH), this.left - REDSTONE_PANEL_WIDTH + 6, this.top + 29);
            this.drawString(this.minecraft.textRenderer, I18n.translate("ui.galacticraft-rewoven.tabs.side_config"), this.left - REDSTONE_PANEL_WIDTH + 23, this.top + 33, ChatFormat.GRAY.getColor());
        } else {
            this.minecraft.getTextureManager().bindTexture(TABS_TEXTURE);
            if (!IS_REDSTONE_OPEN) {
                this.blit(this.left - CONFIG_TAB_WIDTH, this.top + 26, CONFIG_TAB_X, CONFIG_TAB_Y, CONFIG_TAB_WIDTH, CONFIG_TAB_HEIGHT);
                this.minecraft.getItemRenderer().renderGuiItem(new ItemStack(GalacticraftItems.STANDARD_WRENCH), this.left - CONFIG_TAB_WIDTH + 4, this.top + 26 + 3);
            } else {
                this.blit(this.left - CONFIG_TAB_WIDTH, this.top + 96, CONFIG_TAB_X, CONFIG_TAB_Y, CONFIG_TAB_WIDTH, CONFIG_TAB_HEIGHT);
                this.minecraft.getItemRenderer().renderGuiItem(new ItemStack(GalacticraftItems.STANDARD_WRENCH), this.left - CONFIG_TAB_WIDTH + 4, this.top + 96 + 3);
            }
        }
        if (IS_SECURITY_OPEN) {
            this.minecraft.getTextureManager().bindTexture(PANELS_TEXTURE);
            this.blit(this.left + 176, this.top + 3, SECURITY_PANEL_X, SECURITY_PANEL_Y, SECURITY_PANEL_WIDTH, SECURITY_PANEL_HEIGHT);
            this.blit(this.left + 176 + 4, this.top + 6, LOCK_PARTY_X, LOCK_PARTY_Y, ICONS_WIDTH, ICONS_HEIGHT);
            this.drawString(this.minecraft.textRenderer, I18n.translate("ui.galacticraft-rewoven.tabs.security_config"), this.left + 176 + 20, this.top + 12, ChatFormat.GRAY.getColor());

            this.minecraft.getTextureManager().bindTexture(PANELS_TEXTURE);
            this.blit(this.left + 174 + 21, this.top + 26, BUTTON_OFF_X, BUTTON_OFF_Y, BUTTONS_WIDTH, BUTTONS_HEIGHT);
            this.blit(this.left + 174 + 43, this.top + 26, BUTTON_OFF_X, BUTTON_OFF_Y, BUTTONS_WIDTH, BUTTONS_HEIGHT);
            this.blit(this.left + 174 + 65, this.top + 26, BUTTON_OFF_X, BUTTON_OFF_Y, BUTTONS_WIDTH, BUTTONS_HEIGHT);

            if (selectedSecurityOption == 0) {
                this.blit(this.left + 174 + 21, this.top + 26, BUTTON_ON_X, BUTTON_ON_Y, BUTTONS_WIDTH, BUTTONS_HEIGHT);
            } else if (selectedSecurityOption == 1) {
                this.blit(this.left + 174 + 43, this.top + 26, BUTTON_ON_X, BUTTON_ON_Y, BUTTONS_WIDTH, BUTTONS_HEIGHT);
            } else if (selectedSecurityOption == 2) {
                this.blit(this.left + 174 + 65, this.top + 26, BUTTON_ON_X, BUTTON_ON_Y, BUTTONS_WIDTH, BUTTONS_HEIGHT);
            } else {
                Galacticraft.logger.fatal("The selected security sideOptions option is not valid!");
                if (this.world.getBlockEntity(pos) != null && this.world.getBlockEntity(pos) instanceof ConfigurableElectricMachineBlockEntity) {
                    ((ConfigurableElectricMachineBlockEntity) this.world.getBlockEntity(pos)).isPublic = true;
                    ((ConfigurableElectricMachineBlockEntity) this.world.getBlockEntity(pos)).isParty = false;
                    MinecraftClient.getInstance().getNetworkHandler().sendPacket(new CustomPayloadC2SPacket(new Identifier(Constants.MOD_ID, "security_update"), new PacketByteBuf(Unpooled.buffer()).writeBlockPos(pos).writeString(this.playerInventory.player.getUuidAsString() + "_Public")));
                    selectedSecurityOption = 2;
                    Galacticraft.logger.fatal("The option has been reset to Public");
                }
            }

            this.blit(this.left + 174 + 21, this.top + 27 - 2, LOCK_OWNER_X, LOCK_OWNER_Y, BUTTONS_WIDTH, BUTTONS_HEIGHT);
            this.blit(this.left + 174 + 43, this.top + 27 - 2, LOCK_PARTY_X, LOCK_PARTY_Y, BUTTONS_WIDTH, BUTTONS_HEIGHT);
            this.blit(this.left + 174 + 65, this.top + 27 - 2, LOCK_PUBLIC_X, LOCK_PUBLIC_Y, BUTTONS_WIDTH, BUTTONS_HEIGHT);

=======
            this.blit(this.left - CONFIG_PANEL_WIDTH, this.top + 3, CONFIG_PANEL_X, CONFIG_PANEL_Y, CONFIG_PANEL_WIDTH, CONFIG_PANEL_HEIGHT);
            this.drawString(this.minecraft.textRenderer, I18n.translate("ui.galacticraft-rewoven.tabs.side_config"), this.left - CONFIG_PANEL_WIDTH + 22, this.top + 10, Formatting.GRAY.getColorValue());
>>>>>>> a34394e7
        } else {
            this.minecraft.getTextureManager().bindTexture(TABS_TEXTURE);
            this.blit(this.left + 176, this.top + 3, SECURITY_TAB_X, SECURITY_TAB_Y, SECURITY_TAB_WIDTH, SECURITY_TAB_HEIGHT);
        }
    }

    public boolean checkTabsClick(double mouseX, double mouseY, int button) {
        if (!IS_REDSTONE_OPEN) {
            if (mouseX >= this.left - REDSTONE_TAB_WIDTH && mouseX <= this.left && mouseY >= this.top + 3 && mouseY <= this.top + (REDSTONE_TAB_HEIGHT + 3) && button == 0) {
                IS_REDSTONE_OPEN = true;
                IS_CONFIG_OPEN = false;
                this.minecraft.getSoundManager().play(PositionedSoundInstance.master(SoundEvents.UI_BUTTON_CLICK, 1.0F));
                return true;
            }
        } else {
            if (mouseX >= this.left - REDSTONE_PANEL_WIDTH && mouseX <= this.left && mouseY >= this.top + 3 && mouseY <= this.top + (REDSTONE_TAB_HEIGHT + 3) && button == 0) {
                IS_REDSTONE_OPEN = false;
                this.minecraft.getSoundManager().play(PositionedSoundInstance.master(SoundEvents.UI_BUTTON_CLICK, 1.0F));
                return true;
            }

            if (mouseX >= (this.left - 78) && mouseX <= (this.left - 78) + 19 - 3 && mouseY >= this.top + 26 && mouseY <= this.top + 41 && button == 0) {
                if (this.world.getBlockEntity(pos) instanceof ConfigurableElectricMachineBlockEntity) {
                    this.selectedRedstoneOption = "DISABLED";
                    ((ConfigurableElectricMachineBlockEntity) this.world.getBlockEntity(pos)).redstoneOption = "DISABLED";
                    MinecraftClient.getInstance().getNetworkHandler().sendPacket(new CustomPayloadC2SPacket(new Identifier(Constants.MOD_ID, "redstone_update"), new PacketByteBuf(Unpooled.buffer()).writeBlockPos(pos).writeString("DISABLED")));
                    this.minecraft.getSoundManager().play(PositionedSoundInstance.master(SoundEvents.UI_BUTTON_CLICK, 1.0F));
                    return true;
                }
            }
            if (mouseX >= (this.left - 78) + 22 && mouseX <= (this.left - 78) + 41 - 3 && mouseY >= this.top + 26 && mouseY <= this.top + 41 && button == 0) {
                if (this.world.getBlockEntity(pos) instanceof ConfigurableElectricMachineBlockEntity) {
                    this.selectedRedstoneOption = "OFF"; //r=o
                    ((ConfigurableElectricMachineBlockEntity) this.world.getBlockEntity(pos)).redstoneOption = "OFF";
                    MinecraftClient.getInstance().getNetworkHandler().sendPacket(new CustomPayloadC2SPacket(new Identifier(Constants.MOD_ID, "redstone_update"), new PacketByteBuf(Unpooled.buffer()).writeBlockPos(pos).writeString("OFF")));
                    this.minecraft.getSoundManager().play(PositionedSoundInstance.master(SoundEvents.UI_BUTTON_CLICK, 1.0F));
                    return true;
                }
            }
            if (mouseX >= (this.left - 78) + 44 && mouseX <= (this.left - 78) + 63 - 3 && mouseY >= this.top + 26 && mouseY <= this.top + 41 && button == 0) {
                if (this.world.getBlockEntity(pos) instanceof ConfigurableElectricMachineBlockEntity) {
                    ((ConfigurableElectricMachineBlockEntity) this.world.getBlockEntity(pos)).redstoneOption = "ON";
                    MinecraftClient.getInstance().getNetworkHandler().sendPacket(new CustomPayloadC2SPacket(new Identifier(Constants.MOD_ID, "redstone_update"), new PacketByteBuf(Unpooled.buffer()).writeBlockPos(pos).writeString("ON")));
                    this.selectedRedstoneOption = "ON";
                    this.minecraft.getSoundManager().play(PositionedSoundInstance.master(SoundEvents.UI_BUTTON_CLICK, 1.0F));
                    return true;
                }
            }
        }

        if (!IS_CONFIG_OPEN) {
            if (IS_REDSTONE_OPEN) {
                if (mouseX >= this.left - REDSTONE_TAB_WIDTH && mouseX <= this.left && mouseY >= this.top + 96 && mouseY <= this.top + (REDSTONE_TAB_HEIGHT + 96) && button == 0) {
                    IS_REDSTONE_OPEN = false;
                    IS_CONFIG_OPEN = true;
                    this.minecraft.getSoundManager().play(PositionedSoundInstance.master(SoundEvents.UI_BUTTON_CLICK, 1.0F));
                    return true;
                }
            } else {
                if (mouseX >= this.left - REDSTONE_TAB_WIDTH && mouseX <= this.left && mouseY >= this.top + 26 && mouseY <= this.top + (REDSTONE_TAB_HEIGHT + 26) && button == 0) {
                    IS_REDSTONE_OPEN = false;
                    IS_CONFIG_OPEN = true;
                    this.minecraft.getSoundManager().play(PositionedSoundInstance.master(SoundEvents.UI_BUTTON_CLICK, 1.0F));
                    return true;
                }
            }
        } else {
            if (mouseX >= this.left - REDSTONE_PANEL_WIDTH && mouseX <= this.left && mouseY >= this.top + 26 && mouseY <= this.top + (REDSTONE_TAB_HEIGHT + 26) && button == 0) {
                IS_CONFIG_OPEN = false;
                this.minecraft.getSoundManager().play(PositionedSoundInstance.master(SoundEvents.UI_BUTTON_CLICK, 1.0F));
                return true;
            }

            if (mouseX >= this.left - REDSTONE_PANEL_WIDTH + 43 - 3 - 5 && mouseX + 48 <= this.left && mouseY >= this.top + 49 + 3 && mouseY <= this.top + 68 && button == 0) {
                if (this.world.getBlockState(pos).getBlock() instanceof ConfigurableElectricMachineBlock) {
                    this.world.setBlockState(pos, this.world.getBlockState(pos).with(SideOption.TOP_SIDE_OPTION, this.world.getBlockState(pos).get(SideOption.TOP_SIDE_OPTION).nextValidOption(this.world.getBlockState(pos).getBlock())));
                    MinecraftClient.getInstance().getNetworkHandler().sendPacket(new CustomPayloadC2SPacket(new Identifier(Constants.MOD_ID, "side_config_update"), new PacketByteBuf(Unpooled.buffer()).writeBlockPos(pos).writeString("top_config," + this.world.getBlockState(pos).get(SideOption.TOP_SIDE_OPTION).name())));
                    sideOptions = ConfigurableElectricMachineBlock.optionsToArray(world.getBlockState(pos));
                    this.minecraft.getSoundManager().play(PositionedSoundInstance.master(SoundEvents.UI_BUTTON_CLICK, 1.0F));
                    return true;
                }
            }

            if (mouseX >= this.left - REDSTONE_PANEL_WIDTH + 43 - 3 - 5 - 19 && mouseX + 48 + 19 <= this.left && mouseY >= this.top + 49 + 3 + 18 && mouseY <= this.top + 68 + 18 && button == 0) {
                if (this.world.getBlockState(pos).getBlock() instanceof ConfigurableElectricMachineBlock) {
                    this.world.setBlockState(pos, this.world.getBlockState(pos).with(SideOption.RIGHT_SIDE_OPTION, this.world.getBlockState(pos).get(SideOption.RIGHT_SIDE_OPTION).nextValidOption(this.world.getBlockState(pos).getBlock())));
                    MinecraftClient.getInstance().getNetworkHandler().sendPacket(new CustomPayloadC2SPacket(new Identifier(Constants.MOD_ID, "side_config_update"), new PacketByteBuf(Unpooled.buffer()).writeBlockPos(pos).writeString("right_config," + this.world.getBlockState(pos).get(SideOption.RIGHT_SIDE_OPTION).name())));
                    sideOptions = ConfigurableElectricMachineBlock.optionsToArray(world.getBlockState(pos));
                    this.minecraft.getSoundManager().play(PositionedSoundInstance.master(SoundEvents.UI_BUTTON_CLICK, 1.0F));
                    return true;
                }
            }

            if (mouseX >= this.left - REDSTONE_PANEL_WIDTH + 43 - 3 - 5 && mouseX + 48 <= this.left && mouseY >= this.top + 49 + 3 + 18 && mouseY <= this.top + 68 + 18 && button == 0) {
                if (this.world.getBlockState(pos).getBlock() instanceof ConfigurableElectricMachineBlock) {
                    this.world.setBlockState(pos, this.world.getBlockState(pos).with(SideOption.FRONT_SIDE_OPTION, this.world.getBlockState(pos).get(SideOption.FRONT_SIDE_OPTION).nextValidOption(this.world.getBlockState(pos).getBlock())));
                    MinecraftClient.getInstance().getNetworkHandler().sendPacket(new CustomPayloadC2SPacket(new Identifier(Constants.MOD_ID, "side_config_update"), new PacketByteBuf(Unpooled.buffer()).writeBlockPos(pos).writeString("front_config," + this.world.getBlockState(pos).get(SideOption.FRONT_SIDE_OPTION).name())));
                    sideOptions = ConfigurableElectricMachineBlock.optionsToArray(world.getBlockState(pos));
                    this.minecraft.getSoundManager().play(PositionedSoundInstance.master(SoundEvents.UI_BUTTON_CLICK, 1.0F));
                    return true;
                }
            }

            if (mouseX >= this.left - REDSTONE_PANEL_WIDTH + 43 - 3 - 5 + 19 && mouseX + 48 - 19 <= this.left && mouseY >= this.top + 49 + 3 + 18 && mouseY <= this.top + 68 + 18 && button == 0) {
                if (this.world.getBlockState(pos).getBlock() instanceof ConfigurableElectricMachineBlock) {
                    this.world.setBlockState(pos, this.world.getBlockState(pos).with(SideOption.LEFT_SIDE_OPTION, this.world.getBlockState(pos).get(SideOption.LEFT_SIDE_OPTION).nextValidOption(this.world.getBlockState(pos).getBlock())));
                    MinecraftClient.getInstance().getNetworkHandler().sendPacket(new CustomPayloadC2SPacket(new Identifier(Constants.MOD_ID, "side_config_update"), new PacketByteBuf(Unpooled.buffer()).writeBlockPos(pos).writeString("left_config," + this.world.getBlockState(pos).get(SideOption.LEFT_SIDE_OPTION).name())));
                    sideOptions = ConfigurableElectricMachineBlock.optionsToArray(world.getBlockState(pos));
                    this.minecraft.getSoundManager().play(PositionedSoundInstance.master(SoundEvents.UI_BUTTON_CLICK, 1.0F));
                    return true;
                }
            }

            if (mouseX >= this.left - REDSTONE_PANEL_WIDTH + 43 - 3 - 5 + 19 + 19 && mouseX + 48 - 19 - 19 <= this.left && mouseY >= this.top + 49 + 3 + 18 && mouseY <= this.top + 68 + 18 && button == 0) {
                if (this.world.getBlockState(pos).getBlock() instanceof ConfigurableElectricMachineBlock) {
                    this.world.setBlockState(pos, this.world.getBlockState(pos).with(SideOption.BACK_SIDE_OPTION, this.world.getBlockState(pos).get(SideOption.BACK_SIDE_OPTION).nextValidOption(this.world.getBlockState(pos).getBlock())));
                    MinecraftClient.getInstance().getNetworkHandler().sendPacket(new CustomPayloadC2SPacket(new Identifier(Constants.MOD_ID, "side_config_update"), new PacketByteBuf(Unpooled.buffer()).writeBlockPos(pos).writeString("back_config," + this.world.getBlockState(pos).get(SideOption.BACK_SIDE_OPTION).name())));
                    sideOptions = ConfigurableElectricMachineBlock.optionsToArray(world.getBlockState(pos));
                    this.minecraft.getSoundManager().play(PositionedSoundInstance.master(SoundEvents.UI_BUTTON_CLICK, 1.0F));
                    return true;
                }
            }

            if (mouseX >= this.left - REDSTONE_PANEL_WIDTH + 43 - 3 - 5 && mouseX + 48 <= this.left && mouseY >= this.top + 49 + 3 + 18 + 18 && mouseY <= this.top + 68 + 18 + 18 && button == 0) {
                if (this.world.getBlockState(pos).getBlock() instanceof ConfigurableElectricMachineBlock) {
                    this.world.setBlockState(pos, this.world.getBlockState(pos).with(SideOption.BOTTOM_SIDE_OPTION, this.world.getBlockState(pos).get(SideOption.BOTTOM_SIDE_OPTION).nextValidOption(this.world.getBlockState(pos).getBlock())));
                    MinecraftClient.getInstance().getNetworkHandler().sendPacket(new CustomPayloadC2SPacket(new Identifier(Constants.MOD_ID, "side_config_update"), new PacketByteBuf(Unpooled.buffer()).writeBlockPos(pos).writeString("bottom_config," + this.world.getBlockState(pos).get(SideOption.BOTTOM_SIDE_OPTION).name())));
                    sideOptions = ConfigurableElectricMachineBlock.optionsToArray(world.getBlockState(pos));
                    this.minecraft.getSoundManager().play(PositionedSoundInstance.master(SoundEvents.UI_BUTTON_CLICK, 1.0F));
                    return true;
                }
            }
        }

        if (!IS_SECURITY_OPEN) {
            if (mouseX >= this.left - SECURITY_TAB_WIDTH + 176 + 21 && mouseX <= this.left + 176 + 21 && mouseY >= this.top + 3 && mouseY <= this.top + (SECURITY_TAB_HEIGHT + 3) && button == 0) {
                IS_SECURITY_OPEN = true;
                this.minecraft.getSoundManager().play(PositionedSoundInstance.master(SoundEvents.UI_BUTTON_CLICK, 1.0F));
                return true;
            }
        } else {
            if (mouseX >= this.left - SECURITY_PANEL_WIDTH + 176 + 21 && mouseX <= this.left + 176 + 21 && mouseY >= this.top + 3 && mouseY <= this.top + (SECURITY_TAB_HEIGHT + 3) && button == 0) {
                IS_SECURITY_OPEN = false;
                this.minecraft.getSoundManager().play(PositionedSoundInstance.master(SoundEvents.UI_BUTTON_CLICK, 1.0F));
                return true;
            }

            this.blit(this.left + 174 + 21, this.top + 26, BUTTON_OFF_X, BUTTON_OFF_Y, BUTTONS_WIDTH, BUTTONS_HEIGHT);

            //273 = r -> s

            if (mouseX >= (this.left - 78) + 273 && mouseX <= (this.left - 78) + 19 + 273 - 3 && mouseY >= this.top + 26 && mouseY <= this.top + 41 && button == 0) {
                if (this.world.getBlockEntity(pos) != null && this.world.getBlockEntity(pos) instanceof ConfigurableElectricMachineBlockEntity) {
                    if (((ConfigurableElectricMachineBlockEntity) this.world.getBlockEntity(pos)).owner.isEmpty() || ((ConfigurableElectricMachineBlockEntity) this.world.getBlockEntity(pos)).owner.equals(this.playerInventory.player.getUuidAsString()) || ((ConfigurableElectricMachineBlockEntity) this.world.getBlockEntity(pos)).owner.equals("")) {
                        ((ConfigurableElectricMachineBlockEntity) this.world.getBlockEntity(pos)).owner = this.playerInventory.player.getUuidAsString();
                        ((ConfigurableElectricMachineBlockEntity) this.world.getBlockEntity(pos)).isParty = false;
                        ((ConfigurableElectricMachineBlockEntity) this.world.getBlockEntity(pos)).isPublic = false;
                        MinecraftClient.getInstance().getNetworkHandler().sendPacket(new CustomPayloadC2SPacket(new Identifier(Constants.MOD_ID, "security_update"), new PacketByteBuf(Unpooled.buffer()).writeBlockPos(pos).writeString(this.playerInventory.player.getUuidAsString())));
                        this.selectedSecurityOption = 0;
                        this.minecraft.getSoundManager().play(PositionedSoundInstance.master(SoundEvents.UI_BUTTON_CLICK, 1.0F));
                        return true;
                    }
                }
            }
            if (mouseX >= (this.left - 78) + 22 + 273 && mouseX <= (this.left - 78) + 41 + 273 - 3 && mouseY >= this.top + 26 && mouseY <= this.top + 41 && button == 0) {

                if (this.world.getBlockEntity(pos) != null && this.world.getBlockEntity(pos) instanceof ConfigurableElectricMachineBlockEntity) {
                    if (((ConfigurableElectricMachineBlockEntity) this.world.getBlockEntity(pos)).owner.equals(playerInventory.player.getUuidAsString()) || (((ConfigurableElectricMachineBlockEntity) this.world.getBlockEntity(pos)).owner.isEmpty() || ((ConfigurableElectricMachineBlockEntity) this.world.getBlockEntity(pos)).owner.equals(""))) {
                        ((ConfigurableElectricMachineBlockEntity) this.world.getBlockEntity(pos)).owner = playerInventory.player.getUuidAsString();
                        ((ConfigurableElectricMachineBlockEntity) this.world.getBlockEntity(pos)).isParty = true;
                        ((ConfigurableElectricMachineBlockEntity) this.world.getBlockEntity(pos)).isPublic = false;
                        MinecraftClient.getInstance().getNetworkHandler().sendPacket(new CustomPayloadC2SPacket(new Identifier(Constants.MOD_ID, "security_update"), new PacketByteBuf(Unpooled.buffer()).writeBlockPos(pos).writeString(this.playerInventory.player.getUuidAsString() + "_Party")));
                        this.selectedSecurityOption = 1;
                        this.minecraft.getSoundManager().play(PositionedSoundInstance.master(SoundEvents.UI_BUTTON_CLICK, 1.0F));
                        return true;
                    }
                }
            }
            if (mouseX >= (this.left - 78) + 44 + 273 && mouseX <= (this.left - 78) + 63 + 273 - 3 && mouseY >= this.top + 26 && mouseY <= this.top + 41 && button == 0) {
                if (this.world.getBlockEntity(pos) != null && this.world.getBlockEntity(pos) instanceof ConfigurableElectricMachineBlockEntity) {
                    if (((ConfigurableElectricMachineBlockEntity) this.world.getBlockEntity(pos)).owner.equals("") || ((ConfigurableElectricMachineBlockEntity) this.world.getBlockEntity(pos)).owner.isEmpty() || ((ConfigurableElectricMachineBlockEntity) this.world.getBlockEntity(pos)).owner.equals(this.playerInventory.player.getUuidAsString())) {
                        ((ConfigurableElectricMachineBlockEntity) this.world.getBlockEntity(pos)).owner = this.playerInventory.player.getUuidAsString();
                        ((ConfigurableElectricMachineBlockEntity) this.world.getBlockEntity(pos)).isParty = false;
                        ((ConfigurableElectricMachineBlockEntity) this.world.getBlockEntity(pos)).isPublic = true;
                        MinecraftClient.getInstance().getNetworkHandler().sendPacket(new CustomPayloadC2SPacket(new Identifier(Constants.MOD_ID, "security_update"), new PacketByteBuf(Unpooled.buffer()).writeBlockPos(pos).writeString(this.playerInventory.player.getUuidAsString() + "_Public")));
                        this.selectedSecurityOption = 2;
                        this.minecraft.getSoundManager().play(PositionedSoundInstance.master(SoundEvents.UI_BUTTON_CLICK, 1.0F));
                        return true;
                    }
                }
            }
        }
        return false;
    }

    @Override
    public void render(int int_1, int int_2, float float_1) {
        if (this.world.getBlockEntity(pos) != null && this.world.getBlockEntity(pos) instanceof ConfigurableElectricMachineBlockEntity) {
            if (!((ConfigurableElectricMachineBlockEntity) this.world.getBlockEntity(pos)).isPublic) {
                if (((ConfigurableElectricMachineBlockEntity) this.world.getBlockEntity(pos)).isParty) {
                    DrawableUtils.drawCenteredString(this.minecraft.textRenderer, "\u00A7l" + new TranslatableComponent("Team stuff pending...").getText(), (this.width / 2), this.top + 50, ChatFormat.DARK_RED.getColor());
                    //TODO space race stuffs
                    return;
                }
                if ((!((ConfigurableElectricMachineBlockEntity) this.world.getBlockEntity(pos)).owner.isEmpty() || !((ConfigurableElectricMachineBlockEntity) this.world.getBlockEntity(pos)).owner.equals("")) && !((ConfigurableElectricMachineBlockEntity) this.world.getBlockEntity(pos)).owner.equals(this.playerInventory.player.getUuidAsString())) {
                    DrawableUtils.drawCenteredString(this.minecraft.textRenderer, "\u00A7l" + new TranslatableComponent("ui.galacticraft-rewoven.not_your_machine").getText(), (this.width / 2), this.top + 50, ChatFormat.DARK_RED.getColor());
                    return;
                }
            }

        }
        super.render(int_1, int_2, float_1);
    }

    protected void drawTabTooltips(int mouseX, int mouseY) {
        if (!IS_REDSTONE_OPEN) {
            if (mouseX >= this.left - REDSTONE_TAB_WIDTH && mouseX <= this.left && mouseY >= this.top + 3 && mouseY <= this.top + (22 + 3)) {
                this.renderTooltip("\u00A77" + new TranslatableComponent("ui.galacticraft-rewoven.tabs.redstone_activation_config").getText(), mouseX, mouseY);
            }
        } else {
            if (mouseX >= (this.left - 78) && mouseX <= (this.left - 78) + 19 - 3 && mouseY >= this.top + 26 && mouseY <= this.top + 41) {
                this.renderTooltip("\u00A7f" + new TranslatableComponent("ui.galacticraft-rewoven.tabs.redstone_activation_config.ignore").getText(), mouseX, mouseY);
            }
            if (mouseX >= (this.left - 78) + 22 && mouseX <= (this.left - 78) + 41 - 3 && mouseY >= this.top + 26 && mouseY <= this.top + 41) {
                this.renderTooltip("\u00A7f" + new TranslatableComponent("ui.galacticraft-rewoven.tabs.redstone_activation_config.redstone_means_off").getText(), mouseX, mouseY);
            }
            if (mouseX >= (this.left - 78) + 44 && mouseX <= (this.left - 78) + 63 - 3 && mouseY >= this.top + 26 && mouseY <= this.top + 41) {
                this.renderTooltip("\u00A7f" + new TranslatableComponent("ui.galacticraft-rewoven.tabs.redstone_activation_config.redstone_means_on").getText(), mouseX, mouseY);
            }
        }
        if (!IS_CONFIG_OPEN) {
<<<<<<< HEAD
            if (IS_REDSTONE_OPEN) {
                if (mouseX >= this.left - REDSTONE_TAB_WIDTH && mouseX <= this.left && mouseY >= this.top + 96 && mouseY <= this.top + (REDSTONE_TAB_HEIGHT + 96)) {
                    //TODO this is just a marker - TODO remove this?
                }
            } else {
                if (mouseX >= this.left - REDSTONE_TAB_WIDTH && mouseX <= this.left && mouseY >= this.top + 26 && mouseY <= this.top + (REDSTONE_TAB_HEIGHT + 26)) {

                }
            }
        }
        if (!IS_SECURITY_OPEN) {
            if (mouseX >= this.left - SECURITY_TAB_WIDTH + 176 + 21 && mouseX <= this.left + 176 + 21 && mouseY >= this.top + 3 && mouseY <= this.top + (SECURITY_TAB_HEIGHT + 3)) {
                this.renderTooltip("\u00A77" + new TranslatableComponent("ui.galacticraft-rewoven.tabs.security_config").getText(), mouseX, mouseY);
            }
        } else {
            if (mouseX >= (this.left - 78) + 273 && mouseX <= (this.left - 78) + 19 + 273 - 3 && mouseY >= this.top + 26 && mouseY <= this.top + 41) {
                this.renderTooltip("\u00A7f" + new TranslatableComponent("ui.galacticraft-rewoven.tabs.security_config.private").getText(), mouseX, mouseY);
            }
            if (mouseX >= (this.left - 78) + 22 + 273 && mouseX <= (this.left - 78) + 41 + 273 - 3 && mouseY >= this.top + 26 && mouseY <= this.top + 41) {
                this.renderTooltip(this.minecraft.textRenderer.wrapStringToWidthAsList("\u00A7f" + new TranslatableComponent("ui.galacticraft-rewoven.tabs.security_config.space_race").getText(), 22), mouseX, mouseY);
            }
            if (mouseX >= (this.left - 78) + 44 + 273 && mouseX <= (this.left - 78) + 63 + 273 - 3 && mouseY >= this.top + 26 && mouseY <= this.top + 41) {
                this.renderTooltip("\u00A7f" + new TranslatableComponent("ui.galacticraft-rewoven.tabs.security_config.public").getText(), mouseX, mouseY);
=======
            if (mouseX >= this.left - CONFIG_TAB_WIDTH && mouseX <= this.left && mouseY >= this.top + 3 && mouseY <= this.top + (22 + 3)) {
                this.renderTooltip("\u00A77" + new TranslatableText("ui.galacticraft-rewoven.tabs.side_config").asFormattedString(), mouseX, mouseY);
>>>>>>> a34394e7
            }
        }
    }

    @Override
    public boolean mouseClicked(double double_1, double double_2, int int_1) {
        if (this.world.getBlockEntity(pos) != null && this.world.getBlockEntity(pos) instanceof ConfigurableElectricMachineBlockEntity) {
            if (!((ConfigurableElectricMachineBlockEntity) this.world.getBlockEntity(pos)).isPublic) {
                if (((ConfigurableElectricMachineBlockEntity) this.world.getBlockEntity(pos)).isParty) {
                    //TODO space race stuffs
                    return false;
                }

                if ((!((ConfigurableElectricMachineBlockEntity) this.world.getBlockEntity(pos)).owner.isEmpty() || !((ConfigurableElectricMachineBlockEntity) this.world.getBlockEntity(pos)).owner.equals("")) && !((ConfigurableElectricMachineBlockEntity) this.world.getBlockEntity(pos)).owner.equals(this.playerInventory.player.getUuidAsString())) {
                    return false;
                }
            }

        }
        return this.checkTabsClick(double_1, double_2, int_1) || super.mouseClicked(double_1, double_2, int_1);
    }

    private int getXForOption(SideOption option) {
        switch (option) {
            case BLANK:
                return 224; //240
            case POWER_INPUT:
                return 206; //0
            case POWER_OUTPUT:
                return 206; //17
            case OXYGEN_INPUT:
                return 240; //0
            case OXYGEN_OUTPUT:
                return 240; //17
            default:
                return 0;
        }
    }

    private int getYForOption(SideOption option) {
        switch (option) {
            case BLANK:
                return 240; //224
            case POWER_INPUT:
                return 0; //206
            case POWER_OUTPUT:
                return 17; //206
            case OXYGEN_INPUT:
                return 0; //240
            case OXYGEN_OUTPUT:
                return 17; //240
            default:
                return 0;
        }
    }
}<|MERGE_RESOLUTION|>--- conflicted
+++ resolved
@@ -1,47 +1,33 @@
 package com.hrznstudio.galacticraft.api.screen;
 
 import com.hrznstudio.galacticraft.Constants;
-<<<<<<< HEAD
 import com.hrznstudio.galacticraft.Galacticraft;
 import com.hrznstudio.galacticraft.api.block.ConfigurableElectricMachineBlock;
 import com.hrznstudio.galacticraft.api.block.entity.ConfigurableElectricMachineBlockEntity;
 import com.hrznstudio.galacticraft.api.configurable.SideOption;
+import com.hrznstudio.galacticraft.blocks.machines.MachineContainer;
+import com.hrznstudio.galacticraft.blocks.machines.MachineContainer.MachineContainerConstructor;
 import com.hrznstudio.galacticraft.items.GalacticraftItems;
 import com.hrznstudio.galacticraft.util.DrawableUtils;
 import io.netty.buffer.Unpooled;
-import net.minecraft.ChatFormat;
+import net.fabricmc.fabric.api.container.ContainerFactory;
+import net.minecraft.block.entity.BlockEntity;
 import net.minecraft.client.MinecraftClient;
 import net.minecraft.client.gui.screen.ingame.AbstractContainerScreen;
 import net.minecraft.client.resource.language.I18n;
 import net.minecraft.client.sound.PositionedSoundInstance;
-import net.minecraft.container.Container;
 import net.minecraft.entity.player.PlayerInventory;
 import net.minecraft.item.ItemStack;
 import net.minecraft.item.Items;
-import net.minecraft.network.chat.TranslatableComponent;
 import net.minecraft.server.network.packet.CustomPayloadC2SPacket;
 import net.minecraft.sound.SoundEvents;
+import net.minecraft.text.Text;
+import net.minecraft.text.TranslatableText;
+import net.minecraft.util.Formatting;
 import net.minecraft.util.Identifier;
 import net.minecraft.util.PacketByteBuf;
 import net.minecraft.util.math.BlockPos;
 import net.minecraft.world.World;
-=======
-import com.hrznstudio.galacticraft.blocks.machines.MachineBlockEntity;
-import com.hrznstudio.galacticraft.blocks.machines.MachineContainer;
-import com.hrznstudio.galacticraft.blocks.machines.MachineContainer.MachineContainerConstructor;
-
-import net.fabricmc.fabric.api.container.ContainerFactory;
-
-import net.minecraft.block.entity.BlockEntity;
-import net.minecraft.client.gui.screen.ingame.AbstractContainerScreen;
-import net.minecraft.client.resource.language.I18n;
-import net.minecraft.entity.player.PlayerInventory;
-import net.minecraft.text.Text;
-import net.minecraft.text.TranslatableText;
-import net.minecraft.util.Formatting;
-import net.minecraft.util.Identifier;
-import net.minecraft.util.math.BlockPos;
->>>>>>> a34394e7
 
 /**
  * @author <a href="https://github.com/StellarHorizons">StellarHorizons</a>
@@ -99,13 +85,9 @@
 
     private int selectedSecurityOption; //0 = owner only, 1 = space race party only, 2 = public access
 
-<<<<<<< HEAD
     private SideOption[] sideOptions = null; //Front, Back, Right, Left, Up, Down
 
-    public MachineContainerScreen(Container container, PlayerInventory playerInventory, World world, BlockPos pos, TranslatableComponent textComponent) {
-=======
-    public MachineContainerScreen(C container, PlayerInventory playerInventory, Text textComponent) {
->>>>>>> a34394e7
+    public MachineContainerScreen(C container, PlayerInventory playerInventory, World world, BlockPos pos, Text textComponent) {
         super(container, playerInventory, textComponent);
         this.pos = pos;
         this.world = world;
@@ -135,7 +117,7 @@
         }
     }
 
-    public static <T extends MachineBlockEntity> ContainerFactory<AbstractContainerScreen> createFactory(
+    public static <T extends ConfigurableElectricMachineBlockEntity> ContainerFactory<AbstractContainerScreen> createFactory(
         Class<T> machineClass, MachineContainerConstructor<? extends MachineContainerScreen<?>, T> constructor) 
     {
         return (syncId, id, player, buffer) -> {
@@ -154,7 +136,7 @@
             this.minecraft.getTextureManager().bindTexture(PANELS_TEXTURE);
             this.blit(this.left - REDSTONE_PANEL_WIDTH, this.top + 3, REDSTONE_PANEL_X, REDSTONE_PANEL_Y, REDSTONE_PANEL_WIDTH, REDSTONE_PANEL_HEIGHT);
             this.minecraft.getItemRenderer().renderGuiItem(new ItemStack(Items.REDSTONE), this.left - REDSTONE_PANEL_WIDTH + 6, this.top + 7);
-            this.drawString(this.minecraft.textRenderer, I18n.translate("ui.galacticraft-rewoven.tabs.redstone_activation_config"), this.left - REDSTONE_PANEL_WIDTH + 23, this.top + 12, ChatFormat.GRAY.getColor());
+            this.drawString(this.minecraft.textRenderer, I18n.translate("ui.galacticraft-rewoven.tabs.redstone_activation_config"), this.left - REDSTONE_PANEL_WIDTH + 23, this.top + 12, Formatting.GRAY.getColorValue());
 
             this.minecraft.getTextureManager().bindTexture(PANELS_TEXTURE);
             this.blit(this.left - REDSTONE_PANEL_WIDTH + 21, this.top + 26, BUTTON_OFF_X, BUTTON_OFF_Y, BUTTONS_WIDTH, BUTTONS_HEIGHT);
@@ -190,7 +172,6 @@
         }
         if (IS_CONFIG_OPEN) {
             this.minecraft.getTextureManager().bindTexture(PANELS_TEXTURE);
-<<<<<<< HEAD
             this.blit(this.left - CONFIG_PANEL_WIDTH, this.top + 26, CONFIG_PANEL_X, CONFIG_PANEL_Y, CONFIG_PANEL_WIDTH, CONFIG_PANEL_HEIGHT);
 
             //Front, Back, Right, Left, top, bottom
@@ -205,7 +186,7 @@
             this.blit(this.left - REDSTONE_PANEL_WIDTH + 43 - 3 - 5, this.top + 49 + 36 + 3, getXForOption(sideOptions[5]), getYForOption(sideOptions[5]), BUTTONS_WIDTH, BUTTONS_HEIGHT); //BOTTOM - BOTTOM
 
             this.minecraft.getItemRenderer().renderGuiItem(new ItemStack(GalacticraftItems.STANDARD_WRENCH), this.left - REDSTONE_PANEL_WIDTH + 6, this.top + 29);
-            this.drawString(this.minecraft.textRenderer, I18n.translate("ui.galacticraft-rewoven.tabs.side_config"), this.left - REDSTONE_PANEL_WIDTH + 23, this.top + 33, ChatFormat.GRAY.getColor());
+            this.drawString(this.minecraft.textRenderer, I18n.translate("ui.galacticraft-rewoven.tabs.side_config"), this.left - REDSTONE_PANEL_WIDTH + 23, this.top + 33, Formatting.GRAY.getColorValue());
         } else {
             this.minecraft.getTextureManager().bindTexture(TABS_TEXTURE);
             if (!IS_REDSTONE_OPEN) {
@@ -220,7 +201,7 @@
             this.minecraft.getTextureManager().bindTexture(PANELS_TEXTURE);
             this.blit(this.left + 176, this.top + 3, SECURITY_PANEL_X, SECURITY_PANEL_Y, SECURITY_PANEL_WIDTH, SECURITY_PANEL_HEIGHT);
             this.blit(this.left + 176 + 4, this.top + 6, LOCK_PARTY_X, LOCK_PARTY_Y, ICONS_WIDTH, ICONS_HEIGHT);
-            this.drawString(this.minecraft.textRenderer, I18n.translate("ui.galacticraft-rewoven.tabs.security_config"), this.left + 176 + 20, this.top + 12, ChatFormat.GRAY.getColor());
+            this.drawString(this.minecraft.textRenderer, I18n.translate("ui.galacticraft-rewoven.tabs.security_config"), this.left + 176 + 20, this.top + 12, Formatting.GRAY.getColorValue());
 
             this.minecraft.getTextureManager().bindTexture(PANELS_TEXTURE);
             this.blit(this.left + 174 + 21, this.top + 26, BUTTON_OFF_X, BUTTON_OFF_Y, BUTTONS_WIDTH, BUTTONS_HEIGHT);
@@ -247,11 +228,6 @@
             this.blit(this.left + 174 + 21, this.top + 27 - 2, LOCK_OWNER_X, LOCK_OWNER_Y, BUTTONS_WIDTH, BUTTONS_HEIGHT);
             this.blit(this.left + 174 + 43, this.top + 27 - 2, LOCK_PARTY_X, LOCK_PARTY_Y, BUTTONS_WIDTH, BUTTONS_HEIGHT);
             this.blit(this.left + 174 + 65, this.top + 27 - 2, LOCK_PUBLIC_X, LOCK_PUBLIC_Y, BUTTONS_WIDTH, BUTTONS_HEIGHT);
-
-=======
-            this.blit(this.left - CONFIG_PANEL_WIDTH, this.top + 3, CONFIG_PANEL_X, CONFIG_PANEL_Y, CONFIG_PANEL_WIDTH, CONFIG_PANEL_HEIGHT);
-            this.drawString(this.minecraft.textRenderer, I18n.translate("ui.galacticraft-rewoven.tabs.side_config"), this.left - CONFIG_PANEL_WIDTH + 22, this.top + 10, Formatting.GRAY.getColorValue());
->>>>>>> a34394e7
         } else {
             this.minecraft.getTextureManager().bindTexture(TABS_TEXTURE);
             this.blit(this.left + 176, this.top + 3, SECURITY_TAB_X, SECURITY_TAB_Y, SECURITY_TAB_WIDTH, SECURITY_TAB_HEIGHT);
@@ -452,12 +428,12 @@
         if (this.world.getBlockEntity(pos) != null && this.world.getBlockEntity(pos) instanceof ConfigurableElectricMachineBlockEntity) {
             if (!((ConfigurableElectricMachineBlockEntity) this.world.getBlockEntity(pos)).isPublic) {
                 if (((ConfigurableElectricMachineBlockEntity) this.world.getBlockEntity(pos)).isParty) {
-                    DrawableUtils.drawCenteredString(this.minecraft.textRenderer, "\u00A7l" + new TranslatableComponent("Team stuff pending...").getText(), (this.width / 2), this.top + 50, ChatFormat.DARK_RED.getColor());
+                    DrawableUtils.drawCenteredString(this.minecraft.textRenderer, "\u00A7l" + new TranslatableText("Team stuff pending...").asString(), (this.width / 2), this.top + 50, Formatting.DARK_RED.getColorValue());
                     //TODO space race stuffs
                     return;
                 }
                 if ((!((ConfigurableElectricMachineBlockEntity) this.world.getBlockEntity(pos)).owner.isEmpty() || !((ConfigurableElectricMachineBlockEntity) this.world.getBlockEntity(pos)).owner.equals("")) && !((ConfigurableElectricMachineBlockEntity) this.world.getBlockEntity(pos)).owner.equals(this.playerInventory.player.getUuidAsString())) {
-                    DrawableUtils.drawCenteredString(this.minecraft.textRenderer, "\u00A7l" + new TranslatableComponent("ui.galacticraft-rewoven.not_your_machine").getText(), (this.width / 2), this.top + 50, ChatFormat.DARK_RED.getColor());
+                    DrawableUtils.drawCenteredString(this.minecraft.textRenderer, "\u00A7l" + new TranslatableText("ui.galacticraft-rewoven.not_your_machine").asString(), (this.width / 2), this.top + 50, Formatting.DARK_RED.getColorValue());
                     return;
                 }
             }
@@ -469,21 +445,20 @@
     protected void drawTabTooltips(int mouseX, int mouseY) {
         if (!IS_REDSTONE_OPEN) {
             if (mouseX >= this.left - REDSTONE_TAB_WIDTH && mouseX <= this.left && mouseY >= this.top + 3 && mouseY <= this.top + (22 + 3)) {
-                this.renderTooltip("\u00A77" + new TranslatableComponent("ui.galacticraft-rewoven.tabs.redstone_activation_config").getText(), mouseX, mouseY);
+                this.renderTooltip("\u00A77" + new TranslatableText("ui.galacticraft-rewoven.tabs.redstone_activation_config").asString(), mouseX, mouseY);
             }
         } else {
             if (mouseX >= (this.left - 78) && mouseX <= (this.left - 78) + 19 - 3 && mouseY >= this.top + 26 && mouseY <= this.top + 41) {
-                this.renderTooltip("\u00A7f" + new TranslatableComponent("ui.galacticraft-rewoven.tabs.redstone_activation_config.ignore").getText(), mouseX, mouseY);
+                this.renderTooltip("\u00A7f" + new TranslatableText("ui.galacticraft-rewoven.tabs.redstone_activation_config.ignore").asString(), mouseX, mouseY);
             }
             if (mouseX >= (this.left - 78) + 22 && mouseX <= (this.left - 78) + 41 - 3 && mouseY >= this.top + 26 && mouseY <= this.top + 41) {
-                this.renderTooltip("\u00A7f" + new TranslatableComponent("ui.galacticraft-rewoven.tabs.redstone_activation_config.redstone_means_off").getText(), mouseX, mouseY);
+                this.renderTooltip("\u00A7f" + new TranslatableText("ui.galacticraft-rewoven.tabs.redstone_activation_config.redstone_means_off").asString(), mouseX, mouseY);
             }
             if (mouseX >= (this.left - 78) + 44 && mouseX <= (this.left - 78) + 63 - 3 && mouseY >= this.top + 26 && mouseY <= this.top + 41) {
-                this.renderTooltip("\u00A7f" + new TranslatableComponent("ui.galacticraft-rewoven.tabs.redstone_activation_config.redstone_means_on").getText(), mouseX, mouseY);
+                this.renderTooltip("\u00A7f" + new TranslatableText("ui.galacticraft-rewoven.tabs.redstone_activation_config.redstone_means_on").asString(), mouseX, mouseY);
             }
         }
         if (!IS_CONFIG_OPEN) {
-<<<<<<< HEAD
             if (IS_REDSTONE_OPEN) {
                 if (mouseX >= this.left - REDSTONE_TAB_WIDTH && mouseX <= this.left && mouseY >= this.top + 96 && mouseY <= this.top + (REDSTONE_TAB_HEIGHT + 96)) {
                     //TODO this is just a marker - TODO remove this?
@@ -496,25 +471,20 @@
         }
         if (!IS_SECURITY_OPEN) {
             if (mouseX >= this.left - SECURITY_TAB_WIDTH + 176 + 21 && mouseX <= this.left + 176 + 21 && mouseY >= this.top + 3 && mouseY <= this.top + (SECURITY_TAB_HEIGHT + 3)) {
-                this.renderTooltip("\u00A77" + new TranslatableComponent("ui.galacticraft-rewoven.tabs.security_config").getText(), mouseX, mouseY);
+                this.renderTooltip("\u00A77" + new TranslatableText("ui.galacticraft-rewoven.tabs.security_config").asString(), mouseX, mouseY);
             }
         } else {
             if (mouseX >= (this.left - 78) + 273 && mouseX <= (this.left - 78) + 19 + 273 - 3 && mouseY >= this.top + 26 && mouseY <= this.top + 41) {
-                this.renderTooltip("\u00A7f" + new TranslatableComponent("ui.galacticraft-rewoven.tabs.security_config.private").getText(), mouseX, mouseY);
+                this.renderTooltip("\u00A7f" + new TranslatableText("ui.galacticraft-rewoven.tabs.security_config.private").asString(), mouseX, mouseY);
             }
             if (mouseX >= (this.left - 78) + 22 + 273 && mouseX <= (this.left - 78) + 41 + 273 - 3 && mouseY >= this.top + 26 && mouseY <= this.top + 41) {
-                this.renderTooltip(this.minecraft.textRenderer.wrapStringToWidthAsList("\u00A7f" + new TranslatableComponent("ui.galacticraft-rewoven.tabs.security_config.space_race").getText(), 22), mouseX, mouseY);
+                this.renderTooltip(this.minecraft.textRenderer.wrapStringToWidthAsList("\u00A7f" + new TranslatableText("ui.galacticraft-rewoven.tabs.security_config.space_race").asString(), 22), mouseX, mouseY);
             }
             if (mouseX >= (this.left - 78) + 44 + 273 && mouseX <= (this.left - 78) + 63 + 273 - 3 && mouseY >= this.top + 26 && mouseY <= this.top + 41) {
-                this.renderTooltip("\u00A7f" + new TranslatableComponent("ui.galacticraft-rewoven.tabs.security_config.public").getText(), mouseX, mouseY);
-=======
-            if (mouseX >= this.left - CONFIG_TAB_WIDTH && mouseX <= this.left && mouseY >= this.top + 3 && mouseY <= this.top + (22 + 3)) {
-                this.renderTooltip("\u00A77" + new TranslatableText("ui.galacticraft-rewoven.tabs.side_config").asFormattedString(), mouseX, mouseY);
->>>>>>> a34394e7
-            }
-        }
-    }
-
+                this.renderTooltip("\u00A7f" + new TranslatableText("ui.galacticraft-rewoven.tabs.security_config.public").asString(), mouseX, mouseY);
+            }
+        }
+    }
     @Override
     public boolean mouseClicked(double double_1, double double_2, int int_1) {
         if (this.world.getBlockEntity(pos) != null && this.world.getBlockEntity(pos) instanceof ConfigurableElectricMachineBlockEntity) {
