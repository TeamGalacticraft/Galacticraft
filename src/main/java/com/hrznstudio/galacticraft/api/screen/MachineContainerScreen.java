/*
 * Copyright (c) 2019 HRZN LTD
 *
 * Permission is hereby granted, free of charge, to any person obtaining a copy
 * of this software and associated documentation files (the "Software"), to deal
 * in the Software without restriction, including without limitation the rights
 * to use, copy, modify, merge, publish, distribute, sublicense, and/or sell
 * copies of the Software, and to permit persons to whom the Software is
 * furnished to do so, subject to the following conditions:
 *
 * The above copyright notice and this permission notice shall be included in all
 * copies or substantial portions of the Software.
 *
 * THE SOFTWARE IS PROVIDED "AS IS", WITHOUT WARRANTY OF ANY KIND, EXPRESS OR
 * IMPLIED, INCLUDING BUT NOT LIMITED TO THE WARRANTIES OF MERCHANTABILITY,
 * FITNESS FOR A PARTICULAR PURPOSE AND NONINFRINGEMENT. IN NO EVENT SHALL THE
 * AUTHORS OR COPYRIGHT HOLDERS BE LIABLE FOR ANY CLAIM, DAMAGES OR OTHER
 * LIABILITY, WHETHER IN AN ACTION OF CONTRACT, TORT OR OTHERWISE, ARISING FROM,
 * OUT OF OR IN CONNECTION WITH THE SOFTWARE OR THE USE OR OTHER DEALINGS IN THE
 * SOFTWARE.
 */

package com.hrznstudio.galacticraft.api.screen;

import com.google.common.collect.Lists;
import com.hrznstudio.galacticraft.Constants;
import com.hrznstudio.galacticraft.Galacticraft;
import com.hrznstudio.galacticraft.api.block.ConfigurableElectricMachineBlock;
import com.hrznstudio.galacticraft.api.block.entity.ConfigurableElectricMachineBlockEntity;
import com.hrznstudio.galacticraft.api.configurable.SideOption;
import com.hrznstudio.galacticraft.blocks.machines.MachineContainer;
import com.hrznstudio.galacticraft.blocks.machines.MachineContainer.MachineContainerConstructor;
import com.hrznstudio.galacticraft.items.GalacticraftItems;
import com.hrznstudio.galacticraft.util.DrawableUtils;
import io.netty.buffer.Unpooled;
import net.fabricmc.fabric.api.container.ContainerFactory;
import net.minecraft.block.BlockState;
import net.minecraft.block.entity.BlockEntity;
import net.minecraft.client.MinecraftClient;
<<<<<<< HEAD
import net.minecraft.client.gui.screen.ingame.ContainerScreen;
import net.minecraft.client.network.ClientPlayNetworkHandler;
=======
import net.minecraft.client.gui.screen.ingame.AbstractContainerScreen;
>>>>>>> eeb3b4d8
import net.minecraft.client.resource.language.I18n;
import net.minecraft.client.sound.PositionedSoundInstance;
import net.minecraft.entity.player.PlayerInventory;
import net.minecraft.item.ItemStack;
import net.minecraft.item.Items;
import net.minecraft.network.packet.c2s.play.CustomPayloadC2SPacket;
import net.minecraft.sound.SoundEvents;
import net.minecraft.state.property.EnumProperty;
import net.minecraft.text.Text;
import net.minecraft.text.TranslatableText;
import net.minecraft.util.Formatting;
import net.minecraft.util.Identifier;
import net.minecraft.util.PacketByteBuf;
import net.minecraft.util.math.BlockPos;
import net.minecraft.util.math.Direction;
import net.minecraft.world.World;

/**
 * @author <a href="https://github.com/StellarHorizons">StellarHorizons</a>
 */
<<<<<<< HEAD
@SuppressWarnings("WeakerAccess")
public abstract class MachineContainerScreen<C extends MachineContainer<?>> extends ContainerScreen<C> {
=======

public abstract class MachineContainerScreen<C extends MachineContainer<?>> extends AbstractContainerScreen<C> {
>>>>>>> eeb3b4d8

    public static final Identifier TABS_TEXTURE = new Identifier(Constants.MOD_ID, Constants.ScreenTextures.getRaw(Constants.ScreenTextures.MACHINE_CONFIG_TABS));
    public static final Identifier PANELS_TEXTURE = new Identifier(Constants.MOD_ID, Constants.ScreenTextures.getRaw(Constants.ScreenTextures.MACHINE_CONFIG_PANELS));

    public static final int SECURITY_PANEL_WIDTH = 99;
    public static final int SECURITY_PANEL_HEIGHT = 91;

    private static final int BUTTON_OFF_X = 0;
    private static final int BUTTON_OFF_Y = 240;

    private static final int BUTTON_ON_X = 0;
    private static final int BUTTON_ON_Y = 224;

    private static final int BUTTONS_WIDTH = 16;
    private static final int BUTTONS_HEIGHT = 16;

    private static final int LOCK_OWNER_X = 208;
    private static final int LOCK_OWNER_Y = 48;

    private static final int LOCK_PARTY_X = 224;
    private static final int LOCK_PARTY_Y = 48;

    private static final int LOCK_PUBLIC_X = 208;
    private static final int LOCK_PUBLIC_Y = 64;

    private static final int ICONS_WIDTH = 16;
    private static final int ICONS_HEIGHT = 16;

    private static final int REDSTONE_TORCH_OFF_X = 224;
    private static final int REDSTONE_TORCH_OFF_Y = 62;

    private static final int REDSTONE_TAB_X = 0;
    private static final int REDSTONE_TAB_Y = 46;

    private static final int REDSTONE_TAB_WIDTH = 22;
    private static final int REDSTONE_TAB_HEIGHT = 22;

    private static final int REDSTONE_PANEL_X = 0;
    private static final int REDSTONE_PANEL_Y = 0;

    private static final int REDSTONE_PANEL_WIDTH = 99;
    private static final int REDSTONE_PANEL_HEIGHT = 91;

    private static final int CONFIG_TAB_X = 0;
    private static final int CONFIG_TAB_Y = 69;

    private static final int CONFIG_TAB_WIDTH = 22;
    private static final int CONFIG_TAB_HEIGHT = 22;

    private static final int CONFIG_PANEL_X = 0;
    private static final int CONFIG_PANEL_Y = 93;

    private static final int CONFIG_PANEL_WIDTH = 99;
    private static final int CONFIG_PANEL_HEIGHT = 91;

    private static final int SECURITY_TAB_X = 23;
    private static final int SECURITY_TAB_Y = 23;

    private static final int SECURITY_TAB_WIDTH = 22;
    private static final int SECURITY_TAB_HEIGHT = 22;

    private static final int SECURITY_PANEL_X = 101;
    private static final int SECURITY_PANEL_Y = 0;

    private final BlockPos pos;
    private final World world;

    private boolean IS_REDSTONE_OPEN = false;
    public boolean IS_SECURITY_OPEN = false;
    private boolean IS_CONFIG_OPEN = false;

    private SideOption[] sideOptions; //Front, Back, Right, Left, Up, Down

    public MachineContainerScreen(C container, PlayerInventory playerInventory, World world, BlockPos pos, Text textComponent) {
        super(container, playerInventory, textComponent);
        this.pos = pos;
        this.world = world;

        if (this.world.getBlockEntity(pos) instanceof ConfigurableElectricMachineBlockEntity) {
            ConfigurableElectricMachineBlockEntity entity = ((ConfigurableElectricMachineBlockEntity) this.world.getBlockEntity(pos));
            assert entity != null;

            ConfigurableElectricMachineBlockEntity.SecurityInfo security = entity.getSecurity();
            if (!security.hasOwner()) {
                security.setOwner(this.playerInventory.player);
                security.setPublicity(ConfigurableElectricMachineBlockEntity.SecurityInfo.Publicity.PRIVATE);
                sendSecurityUpdate(entity);
            } else if (security.getOwner().equals(playerInventory.player.getUuid())
                    && !security.getUsername().equals(playerInventory.player.getEntityName())) {
                security.setUsername(playerInventory.player.getEntityName());
                sendSecurityUpdate(entity);
            }

            this.sideOptions = ConfigurableElectricMachineBlock.optionsToArray(world.getBlockState(pos));
        } else {
            throw new IllegalStateException("This isn't a configurable be!");
        }
    }

    public static <T extends ConfigurableElectricMachineBlockEntity> ContainerFactory<ContainerScreen> createFactory(
            Class<T> machineClass, MachineContainerConstructor<? extends MachineContainerScreen<?>, T> constructor) {
        return (syncId, id, player, buffer) -> {
            BlockPos pos = buffer.readBlockPos();
            BlockEntity be = player.world.getBlockEntity(pos);
            if (machineClass.isInstance(be)) {
                return constructor.create(syncId, player, machineClass.cast(be));
            } else {
                return null;
            }
        };
    }

<<<<<<< HEAD
    public void drawConfigTabs() {
        if (IS_REDSTONE_OPEN) {
            this.minecraft.getTextureManager().bindTexture(PANELS_TEXTURE);
            this.blit(this.x - REDSTONE_PANEL_WIDTH, this.y + 3, REDSTONE_PANEL_X, REDSTONE_PANEL_Y, REDSTONE_PANEL_WIDTH, REDSTONE_PANEL_HEIGHT);
            this.minecraft.getItemRenderer().renderGuiItem(new ItemStack(Items.REDSTONE), this.x - REDSTONE_PANEL_WIDTH + 6, this.y + 7);
            this.drawString(this.minecraft.textRenderer, I18n.translate("ui.galacticraft-rewoven.tabs.redstone_activation_config"), this.x - REDSTONE_PANEL_WIDTH + 23, this.y + 12, Formatting.GRAY.getColorValue());

            this.minecraft.getTextureManager().bindTexture(PANELS_TEXTURE);
            this.blit(this.width - REDSTONE_PANEL_WIDTH + 21, this.y + 26, BUTTON_OFF_X, BUTTON_OFF_Y, BUTTONS_WIDTH, BUTTONS_HEIGHT);
            this.blit(this.x - REDSTONE_PANEL_WIDTH + 43, this.y + 26, BUTTON_OFF_X, BUTTON_OFF_Y, BUTTONS_WIDTH, BUTTONS_HEIGHT);
            this.blit(this.x - REDSTONE_PANEL_WIDTH + 65, this.y + 26, BUTTON_OFF_X, BUTTON_OFF_Y, BUTTONS_WIDTH, BUTTONS_HEIGHT);

            switch (selectedRedstoneOption) {
                case "DISABLED":
                    this.blit(this.x - REDSTONE_PANEL_WIDTH + 21, this.y + 26, BUTTON_ON_X, BUTTON_ON_Y, BUTTONS_WIDTH, BUTTONS_HEIGHT);
                    break;
                case "OFF":
                    this.blit(this.x - REDSTONE_PANEL_WIDTH + 43, this.y + 26, BUTTON_ON_X, BUTTON_ON_Y, BUTTONS_WIDTH, BUTTONS_HEIGHT);
                    break;
                case "ON":
                    this.blit(this.x - REDSTONE_PANEL_WIDTH + 65, this.y + 26, BUTTON_ON_X, BUTTON_ON_Y, BUTTONS_WIDTH, BUTTONS_HEIGHT);
                    break;
                default:
                    Galacticraft.logger.fatal("The selected redstone config option is not valid!");
                    Galacticraft.logger.fatal("The option has been automatically reset to 'ignore redstone'");
                    networkHandler.sendPacket(new CustomPayloadC2SPacket(new Identifier(Constants.MOD_ID, "redstone_update"), new PacketByteBuf(Unpooled.buffer()).writeBlockPos(pos).writeString("DISABLED")));
                    selectedRedstoneOption = "DISABLED";
                    break;
            }

            this.minecraft.getItemRenderer().renderGuiItem(new ItemStack(Items.GUNPOWDER), this.x - REDSTONE_PANEL_WIDTH + 21, this.y + 26);
            this.minecraft.getTextureManager().bindTexture(PANELS_TEXTURE);
            this.blit(this.x - REDSTONE_PANEL_WIDTH + 43, this.y + 23, REDSTONE_TORCH_OFF_X, REDSTONE_TORCH_OFF_Y, ICONS_WIDTH, ICONS_HEIGHT);
            this.minecraft.getItemRenderer().renderGuiItem(new ItemStack(Items.REDSTONE_TORCH), this.x - REDSTONE_PANEL_WIDTH + 65, this.y + 25 - 2);
        } else {
            this.minecraft.getTextureManager().bindTexture(TABS_TEXTURE);
            this.blit(this.x - REDSTONE_TAB_WIDTH, this.y + 3, REDSTONE_TAB_X, REDSTONE_TAB_Y, REDSTONE_TAB_WIDTH, REDSTONE_TAB_HEIGHT);
            this.minecraft.getItemRenderer().renderGuiItem(new ItemStack(Items.REDSTONE), this.x - REDSTONE_TAB_WIDTH + 4, this.y + 6);
        }
        if (IS_CONFIG_OPEN) {
            this.minecraft.getTextureManager().bindTexture(PANELS_TEXTURE);
            this.blit(this.x - CONFIG_PANEL_WIDTH, this.y + 26, CONFIG_PANEL_X, CONFIG_PANEL_Y, CONFIG_PANEL_WIDTH, CONFIG_PANEL_HEIGHT);
=======
    private void sendSecurityUpdate(ConfigurableElectricMachineBlockEntity entity) {
        if (this.playerInventory.player.getUuid().equals(entity.getSecurity().getOwner()) || !entity.getSecurity().hasOwner()) {
            MinecraftClient.getInstance().getNetworkHandler().sendPacket(new CustomPayloadC2SPacket(new Identifier(Constants.MOD_ID, "security_update"),
                    new PacketByteBuf(Unpooled.buffer())
                            .writeBlockPos(pos)
                            .writeEnumConstant(entity.getSecurity().getPublicity())
            ));
        } else {
            Galacticraft.logger.error("Tried to send security update when not the owner!");
        }
    }
>>>>>>> eeb3b4d8

    private void sendRedstoneUpdate(ConfigurableElectricMachineBlockEntity entity) {
        MinecraftClient.getInstance().getNetworkHandler().sendPacket(new CustomPayloadC2SPacket(new Identifier(Constants.MOD_ID, "redstone_update"),
                new PacketByteBuf(Unpooled.buffer())
                        .writeBlockPos(pos)
                        .writeEnumConstant(entity.getRedstoneState())
        ));
    }

<<<<<<< HEAD
            this.blit(this.x - REDSTONE_PANEL_WIDTH + 43 - 3 - 5, this.y + 49 + 3, getXForOption(sideOptions[4]), getYForOption(sideOptions[4]), BUTTONS_WIDTH, BUTTONS_HEIGHT); //TOP - Top

            this.blit(this.x - REDSTONE_PANEL_WIDTH + 21 - 5, this.y + 49 + 22 - 11 + 7 + 3, getXForOption(sideOptions[2]), getYForOption(sideOptions[2]), BUTTONS_WIDTH, BUTTONS_HEIGHT); //MIDDLE LEFT - right
            this.blit(this.x - REDSTONE_PANEL_WIDTH + 43 - 3 - 5, this.y + 49 + 22 - 11 + 7 + 3, getXForOption(sideOptions[0]), getYForOption(sideOptions[0]), BUTTONS_WIDTH, BUTTONS_HEIGHT); //MIDDLE LEFT-CENTER - Front
            this.blit(this.x - REDSTONE_PANEL_WIDTH + 65 - 6 - 5, this.y + 49 + 22 - 11 + 7 + 3, getXForOption(sideOptions[3]), getYForOption(sideOptions[3]), BUTTONS_WIDTH, BUTTONS_HEIGHT); //MIDDLE RIGHT-CENTER - left
            this.blit(this.x - REDSTONE_PANEL_WIDTH + 87 - 9 - 5, this.y + 49 + 22 - 11 + 7 + 3, getXForOption(sideOptions[1]), getYForOption(sideOptions[1]), BUTTONS_WIDTH, BUTTONS_HEIGHT); //RIGHT - Back

            this.blit(this.x - REDSTONE_PANEL_WIDTH + 43 - 3 - 5, this.y + 49 + 36 + 3, getXForOption(sideOptions[5]), getYForOption(sideOptions[5]), BUTTONS_WIDTH, BUTTONS_HEIGHT); //BOTTOM - BOTTOM

            this.minecraft.getItemRenderer().renderGuiItem(new ItemStack(GalacticraftItems.STANDARD_WRENCH), this.x - REDSTONE_PANEL_WIDTH + 6, this.y + 29);
            this.drawString(this.minecraft.textRenderer, I18n.translate("ui.galacticraft-rewoven.tabs.side_config"), this.x - REDSTONE_PANEL_WIDTH + 23, this.y + 33, Formatting.GRAY.getColorValue());
        } else {
            this.minecraft.getTextureManager().bindTexture(TABS_TEXTURE);
            if (!IS_REDSTONE_OPEN) {
                this.blit(this.x - CONFIG_TAB_WIDTH, this.y + 26, CONFIG_TAB_X, CONFIG_TAB_Y, CONFIG_TAB_WIDTH, CONFIG_TAB_HEIGHT);
                this.minecraft.getItemRenderer().renderGuiItem(new ItemStack(GalacticraftItems.STANDARD_WRENCH), this.x - CONFIG_TAB_WIDTH + 4, this.y + 26 + 3);
            } else {
                this.blit(this.x - CONFIG_TAB_WIDTH, this.y + 96, CONFIG_TAB_X, CONFIG_TAB_Y, CONFIG_TAB_WIDTH, CONFIG_TAB_HEIGHT);
                this.minecraft.getItemRenderer().renderGuiItem(new ItemStack(GalacticraftItems.STANDARD_WRENCH), this.x - CONFIG_TAB_WIDTH + 4, this.y + 96 + 3);
            }
        }
        if (IS_SECURITY_OPEN) {
            this.minecraft.getTextureManager().bindTexture(PANELS_TEXTURE);
            this.blit(this.x + 176, this.y + 3, SECURITY_PANEL_X, SECURITY_PANEL_Y, SECURITY_PANEL_WIDTH, SECURITY_PANEL_HEIGHT);
            this.blit(this.x + 176 + 4, this.y + 6, LOCK_PARTY_X, LOCK_PARTY_Y + 2, ICONS_WIDTH, ICONS_HEIGHT);
            this.drawString(this.minecraft.textRenderer, I18n.translate("ui.galacticraft-rewoven.tabs.security_config"), this.x + 176 + 20, this.y + 12, Formatting.GRAY.getColorValue());

            this.minecraft.getTextureManager().bindTexture(PANELS_TEXTURE);
            this.blit(this.x + 174 + 21, this.y + 26, BUTTON_OFF_X, BUTTON_OFF_Y, BUTTONS_WIDTH, BUTTONS_HEIGHT);
            this.blit(this.x + 174 + 43, this.y + 26, BUTTON_OFF_X, BUTTON_OFF_Y, BUTTONS_WIDTH, BUTTONS_HEIGHT);
            this.blit(this.x + 174 + 65, this.y + 26, BUTTON_OFF_X, BUTTON_OFF_Y, BUTTONS_WIDTH, BUTTONS_HEIGHT);

            if (selectedSecurityOption == 0) {
                this.blit(this.x + 174 + 21, this.y + 26, BUTTON_ON_X, BUTTON_ON_Y, BUTTONS_WIDTH, BUTTONS_HEIGHT);
            } else if (selectedSecurityOption == 1) {
                this.blit(this.x + 174 + 43, this.y + 26, BUTTON_ON_X, BUTTON_ON_Y, BUTTONS_WIDTH, BUTTONS_HEIGHT);
            } else if (selectedSecurityOption == 2) {
                this.blit(this.x + 174 + 65, this.y + 26, BUTTON_ON_X, BUTTON_ON_Y, BUTTONS_WIDTH, BUTTONS_HEIGHT);
=======
    public void drawConfigTabs() {
        if (this.world.getBlockEntity(pos) instanceof ConfigurableElectricMachineBlockEntity) {
            ConfigurableElectricMachineBlockEntity entity = (ConfigurableElectricMachineBlockEntity) this.world.getBlockEntity(pos);
            assert entity != null;

            ConfigurableElectricMachineBlockEntity.SecurityInfo security = entity.getSecurity();

            if (IS_REDSTONE_OPEN) {
                this.minecraft.getTextureManager().bindTexture(PANELS_TEXTURE);
                this.blit(this.left - REDSTONE_PANEL_WIDTH, this.top + 3, REDSTONE_PANEL_X, REDSTONE_PANEL_Y, REDSTONE_PANEL_WIDTH, REDSTONE_PANEL_HEIGHT);
                this.minecraft.getItemRenderer().renderGuiItem(new ItemStack(Items.REDSTONE), this.left - REDSTONE_PANEL_WIDTH + 6, this.top + 7);
                this.drawString(this.minecraft.textRenderer, I18n.translate("ui.galacticraft-rewoven.tabs.redstone_activation_config"), this.left - REDSTONE_PANEL_WIDTH + 23, this.top + 12, Formatting.GRAY.getColorValue());

                this.minecraft.getTextureManager().bindTexture(PANELS_TEXTURE);
                this.blit(this.left - REDSTONE_PANEL_WIDTH + 21, this.top + 26, BUTTON_OFF_X, BUTTON_OFF_Y, BUTTONS_WIDTH, BUTTONS_HEIGHT);
                this.blit(this.left - REDSTONE_PANEL_WIDTH + 43, this.top + 26, BUTTON_OFF_X, BUTTON_OFF_Y, BUTTONS_WIDTH, BUTTONS_HEIGHT);
                this.blit(this.left - REDSTONE_PANEL_WIDTH + 65, this.top + 26, BUTTON_OFF_X, BUTTON_OFF_Y, BUTTONS_WIDTH, BUTTONS_HEIGHT);

                switch (entity.getRedstoneState()) {
                    case DISABLED:
                        this.blit(this.left - REDSTONE_PANEL_WIDTH + 21, this.top + 26, BUTTON_ON_X, BUTTON_ON_Y, BUTTONS_WIDTH, BUTTONS_HEIGHT);
                        break;
                    case OFF:
                        this.blit(this.left - REDSTONE_PANEL_WIDTH + 43, this.top + 26, BUTTON_ON_X, BUTTON_ON_Y, BUTTONS_WIDTH, BUTTONS_HEIGHT);
                        break;
                    case ON:
                        this.blit(this.left - REDSTONE_PANEL_WIDTH + 65, this.top + 26, BUTTON_ON_X, BUTTON_ON_Y, BUTTONS_WIDTH, BUTTONS_HEIGHT);
                        break;
                }

                this.minecraft.getItemRenderer().renderGuiItem(new ItemStack(Items.GUNPOWDER), this.left - REDSTONE_PANEL_WIDTH + 21, this.top + 26);
                this.minecraft.getTextureManager().bindTexture(PANELS_TEXTURE);
                this.blit(this.left - REDSTONE_PANEL_WIDTH + 43, this.top + 23, REDSTONE_TORCH_OFF_X, REDSTONE_TORCH_OFF_Y, ICONS_WIDTH, ICONS_HEIGHT);
                this.minecraft.getItemRenderer().renderGuiItem(new ItemStack(Items.REDSTONE_TORCH), this.left - REDSTONE_PANEL_WIDTH + 65, this.top + 25 - 2);
            } else {
                this.minecraft.getTextureManager().bindTexture(TABS_TEXTURE);
                this.blit(this.left - REDSTONE_TAB_WIDTH, this.top + 3, REDSTONE_TAB_X, REDSTONE_TAB_Y, REDSTONE_TAB_WIDTH, REDSTONE_TAB_HEIGHT);
                this.minecraft.getItemRenderer().renderGuiItem(new ItemStack(Items.REDSTONE), this.left - REDSTONE_TAB_WIDTH + 4, this.top + 6);
            }
            if (IS_CONFIG_OPEN) {
                this.minecraft.getTextureManager().bindTexture(PANELS_TEXTURE);
                this.blit(this.left - CONFIG_PANEL_WIDTH, this.top + 26, CONFIG_PANEL_X, CONFIG_PANEL_Y, CONFIG_PANEL_WIDTH, CONFIG_PANEL_HEIGHT);

                //Front, Back, Right, Left, top, bottom

                this.blit(this.left - REDSTONE_PANEL_WIDTH + 43 - 3 - 5, this.top + 49 + 3, getXForOption(sideOptions[4]), getYForOption(sideOptions[4]), BUTTONS_WIDTH, BUTTONS_HEIGHT); //TOP - Top

                this.blit(this.left - REDSTONE_PANEL_WIDTH + 21 - 5, this.top + 49 + 22 - 11 + 7 + 3, getXForOption(sideOptions[2]), getYForOption(sideOptions[2]), BUTTONS_WIDTH, BUTTONS_HEIGHT); //MIDDLE LEFT - right
                this.blit(this.left - REDSTONE_PANEL_WIDTH + 43 - 3 - 5, this.top + 49 + 22 - 11 + 7 + 3, getXForOption(sideOptions[0]), getYForOption(sideOptions[0]), BUTTONS_WIDTH, BUTTONS_HEIGHT); //MIDDLE LEFT-CENTER - Front
                this.blit(this.left - REDSTONE_PANEL_WIDTH + 65 - 6 - 5, this.top + 49 + 22 - 11 + 7 + 3, getXForOption(sideOptions[3]), getYForOption(sideOptions[3]), BUTTONS_WIDTH, BUTTONS_HEIGHT); //MIDDLE RIGHT-CENTER - left
                this.blit(this.left - REDSTONE_PANEL_WIDTH + 87 - 9 - 5, this.top + 49 + 22 - 11 + 7 + 3, getXForOption(sideOptions[1]), getYForOption(sideOptions[1]), BUTTONS_WIDTH, BUTTONS_HEIGHT); //RIGHT - Back

                this.blit(this.left - REDSTONE_PANEL_WIDTH + 43 - 3 - 5, this.top + 49 + 36 + 3, getXForOption(sideOptions[5]), getYForOption(sideOptions[5]), BUTTONS_WIDTH, BUTTONS_HEIGHT); //BOTTOM - BOTTOM

                this.minecraft.getItemRenderer().renderGuiItem(new ItemStack(GalacticraftItems.STANDARD_WRENCH), this.left - REDSTONE_PANEL_WIDTH + 6, this.top + 29);
                this.drawString(this.minecraft.textRenderer, I18n.translate("ui.galacticraft-rewoven.tabs.side_config"), this.left - REDSTONE_PANEL_WIDTH + 23, this.top + 33, Formatting.GRAY.getColorValue());
>>>>>>> eeb3b4d8
            } else {
                this.minecraft.getTextureManager().bindTexture(TABS_TEXTURE);
                if (!IS_REDSTONE_OPEN) {
                    this.blit(this.left - CONFIG_TAB_WIDTH, this.top + 26, CONFIG_TAB_X, CONFIG_TAB_Y, CONFIG_TAB_WIDTH, CONFIG_TAB_HEIGHT);
                    this.minecraft.getItemRenderer().renderGuiItem(new ItemStack(GalacticraftItems.STANDARD_WRENCH), this.left - CONFIG_TAB_WIDTH + 4, this.top + 26 + 3);
                } else {
                    this.blit(this.left - CONFIG_TAB_WIDTH, this.top + 96, CONFIG_TAB_X, CONFIG_TAB_Y, CONFIG_TAB_WIDTH, CONFIG_TAB_HEIGHT);
                    this.minecraft.getItemRenderer().renderGuiItem(new ItemStack(GalacticraftItems.STANDARD_WRENCH), this.left - CONFIG_TAB_WIDTH + 4, this.top + 96 + 3);
                }
            }
            if (IS_SECURITY_OPEN) {
                this.minecraft.getTextureManager().bindTexture(PANELS_TEXTURE);
                this.blit(this.left + 176, this.top + 3, SECURITY_PANEL_X, SECURITY_PANEL_Y, SECURITY_PANEL_WIDTH, SECURITY_PANEL_HEIGHT);
                this.blit(this.left + 176 + 4, this.top + 6, LOCK_PARTY_X, LOCK_PARTY_Y + 2, ICONS_WIDTH, ICONS_HEIGHT);
                this.drawString(this.minecraft.textRenderer, I18n.translate("ui.galacticraft-rewoven.tabs.security_config"), this.left + 176 + 20, this.top + 12, Formatting.GRAY.getColorValue());

<<<<<<< HEAD
            this.blit(this.x + 174 + 21, this.y + 27, LOCK_OWNER_X, LOCK_OWNER_Y + 2, BUTTONS_WIDTH, BUTTONS_HEIGHT);
            this.blit(this.x + 174 + 43, this.y + 27, LOCK_PARTY_X, LOCK_PARTY_Y + 2, BUTTONS_WIDTH, BUTTONS_HEIGHT);
            this.blit(this.x + 174 + 65, this.y + 27 - 2, LOCK_PUBLIC_X, LOCK_PUBLIC_Y, BUTTONS_WIDTH, BUTTONS_HEIGHT);
        } else {
            this.minecraft.getTextureManager().bindTexture(TABS_TEXTURE);
            this.blit(this.x + 176, this.y + 5, SECURITY_TAB_X, SECURITY_TAB_Y, SECURITY_TAB_WIDTH, SECURITY_TAB_HEIGHT);
=======
                this.minecraft.getTextureManager().bindTexture(PANELS_TEXTURE);
                this.blit(this.left + 174 + 21, this.top + 26, BUTTON_OFF_X, BUTTON_OFF_Y, BUTTONS_WIDTH, BUTTONS_HEIGHT);
                this.blit(this.left + 174 + 43, this.top + 26, BUTTON_OFF_X, BUTTON_OFF_Y, BUTTONS_WIDTH, BUTTONS_HEIGHT);
                this.blit(this.left + 174 + 65, this.top + 26, BUTTON_OFF_X, BUTTON_OFF_Y, BUTTONS_WIDTH, BUTTONS_HEIGHT);

                switch (security.getPublicity()) {
                    case PRIVATE:
                        this.blit(this.left + 174 + 21, this.top + 26, BUTTON_ON_X, BUTTON_ON_Y, BUTTONS_WIDTH, BUTTONS_HEIGHT);
                        break;
                    case SPACE_RACE:
                        this.blit(this.left + 174 + 43, this.top + 26, BUTTON_ON_X, BUTTON_ON_Y, BUTTONS_WIDTH, BUTTONS_HEIGHT);
                        break;
                    case PUBLIC:
                        this.blit(this.left + 174 + 65, this.top + 26, BUTTON_ON_X, BUTTON_ON_Y, BUTTONS_WIDTH, BUTTONS_HEIGHT);
                        break;
                }

                this.blit(this.left + 174 + 21, this.top + 27, LOCK_OWNER_X, LOCK_OWNER_Y + 2, BUTTONS_WIDTH, BUTTONS_HEIGHT);
                this.blit(this.left + 174 + 43, this.top + 27, LOCK_PARTY_X, LOCK_PARTY_Y + 2, BUTTONS_WIDTH, BUTTONS_HEIGHT);
                this.blit(this.left + 174 + 65, this.top + 27 - 2, LOCK_PUBLIC_X, LOCK_PUBLIC_Y, BUTTONS_WIDTH, BUTTONS_HEIGHT);
            } else {
                this.minecraft.getTextureManager().bindTexture(TABS_TEXTURE);
                this.blit(this.left + 176, this.top + 5, SECURITY_TAB_X, SECURITY_TAB_Y, SECURITY_TAB_WIDTH, SECURITY_TAB_HEIGHT);
            }
>>>>>>> eeb3b4d8
        }
    }

    public boolean checkTabsClick(double mouseX, double mouseY, int button) {
<<<<<<< HEAD
        if (this.world.getBlockEntity(pos) instanceof ConfigurableElectricMachineBlockEntity) {
            ConfigurableElectricMachineBlockEntity blockEntity = (ConfigurableElectricMachineBlockEntity) this.world.getBlockEntity(pos);
            assert blockEntity != null;
            if (!IS_REDSTONE_OPEN) {
                if (mouseX >= this.x - REDSTONE_TAB_WIDTH && mouseX <= this.x && mouseY >= this.y + 3 && mouseY <= this.y + (REDSTONE_TAB_HEIGHT + 3) && button == 0) {
                    IS_REDSTONE_OPEN = true;
                    IS_CONFIG_OPEN = false;
                    playButtonSound();
                    return true;
                }
            } else {
                if (mouseX >= this.x - REDSTONE_PANEL_WIDTH && mouseX <= this.x && mouseY >= this.y + 3 && mouseY <= this.y + (REDSTONE_TAB_HEIGHT + 3) && button == 0) {
                    IS_REDSTONE_OPEN = false;
                    playButtonSound();
                    return true;
                }

                if (mouseX >= (this.x - 78) && mouseX <= (this.x - 78) + 19 - 3 && mouseY >= this.y + 26 && mouseY <= this.y + 41 && button == 0) {
                    if (this.world.getBlockEntity(pos) instanceof ConfigurableElectricMachineBlockEntity) {
                        this.selectedRedstoneOption = "DISABLED";
                        blockEntity.redstoneOption = "DISABLED";
                        networkHandler.sendPacket(new CustomPayloadC2SPacket(new Identifier(Constants.MOD_ID, "redstone_update"), new PacketByteBuf(Unpooled.buffer()).writeBlockPos(pos).writeString("DISABLED")));
                        playButtonSound();
                        return true;
                    }
                }
                if (mouseX >= (this.x - 78) + 22 && mouseX <= (this.x - 78) + 41 - 3 && mouseY >= this.y + 26 && mouseY <= this.y + 41 && button == 0) {
                    if (this.world.getBlockEntity(pos) instanceof ConfigurableElectricMachineBlockEntity) {
                        this.selectedRedstoneOption = "OFF"; //r=o
                        blockEntity.redstoneOption = "OFF";
                        networkHandler.sendPacket(new CustomPayloadC2SPacket(new Identifier(Constants.MOD_ID, "redstone_update"), new PacketByteBuf(Unpooled.buffer()).writeBlockPos(pos).writeString("OFF")));
                        playButtonSound();
                        return true;
                    }
                }
                if (mouseX >= (this.x - 78) + 44 && mouseX <= (this.x - 78) + 63 - 3 && mouseY >= this.y + 26 && mouseY <= this.y + 41 && button == 0) {
                    if (this.world.getBlockEntity(pos) instanceof ConfigurableElectricMachineBlockEntity) {
                        blockEntity.redstoneOption = "ON";
                        networkHandler.sendPacket(new CustomPayloadC2SPacket(new Identifier(Constants.MOD_ID, "redstone_update"), new PacketByteBuf(Unpooled.buffer()).writeBlockPos(pos).writeString("ON")));
                        this.selectedRedstoneOption = "ON";
                        playButtonSound();
                        return true;
                    }
                }
            }

            if (!IS_CONFIG_OPEN) {
                if (IS_REDSTONE_OPEN) {
                    if (mouseX >= this.x - REDSTONE_TAB_WIDTH && mouseX <= this.x && mouseY >= this.y + 96 && mouseY <= this.y + (REDSTONE_TAB_HEIGHT + 96) && button == 0) {
                        IS_REDSTONE_OPEN = false;
                        IS_CONFIG_OPEN = true;
                        playButtonSound();
                        return true;
                    }
                } else {
                    if (mouseX >= this.x - REDSTONE_TAB_WIDTH && mouseX <= this.x && mouseY >= this.y + 26 && mouseY <= this.y + (REDSTONE_TAB_HEIGHT + 26) && button == 0) {
                        IS_REDSTONE_OPEN = false;
                        IS_CONFIG_OPEN = true;
=======
        if (button == 0) {
            if (this.world.getBlockEntity(pos) instanceof ConfigurableElectricMachineBlockEntity) {
                ConfigurableElectricMachineBlockEntity entity = (ConfigurableElectricMachineBlockEntity) this.world.getBlockEntity(pos);
                assert entity != null;
                if (!IS_REDSTONE_OPEN) {
                    if (mouseX >= this.left - REDSTONE_TAB_WIDTH && mouseX <= this.left && mouseY >= this.top + 3 && mouseY <= this.top + REDSTONE_TAB_HEIGHT + 3) {
                        IS_REDSTONE_OPEN = true;
                        IS_CONFIG_OPEN = false;
                        playButtonSound();
                        return true;
                    }
                } else {
                    if (mouseX >= this.left - REDSTONE_PANEL_WIDTH && mouseX <= this.left && mouseY >= this.top + 3 && mouseY <= this.top + REDSTONE_TAB_HEIGHT + 3) {
                        IS_REDSTONE_OPEN = false;
                        playButtonSound();
                        return true;
                    }

                    if (mouseX >= this.left - 78 && mouseX <= this.left - 78 + 19 - 3 && mouseY >= this.top + 26 && mouseY <= this.top + 41) {
                        entity.setRedstoneState(ConfigurableElectricMachineBlockEntity.RedstoneState.DISABLED);
                        sendRedstoneUpdate(entity);
                        playButtonSound();
                        return true;
                    }
                    if (mouseX >= this.left - 78 + 22 && mouseX <= this.left - 78 + 41 - 3 && mouseY >= this.top + 26 && mouseY <= this.top + 41) {
                        entity.setRedstoneState(ConfigurableElectricMachineBlockEntity.RedstoneState.OFF);
                        sendRedstoneUpdate(entity);
                        playButtonSound();
                        return true;
                    }
                    if (mouseX >= this.left - 78 + 44 && mouseX <= this.left - 78 + 63 - 3 && mouseY >= this.top + 26 && mouseY <= this.top + 41) {
                        entity.setRedstoneState(ConfigurableElectricMachineBlockEntity.RedstoneState.ON);
                        sendRedstoneUpdate(entity);
>>>>>>> eeb3b4d8
                        playButtonSound();
                        return true;
                    }
                }
<<<<<<< HEAD
            } else {
                if (mouseX >= this.x - REDSTONE_PANEL_WIDTH && mouseX <= this.x && mouseY >= this.y + 26 && mouseY <= this.y + (REDSTONE_TAB_HEIGHT + 26) && button == 0) {
                    IS_CONFIG_OPEN = false;
                    playButtonSound();
                    return true;
                }

                if (mouseX >= this.x - REDSTONE_PANEL_WIDTH + 43 - 3 - 5 && mouseX + 48 <= this.x && mouseY >= this.y + 49 + 3 + 18 && mouseY <= this.y + 68 + 18 && button == 0) {
                    if (this.world.getBlockState(pos).getBlock() instanceof ConfigurableElectricMachineBlock && !((ConfigurableElectricMachineBlock) this.world.getBlockState(pos).getBlock()).disabledSides().contains(Direction.NORTH)) {
                        BlockState state = this.world.getBlockState(pos);
                        state.get(EnumProperty.of("north", SideOption.class, SideOption.getApplicableValuesForMachine(state.getBlock())));
                        BlockState newState = state.with(EnumProperty.of("north", SideOption.class, SideOption.getApplicableValuesForMachine(state.getBlock())),
                                state.get(EnumProperty.of("north", SideOption.class, SideOption.getApplicableValuesForMachine(state.getBlock())))
                                        .nextValidOption(state.getBlock()));

                        this.world.setBlockState(pos, newState);
                        networkHandler.sendPacket(new CustomPayloadC2SPacket(new Identifier(Constants.MOD_ID, "side_config_update"), new PacketByteBuf(Unpooled.buffer()).writeBlockPos(pos).writeString("north" + "," + newState.get(EnumProperty.of("north", SideOption.class, SideOption.getApplicableValuesForMachine(state.getBlock()))).name())));
                        sideOptions = ConfigurableElectricMachineBlock.optionsToArray(world.getBlockState(pos));
=======

                if (!IS_CONFIG_OPEN) {
                    if (IS_REDSTONE_OPEN) {
                        if (mouseX >= this.left - REDSTONE_TAB_WIDTH && mouseX <= this.left && mouseY >= this.top + 96 && mouseY <= this.top + REDSTONE_TAB_HEIGHT + 96) {
                            IS_REDSTONE_OPEN = false;
                            IS_CONFIG_OPEN = true;
                            playButtonSound();
                            return true;
                        }
                    } else {
                        if (mouseX >= this.left - REDSTONE_TAB_WIDTH && mouseX <= this.left && mouseY >= this.top + 26 && mouseY <= this.top + REDSTONE_TAB_HEIGHT + 26) {
                            IS_REDSTONE_OPEN = false;
                            IS_CONFIG_OPEN = true;
                            playButtonSound();
                            return true;
                        }
                    }
                } else {
                    if (mouseX >= this.left - REDSTONE_PANEL_WIDTH && mouseX <= this.left && mouseY >= this.top + 26 && mouseY <= this.top + REDSTONE_TAB_HEIGHT + 26) {
                        IS_CONFIG_OPEN = false;
>>>>>>> eeb3b4d8
                        playButtonSound();
                        return true;
                    }

<<<<<<< HEAD
                if (mouseX >= this.x - REDSTONE_PANEL_WIDTH + 43 - 3 - 5 + 19 + 19 && mouseX + 48 - 19 - 19 <= this.x && mouseY >= this.y + 49 + 3 + 18 && mouseY <= this.y + 68 + 18 && button == 0) {
                    if (this.world.getBlockState(pos).getBlock() instanceof ConfigurableElectricMachineBlock && !((ConfigurableElectricMachineBlock) this.world.getBlockState(pos).getBlock()).disabledSides().contains(Direction.SOUTH)) {
=======
                    if (mouseX >= (this.left - REDSTONE_PANEL_WIDTH + 43) - 3 - 5 && mouseX + 48 <= this.left && mouseY >= this.top + 49 + 3 + 18 && mouseY <= this.top + 68 + 18) {
                        if (this.world.getBlockState(pos).getBlock() instanceof ConfigurableElectricMachineBlock && !((ConfigurableElectricMachineBlock) this.world.getBlockState(pos).getBlock()).disabledSides().contains(Direction.NORTH)) {
                            BlockState state = this.world.getBlockState(pos);
                            state.get(EnumProperty.of("north", SideOption.class, SideOption.getApplicableValuesForMachine(state.getBlock())));
                            BlockState newState = state.with(EnumProperty.of("north", SideOption.class, SideOption.getApplicableValuesForMachine(state.getBlock())),
                                    state.get(EnumProperty.of("north", SideOption.class, SideOption.getApplicableValuesForMachine(state.getBlock())))
                                            .nextValidOption(state.getBlock()));

                            this.world.setBlockState(pos, newState);
                            MinecraftClient.getInstance().getNetworkHandler().sendPacket(new CustomPayloadC2SPacket(new Identifier(Constants.MOD_ID, "side_config_update"), new PacketByteBuf(Unpooled.buffer()).writeBlockPos(pos).writeString("north" + "," + newState.get(EnumProperty.of("north", SideOption.class, SideOption.getApplicableValuesForMachine(state.getBlock()))).name())));
                            sideOptions = ConfigurableElectricMachineBlock.optionsToArray(world.getBlockState(pos));
                            playButtonSound();
                            return true;
                        }
                    }
>>>>>>> eeb3b4d8

                    if (mouseX >= (this.left - REDSTONE_PANEL_WIDTH + 43) - 3 - 5 + 19 + 19 && (mouseX + 48) - 19 - 19 <= this.left && mouseY >= this.top + 49 + 3 + 18 && mouseY <= this.top + 68 + 18) {
                        if (this.world.getBlockState(pos).getBlock() instanceof ConfigurableElectricMachineBlock && !((ConfigurableElectricMachineBlock) this.world.getBlockState(pos).getBlock()).disabledSides().contains(Direction.SOUTH)) {

                            BlockState state = this.world.getBlockState(pos);
                            state.get(EnumProperty.of("south", SideOption.class, SideOption.getApplicableValuesForMachine(state.getBlock())));
                            BlockState newState = state.with(EnumProperty.of("south", SideOption.class, SideOption.getApplicableValuesForMachine(state.getBlock())),
                                    state.get(EnumProperty.of("south", SideOption.class, SideOption.getApplicableValuesForMachine(state.getBlock())))
                                            .nextValidOption(state.getBlock()));

                            this.world.setBlockState(pos, newState);
                            MinecraftClient.getInstance().getNetworkHandler().sendPacket(new CustomPayloadC2SPacket(new Identifier(Constants.MOD_ID, "side_config_update"), new PacketByteBuf(Unpooled.buffer()).writeBlockPos(pos).writeString("south" + "," + newState.get(EnumProperty.of("south", SideOption.class, SideOption.getApplicableValuesForMachine(state.getBlock()))).name())));
                            sideOptions = ConfigurableElectricMachineBlock.optionsToArray(world.getBlockState(pos));
                            playButtonSound();
                            return true;
                        }
                    }

<<<<<<< HEAD
                if (mouseX >= this.x - REDSTONE_PANEL_WIDTH + 43 - 3 - 5 - 19 && mouseX + 48 + 19 <= this.x && mouseY >= this.y + 49 + 3 + 18 && mouseY <= this.y + 68 + 18 && button == 0) {
                    if (this.world.getBlockState(pos).getBlock() instanceof ConfigurableElectricMachineBlock && !((ConfigurableElectricMachineBlock) this.world.getBlockState(pos).getBlock()).disabledSides().contains(Direction.EAST)) {
=======
                    if (mouseX >= (this.left - REDSTONE_PANEL_WIDTH + 43) - 3 - 5 - 19 && mouseX + 48 + 19 <= this.left && mouseY >= this.top + 49 + 3 + 18 && mouseY <= this.top + 68 + 18) {
                        if (this.world.getBlockState(pos).getBlock() instanceof ConfigurableElectricMachineBlock && !((ConfigurableElectricMachineBlock) this.world.getBlockState(pos).getBlock()).disabledSides().contains(Direction.EAST)) {
>>>>>>> eeb3b4d8

                            BlockState state = this.world.getBlockState(pos);
                            state.get(EnumProperty.of("east", SideOption.class, SideOption.getApplicableValuesForMachine(state.getBlock())));
                            BlockState newState = state.with(EnumProperty.of("east", SideOption.class, SideOption.getApplicableValuesForMachine(state.getBlock())),
                                    state.get(EnumProperty.of("east", SideOption.class, SideOption.getApplicableValuesForMachine(state.getBlock())))
                                            .nextValidOption(state.getBlock()));

                            this.world.setBlockState(pos, newState);
                            MinecraftClient.getInstance().getNetworkHandler().sendPacket(new CustomPayloadC2SPacket(new Identifier(Constants.MOD_ID, "side_config_update"), new PacketByteBuf(Unpooled.buffer()).writeBlockPos(pos).writeString("east" + "," + newState.get(EnumProperty.of("east", SideOption.class, SideOption.getApplicableValuesForMachine(state.getBlock()))).name())));
                            sideOptions = ConfigurableElectricMachineBlock.optionsToArray(world.getBlockState(pos));
                            playButtonSound();
                            return true;
                        }
                    }

<<<<<<< HEAD
                if (mouseX >= this.x - REDSTONE_PANEL_WIDTH + 43 - 3 - 5 + 19 && mouseX + 48 - 19 <= this.x && mouseY >= this.y + 49 + 3 + 18 && mouseY <= this.y + 68 + 18 && button == 0) {
                    if (this.world.getBlockState(pos).getBlock() instanceof ConfigurableElectricMachineBlock && !((ConfigurableElectricMachineBlock) this.world.getBlockState(pos).getBlock()).disabledSides().contains(Direction.WEST)) {
=======
                    if (mouseX >= (this.left - REDSTONE_PANEL_WIDTH + 43) - 3 - 5 + 19 && mouseX + 48 - 19 <= this.left && mouseY >= this.top + 49 + 3 + 18 && mouseY <= this.top + 68 + 18) {
                        if (this.world.getBlockState(pos).getBlock() instanceof ConfigurableElectricMachineBlock && !((ConfigurableElectricMachineBlock) this.world.getBlockState(pos).getBlock()).disabledSides().contains(Direction.WEST)) {
>>>>>>> eeb3b4d8

                            BlockState state = this.world.getBlockState(pos);
                            state.get(EnumProperty.of("west", SideOption.class, SideOption.getApplicableValuesForMachine(state.getBlock())));
                            BlockState newState = state.with(EnumProperty.of("west", SideOption.class, SideOption.getApplicableValuesForMachine(state.getBlock())),
                                    state.get(EnumProperty.of("west", SideOption.class, SideOption.getApplicableValuesForMachine(state.getBlock())))
                                            .nextValidOption(state.getBlock()));

                            this.world.setBlockState(pos, newState);
                            MinecraftClient.getInstance().getNetworkHandler().sendPacket(new CustomPayloadC2SPacket(new Identifier(Constants.MOD_ID, "side_config_update"), new PacketByteBuf(Unpooled.buffer()).writeBlockPos(pos).writeString("west" + "," + newState.get(EnumProperty.of("west", SideOption.class, SideOption.getApplicableValuesForMachine(state.getBlock()))).name())));
                            sideOptions = ConfigurableElectricMachineBlock.optionsToArray(world.getBlockState(pos));
                            playButtonSound();
                            return true;
                        }
                    }

<<<<<<< HEAD
                if (mouseX >= this.x - REDSTONE_PANEL_WIDTH + 43 - 3 - 5 && mouseX + 48 <= this.x && mouseY >= this.y + 49 + 3 && mouseY <= this.y + 68 && button == 0) {
                    if (this.world.getBlockState(pos).getBlock() instanceof ConfigurableElectricMachineBlock && !((ConfigurableElectricMachineBlock) this.world.getBlockState(pos).getBlock()).disabledSides().contains(Direction.UP)) {
=======
                    if (mouseX >= (this.left - REDSTONE_PANEL_WIDTH + 43) - 3 - 5 && mouseX + 48 <= this.left && mouseY >= this.top + 49 + 3 && mouseY <= this.top + 68) {
                        if (this.world.getBlockState(pos).getBlock() instanceof ConfigurableElectricMachineBlock && !((ConfigurableElectricMachineBlock) this.world.getBlockState(pos).getBlock()).disabledSides().contains(Direction.UP)) {
>>>>>>> eeb3b4d8

                            BlockState state = this.world.getBlockState(pos);
                            state.get(EnumProperty.of("up", SideOption.class, SideOption.getApplicableValuesForMachine(state.getBlock())));
                            BlockState newState = state.with(EnumProperty.of("up", SideOption.class, SideOption.getApplicableValuesForMachine(state.getBlock())),
                                    state.get(EnumProperty.of("up", SideOption.class, SideOption.getApplicableValuesForMachine(state.getBlock())))
                                            .nextValidOption(state.getBlock()));

                            this.world.setBlockState(pos, newState);
                            MinecraftClient.getInstance().getNetworkHandler().sendPacket(new CustomPayloadC2SPacket(new Identifier(Constants.MOD_ID, "side_config_update"), new PacketByteBuf(Unpooled.buffer()).writeBlockPos(pos).writeString("up" + "," + newState.get(EnumProperty.of("up", SideOption.class, SideOption.getApplicableValuesForMachine(state.getBlock()))).name())));
                            sideOptions = ConfigurableElectricMachineBlock.optionsToArray(world.getBlockState(pos));
                            playButtonSound();
                            return true;
                        }
                    }

<<<<<<< HEAD
                if (mouseX >= this.x - REDSTONE_PANEL_WIDTH + 43 - 3 - 5 && mouseX + 48 <= this.x && mouseY >= this.y + 49 + 3 + 18 + 18 && mouseY <= this.y + 68 + 18 + 18 && button == 0) {
                    if (this.world.getBlockState(pos).getBlock() instanceof ConfigurableElectricMachineBlock && !((ConfigurableElectricMachineBlock) this.world.getBlockState(pos).getBlock()).disabledSides().contains(Direction.DOWN)) {
=======
                    if (mouseX >= (this.left - REDSTONE_PANEL_WIDTH + 43) - 3 - 5 && mouseX + 48 <= this.left && mouseY >= this.top + 49 + 3 + 18 + 18 && mouseY <= this.top + 68 + 18 + 18) {
                        if (this.world.getBlockState(pos).getBlock() instanceof ConfigurableElectricMachineBlock && !((ConfigurableElectricMachineBlock) this.world.getBlockState(pos).getBlock()).disabledSides().contains(Direction.DOWN)) {
>>>>>>> eeb3b4d8

                            BlockState state = this.world.getBlockState(pos);
                            state.get(EnumProperty.of("down", SideOption.class, SideOption.getApplicableValuesForMachine(state.getBlock())));
                            BlockState newState = state.with(EnumProperty.of("down", SideOption.class, SideOption.getApplicableValuesForMachine(state.getBlock())),
                                    state.get(EnumProperty.of("down", SideOption.class, SideOption.getApplicableValuesForMachine(state.getBlock())))
                                            .nextValidOption(state.getBlock()));

                            this.world.setBlockState(pos, newState);
                            MinecraftClient.getInstance().getNetworkHandler().sendPacket(new CustomPayloadC2SPacket(new Identifier(Constants.MOD_ID, "side_config_update"), new PacketByteBuf(Unpooled.buffer()).writeBlockPos(pos).writeString("down" + "," + newState.get(EnumProperty.of("down", SideOption.class, SideOption.getApplicableValuesForMachine(state.getBlock()))).name())));
                            sideOptions = ConfigurableElectricMachineBlock.optionsToArray(world.getBlockState(pos));
                            playButtonSound();
                            return true;
                        }
                    }
                }

                if (!IS_SECURITY_OPEN) {
                    if (mouseX >= this.left - SECURITY_TAB_WIDTH + 176 + 21 && mouseX <= this.left + 176 + 21 && mouseY >= this.top + 3 && mouseY <= this.top + SECURITY_TAB_HEIGHT + 3) {
                        IS_SECURITY_OPEN = true;
                        playButtonSound();
                        return true;
                    }
                } else {
                    ConfigurableElectricMachineBlockEntity.SecurityInfo security = entity.getSecurity();
                    if (mouseX >= this.left - SECURITY_PANEL_WIDTH + 176 + 21 && mouseX <= this.left + 176 + 21 && mouseY >= this.top + 3 && mouseY <= this.top + SECURITY_TAB_HEIGHT + 3) {
                        IS_SECURITY_OPEN = false;
                        playButtonSound();
                        return true;
                    }

<<<<<<< HEAD
            if (!IS_SECURITY_OPEN) {
                if (mouseX >= this.x - SECURITY_TAB_WIDTH + 176 + 21 && mouseX <= this.x + 176 + 21 && mouseY >= this.y + 3 && mouseY <= this.y + (SECURITY_TAB_HEIGHT + 3) && button == 0) {
                    IS_SECURITY_OPEN = true;
                    playButtonSound();
                    return true;
                }
            } else {
                if (mouseX >= this.x - SECURITY_PANEL_WIDTH + 176 + 21 && mouseX <= this.x + 176 + 21 && mouseY >= this.y + 3 && mouseY <= this.y + (SECURITY_TAB_HEIGHT + 3) && button == 0) {
                    IS_SECURITY_OPEN = false;
                    playButtonSound();
                    return true;
                }

                this.blit(this.x + 174 + 21, this.y + 26, BUTTON_OFF_X, BUTTON_OFF_Y, BUTTONS_WIDTH, BUTTONS_HEIGHT);

                //273 = r -> s

                if (mouseX >= (this.x - 78) + 273 && mouseX <= (this.x - 78) + 19 + 273 - 3 && mouseY >= this.y + 26 && mouseY <= this.y + 41 && button == 0) {
                    if (this.world.getBlockEntity(pos) != null && this.world.getBlockEntity(pos) instanceof ConfigurableElectricMachineBlockEntity) {
                        if (blockEntity.owner.isEmpty() || blockEntity.owner.equals(this.playerInventory.player.getUuidAsString()) || blockEntity.owner.equals("")) {
                            blockEntity.owner = this.playerInventory.player.getUuidAsString();
                            blockEntity.username = this.playerInventory.player.getName().asString();
                            blockEntity.isParty = false;
                            blockEntity.isPublic = false;
                            networkHandler.sendPacket(new CustomPayloadC2SPacket(new Identifier(Constants.MOD_ID, "security_update"), new PacketByteBuf(Unpooled.buffer()).writeBlockPos(pos).writeString(this.playerInventory.player.getUuidAsString()).writeString(this.playerInventory.player.getName().asString())));
                            this.selectedSecurityOption = 0;
=======
                    this.blit(this.left + 174 + 21, this.top + 26, BUTTON_OFF_X, BUTTON_OFF_Y, BUTTONS_WIDTH, BUTTONS_HEIGHT);

                    //273 = r -> s

                    if (mouseX >= this.left - 78 + 273 && mouseX <= this.left - 78 + 19 + 273 - 3 && mouseY >= this.top + 26 && mouseY <= this.top + 41) {
                        if (security.getOwner().equals(this.playerInventory.player.getUuid())) {
                            security.setUsername(this.playerInventory.player.getName().asString());
                            security.setPublicity(ConfigurableElectricMachineBlockEntity.SecurityInfo.Publicity.PRIVATE);
                            sendSecurityUpdate(entity);
>>>>>>> eeb3b4d8
                            playButtonSound();
                            return true;
                        }
                    }
<<<<<<< HEAD
                }
                if (mouseX >= (this.x - 78) + 22 + 273 && mouseX <= (this.x - 78) + 41 + 273 - 3 && mouseY >= this.y + 26 && mouseY <= this.y + 41 && button == 0) {

                    if (this.world.getBlockEntity(pos) != null && this.world.getBlockEntity(pos) instanceof ConfigurableElectricMachineBlockEntity) {
                        if (blockEntity.owner.equals(playerInventory.player.getUuidAsString()) || blockEntity.owner.isEmpty()) {
                            blockEntity.owner = this.playerInventory.player.getUuidAsString();
                            blockEntity.username = this.playerInventory.player.getName().asString();
                            blockEntity.isParty = true;
                            blockEntity.isPublic = false;
                            networkHandler.sendPacket(new CustomPayloadC2SPacket(new Identifier(Constants.MOD_ID, "security_update"), new PacketByteBuf(Unpooled.buffer()).writeBlockPos(pos).writeString(this.playerInventory.player.getUuidAsString() + "_Party").writeString(this.playerInventory.player.getName().asString())));
                            this.selectedSecurityOption = 1;
=======
                    if (mouseX >= (this.left - 78) + 22 + 273 && mouseX <= (this.left - 78) + 41 + 273 - 3 && mouseY >= this.top + 26 && mouseY <= this.top + 41) {
                        if (security.getOwner().equals(this.playerInventory.player.getUuid())) {
                            security.setUsername(this.playerInventory.player.getName().asString());
                            security.setPublicity(ConfigurableElectricMachineBlockEntity.SecurityInfo.Publicity.SPACE_RACE);
                            sendSecurityUpdate(entity);
>>>>>>> eeb3b4d8
                            playButtonSound();
                            return true;
                        }
                    }
<<<<<<< HEAD
                }
                if (mouseX >= (this.x - 78) + 44 + 273 && mouseX <= (this.x - 78) + 63 + 273 - 3 && mouseY >= this.y + 26 && mouseY <= this.y + 41 && button == 0) {
                    if (this.world.getBlockEntity(pos) != null && this.world.getBlockEntity(pos) instanceof ConfigurableElectricMachineBlockEntity) {
                        if (blockEntity.owner.equals("") || blockEntity.owner.isEmpty() || blockEntity.owner.equals(this.playerInventory.player.getUuidAsString())) {
                            blockEntity.owner = this.playerInventory.player.getUuidAsString();
                            blockEntity.username = this.playerInventory.player.getName().asString();
                            blockEntity.isParty = false;
                            blockEntity.isPublic = true;
                            networkHandler.sendPacket(new CustomPayloadC2SPacket(new Identifier(Constants.MOD_ID, "security_update"), new PacketByteBuf(Unpooled.buffer()).writeBlockPos(pos).writeString(this.playerInventory.player.getUuidAsString() + "_Public").writeString(this.playerInventory.player.getName().asString())));
                            this.selectedSecurityOption = 2;
=======
                    if (mouseX >= this.left - 78 + 44 + 273 && mouseX <= this.left - 78 + 63 + 273 - 3 && mouseY >= this.top + 26 && mouseY <= this.top + 41) {
                        if (security.getOwner().equals(this.playerInventory.player.getUuid())) {
                            security.setUsername(this.playerInventory.player.getName().asString());
                            security.setPublicity(ConfigurableElectricMachineBlockEntity.SecurityInfo.Publicity.PUBLIC);
                            sendSecurityUpdate(entity);
>>>>>>> eeb3b4d8
                            playButtonSound();
                            return true;
                        }
                    }
                }
            }
        }
        return false;
    }

    @Override
    public void render(int int_1, int int_2, float float_1) {
        if (this.world.getBlockEntity(pos) != null && this.world.getBlockEntity(pos) instanceof ConfigurableElectricMachineBlockEntity) {
<<<<<<< HEAD
            if (!((ConfigurableElectricMachineBlockEntity) this.world.getBlockEntity(pos)).isPublic) {
                if (((ConfigurableElectricMachineBlockEntity) this.world.getBlockEntity(pos)).isParty) {
                    DrawableUtils.drawCenteredString(this.minecraft.textRenderer, "\u00A7l" + new TranslatableText("Team stuff pending...").asString(), (this.width / 2), this.y + 50, Formatting.DARK_RED.getColorValue());
                    //TODO space race stuffs
                    return;
                }
                if ((!((ConfigurableElectricMachineBlockEntity) this.world.getBlockEntity(pos)).owner.isEmpty() && !((ConfigurableElectricMachineBlockEntity) this.world.getBlockEntity(pos)).owner.equals(this.playerInventory.player.getUuidAsString()))) {
                    DrawableUtils.drawCenteredString(this.minecraft.textRenderer, "\u00A7l" + new TranslatableText("ui.galacticraft-rewoven.tabs.security_config.not_your_machine").asString(), (this.width / 2), this.y + 50, Formatting.DARK_RED.getColorValue());
                    return;
                }
=======
            ConfigurableElectricMachineBlockEntity.SecurityInfo security = ((ConfigurableElectricMachineBlockEntity) this.world.getBlockEntity(pos)).getSecurity();
            switch (security.getPublicity()) {
                case PRIVATE:
                    if (!this.playerInventory.player.getUuid().equals(security.getOwner())) {
                        DrawableUtils.drawCenteredString(this.minecraft.textRenderer, "\u00A7l" + new TranslatableText("ui.galacticraft-rewoven.tabs.security_config.not_your_machine").asString(), (this.width / 2), this.top + 50, Formatting.DARK_RED.getColorValue());
                        return;
                    }
                case SPACE_RACE:
                    if (!this.playerInventory.player.getUuid().equals(security.getOwner())) {
                        DrawableUtils.drawCenteredString(this.minecraft.textRenderer, "\u00A7l" + new TranslatableText("Team stuff pending...").asString(), (this.width / 2), this.top + 50, Formatting.DARK_RED.getColorValue());
                        return;
                    }
                default:
                    break;
>>>>>>> eeb3b4d8
            }
        }

        this.drawConfigTabs();
        super.render(int_1, int_2, float_1);
    }

    protected void drawTabTooltips(int mouseX, int mouseY) {
        if (!IS_REDSTONE_OPEN) {
            if (mouseX >= this.x - REDSTONE_TAB_WIDTH && mouseX <= this.x && mouseY >= this.y + 3 && mouseY <= this.y + (22 + 3)) {
                this.renderTooltip("\u00A77" + new TranslatableText("ui.galacticraft-rewoven.tabs.redstone_activation_config").asString(), mouseX, mouseY);
            }
        } else {
            if (mouseX >= (this.x - 78) && mouseX <= (this.x - 78) + 19 - 3 && mouseY >= this.y + 26 && mouseY <= this.y + 41) {
                this.renderTooltip("\u00A7f" + new TranslatableText("ui.galacticraft-rewoven.tabs.redstone_activation_config.ignore").asString(), mouseX, mouseY);
            }
            if (mouseX >= (this.x - 78) + 22 && mouseX <= (this.x - 78) + 41 - 3 && mouseY >= this.y + 26 && mouseY <= this.y + 41) {
                this.renderTooltip("\u00A7f" + new TranslatableText("ui.galacticraft-rewoven.tabs.redstone_activation_config.redstone_means_off").asString(), mouseX, mouseY);
            }
            if (mouseX >= (this.x - 78) + 44 && mouseX <= (this.x - 78) + 63 - 3 && mouseY >= this.y + 26 && mouseY <= this.y + 41) {
                this.renderTooltip("\u00A7f" + new TranslatableText("ui.galacticraft-rewoven.tabs.redstone_activation_config.redstone_means_on").asString(), mouseX, mouseY);
            }
        }
        if (!IS_CONFIG_OPEN) {
            if (IS_REDSTONE_OPEN) {
                if (mouseX >= this.x - REDSTONE_TAB_WIDTH && mouseX <= this.x && mouseY >= this.y + 96 && mouseY <= this.y + (REDSTONE_TAB_HEIGHT + 96)) {
                    this.renderTooltip("\u00A7f" + new TranslatableText("ui.galacticraft-rewoven.tabs.side_config").asString(), mouseX, mouseY);
                }
            } else {
                if (mouseX >= this.x - REDSTONE_TAB_WIDTH && mouseX <= this.x && mouseY >= this.y + 26 && mouseY <= this.y + (REDSTONE_TAB_HEIGHT + 26)) {
                    this.renderTooltip("\u00A7f" + new TranslatableText("ui.galacticraft-rewoven.tabs.side_config").asString(), mouseX, mouseY);
                }
            }
        } else {
<<<<<<< HEAD
            if (mouseX >= this.x - REDSTONE_PANEL_WIDTH + 43 - 3 - 5 && mouseX + 48 <= this.x && mouseY >= this.y + 49 + 3 + 18 && mouseY <= this.y + 68 + 18) {
                this.renderTooltip(Lists.asList("\u00a77" + I18n.translate("ui.galacticraft-rewoven.tabs.side_config.north"), this.sideOptions[0].getFormattedName()), mouseX, mouseY);
            }

            if (mouseX >= this.x - REDSTONE_PANEL_WIDTH + 43 - 3 - 5 + 19 + 19 && mouseX + 48 - 19 - 19 <= this.x && mouseY >= this.y + 49 + 3 + 18 && mouseY <= this.y + 68 + 18) {
                this.renderTooltip(Lists.asList("\u00a77" + I18n.translate("ui.galacticraft-rewoven.tabs.side_config.south"), this.sideOptions[1].getFormattedName()), mouseX, mouseY);
            }

            if (mouseX >= this.x - REDSTONE_PANEL_WIDTH + 43 - 3 - 5 - 19 && mouseX + 48 + 19 <= this.x && mouseY >= this.y + 49 + 3 + 18 && mouseY <= this.y + 68 + 18) {
                this.renderTooltip(Lists.asList("\u00a77" + I18n.translate("ui.galacticraft-rewoven.tabs.side_config.east"), this.sideOptions[2].getFormattedName()), mouseX, mouseY);
            }

            if (mouseX >= this.x - REDSTONE_PANEL_WIDTH + 43 - 3 - 5 + 19 && mouseX + 48 - 19 <= this.x && mouseY >= this.y + 49 + 3 + 18 && mouseY <= this.y + 68 + 18) {
                this.renderTooltip(Lists.asList("\u00a77" + I18n.translate("ui.galacticraft-rewoven.tabs.side_config.west"), this.sideOptions[3].getFormattedName()), mouseX, mouseY);
            }

            if (mouseX >= this.x - REDSTONE_PANEL_WIDTH + 43 - 3 - 5 && mouseX + 48 <= this.x && mouseY >= this.y + 49 + 3 && mouseY <= this.y + 68) {
                this.renderTooltip(Lists.asList("\u00a77" + I18n.translate("ui.galacticraft-rewoven.tabs.side_config.up"), this.sideOptions[4].getFormattedName()), mouseX, mouseY);
            }

            if (mouseX >= this.x - REDSTONE_PANEL_WIDTH + 43 - 3 - 5 && mouseX + 48 <= this.x && mouseY >= this.y + 49 + 3 + 18 + 18 && mouseY <= this.y + 68 + 18 + 18) {
                this.renderTooltip(Lists.asList("\u00a77" + I18n.translate("ui.galacticraft-rewoven.tabs.side_config.down"), this.sideOptions[5].getFormattedName()), mouseX, mouseY);
=======
            if (mouseX >= this.left - REDSTONE_PANEL_WIDTH + 43 - 3 - 5 && mouseX + 48 <= this.left && mouseY >= this.top + 49 + 3 + 18 && mouseY <= this.top + 68 + 18) {
                this.renderTooltip(Lists.asList("\u00a77" + I18n.translate("ui.galacticraft-rewoven.tabs.side_config.north"), new String[]{this.sideOptions[0].getFormattedName()}), mouseX, mouseY);
            }

            if (mouseX >= this.left - REDSTONE_PANEL_WIDTH + 43 - 3 - 5 + 19 + 19 && mouseX + 48 - 19 - 19 <= this.left && mouseY >= this.top + 49 + 3 + 18 && mouseY <= this.top + 68 + 18) {
                this.renderTooltip(Lists.asList("\u00a77" + I18n.translate("ui.galacticraft-rewoven.tabs.side_config.south"), new String[]{this.sideOptions[1].getFormattedName()}), mouseX, mouseY);
            }

            if (mouseX >= this.left - REDSTONE_PANEL_WIDTH + 43 - 3 - 5 - 19 && mouseX + 48 + 19 <= this.left && mouseY >= this.top + 49 + 3 + 18 && mouseY <= this.top + 68 + 18) {
                this.renderTooltip(Lists.asList("\u00a77" + I18n.translate("ui.galacticraft-rewoven.tabs.side_config.east"), new String[]{this.sideOptions[2].getFormattedName()}), mouseX, mouseY);
            }

            if (mouseX >= this.left - REDSTONE_PANEL_WIDTH + 43 - 3 - 5 + 19 && mouseX + 48 - 19 <= this.left && mouseY >= this.top + 49 + 3 + 18 && mouseY <= this.top + 68 + 18) {
                this.renderTooltip(Lists.asList("\u00a77" + I18n.translate("ui.galacticraft-rewoven.tabs.side_config.west"), new String[]{this.sideOptions[3].getFormattedName()}), mouseX, mouseY);
            }

            if (mouseX >= this.left - REDSTONE_PANEL_WIDTH + 43 - 3 - 5 && mouseX + 48 <= this.left && mouseY >= this.top + 49 + 3 && mouseY <= this.top + 68) {
                this.renderTooltip(Lists.asList("\u00a77" + I18n.translate("ui.galacticraft-rewoven.tabs.side_config.up"), new String[]{this.sideOptions[4].getFormattedName()}), mouseX, mouseY);
            }

            if (mouseX >= this.left - REDSTONE_PANEL_WIDTH + 43 - 3 - 5 && mouseX + 48 <= this.left && mouseY >= this.top + 49 + 3 + 18 + 18 && mouseY <= this.top + 68 + 18 + 18) {
                this.renderTooltip(Lists.asList("\u00a77" + I18n.translate("ui.galacticraft-rewoven.tabs.side_config.down"), new String[]{this.sideOptions[5].getFormattedName()}), mouseX, mouseY);
>>>>>>> eeb3b4d8
            }
        }
        if (!IS_SECURITY_OPEN) {
            if (mouseX >= this.x - SECURITY_TAB_WIDTH + 176 + 21 && mouseX <= this.x + 176 + 21 && mouseY >= this.y + 3 && mouseY <= this.y + (SECURITY_TAB_HEIGHT + 3)) {
                this.renderTooltip("\u00A77" + new TranslatableText("ui.galacticraft-rewoven.tabs.security_config").asString(), mouseX, mouseY);
            }
        } else {
            if (mouseX >= (this.x - 78) + 273 && mouseX <= (this.x - 78) + 19 + 273 - 3 && mouseY >= this.y + 26 && mouseY <= this.y + 41) {
                this.renderTooltip("\u00A7f" + new TranslatableText("ui.galacticraft-rewoven.tabs.security_config.private").asString(), mouseX, mouseY);
            }
            if (mouseX >= (this.x - 78) + 22 + 273 && mouseX <= (this.x - 78) + 41 + 273 - 3 && mouseY >= this.y + 26 && mouseY <= this.y + 41) {
                this.renderTooltip(this.minecraft.textRenderer.wrapStringToWidthAsList("\u00A7f" + new TranslatableText("ui.galacticraft-rewoven.tabs.security_config.space_race", "[TEAM NAME]\u00a7r").asString(), 150), mouseX, mouseY);
            }
            if (mouseX >= (this.x - 78) + 44 + 273 && mouseX <= (this.x - 78) + 63 + 273 - 3 && mouseY >= this.y + 26 && mouseY <= this.y + 41) {
                this.renderTooltip("\u00A7f" + new TranslatableText("ui.galacticraft-rewoven.tabs.security_config.public").asString(), mouseX, mouseY);
            }
        }
    }

    public boolean isAllowed() {
        if (this.world.getBlockEntity(pos) != null && this.world.getBlockEntity(pos) instanceof ConfigurableElectricMachineBlockEntity) {
            ConfigurableElectricMachineBlockEntity.SecurityInfo security = ((ConfigurableElectricMachineBlockEntity) this.world.getBlockEntity(pos)).getSecurity();
            switch (security.getPublicity()) {
                case PRIVATE:
                    if (!this.playerInventory.player.getUuid().equals(security.getOwner())) {
                        return false;
                    }
                case SPACE_RACE:
                    if (!this.playerInventory.player.getUuid().equals(security.getOwner())) {
                        return false;
                    }
                default:
                    return true;
            }
        }
        return false;
    }

    @Override
    public boolean mouseClicked(double double_1, double double_2, int int_1) {
        if (isAllowed()) {
            return this.checkTabsClick(double_1, double_2, int_1) || super.mouseClicked(double_1, double_2, int_1);
        } else {
            return false;
        }
    }

    private int getXForOption(SideOption option) {
        switch (option) {
            case BLANK:
                return 224; //240
            case POWER_INPUT:
                return 206; //0
            case POWER_OUTPUT:
                return 206; //17
            case OXYGEN_INPUT:
                return 240; //0
            case OXYGEN_OUTPUT:
                return 240; //17 223,0
            case FLUID_INPUT:
                return 223; //0
            case FLUID_OUTPUT:
                return 223; //17
            default:
                return 0;
        }
    }

    private int getYForOption(SideOption option) {
        switch (option) {
            case BLANK:
                return 240; //224
            case POWER_INPUT:
                return 0; //206
            case POWER_OUTPUT:
                return 17; //206
            case OXYGEN_INPUT:
                return 0; //240
            case OXYGEN_OUTPUT:
                return 17; //240
            case FLUID_INPUT:
                return 0; //223
            case FLUID_OUTPUT:
                return 17; //223
            default:
                return 0;
        }
    }

    @Override
    protected void drawMouseoverTooltip(int int_1, int int_2) {
        if (isAllowed()) {
            super.drawMouseoverTooltip(int_1, int_2);

            drawTabTooltips(int_1, int_2);
        }
    }
    
    private void playButtonSound() {
        this.minecraft.getSoundManager().play(PositionedSoundInstance.master(SoundEvents.UI_BUTTON_CLICK, 1.0F));
    }
}<|MERGE_RESOLUTION|>--- conflicted
+++ resolved
@@ -37,12 +37,7 @@
 import net.minecraft.block.BlockState;
 import net.minecraft.block.entity.BlockEntity;
 import net.minecraft.client.MinecraftClient;
-<<<<<<< HEAD
 import net.minecraft.client.gui.screen.ingame.ContainerScreen;
-import net.minecraft.client.network.ClientPlayNetworkHandler;
-=======
-import net.minecraft.client.gui.screen.ingame.AbstractContainerScreen;
->>>>>>> eeb3b4d8
 import net.minecraft.client.resource.language.I18n;
 import net.minecraft.client.sound.PositionedSoundInstance;
 import net.minecraft.entity.player.PlayerInventory;
@@ -63,14 +58,7 @@
 /**
  * @author <a href="https://github.com/StellarHorizons">StellarHorizons</a>
  */
-<<<<<<< HEAD
-@SuppressWarnings("WeakerAccess")
 public abstract class MachineContainerScreen<C extends MachineContainer<?>> extends ContainerScreen<C> {
-=======
-
-public abstract class MachineContainerScreen<C extends MachineContainer<?>> extends AbstractContainerScreen<C> {
->>>>>>> eeb3b4d8
-
     public static final Identifier TABS_TEXTURE = new Identifier(Constants.MOD_ID, Constants.ScreenTextures.getRaw(Constants.ScreenTextures.MACHINE_CONFIG_TABS));
     public static final Identifier PANELS_TEXTURE = new Identifier(Constants.MOD_ID, Constants.ScreenTextures.getRaw(Constants.ScreenTextures.MACHINE_CONFIG_PANELS));
 
@@ -182,50 +170,6 @@
         };
     }
 
-<<<<<<< HEAD
-    public void drawConfigTabs() {
-        if (IS_REDSTONE_OPEN) {
-            this.minecraft.getTextureManager().bindTexture(PANELS_TEXTURE);
-            this.blit(this.x - REDSTONE_PANEL_WIDTH, this.y + 3, REDSTONE_PANEL_X, REDSTONE_PANEL_Y, REDSTONE_PANEL_WIDTH, REDSTONE_PANEL_HEIGHT);
-            this.minecraft.getItemRenderer().renderGuiItem(new ItemStack(Items.REDSTONE), this.x - REDSTONE_PANEL_WIDTH + 6, this.y + 7);
-            this.drawString(this.minecraft.textRenderer, I18n.translate("ui.galacticraft-rewoven.tabs.redstone_activation_config"), this.x - REDSTONE_PANEL_WIDTH + 23, this.y + 12, Formatting.GRAY.getColorValue());
-
-            this.minecraft.getTextureManager().bindTexture(PANELS_TEXTURE);
-            this.blit(this.width - REDSTONE_PANEL_WIDTH + 21, this.y + 26, BUTTON_OFF_X, BUTTON_OFF_Y, BUTTONS_WIDTH, BUTTONS_HEIGHT);
-            this.blit(this.x - REDSTONE_PANEL_WIDTH + 43, this.y + 26, BUTTON_OFF_X, BUTTON_OFF_Y, BUTTONS_WIDTH, BUTTONS_HEIGHT);
-            this.blit(this.x - REDSTONE_PANEL_WIDTH + 65, this.y + 26, BUTTON_OFF_X, BUTTON_OFF_Y, BUTTONS_WIDTH, BUTTONS_HEIGHT);
-
-            switch (selectedRedstoneOption) {
-                case "DISABLED":
-                    this.blit(this.x - REDSTONE_PANEL_WIDTH + 21, this.y + 26, BUTTON_ON_X, BUTTON_ON_Y, BUTTONS_WIDTH, BUTTONS_HEIGHT);
-                    break;
-                case "OFF":
-                    this.blit(this.x - REDSTONE_PANEL_WIDTH + 43, this.y + 26, BUTTON_ON_X, BUTTON_ON_Y, BUTTONS_WIDTH, BUTTONS_HEIGHT);
-                    break;
-                case "ON":
-                    this.blit(this.x - REDSTONE_PANEL_WIDTH + 65, this.y + 26, BUTTON_ON_X, BUTTON_ON_Y, BUTTONS_WIDTH, BUTTONS_HEIGHT);
-                    break;
-                default:
-                    Galacticraft.logger.fatal("The selected redstone config option is not valid!");
-                    Galacticraft.logger.fatal("The option has been automatically reset to 'ignore redstone'");
-                    networkHandler.sendPacket(new CustomPayloadC2SPacket(new Identifier(Constants.MOD_ID, "redstone_update"), new PacketByteBuf(Unpooled.buffer()).writeBlockPos(pos).writeString("DISABLED")));
-                    selectedRedstoneOption = "DISABLED";
-                    break;
-            }
-
-            this.minecraft.getItemRenderer().renderGuiItem(new ItemStack(Items.GUNPOWDER), this.x - REDSTONE_PANEL_WIDTH + 21, this.y + 26);
-            this.minecraft.getTextureManager().bindTexture(PANELS_TEXTURE);
-            this.blit(this.x - REDSTONE_PANEL_WIDTH + 43, this.y + 23, REDSTONE_TORCH_OFF_X, REDSTONE_TORCH_OFF_Y, ICONS_WIDTH, ICONS_HEIGHT);
-            this.minecraft.getItemRenderer().renderGuiItem(new ItemStack(Items.REDSTONE_TORCH), this.x - REDSTONE_PANEL_WIDTH + 65, this.y + 25 - 2);
-        } else {
-            this.minecraft.getTextureManager().bindTexture(TABS_TEXTURE);
-            this.blit(this.x - REDSTONE_TAB_WIDTH, this.y + 3, REDSTONE_TAB_X, REDSTONE_TAB_Y, REDSTONE_TAB_WIDTH, REDSTONE_TAB_HEIGHT);
-            this.minecraft.getItemRenderer().renderGuiItem(new ItemStack(Items.REDSTONE), this.x - REDSTONE_TAB_WIDTH + 4, this.y + 6);
-        }
-        if (IS_CONFIG_OPEN) {
-            this.minecraft.getTextureManager().bindTexture(PANELS_TEXTURE);
-            this.blit(this.x - CONFIG_PANEL_WIDTH, this.y + 26, CONFIG_PANEL_X, CONFIG_PANEL_Y, CONFIG_PANEL_WIDTH, CONFIG_PANEL_HEIGHT);
-=======
     private void sendSecurityUpdate(ConfigurableElectricMachineBlockEntity entity) {
         if (this.playerInventory.player.getUuid().equals(entity.getSecurity().getOwner()) || !entity.getSecurity().hasOwner()) {
             MinecraftClient.getInstance().getNetworkHandler().sendPacket(new CustomPayloadC2SPacket(new Identifier(Constants.MOD_ID, "security_update"),
@@ -237,7 +181,6 @@
             Galacticraft.logger.error("Tried to send security update when not the owner!");
         }
     }
->>>>>>> eeb3b4d8
 
     private void sendRedstoneUpdate(ConfigurableElectricMachineBlockEntity entity) {
         MinecraftClient.getInstance().getNetworkHandler().sendPacket(new CustomPayloadC2SPacket(new Identifier(Constants.MOD_ID, "redstone_update"),
@@ -247,46 +190,6 @@
         ));
     }
 
-<<<<<<< HEAD
-            this.blit(this.x - REDSTONE_PANEL_WIDTH + 43 - 3 - 5, this.y + 49 + 3, getXForOption(sideOptions[4]), getYForOption(sideOptions[4]), BUTTONS_WIDTH, BUTTONS_HEIGHT); //TOP - Top
-
-            this.blit(this.x - REDSTONE_PANEL_WIDTH + 21 - 5, this.y + 49 + 22 - 11 + 7 + 3, getXForOption(sideOptions[2]), getYForOption(sideOptions[2]), BUTTONS_WIDTH, BUTTONS_HEIGHT); //MIDDLE LEFT - right
-            this.blit(this.x - REDSTONE_PANEL_WIDTH + 43 - 3 - 5, this.y + 49 + 22 - 11 + 7 + 3, getXForOption(sideOptions[0]), getYForOption(sideOptions[0]), BUTTONS_WIDTH, BUTTONS_HEIGHT); //MIDDLE LEFT-CENTER - Front
-            this.blit(this.x - REDSTONE_PANEL_WIDTH + 65 - 6 - 5, this.y + 49 + 22 - 11 + 7 + 3, getXForOption(sideOptions[3]), getYForOption(sideOptions[3]), BUTTONS_WIDTH, BUTTONS_HEIGHT); //MIDDLE RIGHT-CENTER - left
-            this.blit(this.x - REDSTONE_PANEL_WIDTH + 87 - 9 - 5, this.y + 49 + 22 - 11 + 7 + 3, getXForOption(sideOptions[1]), getYForOption(sideOptions[1]), BUTTONS_WIDTH, BUTTONS_HEIGHT); //RIGHT - Back
-
-            this.blit(this.x - REDSTONE_PANEL_WIDTH + 43 - 3 - 5, this.y + 49 + 36 + 3, getXForOption(sideOptions[5]), getYForOption(sideOptions[5]), BUTTONS_WIDTH, BUTTONS_HEIGHT); //BOTTOM - BOTTOM
-
-            this.minecraft.getItemRenderer().renderGuiItem(new ItemStack(GalacticraftItems.STANDARD_WRENCH), this.x - REDSTONE_PANEL_WIDTH + 6, this.y + 29);
-            this.drawString(this.minecraft.textRenderer, I18n.translate("ui.galacticraft-rewoven.tabs.side_config"), this.x - REDSTONE_PANEL_WIDTH + 23, this.y + 33, Formatting.GRAY.getColorValue());
-        } else {
-            this.minecraft.getTextureManager().bindTexture(TABS_TEXTURE);
-            if (!IS_REDSTONE_OPEN) {
-                this.blit(this.x - CONFIG_TAB_WIDTH, this.y + 26, CONFIG_TAB_X, CONFIG_TAB_Y, CONFIG_TAB_WIDTH, CONFIG_TAB_HEIGHT);
-                this.minecraft.getItemRenderer().renderGuiItem(new ItemStack(GalacticraftItems.STANDARD_WRENCH), this.x - CONFIG_TAB_WIDTH + 4, this.y + 26 + 3);
-            } else {
-                this.blit(this.x - CONFIG_TAB_WIDTH, this.y + 96, CONFIG_TAB_X, CONFIG_TAB_Y, CONFIG_TAB_WIDTH, CONFIG_TAB_HEIGHT);
-                this.minecraft.getItemRenderer().renderGuiItem(new ItemStack(GalacticraftItems.STANDARD_WRENCH), this.x - CONFIG_TAB_WIDTH + 4, this.y + 96 + 3);
-            }
-        }
-        if (IS_SECURITY_OPEN) {
-            this.minecraft.getTextureManager().bindTexture(PANELS_TEXTURE);
-            this.blit(this.x + 176, this.y + 3, SECURITY_PANEL_X, SECURITY_PANEL_Y, SECURITY_PANEL_WIDTH, SECURITY_PANEL_HEIGHT);
-            this.blit(this.x + 176 + 4, this.y + 6, LOCK_PARTY_X, LOCK_PARTY_Y + 2, ICONS_WIDTH, ICONS_HEIGHT);
-            this.drawString(this.minecraft.textRenderer, I18n.translate("ui.galacticraft-rewoven.tabs.security_config"), this.x + 176 + 20, this.y + 12, Formatting.GRAY.getColorValue());
-
-            this.minecraft.getTextureManager().bindTexture(PANELS_TEXTURE);
-            this.blit(this.x + 174 + 21, this.y + 26, BUTTON_OFF_X, BUTTON_OFF_Y, BUTTONS_WIDTH, BUTTONS_HEIGHT);
-            this.blit(this.x + 174 + 43, this.y + 26, BUTTON_OFF_X, BUTTON_OFF_Y, BUTTONS_WIDTH, BUTTONS_HEIGHT);
-            this.blit(this.x + 174 + 65, this.y + 26, BUTTON_OFF_X, BUTTON_OFF_Y, BUTTONS_WIDTH, BUTTONS_HEIGHT);
-
-            if (selectedSecurityOption == 0) {
-                this.blit(this.x + 174 + 21, this.y + 26, BUTTON_ON_X, BUTTON_ON_Y, BUTTONS_WIDTH, BUTTONS_HEIGHT);
-            } else if (selectedSecurityOption == 1) {
-                this.blit(this.x + 174 + 43, this.y + 26, BUTTON_ON_X, BUTTON_ON_Y, BUTTONS_WIDTH, BUTTONS_HEIGHT);
-            } else if (selectedSecurityOption == 2) {
-                this.blit(this.x + 174 + 65, this.y + 26, BUTTON_ON_X, BUTTON_ON_Y, BUTTONS_WIDTH, BUTTONS_HEIGHT);
-=======
     public void drawConfigTabs() {
         if (this.world.getBlockEntity(pos) instanceof ConfigurableElectricMachineBlockEntity) {
             ConfigurableElectricMachineBlockEntity entity = (ConfigurableElectricMachineBlockEntity) this.world.getBlockEntity(pos);
@@ -296,236 +199,145 @@
 
             if (IS_REDSTONE_OPEN) {
                 this.minecraft.getTextureManager().bindTexture(PANELS_TEXTURE);
-                this.blit(this.left - REDSTONE_PANEL_WIDTH, this.top + 3, REDSTONE_PANEL_X, REDSTONE_PANEL_Y, REDSTONE_PANEL_WIDTH, REDSTONE_PANEL_HEIGHT);
-                this.minecraft.getItemRenderer().renderGuiItem(new ItemStack(Items.REDSTONE), this.left - REDSTONE_PANEL_WIDTH + 6, this.top + 7);
-                this.drawString(this.minecraft.textRenderer, I18n.translate("ui.galacticraft-rewoven.tabs.redstone_activation_config"), this.left - REDSTONE_PANEL_WIDTH + 23, this.top + 12, Formatting.GRAY.getColorValue());
+                this.blit(this.x - REDSTONE_PANEL_WIDTH, this.y + 3, REDSTONE_PANEL_X, REDSTONE_PANEL_Y, REDSTONE_PANEL_WIDTH, REDSTONE_PANEL_HEIGHT);
+                this.minecraft.getItemRenderer().renderGuiItem(new ItemStack(Items.REDSTONE), this.x - REDSTONE_PANEL_WIDTH + 6, this.y + 7);
+                this.drawString(this.minecraft.textRenderer, I18n.translate("ui.galacticraft-rewoven.tabs.redstone_activation_config"), this.x - REDSTONE_PANEL_WIDTH + 23, this.y + 12, Formatting.GRAY.getColorValue());
 
                 this.minecraft.getTextureManager().bindTexture(PANELS_TEXTURE);
-                this.blit(this.left - REDSTONE_PANEL_WIDTH + 21, this.top + 26, BUTTON_OFF_X, BUTTON_OFF_Y, BUTTONS_WIDTH, BUTTONS_HEIGHT);
-                this.blit(this.left - REDSTONE_PANEL_WIDTH + 43, this.top + 26, BUTTON_OFF_X, BUTTON_OFF_Y, BUTTONS_WIDTH, BUTTONS_HEIGHT);
-                this.blit(this.left - REDSTONE_PANEL_WIDTH + 65, this.top + 26, BUTTON_OFF_X, BUTTON_OFF_Y, BUTTONS_WIDTH, BUTTONS_HEIGHT);
+                this.blit(this.x - REDSTONE_PANEL_WIDTH + 21, this.y + 26, BUTTON_OFF_X, BUTTON_OFF_Y, BUTTONS_WIDTH, BUTTONS_HEIGHT);
+                this.blit(this.x - REDSTONE_PANEL_WIDTH + 43, this.y + 26, BUTTON_OFF_X, BUTTON_OFF_Y, BUTTONS_WIDTH, BUTTONS_HEIGHT);
+                this.blit(this.x - REDSTONE_PANEL_WIDTH + 65, this.y + 26, BUTTON_OFF_X, BUTTON_OFF_Y, BUTTONS_WIDTH, BUTTONS_HEIGHT);
 
                 switch (entity.getRedstoneState()) {
                     case DISABLED:
-                        this.blit(this.left - REDSTONE_PANEL_WIDTH + 21, this.top + 26, BUTTON_ON_X, BUTTON_ON_Y, BUTTONS_WIDTH, BUTTONS_HEIGHT);
+                        this.blit(this.x - REDSTONE_PANEL_WIDTH + 21, this.y + 26, BUTTON_ON_X, BUTTON_ON_Y, BUTTONS_WIDTH, BUTTONS_HEIGHT);
                         break;
                     case OFF:
-                        this.blit(this.left - REDSTONE_PANEL_WIDTH + 43, this.top + 26, BUTTON_ON_X, BUTTON_ON_Y, BUTTONS_WIDTH, BUTTONS_HEIGHT);
+                        this.blit(this.x - REDSTONE_PANEL_WIDTH + 43, this.y + 26, BUTTON_ON_X, BUTTON_ON_Y, BUTTONS_WIDTH, BUTTONS_HEIGHT);
                         break;
                     case ON:
-                        this.blit(this.left - REDSTONE_PANEL_WIDTH + 65, this.top + 26, BUTTON_ON_X, BUTTON_ON_Y, BUTTONS_WIDTH, BUTTONS_HEIGHT);
+                        this.blit(this.x - REDSTONE_PANEL_WIDTH + 65, this.y + 26, BUTTON_ON_X, BUTTON_ON_Y, BUTTONS_WIDTH, BUTTONS_HEIGHT);
                         break;
                 }
 
-                this.minecraft.getItemRenderer().renderGuiItem(new ItemStack(Items.GUNPOWDER), this.left - REDSTONE_PANEL_WIDTH + 21, this.top + 26);
+                this.minecraft.getItemRenderer().renderGuiItem(new ItemStack(Items.GUNPOWDER), this.x - REDSTONE_PANEL_WIDTH + 21, this.y + 26);
                 this.minecraft.getTextureManager().bindTexture(PANELS_TEXTURE);
-                this.blit(this.left - REDSTONE_PANEL_WIDTH + 43, this.top + 23, REDSTONE_TORCH_OFF_X, REDSTONE_TORCH_OFF_Y, ICONS_WIDTH, ICONS_HEIGHT);
-                this.minecraft.getItemRenderer().renderGuiItem(new ItemStack(Items.REDSTONE_TORCH), this.left - REDSTONE_PANEL_WIDTH + 65, this.top + 25 - 2);
+                this.blit(this.x - REDSTONE_PANEL_WIDTH + 43, this.y + 23, REDSTONE_TORCH_OFF_X, REDSTONE_TORCH_OFF_Y, ICONS_WIDTH, ICONS_HEIGHT);
+                this.minecraft.getItemRenderer().renderGuiItem(new ItemStack(Items.REDSTONE_TORCH), this.x - REDSTONE_PANEL_WIDTH + 65, this.y + 25 - 2);
             } else {
                 this.minecraft.getTextureManager().bindTexture(TABS_TEXTURE);
-                this.blit(this.left - REDSTONE_TAB_WIDTH, this.top + 3, REDSTONE_TAB_X, REDSTONE_TAB_Y, REDSTONE_TAB_WIDTH, REDSTONE_TAB_HEIGHT);
-                this.minecraft.getItemRenderer().renderGuiItem(new ItemStack(Items.REDSTONE), this.left - REDSTONE_TAB_WIDTH + 4, this.top + 6);
+                this.blit(this.x - REDSTONE_TAB_WIDTH, this.y + 3, REDSTONE_TAB_X, REDSTONE_TAB_Y, REDSTONE_TAB_WIDTH, REDSTONE_TAB_HEIGHT);
+                this.minecraft.getItemRenderer().renderGuiItem(new ItemStack(Items.REDSTONE), this.x - REDSTONE_TAB_WIDTH + 4, this.y + 6);
             }
             if (IS_CONFIG_OPEN) {
                 this.minecraft.getTextureManager().bindTexture(PANELS_TEXTURE);
-                this.blit(this.left - CONFIG_PANEL_WIDTH, this.top + 26, CONFIG_PANEL_X, CONFIG_PANEL_Y, CONFIG_PANEL_WIDTH, CONFIG_PANEL_HEIGHT);
+                this.blit(this.x - CONFIG_PANEL_WIDTH, this.y + 26, CONFIG_PANEL_X, CONFIG_PANEL_Y, CONFIG_PANEL_WIDTH, CONFIG_PANEL_HEIGHT);
 
                 //Front, Back, Right, Left, top, bottom
 
-                this.blit(this.left - REDSTONE_PANEL_WIDTH + 43 - 3 - 5, this.top + 49 + 3, getXForOption(sideOptions[4]), getYForOption(sideOptions[4]), BUTTONS_WIDTH, BUTTONS_HEIGHT); //TOP - Top
-
-                this.blit(this.left - REDSTONE_PANEL_WIDTH + 21 - 5, this.top + 49 + 22 - 11 + 7 + 3, getXForOption(sideOptions[2]), getYForOption(sideOptions[2]), BUTTONS_WIDTH, BUTTONS_HEIGHT); //MIDDLE LEFT - right
-                this.blit(this.left - REDSTONE_PANEL_WIDTH + 43 - 3 - 5, this.top + 49 + 22 - 11 + 7 + 3, getXForOption(sideOptions[0]), getYForOption(sideOptions[0]), BUTTONS_WIDTH, BUTTONS_HEIGHT); //MIDDLE LEFT-CENTER - Front
-                this.blit(this.left - REDSTONE_PANEL_WIDTH + 65 - 6 - 5, this.top + 49 + 22 - 11 + 7 + 3, getXForOption(sideOptions[3]), getYForOption(sideOptions[3]), BUTTONS_WIDTH, BUTTONS_HEIGHT); //MIDDLE RIGHT-CENTER - left
-                this.blit(this.left - REDSTONE_PANEL_WIDTH + 87 - 9 - 5, this.top + 49 + 22 - 11 + 7 + 3, getXForOption(sideOptions[1]), getYForOption(sideOptions[1]), BUTTONS_WIDTH, BUTTONS_HEIGHT); //RIGHT - Back
-
-                this.blit(this.left - REDSTONE_PANEL_WIDTH + 43 - 3 - 5, this.top + 49 + 36 + 3, getXForOption(sideOptions[5]), getYForOption(sideOptions[5]), BUTTONS_WIDTH, BUTTONS_HEIGHT); //BOTTOM - BOTTOM
-
-                this.minecraft.getItemRenderer().renderGuiItem(new ItemStack(GalacticraftItems.STANDARD_WRENCH), this.left - REDSTONE_PANEL_WIDTH + 6, this.top + 29);
-                this.drawString(this.minecraft.textRenderer, I18n.translate("ui.galacticraft-rewoven.tabs.side_config"), this.left - REDSTONE_PANEL_WIDTH + 23, this.top + 33, Formatting.GRAY.getColorValue());
->>>>>>> eeb3b4d8
+                this.blit(this.x - REDSTONE_PANEL_WIDTH + 43 - 3 - 5, this.y + 49 + 3, getXForOption(sideOptions[4]), getYForOption(sideOptions[4]), BUTTONS_WIDTH, BUTTONS_HEIGHT); //TOP - Top
+
+                this.blit(this.x - REDSTONE_PANEL_WIDTH + 21 - 5, this.y + 49 + 22 - 11 + 7 + 3, getXForOption(sideOptions[2]), getYForOption(sideOptions[2]), BUTTONS_WIDTH, BUTTONS_HEIGHT); //MIDDLE LEFT - right
+                this.blit(this.x - REDSTONE_PANEL_WIDTH + 43 - 3 - 5, this.y + 49 + 22 - 11 + 7 + 3, getXForOption(sideOptions[0]), getYForOption(sideOptions[0]), BUTTONS_WIDTH, BUTTONS_HEIGHT); //MIDDLE LEFT-CENTER - Front
+                this.blit(this.x - REDSTONE_PANEL_WIDTH + 65 - 6 - 5, this.y + 49 + 22 - 11 + 7 + 3, getXForOption(sideOptions[3]), getYForOption(sideOptions[3]), BUTTONS_WIDTH, BUTTONS_HEIGHT); //MIDDLE RIGHT-CENTER - left
+                this.blit(this.x - REDSTONE_PANEL_WIDTH + 87 - 9 - 5, this.y + 49 + 22 - 11 + 7 + 3, getXForOption(sideOptions[1]), getYForOption(sideOptions[1]), BUTTONS_WIDTH, BUTTONS_HEIGHT); //RIGHT - Back
+
+                this.blit(this.x - REDSTONE_PANEL_WIDTH + 43 - 3 - 5, this.y + 49 + 36 + 3, getXForOption(sideOptions[5]), getYForOption(sideOptions[5]), BUTTONS_WIDTH, BUTTONS_HEIGHT); //BOTTOM - BOTTOM
+
+                this.minecraft.getItemRenderer().renderGuiItem(new ItemStack(GalacticraftItems.STANDARD_WRENCH), this.x - REDSTONE_PANEL_WIDTH + 6, this.y + 29);
+                this.drawString(this.minecraft.textRenderer, I18n.translate("ui.galacticraft-rewoven.tabs.side_config"), this.x - REDSTONE_PANEL_WIDTH + 23, this.y + 33, Formatting.GRAY.getColorValue());
             } else {
                 this.minecraft.getTextureManager().bindTexture(TABS_TEXTURE);
                 if (!IS_REDSTONE_OPEN) {
-                    this.blit(this.left - CONFIG_TAB_WIDTH, this.top + 26, CONFIG_TAB_X, CONFIG_TAB_Y, CONFIG_TAB_WIDTH, CONFIG_TAB_HEIGHT);
-                    this.minecraft.getItemRenderer().renderGuiItem(new ItemStack(GalacticraftItems.STANDARD_WRENCH), this.left - CONFIG_TAB_WIDTH + 4, this.top + 26 + 3);
+                    this.blit(this.x - CONFIG_TAB_WIDTH, this.y + 26, CONFIG_TAB_X, CONFIG_TAB_Y, CONFIG_TAB_WIDTH, CONFIG_TAB_HEIGHT);
+                    this.minecraft.getItemRenderer().renderGuiItem(new ItemStack(GalacticraftItems.STANDARD_WRENCH), this.x - CONFIG_TAB_WIDTH + 4, this.y + 26 + 3);
                 } else {
-                    this.blit(this.left - CONFIG_TAB_WIDTH, this.top + 96, CONFIG_TAB_X, CONFIG_TAB_Y, CONFIG_TAB_WIDTH, CONFIG_TAB_HEIGHT);
-                    this.minecraft.getItemRenderer().renderGuiItem(new ItemStack(GalacticraftItems.STANDARD_WRENCH), this.left - CONFIG_TAB_WIDTH + 4, this.top + 96 + 3);
+                    this.blit(this.x - CONFIG_TAB_WIDTH, this.y + 96, CONFIG_TAB_X, CONFIG_TAB_Y, CONFIG_TAB_WIDTH, CONFIG_TAB_HEIGHT);
+                    this.minecraft.getItemRenderer().renderGuiItem(new ItemStack(GalacticraftItems.STANDARD_WRENCH), this.x - CONFIG_TAB_WIDTH + 4, this.y + 96 + 3);
                 }
             }
             if (IS_SECURITY_OPEN) {
                 this.minecraft.getTextureManager().bindTexture(PANELS_TEXTURE);
-                this.blit(this.left + 176, this.top + 3, SECURITY_PANEL_X, SECURITY_PANEL_Y, SECURITY_PANEL_WIDTH, SECURITY_PANEL_HEIGHT);
-                this.blit(this.left + 176 + 4, this.top + 6, LOCK_PARTY_X, LOCK_PARTY_Y + 2, ICONS_WIDTH, ICONS_HEIGHT);
-                this.drawString(this.minecraft.textRenderer, I18n.translate("ui.galacticraft-rewoven.tabs.security_config"), this.left + 176 + 20, this.top + 12, Formatting.GRAY.getColorValue());
-
-<<<<<<< HEAD
-            this.blit(this.x + 174 + 21, this.y + 27, LOCK_OWNER_X, LOCK_OWNER_Y + 2, BUTTONS_WIDTH, BUTTONS_HEIGHT);
-            this.blit(this.x + 174 + 43, this.y + 27, LOCK_PARTY_X, LOCK_PARTY_Y + 2, BUTTONS_WIDTH, BUTTONS_HEIGHT);
-            this.blit(this.x + 174 + 65, this.y + 27 - 2, LOCK_PUBLIC_X, LOCK_PUBLIC_Y, BUTTONS_WIDTH, BUTTONS_HEIGHT);
-        } else {
-            this.minecraft.getTextureManager().bindTexture(TABS_TEXTURE);
-            this.blit(this.x + 176, this.y + 5, SECURITY_TAB_X, SECURITY_TAB_Y, SECURITY_TAB_WIDTH, SECURITY_TAB_HEIGHT);
-=======
+                this.blit(this.x + 176, this.y + 3, SECURITY_PANEL_X, SECURITY_PANEL_Y, SECURITY_PANEL_WIDTH, SECURITY_PANEL_HEIGHT);
+                this.blit(this.x + 176 + 4, this.y + 6, LOCK_PARTY_X, LOCK_PARTY_Y + 2, ICONS_WIDTH, ICONS_HEIGHT);
+                this.drawString(this.minecraft.textRenderer, I18n.translate("ui.galacticraft-rewoven.tabs.security_config"), this.x + 176 + 20, this.y + 12, Formatting.GRAY.getColorValue());
+
                 this.minecraft.getTextureManager().bindTexture(PANELS_TEXTURE);
-                this.blit(this.left + 174 + 21, this.top + 26, BUTTON_OFF_X, BUTTON_OFF_Y, BUTTONS_WIDTH, BUTTONS_HEIGHT);
-                this.blit(this.left + 174 + 43, this.top + 26, BUTTON_OFF_X, BUTTON_OFF_Y, BUTTONS_WIDTH, BUTTONS_HEIGHT);
-                this.blit(this.left + 174 + 65, this.top + 26, BUTTON_OFF_X, BUTTON_OFF_Y, BUTTONS_WIDTH, BUTTONS_HEIGHT);
+                this.blit(this.x + 174 + 21, this.y + 26, BUTTON_OFF_X, BUTTON_OFF_Y, BUTTONS_WIDTH, BUTTONS_HEIGHT);
+                this.blit(this.x + 174 + 43, this.y + 26, BUTTON_OFF_X, BUTTON_OFF_Y, BUTTONS_WIDTH, BUTTONS_HEIGHT);
+                this.blit(this.x + 174 + 65, this.y + 26, BUTTON_OFF_X, BUTTON_OFF_Y, BUTTONS_WIDTH, BUTTONS_HEIGHT);
 
                 switch (security.getPublicity()) {
                     case PRIVATE:
-                        this.blit(this.left + 174 + 21, this.top + 26, BUTTON_ON_X, BUTTON_ON_Y, BUTTONS_WIDTH, BUTTONS_HEIGHT);
+                        this.blit(this.x + 174 + 21, this.y + 26, BUTTON_ON_X, BUTTON_ON_Y, BUTTONS_WIDTH, BUTTONS_HEIGHT);
                         break;
                     case SPACE_RACE:
-                        this.blit(this.left + 174 + 43, this.top + 26, BUTTON_ON_X, BUTTON_ON_Y, BUTTONS_WIDTH, BUTTONS_HEIGHT);
+                        this.blit(this.x + 174 + 43, this.y + 26, BUTTON_ON_X, BUTTON_ON_Y, BUTTONS_WIDTH, BUTTONS_HEIGHT);
                         break;
                     case PUBLIC:
-                        this.blit(this.left + 174 + 65, this.top + 26, BUTTON_ON_X, BUTTON_ON_Y, BUTTONS_WIDTH, BUTTONS_HEIGHT);
+                        this.blit(this.x + 174 + 65, this.y + 26, BUTTON_ON_X, BUTTON_ON_Y, BUTTONS_WIDTH, BUTTONS_HEIGHT);
                         break;
                 }
 
-                this.blit(this.left + 174 + 21, this.top + 27, LOCK_OWNER_X, LOCK_OWNER_Y + 2, BUTTONS_WIDTH, BUTTONS_HEIGHT);
-                this.blit(this.left + 174 + 43, this.top + 27, LOCK_PARTY_X, LOCK_PARTY_Y + 2, BUTTONS_WIDTH, BUTTONS_HEIGHT);
-                this.blit(this.left + 174 + 65, this.top + 27 - 2, LOCK_PUBLIC_X, LOCK_PUBLIC_Y, BUTTONS_WIDTH, BUTTONS_HEIGHT);
+                this.blit(this.x + 174 + 21, this.y + 27, LOCK_OWNER_X, LOCK_OWNER_Y + 2, BUTTONS_WIDTH, BUTTONS_HEIGHT);
+                this.blit(this.x + 174 + 43, this.y + 27, LOCK_PARTY_X, LOCK_PARTY_Y + 2, BUTTONS_WIDTH, BUTTONS_HEIGHT);
+                this.blit(this.x + 174 + 65, this.y + 27 - 2, LOCK_PUBLIC_X, LOCK_PUBLIC_Y, BUTTONS_WIDTH, BUTTONS_HEIGHT);
             } else {
                 this.minecraft.getTextureManager().bindTexture(TABS_TEXTURE);
-                this.blit(this.left + 176, this.top + 5, SECURITY_TAB_X, SECURITY_TAB_Y, SECURITY_TAB_WIDTH, SECURITY_TAB_HEIGHT);
-            }
->>>>>>> eeb3b4d8
+                this.blit(this.x + 176, this.y + 5, SECURITY_TAB_X, SECURITY_TAB_Y, SECURITY_TAB_WIDTH, SECURITY_TAB_HEIGHT);
+            }
         }
     }
 
     public boolean checkTabsClick(double mouseX, double mouseY, int button) {
-<<<<<<< HEAD
-        if (this.world.getBlockEntity(pos) instanceof ConfigurableElectricMachineBlockEntity) {
-            ConfigurableElectricMachineBlockEntity blockEntity = (ConfigurableElectricMachineBlockEntity) this.world.getBlockEntity(pos);
-            assert blockEntity != null;
-            if (!IS_REDSTONE_OPEN) {
-                if (mouseX >= this.x - REDSTONE_TAB_WIDTH && mouseX <= this.x && mouseY >= this.y + 3 && mouseY <= this.y + (REDSTONE_TAB_HEIGHT + 3) && button == 0) {
-                    IS_REDSTONE_OPEN = true;
-                    IS_CONFIG_OPEN = false;
-                    playButtonSound();
-                    return true;
-                }
-            } else {
-                if (mouseX >= this.x - REDSTONE_PANEL_WIDTH && mouseX <= this.x && mouseY >= this.y + 3 && mouseY <= this.y + (REDSTONE_TAB_HEIGHT + 3) && button == 0) {
-                    IS_REDSTONE_OPEN = false;
-                    playButtonSound();
-                    return true;
-                }
-
-                if (mouseX >= (this.x - 78) && mouseX <= (this.x - 78) + 19 - 3 && mouseY >= this.y + 26 && mouseY <= this.y + 41 && button == 0) {
-                    if (this.world.getBlockEntity(pos) instanceof ConfigurableElectricMachineBlockEntity) {
-                        this.selectedRedstoneOption = "DISABLED";
-                        blockEntity.redstoneOption = "DISABLED";
-                        networkHandler.sendPacket(new CustomPayloadC2SPacket(new Identifier(Constants.MOD_ID, "redstone_update"), new PacketByteBuf(Unpooled.buffer()).writeBlockPos(pos).writeString("DISABLED")));
-                        playButtonSound();
-                        return true;
-                    }
-                }
-                if (mouseX >= (this.x - 78) + 22 && mouseX <= (this.x - 78) + 41 - 3 && mouseY >= this.y + 26 && mouseY <= this.y + 41 && button == 0) {
-                    if (this.world.getBlockEntity(pos) instanceof ConfigurableElectricMachineBlockEntity) {
-                        this.selectedRedstoneOption = "OFF"; //r=o
-                        blockEntity.redstoneOption = "OFF";
-                        networkHandler.sendPacket(new CustomPayloadC2SPacket(new Identifier(Constants.MOD_ID, "redstone_update"), new PacketByteBuf(Unpooled.buffer()).writeBlockPos(pos).writeString("OFF")));
-                        playButtonSound();
-                        return true;
-                    }
-                }
-                if (mouseX >= (this.x - 78) + 44 && mouseX <= (this.x - 78) + 63 - 3 && mouseY >= this.y + 26 && mouseY <= this.y + 41 && button == 0) {
-                    if (this.world.getBlockEntity(pos) instanceof ConfigurableElectricMachineBlockEntity) {
-                        blockEntity.redstoneOption = "ON";
-                        networkHandler.sendPacket(new CustomPayloadC2SPacket(new Identifier(Constants.MOD_ID, "redstone_update"), new PacketByteBuf(Unpooled.buffer()).writeBlockPos(pos).writeString("ON")));
-                        this.selectedRedstoneOption = "ON";
-                        playButtonSound();
-                        return true;
-                    }
-                }
-            }
-
-            if (!IS_CONFIG_OPEN) {
-                if (IS_REDSTONE_OPEN) {
-                    if (mouseX >= this.x - REDSTONE_TAB_WIDTH && mouseX <= this.x && mouseY >= this.y + 96 && mouseY <= this.y + (REDSTONE_TAB_HEIGHT + 96) && button == 0) {
-                        IS_REDSTONE_OPEN = false;
-                        IS_CONFIG_OPEN = true;
-                        playButtonSound();
-                        return true;
-                    }
-                } else {
-                    if (mouseX >= this.x - REDSTONE_TAB_WIDTH && mouseX <= this.x && mouseY >= this.y + 26 && mouseY <= this.y + (REDSTONE_TAB_HEIGHT + 26) && button == 0) {
-                        IS_REDSTONE_OPEN = false;
-                        IS_CONFIG_OPEN = true;
-=======
         if (button == 0) {
             if (this.world.getBlockEntity(pos) instanceof ConfigurableElectricMachineBlockEntity) {
                 ConfigurableElectricMachineBlockEntity entity = (ConfigurableElectricMachineBlockEntity) this.world.getBlockEntity(pos);
                 assert entity != null;
                 if (!IS_REDSTONE_OPEN) {
-                    if (mouseX >= this.left - REDSTONE_TAB_WIDTH && mouseX <= this.left && mouseY >= this.top + 3 && mouseY <= this.top + REDSTONE_TAB_HEIGHT + 3) {
+                    if (mouseX >= this.x - REDSTONE_TAB_WIDTH && mouseX <= this.x && mouseY >= this.y + 3 && mouseY <= this.y + REDSTONE_TAB_HEIGHT + 3) {
                         IS_REDSTONE_OPEN = true;
                         IS_CONFIG_OPEN = false;
                         playButtonSound();
                         return true;
                     }
                 } else {
-                    if (mouseX >= this.left - REDSTONE_PANEL_WIDTH && mouseX <= this.left && mouseY >= this.top + 3 && mouseY <= this.top + REDSTONE_TAB_HEIGHT + 3) {
+                    if (mouseX >= this.x - REDSTONE_PANEL_WIDTH && mouseX <= this.x && mouseY >= this.y + 3 && mouseY <= this.y + REDSTONE_TAB_HEIGHT + 3) {
                         IS_REDSTONE_OPEN = false;
                         playButtonSound();
                         return true;
                     }
 
-                    if (mouseX >= this.left - 78 && mouseX <= this.left - 78 + 19 - 3 && mouseY >= this.top + 26 && mouseY <= this.top + 41) {
+                    if (mouseX >= this.x - 78 && mouseX <= this.x - 78 + 19 - 3 && mouseY >= this.y + 26 && mouseY <= this.y + 41) {
                         entity.setRedstoneState(ConfigurableElectricMachineBlockEntity.RedstoneState.DISABLED);
                         sendRedstoneUpdate(entity);
                         playButtonSound();
                         return true;
                     }
-                    if (mouseX >= this.left - 78 + 22 && mouseX <= this.left - 78 + 41 - 3 && mouseY >= this.top + 26 && mouseY <= this.top + 41) {
+                    if (mouseX >= this.x - 78 + 22 && mouseX <= this.x - 78 + 41 - 3 && mouseY >= this.y + 26 && mouseY <= this.y + 41) {
                         entity.setRedstoneState(ConfigurableElectricMachineBlockEntity.RedstoneState.OFF);
                         sendRedstoneUpdate(entity);
                         playButtonSound();
                         return true;
                     }
-                    if (mouseX >= this.left - 78 + 44 && mouseX <= this.left - 78 + 63 - 3 && mouseY >= this.top + 26 && mouseY <= this.top + 41) {
+                    if (mouseX >= this.x - 78 + 44 && mouseX <= this.x - 78 + 63 - 3 && mouseY >= this.y + 26 && mouseY <= this.y + 41) {
                         entity.setRedstoneState(ConfigurableElectricMachineBlockEntity.RedstoneState.ON);
                         sendRedstoneUpdate(entity);
->>>>>>> eeb3b4d8
-                        playButtonSound();
-                        return true;
-                    }
-                }
-<<<<<<< HEAD
-            } else {
-                if (mouseX >= this.x - REDSTONE_PANEL_WIDTH && mouseX <= this.x && mouseY >= this.y + 26 && mouseY <= this.y + (REDSTONE_TAB_HEIGHT + 26) && button == 0) {
-                    IS_CONFIG_OPEN = false;
-                    playButtonSound();
-                    return true;
-                }
-
-                if (mouseX >= this.x - REDSTONE_PANEL_WIDTH + 43 - 3 - 5 && mouseX + 48 <= this.x && mouseY >= this.y + 49 + 3 + 18 && mouseY <= this.y + 68 + 18 && button == 0) {
-                    if (this.world.getBlockState(pos).getBlock() instanceof ConfigurableElectricMachineBlock && !((ConfigurableElectricMachineBlock) this.world.getBlockState(pos).getBlock()).disabledSides().contains(Direction.NORTH)) {
-                        BlockState state = this.world.getBlockState(pos);
-                        state.get(EnumProperty.of("north", SideOption.class, SideOption.getApplicableValuesForMachine(state.getBlock())));
-                        BlockState newState = state.with(EnumProperty.of("north", SideOption.class, SideOption.getApplicableValuesForMachine(state.getBlock())),
-                                state.get(EnumProperty.of("north", SideOption.class, SideOption.getApplicableValuesForMachine(state.getBlock())))
-                                        .nextValidOption(state.getBlock()));
-
-                        this.world.setBlockState(pos, newState);
-                        networkHandler.sendPacket(new CustomPayloadC2SPacket(new Identifier(Constants.MOD_ID, "side_config_update"), new PacketByteBuf(Unpooled.buffer()).writeBlockPos(pos).writeString("north" + "," + newState.get(EnumProperty.of("north", SideOption.class, SideOption.getApplicableValuesForMachine(state.getBlock()))).name())));
-                        sideOptions = ConfigurableElectricMachineBlock.optionsToArray(world.getBlockState(pos));
-=======
+                        playButtonSound();
+                        return true;
+                    }
+                }
 
                 if (!IS_CONFIG_OPEN) {
                     if (IS_REDSTONE_OPEN) {
-                        if (mouseX >= this.left - REDSTONE_TAB_WIDTH && mouseX <= this.left && mouseY >= this.top + 96 && mouseY <= this.top + REDSTONE_TAB_HEIGHT + 96) {
+                        if (mouseX >= this.x - REDSTONE_TAB_WIDTH && mouseX <= this.x && mouseY >= this.y + 96 && mouseY <= this.y + REDSTONE_TAB_HEIGHT + 96) {
                             IS_REDSTONE_OPEN = false;
                             IS_CONFIG_OPEN = true;
                             playButtonSound();
                             return true;
                         }
                     } else {
-                        if (mouseX >= this.left - REDSTONE_TAB_WIDTH && mouseX <= this.left && mouseY >= this.top + 26 && mouseY <= this.top + REDSTONE_TAB_HEIGHT + 26) {
+                        if (mouseX >= this.x - REDSTONE_TAB_WIDTH && mouseX <= this.x && mouseY >= this.y + 26 && mouseY <= this.y + REDSTONE_TAB_HEIGHT + 26) {
                             IS_REDSTONE_OPEN = false;
                             IS_CONFIG_OPEN = true;
                             playButtonSound();
@@ -533,18 +345,13 @@
                         }
                     }
                 } else {
-                    if (mouseX >= this.left - REDSTONE_PANEL_WIDTH && mouseX <= this.left && mouseY >= this.top + 26 && mouseY <= this.top + REDSTONE_TAB_HEIGHT + 26) {
+                    if (mouseX >= this.x - REDSTONE_PANEL_WIDTH && mouseX <= this.x && mouseY >= this.y + 26 && mouseY <= this.y + REDSTONE_TAB_HEIGHT + 26) {
                         IS_CONFIG_OPEN = false;
->>>>>>> eeb3b4d8
-                        playButtonSound();
-                        return true;
-                    }
-
-<<<<<<< HEAD
-                if (mouseX >= this.x - REDSTONE_PANEL_WIDTH + 43 - 3 - 5 + 19 + 19 && mouseX + 48 - 19 - 19 <= this.x && mouseY >= this.y + 49 + 3 + 18 && mouseY <= this.y + 68 + 18 && button == 0) {
-                    if (this.world.getBlockState(pos).getBlock() instanceof ConfigurableElectricMachineBlock && !((ConfigurableElectricMachineBlock) this.world.getBlockState(pos).getBlock()).disabledSides().contains(Direction.SOUTH)) {
-=======
-                    if (mouseX >= (this.left - REDSTONE_PANEL_WIDTH + 43) - 3 - 5 && mouseX + 48 <= this.left && mouseY >= this.top + 49 + 3 + 18 && mouseY <= this.top + 68 + 18) {
+                        playButtonSound();
+                        return true;
+                    }
+
+                    if (mouseX >= (this.x - REDSTONE_PANEL_WIDTH + 43) - 3 - 5 && mouseX + 48 <= this.x && mouseY >= this.y + 49 + 3 + 18 && mouseY <= this.y + 68 + 18) {
                         if (this.world.getBlockState(pos).getBlock() instanceof ConfigurableElectricMachineBlock && !((ConfigurableElectricMachineBlock) this.world.getBlockState(pos).getBlock()).disabledSides().contains(Direction.NORTH)) {
                             BlockState state = this.world.getBlockState(pos);
                             state.get(EnumProperty.of("north", SideOption.class, SideOption.getApplicableValuesForMachine(state.getBlock())));
@@ -559,9 +366,8 @@
                             return true;
                         }
                     }
->>>>>>> eeb3b4d8
-
-                    if (mouseX >= (this.left - REDSTONE_PANEL_WIDTH + 43) - 3 - 5 + 19 + 19 && (mouseX + 48) - 19 - 19 <= this.left && mouseY >= this.top + 49 + 3 + 18 && mouseY <= this.top + 68 + 18) {
+
+                    if (mouseX >= (this.x - REDSTONE_PANEL_WIDTH + 43) - 3 - 5 + 19 + 19 && (mouseX + 48) - 19 - 19 <= this.x && mouseY >= this.y + 49 + 3 + 18 && mouseY <= this.y + 68 + 18) {
                         if (this.world.getBlockState(pos).getBlock() instanceof ConfigurableElectricMachineBlock && !((ConfigurableElectricMachineBlock) this.world.getBlockState(pos).getBlock()).disabledSides().contains(Direction.SOUTH)) {
 
                             BlockState state = this.world.getBlockState(pos);
@@ -578,13 +384,8 @@
                         }
                     }
 
-<<<<<<< HEAD
-                if (mouseX >= this.x - REDSTONE_PANEL_WIDTH + 43 - 3 - 5 - 19 && mouseX + 48 + 19 <= this.x && mouseY >= this.y + 49 + 3 + 18 && mouseY <= this.y + 68 + 18 && button == 0) {
-                    if (this.world.getBlockState(pos).getBlock() instanceof ConfigurableElectricMachineBlock && !((ConfigurableElectricMachineBlock) this.world.getBlockState(pos).getBlock()).disabledSides().contains(Direction.EAST)) {
-=======
-                    if (mouseX >= (this.left - REDSTONE_PANEL_WIDTH + 43) - 3 - 5 - 19 && mouseX + 48 + 19 <= this.left && mouseY >= this.top + 49 + 3 + 18 && mouseY <= this.top + 68 + 18) {
+                    if (mouseX >= (this.x - REDSTONE_PANEL_WIDTH + 43) - 3 - 5 - 19 && mouseX + 48 + 19 <= this.x && mouseY >= this.y + 49 + 3 + 18 && mouseY <= this.y + 68 + 18) {
                         if (this.world.getBlockState(pos).getBlock() instanceof ConfigurableElectricMachineBlock && !((ConfigurableElectricMachineBlock) this.world.getBlockState(pos).getBlock()).disabledSides().contains(Direction.EAST)) {
->>>>>>> eeb3b4d8
 
                             BlockState state = this.world.getBlockState(pos);
                             state.get(EnumProperty.of("east", SideOption.class, SideOption.getApplicableValuesForMachine(state.getBlock())));
@@ -600,13 +401,8 @@
                         }
                     }
 
-<<<<<<< HEAD
-                if (mouseX >= this.x - REDSTONE_PANEL_WIDTH + 43 - 3 - 5 + 19 && mouseX + 48 - 19 <= this.x && mouseY >= this.y + 49 + 3 + 18 && mouseY <= this.y + 68 + 18 && button == 0) {
-                    if (this.world.getBlockState(pos).getBlock() instanceof ConfigurableElectricMachineBlock && !((ConfigurableElectricMachineBlock) this.world.getBlockState(pos).getBlock()).disabledSides().contains(Direction.WEST)) {
-=======
-                    if (mouseX >= (this.left - REDSTONE_PANEL_WIDTH + 43) - 3 - 5 + 19 && mouseX + 48 - 19 <= this.left && mouseY >= this.top + 49 + 3 + 18 && mouseY <= this.top + 68 + 18) {
+                    if (mouseX >= (this.x - REDSTONE_PANEL_WIDTH + 43) - 3 - 5 + 19 && mouseX + 48 - 19 <= this.x && mouseY >= this.y + 49 + 3 + 18 && mouseY <= this.y + 68 + 18) {
                         if (this.world.getBlockState(pos).getBlock() instanceof ConfigurableElectricMachineBlock && !((ConfigurableElectricMachineBlock) this.world.getBlockState(pos).getBlock()).disabledSides().contains(Direction.WEST)) {
->>>>>>> eeb3b4d8
 
                             BlockState state = this.world.getBlockState(pos);
                             state.get(EnumProperty.of("west", SideOption.class, SideOption.getApplicableValuesForMachine(state.getBlock())));
@@ -622,13 +418,8 @@
                         }
                     }
 
-<<<<<<< HEAD
-                if (mouseX >= this.x - REDSTONE_PANEL_WIDTH + 43 - 3 - 5 && mouseX + 48 <= this.x && mouseY >= this.y + 49 + 3 && mouseY <= this.y + 68 && button == 0) {
-                    if (this.world.getBlockState(pos).getBlock() instanceof ConfigurableElectricMachineBlock && !((ConfigurableElectricMachineBlock) this.world.getBlockState(pos).getBlock()).disabledSides().contains(Direction.UP)) {
-=======
-                    if (mouseX >= (this.left - REDSTONE_PANEL_WIDTH + 43) - 3 - 5 && mouseX + 48 <= this.left && mouseY >= this.top + 49 + 3 && mouseY <= this.top + 68) {
+                    if (mouseX >= (this.x - REDSTONE_PANEL_WIDTH + 43) - 3 - 5 && mouseX + 48 <= this.x && mouseY >= this.y + 49 + 3 && mouseY <= this.y + 68) {
                         if (this.world.getBlockState(pos).getBlock() instanceof ConfigurableElectricMachineBlock && !((ConfigurableElectricMachineBlock) this.world.getBlockState(pos).getBlock()).disabledSides().contains(Direction.UP)) {
->>>>>>> eeb3b4d8
 
                             BlockState state = this.world.getBlockState(pos);
                             state.get(EnumProperty.of("up", SideOption.class, SideOption.getApplicableValuesForMachine(state.getBlock())));
@@ -644,13 +435,8 @@
                         }
                     }
 
-<<<<<<< HEAD
-                if (mouseX >= this.x - REDSTONE_PANEL_WIDTH + 43 - 3 - 5 && mouseX + 48 <= this.x && mouseY >= this.y + 49 + 3 + 18 + 18 && mouseY <= this.y + 68 + 18 + 18 && button == 0) {
-                    if (this.world.getBlockState(pos).getBlock() instanceof ConfigurableElectricMachineBlock && !((ConfigurableElectricMachineBlock) this.world.getBlockState(pos).getBlock()).disabledSides().contains(Direction.DOWN)) {
-=======
-                    if (mouseX >= (this.left - REDSTONE_PANEL_WIDTH + 43) - 3 - 5 && mouseX + 48 <= this.left && mouseY >= this.top + 49 + 3 + 18 + 18 && mouseY <= this.top + 68 + 18 + 18) {
+                    if (mouseX >= (this.x - REDSTONE_PANEL_WIDTH + 43) - 3 - 5 && mouseX + 48 <= this.x && mouseY >= this.y + 49 + 3 + 18 + 18 && mouseY <= this.y + 68 + 18 + 18) {
                         if (this.world.getBlockState(pos).getBlock() instanceof ConfigurableElectricMachineBlock && !((ConfigurableElectricMachineBlock) this.world.getBlockState(pos).getBlock()).disabledSides().contains(Direction.DOWN)) {
->>>>>>> eeb3b4d8
 
                             BlockState state = this.world.getBlockState(pos);
                             state.get(EnumProperty.of("down", SideOption.class, SideOption.getApplicableValuesForMachine(state.getBlock())));
@@ -668,102 +454,46 @@
                 }
 
                 if (!IS_SECURITY_OPEN) {
-                    if (mouseX >= this.left - SECURITY_TAB_WIDTH + 176 + 21 && mouseX <= this.left + 176 + 21 && mouseY >= this.top + 3 && mouseY <= this.top + SECURITY_TAB_HEIGHT + 3) {
+                    if (mouseX >= this.x - SECURITY_TAB_WIDTH + 176 + 21 && mouseX <= this.x + 176 + 21 && mouseY >= this.y + 3 && mouseY <= this.y + SECURITY_TAB_HEIGHT + 3) {
                         IS_SECURITY_OPEN = true;
                         playButtonSound();
                         return true;
                     }
                 } else {
                     ConfigurableElectricMachineBlockEntity.SecurityInfo security = entity.getSecurity();
-                    if (mouseX >= this.left - SECURITY_PANEL_WIDTH + 176 + 21 && mouseX <= this.left + 176 + 21 && mouseY >= this.top + 3 && mouseY <= this.top + SECURITY_TAB_HEIGHT + 3) {
+                    if (mouseX >= this.x - SECURITY_PANEL_WIDTH + 176 + 21 && mouseX <= this.x + 176 + 21 && mouseY >= this.y + 3 && mouseY <= this.y + SECURITY_TAB_HEIGHT + 3) {
                         IS_SECURITY_OPEN = false;
                         playButtonSound();
                         return true;
                     }
 
-<<<<<<< HEAD
-            if (!IS_SECURITY_OPEN) {
-                if (mouseX >= this.x - SECURITY_TAB_WIDTH + 176 + 21 && mouseX <= this.x + 176 + 21 && mouseY >= this.y + 3 && mouseY <= this.y + (SECURITY_TAB_HEIGHT + 3) && button == 0) {
-                    IS_SECURITY_OPEN = true;
-                    playButtonSound();
-                    return true;
-                }
-            } else {
-                if (mouseX >= this.x - SECURITY_PANEL_WIDTH + 176 + 21 && mouseX <= this.x + 176 + 21 && mouseY >= this.y + 3 && mouseY <= this.y + (SECURITY_TAB_HEIGHT + 3) && button == 0) {
-                    IS_SECURITY_OPEN = false;
-                    playButtonSound();
-                    return true;
-                }
-
-                this.blit(this.x + 174 + 21, this.y + 26, BUTTON_OFF_X, BUTTON_OFF_Y, BUTTONS_WIDTH, BUTTONS_HEIGHT);
-
-                //273 = r -> s
-
-                if (mouseX >= (this.x - 78) + 273 && mouseX <= (this.x - 78) + 19 + 273 - 3 && mouseY >= this.y + 26 && mouseY <= this.y + 41 && button == 0) {
-                    if (this.world.getBlockEntity(pos) != null && this.world.getBlockEntity(pos) instanceof ConfigurableElectricMachineBlockEntity) {
-                        if (blockEntity.owner.isEmpty() || blockEntity.owner.equals(this.playerInventory.player.getUuidAsString()) || blockEntity.owner.equals("")) {
-                            blockEntity.owner = this.playerInventory.player.getUuidAsString();
-                            blockEntity.username = this.playerInventory.player.getName().asString();
-                            blockEntity.isParty = false;
-                            blockEntity.isPublic = false;
-                            networkHandler.sendPacket(new CustomPayloadC2SPacket(new Identifier(Constants.MOD_ID, "security_update"), new PacketByteBuf(Unpooled.buffer()).writeBlockPos(pos).writeString(this.playerInventory.player.getUuidAsString()).writeString(this.playerInventory.player.getName().asString())));
-                            this.selectedSecurityOption = 0;
-=======
-                    this.blit(this.left + 174 + 21, this.top + 26, BUTTON_OFF_X, BUTTON_OFF_Y, BUTTONS_WIDTH, BUTTONS_HEIGHT);
+                    this.blit(this.x + 174 + 21, this.y + 26, BUTTON_OFF_X, BUTTON_OFF_Y, BUTTONS_WIDTH, BUTTONS_HEIGHT);
 
                     //273 = r -> s
 
-                    if (mouseX >= this.left - 78 + 273 && mouseX <= this.left - 78 + 19 + 273 - 3 && mouseY >= this.top + 26 && mouseY <= this.top + 41) {
+                    if (mouseX >= this.x - 78 + 273 && mouseX <= this.x - 78 + 19 + 273 - 3 && mouseY >= this.y + 26 && mouseY <= this.y + 41) {
                         if (security.getOwner().equals(this.playerInventory.player.getUuid())) {
                             security.setUsername(this.playerInventory.player.getName().asString());
                             security.setPublicity(ConfigurableElectricMachineBlockEntity.SecurityInfo.Publicity.PRIVATE);
                             sendSecurityUpdate(entity);
->>>>>>> eeb3b4d8
-                            playButtonSound();
-                            return true;
-                        }
-                    }
-<<<<<<< HEAD
-                }
-                if (mouseX >= (this.x - 78) + 22 + 273 && mouseX <= (this.x - 78) + 41 + 273 - 3 && mouseY >= this.y + 26 && mouseY <= this.y + 41 && button == 0) {
-
-                    if (this.world.getBlockEntity(pos) != null && this.world.getBlockEntity(pos) instanceof ConfigurableElectricMachineBlockEntity) {
-                        if (blockEntity.owner.equals(playerInventory.player.getUuidAsString()) || blockEntity.owner.isEmpty()) {
-                            blockEntity.owner = this.playerInventory.player.getUuidAsString();
-                            blockEntity.username = this.playerInventory.player.getName().asString();
-                            blockEntity.isParty = true;
-                            blockEntity.isPublic = false;
-                            networkHandler.sendPacket(new CustomPayloadC2SPacket(new Identifier(Constants.MOD_ID, "security_update"), new PacketByteBuf(Unpooled.buffer()).writeBlockPos(pos).writeString(this.playerInventory.player.getUuidAsString() + "_Party").writeString(this.playerInventory.player.getName().asString())));
-                            this.selectedSecurityOption = 1;
-=======
-                    if (mouseX >= (this.left - 78) + 22 + 273 && mouseX <= (this.left - 78) + 41 + 273 - 3 && mouseY >= this.top + 26 && mouseY <= this.top + 41) {
+                            playButtonSound();
+                            return true;
+                        }
+                    }
+                    if (mouseX >= (this.x - 78) + 22 + 273 && mouseX <= (this.x - 78) + 41 + 273 - 3 && mouseY >= this.y + 26 && mouseY <= this.y + 41) {
                         if (security.getOwner().equals(this.playerInventory.player.getUuid())) {
                             security.setUsername(this.playerInventory.player.getName().asString());
                             security.setPublicity(ConfigurableElectricMachineBlockEntity.SecurityInfo.Publicity.SPACE_RACE);
                             sendSecurityUpdate(entity);
->>>>>>> eeb3b4d8
-                            playButtonSound();
-                            return true;
-                        }
-                    }
-<<<<<<< HEAD
-                }
-                if (mouseX >= (this.x - 78) + 44 + 273 && mouseX <= (this.x - 78) + 63 + 273 - 3 && mouseY >= this.y + 26 && mouseY <= this.y + 41 && button == 0) {
-                    if (this.world.getBlockEntity(pos) != null && this.world.getBlockEntity(pos) instanceof ConfigurableElectricMachineBlockEntity) {
-                        if (blockEntity.owner.equals("") || blockEntity.owner.isEmpty() || blockEntity.owner.equals(this.playerInventory.player.getUuidAsString())) {
-                            blockEntity.owner = this.playerInventory.player.getUuidAsString();
-                            blockEntity.username = this.playerInventory.player.getName().asString();
-                            blockEntity.isParty = false;
-                            blockEntity.isPublic = true;
-                            networkHandler.sendPacket(new CustomPayloadC2SPacket(new Identifier(Constants.MOD_ID, "security_update"), new PacketByteBuf(Unpooled.buffer()).writeBlockPos(pos).writeString(this.playerInventory.player.getUuidAsString() + "_Public").writeString(this.playerInventory.player.getName().asString())));
-                            this.selectedSecurityOption = 2;
-=======
-                    if (mouseX >= this.left - 78 + 44 + 273 && mouseX <= this.left - 78 + 63 + 273 - 3 && mouseY >= this.top + 26 && mouseY <= this.top + 41) {
+                            playButtonSound();
+                            return true;
+                        }
+                    }
+                    if (mouseX >= this.x - 78 + 44 + 273 && mouseX <= this.x - 78 + 63 + 273 - 3 && mouseY >= this.y + 26 && mouseY <= this.y + 41) {
                         if (security.getOwner().equals(this.playerInventory.player.getUuid())) {
                             security.setUsername(this.playerInventory.player.getName().asString());
                             security.setPublicity(ConfigurableElectricMachineBlockEntity.SecurityInfo.Publicity.PUBLIC);
                             sendSecurityUpdate(entity);
->>>>>>> eeb3b4d8
                             playButtonSound();
                             return true;
                         }
@@ -777,33 +507,20 @@
     @Override
     public void render(int int_1, int int_2, float float_1) {
         if (this.world.getBlockEntity(pos) != null && this.world.getBlockEntity(pos) instanceof ConfigurableElectricMachineBlockEntity) {
-<<<<<<< HEAD
-            if (!((ConfigurableElectricMachineBlockEntity) this.world.getBlockEntity(pos)).isPublic) {
-                if (((ConfigurableElectricMachineBlockEntity) this.world.getBlockEntity(pos)).isParty) {
-                    DrawableUtils.drawCenteredString(this.minecraft.textRenderer, "\u00A7l" + new TranslatableText("Team stuff pending...").asString(), (this.width / 2), this.y + 50, Formatting.DARK_RED.getColorValue());
-                    //TODO space race stuffs
-                    return;
-                }
-                if ((!((ConfigurableElectricMachineBlockEntity) this.world.getBlockEntity(pos)).owner.isEmpty() && !((ConfigurableElectricMachineBlockEntity) this.world.getBlockEntity(pos)).owner.equals(this.playerInventory.player.getUuidAsString()))) {
-                    DrawableUtils.drawCenteredString(this.minecraft.textRenderer, "\u00A7l" + new TranslatableText("ui.galacticraft-rewoven.tabs.security_config.not_your_machine").asString(), (this.width / 2), this.y + 50, Formatting.DARK_RED.getColorValue());
-                    return;
-                }
-=======
             ConfigurableElectricMachineBlockEntity.SecurityInfo security = ((ConfigurableElectricMachineBlockEntity) this.world.getBlockEntity(pos)).getSecurity();
             switch (security.getPublicity()) {
                 case PRIVATE:
                     if (!this.playerInventory.player.getUuid().equals(security.getOwner())) {
-                        DrawableUtils.drawCenteredString(this.minecraft.textRenderer, "\u00A7l" + new TranslatableText("ui.galacticraft-rewoven.tabs.security_config.not_your_machine").asString(), (this.width / 2), this.top + 50, Formatting.DARK_RED.getColorValue());
+                        DrawableUtils.drawCenteredString(this.minecraft.textRenderer, "\u00A7l" + new TranslatableText("ui.galacticraft-rewoven.tabs.security_config.not_your_machine").asString(), (this.width / 2), this.y + 50, Formatting.DARK_RED.getColorValue());
                         return;
                     }
                 case SPACE_RACE:
                     if (!this.playerInventory.player.getUuid().equals(security.getOwner())) {
-                        DrawableUtils.drawCenteredString(this.minecraft.textRenderer, "\u00A7l" + new TranslatableText("Team stuff pending...").asString(), (this.width / 2), this.top + 50, Formatting.DARK_RED.getColorValue());
+                        DrawableUtils.drawCenteredString(this.minecraft.textRenderer, "\u00A7l" + new TranslatableText("Team stuff pending...").asString(), (this.width / 2), this.y + 50, Formatting.DARK_RED.getColorValue());
                         return;
                     }
                 default:
                     break;
->>>>>>> eeb3b4d8
             }
         }
 
@@ -838,53 +555,28 @@
                 }
             }
         } else {
-<<<<<<< HEAD
             if (mouseX >= this.x - REDSTONE_PANEL_WIDTH + 43 - 3 - 5 && mouseX + 48 <= this.x && mouseY >= this.y + 49 + 3 + 18 && mouseY <= this.y + 68 + 18) {
-                this.renderTooltip(Lists.asList("\u00a77" + I18n.translate("ui.galacticraft-rewoven.tabs.side_config.north"), this.sideOptions[0].getFormattedName()), mouseX, mouseY);
+                this.renderTooltip(Lists.asList("\u00a77" + I18n.translate("ui.galacticraft-rewoven.tabs.side_config.north"), new String[]{this.sideOptions[0].getFormattedName()}), mouseX, mouseY);
             }
 
             if (mouseX >= this.x - REDSTONE_PANEL_WIDTH + 43 - 3 - 5 + 19 + 19 && mouseX + 48 - 19 - 19 <= this.x && mouseY >= this.y + 49 + 3 + 18 && mouseY <= this.y + 68 + 18) {
-                this.renderTooltip(Lists.asList("\u00a77" + I18n.translate("ui.galacticraft-rewoven.tabs.side_config.south"), this.sideOptions[1].getFormattedName()), mouseX, mouseY);
+                this.renderTooltip(Lists.asList("\u00a77" + I18n.translate("ui.galacticraft-rewoven.tabs.side_config.south"), new String[]{this.sideOptions[1].getFormattedName()}), mouseX, mouseY);
             }
 
             if (mouseX >= this.x - REDSTONE_PANEL_WIDTH + 43 - 3 - 5 - 19 && mouseX + 48 + 19 <= this.x && mouseY >= this.y + 49 + 3 + 18 && mouseY <= this.y + 68 + 18) {
-                this.renderTooltip(Lists.asList("\u00a77" + I18n.translate("ui.galacticraft-rewoven.tabs.side_config.east"), this.sideOptions[2].getFormattedName()), mouseX, mouseY);
+                this.renderTooltip(Lists.asList("\u00a77" + I18n.translate("ui.galacticraft-rewoven.tabs.side_config.east"), new String[]{this.sideOptions[2].getFormattedName()}), mouseX, mouseY);
             }
 
             if (mouseX >= this.x - REDSTONE_PANEL_WIDTH + 43 - 3 - 5 + 19 && mouseX + 48 - 19 <= this.x && mouseY >= this.y + 49 + 3 + 18 && mouseY <= this.y + 68 + 18) {
-                this.renderTooltip(Lists.asList("\u00a77" + I18n.translate("ui.galacticraft-rewoven.tabs.side_config.west"), this.sideOptions[3].getFormattedName()), mouseX, mouseY);
+                this.renderTooltip(Lists.asList("\u00a77" + I18n.translate("ui.galacticraft-rewoven.tabs.side_config.west"), new String[]{this.sideOptions[3].getFormattedName()}), mouseX, mouseY);
             }
 
             if (mouseX >= this.x - REDSTONE_PANEL_WIDTH + 43 - 3 - 5 && mouseX + 48 <= this.x && mouseY >= this.y + 49 + 3 && mouseY <= this.y + 68) {
-                this.renderTooltip(Lists.asList("\u00a77" + I18n.translate("ui.galacticraft-rewoven.tabs.side_config.up"), this.sideOptions[4].getFormattedName()), mouseX, mouseY);
+                this.renderTooltip(Lists.asList("\u00a77" + I18n.translate("ui.galacticraft-rewoven.tabs.side_config.up"), new String[]{this.sideOptions[4].getFormattedName()}), mouseX, mouseY);
             }
 
             if (mouseX >= this.x - REDSTONE_PANEL_WIDTH + 43 - 3 - 5 && mouseX + 48 <= this.x && mouseY >= this.y + 49 + 3 + 18 + 18 && mouseY <= this.y + 68 + 18 + 18) {
-                this.renderTooltip(Lists.asList("\u00a77" + I18n.translate("ui.galacticraft-rewoven.tabs.side_config.down"), this.sideOptions[5].getFormattedName()), mouseX, mouseY);
-=======
-            if (mouseX >= this.left - REDSTONE_PANEL_WIDTH + 43 - 3 - 5 && mouseX + 48 <= this.left && mouseY >= this.top + 49 + 3 + 18 && mouseY <= this.top + 68 + 18) {
-                this.renderTooltip(Lists.asList("\u00a77" + I18n.translate("ui.galacticraft-rewoven.tabs.side_config.north"), new String[]{this.sideOptions[0].getFormattedName()}), mouseX, mouseY);
-            }
-
-            if (mouseX >= this.left - REDSTONE_PANEL_WIDTH + 43 - 3 - 5 + 19 + 19 && mouseX + 48 - 19 - 19 <= this.left && mouseY >= this.top + 49 + 3 + 18 && mouseY <= this.top + 68 + 18) {
-                this.renderTooltip(Lists.asList("\u00a77" + I18n.translate("ui.galacticraft-rewoven.tabs.side_config.south"), new String[]{this.sideOptions[1].getFormattedName()}), mouseX, mouseY);
-            }
-
-            if (mouseX >= this.left - REDSTONE_PANEL_WIDTH + 43 - 3 - 5 - 19 && mouseX + 48 + 19 <= this.left && mouseY >= this.top + 49 + 3 + 18 && mouseY <= this.top + 68 + 18) {
-                this.renderTooltip(Lists.asList("\u00a77" + I18n.translate("ui.galacticraft-rewoven.tabs.side_config.east"), new String[]{this.sideOptions[2].getFormattedName()}), mouseX, mouseY);
-            }
-
-            if (mouseX >= this.left - REDSTONE_PANEL_WIDTH + 43 - 3 - 5 + 19 && mouseX + 48 - 19 <= this.left && mouseY >= this.top + 49 + 3 + 18 && mouseY <= this.top + 68 + 18) {
-                this.renderTooltip(Lists.asList("\u00a77" + I18n.translate("ui.galacticraft-rewoven.tabs.side_config.west"), new String[]{this.sideOptions[3].getFormattedName()}), mouseX, mouseY);
-            }
-
-            if (mouseX >= this.left - REDSTONE_PANEL_WIDTH + 43 - 3 - 5 && mouseX + 48 <= this.left && mouseY >= this.top + 49 + 3 && mouseY <= this.top + 68) {
-                this.renderTooltip(Lists.asList("\u00a77" + I18n.translate("ui.galacticraft-rewoven.tabs.side_config.up"), new String[]{this.sideOptions[4].getFormattedName()}), mouseX, mouseY);
-            }
-
-            if (mouseX >= this.left - REDSTONE_PANEL_WIDTH + 43 - 3 - 5 && mouseX + 48 <= this.left && mouseY >= this.top + 49 + 3 + 18 + 18 && mouseY <= this.top + 68 + 18 + 18) {
                 this.renderTooltip(Lists.asList("\u00a77" + I18n.translate("ui.galacticraft-rewoven.tabs.side_config.down"), new String[]{this.sideOptions[5].getFormattedName()}), mouseX, mouseY);
->>>>>>> eeb3b4d8
             }
         }
         if (!IS_SECURITY_OPEN) {
