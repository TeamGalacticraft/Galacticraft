--- conflicted
+++ resolved
@@ -94,15 +94,9 @@
         }
     }
 
-<<<<<<< HEAD
     public Text getFormattedName() {
-        if (this == SideOption.BLANK) {
+        if (this == SideOption.DEFAULT) {
             return new LiteralText("Blank").setStyle(Style.field_24360.setColor(Formatting.DARK_GRAY));
-=======
-    public String getFormattedName() {
-        if (this == SideOption.DEFAULT) {
-            return "\u00a78Blank";
->>>>>>> 795205b6
         } else if (this == SideOption.OXYGEN_INPUT) {
             return new LiteralText("Oxygen").setStyle(Style.field_24360.setColor(Formatting.AQUA)).append(new LiteralText(" in").setStyle(Style.field_24360.setColor(Formatting.GREEN)));
         } else if (this == SideOption.OXYGEN_OUTPUT) {
