/*
 * Copyright (c) 2019 HRZN LTD
 *
 * Permission is hereby granted, free of charge, to any person obtaining a copy
 * of this software and associated documentation files (the "Software"), to deal
 * in the Software without restriction, including without limitation the rights
 * to use, copy, modify, merge, publish, distribute, sublicense, and/or sell
 * copies of the Software, and to permit persons to whom the Software is
 * furnished to do so, subject to the following conditions:
 *
 * The above copyright notice and this permission notice shall be included in all
 * copies or substantial portions of the Software.
 *
 * THE SOFTWARE IS PROVIDED "AS IS", WITHOUT WARRANTY OF ANY KIND, EXPRESS OR
 * IMPLIED, INCLUDING BUT NOT LIMITED TO THE WARRANTIES OF MERCHANTABILITY,
 * FITNESS FOR A PARTICULAR PURPOSE AND NONINFRINGEMENT. IN NO EVENT SHALL THE
 * AUTHORS OR COPYRIGHT HOLDERS BE LIABLE FOR ANY CLAIM, DAMAGES OR OTHER
 * LIABILITY, WHETHER IN AN ACTION OF CONTRACT, TORT OR OTHERWISE, ARISING FROM,
 * OUT OF OR IN CONNECTION WITH THE SOFTWARE OR THE USE OR OTHER DEALINGS IN THE
 * SOFTWARE.
 */

package com.hrznstudio.galacticraft.api.space;

import alexiil.mc.lib.attributes.fluid.impl.SimpleFixedFluidInv;

/**
 * @author <a href="https://github.com/StellarHorizons">StellarHorizons</a>
 */
public interface RocketEntity {
    RocketTier getRocketTier();

<<<<<<< HEAD
    SimpleFixedFluidInv getFuel();
=======
    int getFuel();
>>>>>>> 64a8c960
}<|MERGE_RESOLUTION|>--- conflicted
+++ resolved
@@ -30,9 +30,5 @@
 public interface RocketEntity {
     RocketTier getRocketTier();
 
-<<<<<<< HEAD
     SimpleFixedFluidInv getFuel();
-=======
-    int getFuel();
->>>>>>> 64a8c960
 }