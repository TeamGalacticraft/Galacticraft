--- conflicted
+++ resolved
@@ -1,6 +1,5 @@
 package io.github.teamgalacticraft.galacticraft.container;
 
-import io.github.teamgalacticraft.galacticraft.Constants;
 import io.github.teamgalacticraft.galacticraft.container.slot.ItemSpecificSlot;
 import io.github.teamgalacticraft.galacticraft.items.GalacticraftItems;
 import io.github.teamgalacticraft.galacticraft.items.OxygenTankItem;
@@ -14,6 +13,7 @@
 import net.minecraft.inventory.Inventory;
 import net.minecraft.item.Item;
 import net.minecraft.item.ItemStack;
+import io.github.teamgalacticraft.galacticraft.Constants;
 
 /**
  * @author <a href="https://github.com/teamgalacticraft">TeamGalacticraft</a>
@@ -60,7 +60,6 @@
                 }
             });
         }
-<<<<<<< HEAD
         this.addSlot(new ItemSpecificSlot(this.gearInventory, 4, 80, 8 + 0 * 18, GalacticraftItems.OXYGEN_MASK) {
             @Override
             public String getBackgroundSprite() {
@@ -73,10 +72,6 @@
                 return Constants.MOD_ID + ":" + Constants.ScreenTextures.OXYGEN_GEAR;
             }
         });
-=======
-        this.addSlot(new ItemSpecificSlot(this.gearInventory, 4, 80, 8, GalacticraftItems.OXYGEN_MASK));
-        this.addSlot(new ItemSpecificSlot(this.gearInventory, 5, 80, 8 + 18, GalacticraftItems.OXYGEN_GEAR));
->>>>>>> f5a80775
         this.addSlot(new OxygenTankSlot(this.gearInventory, OXYGEN_TANK_1_SLOT, 80, 8 + 2 * 18));
         this.addSlot(new OxygenTankSlot(this.gearInventory, OXYGEN_TANK_2_SLOT, 80, 8 + 3 * 18));
 
