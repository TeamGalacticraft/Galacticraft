--- conflicted
+++ resolved
@@ -20,7 +20,6 @@
 import net.fabricmc.fabric.api.block.entity.BlockEntityClientSerializable;
 import net.minecraft.block.entity.BlockEntity;
 import net.minecraft.block.entity.FurnaceBlockEntity;
-import net.minecraft.client.network.packet.BlockEntityUpdateS2CPacket;
 import net.minecraft.inventory.BasicInventory;
 import net.minecraft.item.Item;
 import net.minecraft.item.ItemStack;
@@ -28,21 +27,15 @@
 import net.minecraft.nbt.CompoundTag;
 import net.minecraft.util.Tickable;
 import net.minecraft.util.math.Direction;
-import net.minecraft.util.registry.Registry;
 import net.minecraft.world.World;
 
-import javax.swing.*;
 import java.util.Map;
 import java.util.Optional;
 
-<<<<<<< HEAD
-public class CircuitFabricatorBlockEntity extends BlockEntity implements Tickable, BlockEntityClientSerializable {
-=======
 /**
  * @author <a href="https://github.com/teamgalacticraft">TeamGalacticraft</a>
  */
-public class CircuitFabricatorBlockEntity extends BlockEntity implements Tickable {
->>>>>>> 8df4df9d
+public class CircuitFabricatorBlockEntity extends BlockEntity implements Tickable, BlockEntityClientSerializable {
 
     SimpleFixedItemInv inventory = new SimpleFixedItemInv(7);
     SimpleEnergyAttribute energy = new SimpleEnergyAttribute(250000, GalacticraftEnergy.GALACTICRAFT_JOULES);
@@ -140,11 +133,7 @@
         }
     }
 
-    @Override
-    public BlockEntityUpdateS2CPacket toUpdatePacket() {
-        return new BlockEntityUpdateS2CPacket(this.getPos(), 0, toTag(new CompoundTag()));
-    }
-
+    // This is just for testing purposes
     private ItemStack getResultFromRecipeStack() {
         BasicInventory inv = new BasicInventory(inventory.getInvStack(5));
         // This should under no circumstances not be present. If it is, this method has been called before isValidRecipe and you should feel bad.
