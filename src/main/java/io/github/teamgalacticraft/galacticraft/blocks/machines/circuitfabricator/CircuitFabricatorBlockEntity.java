--- conflicted
+++ resolved
@@ -8,6 +8,7 @@
 import io.github.cottonmc.energy.api.EnergyAttribute;
 import io.github.cottonmc.energy.impl.SimpleEnergyAttribute;
 import io.github.prospector.silk.util.ActionType;
+import io.github.teamgalacticraft.galacticraft.Galacticraft;
 import io.github.teamgalacticraft.galacticraft.api.configurable.SideOptions;
 import io.github.teamgalacticraft.galacticraft.energy.GalacticraftEnergy;
 import io.github.teamgalacticraft.galacticraft.energy.GalacticraftEnergyType;
@@ -17,17 +18,15 @@
 import io.github.teamgalacticraft.galacticraft.recipes.GalacticraftRecipes;
 import io.github.teamgalacticraft.galacticraft.util.BlockOptionUtils;
 import net.minecraft.block.entity.BlockEntity;
-<<<<<<< HEAD
 import net.minecraft.block.entity.FurnaceBlockEntity;
-=======
 import net.minecraft.inventory.BasicInventory;
->>>>>>> 4dab9fac
 import net.minecraft.item.Item;
 import net.minecraft.item.ItemStack;
 import net.minecraft.item.Items;
 import net.minecraft.nbt.CompoundTag;
 import net.minecraft.util.Tickable;
 import net.minecraft.util.math.Direction;
+import net.minecraft.world.World;
 
 import java.util.Map;
 import java.util.Optional;
@@ -103,7 +102,6 @@
             if (inventory.getInvStack(6).isEmpty() || inventory.getInvStack(6).getItem() == resultStack.getItem()) {
                 if (inventory.getInvStack(6).getAmount() < resultStack.getMaxAmount()) {
                     if (this.progress <= this.maxProgress) {
-
                         ++progress;
                         this.energy.extractEnergy(GalacticraftEnergy.GALACTICRAFT_JOULES, 1, ActionType.PERFORM);
                     } else {
@@ -117,7 +115,7 @@
                         inventory.getInvStack(5).subtractAmount(1);
 
                         if (!inventory.getInvStack(6).isEmpty()) {
-                            inventory.getInvStack(6).addAmount(resultStack.getAmount());
+                            inventory.getInvStack(6).addAmount(1);
                         } else {
                             inventory.setInvStack(6, resultStack, Simulation.ACTION);
                         }
@@ -125,9 +123,9 @@
                 }
             }
         }
-        markDirty();
-    }
-
+    }
+
+    // This is just for testing purposes
     private ItemStack getResultFromRecipeStack() {
         BasicInventory inv = new BasicInventory(inventory.getInvStack(5));
         // This should under no circumstances not be present. If it is, this method has been called before isValidRecipe and you should feel bad.
@@ -169,6 +167,7 @@
         return attr.getFirst(getWorld(), getPos().offset(dir), SearchOptions.inDirection(dir));
     }
 
+    // This is just for testing
     private boolean isValidRecipe(ItemStack input) {
         // TODO check up on this
         return getRecipe(new BasicInventory(input)).isPresent() && hasMandatoryMaterials();
@@ -188,7 +187,7 @@
         if (!itemStack.isEmpty()) {
             if (GalacticraftEnergy.isEnergyItem(itemStack)) {
                 if (itemStack.getTag().getInt("Energy") > 0 && energy.getCurrentEnergy() < energy.getMaxEnergy()) {
-                    this.energy.insertEnergy(GalacticraftEnergy.GALACTICRAFT_JOULES, 1, ActionType.PERFORM);
+                    energy.insertEnergy(GalacticraftEnergy.GALACTICRAFT_JOULES, 1, ActionType.PERFORM);
                     itemStack.getTag().putInt("Energy", (itemStack.getTag().getInt("Energy") - 1));
                     itemStack.setDamage(itemStack.getDamage() + 1);
                 }
@@ -209,8 +208,8 @@
     @Override
     public void fromTag(CompoundTag tag) {
         super.fromTag(tag);
-        this.inventory.fromTag(tag.getCompound("Inventory"));
-        this.energy.setCurrentEnergy(tag.getInt("Energy"));
-        this.progress = tag.getInt("Progress");
+        inventory.fromTag(tag.getCompound("Inventory"));
+        energy.setCurrentEnergy(tag.getInt("Energy"));
+        progress = tag.getInt("Progress");
     }
 }