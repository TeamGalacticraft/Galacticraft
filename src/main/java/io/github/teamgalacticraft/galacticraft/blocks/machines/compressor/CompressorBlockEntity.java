--- conflicted
+++ resolved
@@ -112,7 +112,6 @@
     }
 
     private Optional<ShapelessCompressingRecipe> getShapelessRecipe(Inventory input) {
-<<<<<<< HEAD
         Optional<ShapelessCompressingRecipe> firstMatch = this.world.getRecipeManager().getFirstMatch(GalacticraftRecipes.SHAPELESS_COMPRESSING_TYPE, input, this.world);
         return firstMatch;
     }
@@ -120,13 +119,6 @@
     private Optional<ShapedCompressingRecipe> getShapedRecipe(Inventory input) {
         Optional<ShapedCompressingRecipe> firstMatch = this.world.getRecipeManager().getFirstMatch(GalacticraftRecipes.SHAPED_COMPRESSING_TYPE, input, this.world);
         return firstMatch;
-=======
-        return this.world.getRecipeManager().getFirstMatch(GalacticraftRecipes.SHAPELESS_COMPRESSING_TYPE, input, this.world);
-    }
-
-    private Optional<ShapedCompressingRecipe> getShapedRecipe(Inventory input) {
-        return this.world.getRecipeManager().getFirstMatch(GalacticraftRecipes.SHAPED_COMPRESSING_TYPE, input, this.world);
->>>>>>> 4a24d58b
     }
 
     private boolean canPutStackInResultSlot(ItemStack itemStack) {
