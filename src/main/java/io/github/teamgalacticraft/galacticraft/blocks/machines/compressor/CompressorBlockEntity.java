package io.github.teamgalacticraft.galacticraft.blocks.machines.compressor;

import alexiil.mc.lib.attributes.DefaultedAttribute;
import alexiil.mc.lib.attributes.SearchOptions;
import alexiil.mc.lib.attributes.Simulation;
import alexiil.mc.lib.attributes.item.FixedItemInv;
import alexiil.mc.lib.attributes.item.impl.PartialInventoryFixedWrapper;
import alexiil.mc.lib.attributes.item.impl.SimpleFixedItemInv;
import io.github.teamgalacticraft.galacticraft.blocks.machines.circuitfabricator.CircuitFabricatorStatus;
import io.github.teamgalacticraft.galacticraft.entity.GalacticraftBlockEntities;
import io.github.teamgalacticraft.galacticraft.recipes.CompressingRecipe;
import io.github.teamgalacticraft.galacticraft.recipes.GalacticraftRecipes;
<<<<<<< HEAD
import net.fabricmc.fabric.api.block.entity.BlockEntityClientSerializable;
import net.minecraft.block.entity.AbstractFurnaceBlockEntity;
=======
import io.github.teamgalacticraft.galacticraft.util.BlockOptionUtils;
import net.fabricmc.fabric.api.block.entity.BlockEntityClientSerializable;
>>>>>>> 37168dfc
import net.minecraft.block.entity.BlockEntity;
import net.minecraft.entity.player.PlayerEntity;
import net.minecraft.inventory.Inventory;
import net.minecraft.item.Item;
import net.minecraft.item.ItemStack;
import net.minecraft.nbt.CompoundTag;
import net.minecraft.util.Tickable;
import net.minecraft.util.math.Direction;

import java.util.ArrayList;
import java.util.Arrays;
import java.util.List;
import java.util.Optional;

/**
 * @author <a href="https://github.com/teamgalacticraft">TeamGalacticraft</a>
 */
public class CompressorBlockEntity extends BlockEntity implements Tickable, BlockEntityClientSerializable {
<<<<<<< HEAD
    public static final int FUEL_INPUT_SLOT = 9;
    public static final int OUTPUT_SLOT = 10;
=======
>>>>>>> 37168dfc
    SimpleFixedItemInv inventory = new SimpleFixedItemInv(11);
    private final int maxProgress = 200; // In ticks, 100/20 = 10 seconds
    private int progress;

<<<<<<< HEAD
    public CircuitFabricatorStatus status = CircuitFabricatorStatus.INACTIVE;
    public int fuelTime;
    public int maxFuelTime;
=======
    public CompressorStatus status = CompressorStatus.INACTIVE;

    public Map<Direction, SideOptions> selectedOptions = BlockOptionUtils.getDefaultSideOptions();
>>>>>>> 37168dfc

    public CompressorBlockEntity() {
        super(GalacticraftBlockEntities.COMPRESSOR_TYPE);
    }

    @Override
    public void tick() {
        PartialInventoryFixedWrapper inv = new PartialInventoryFixedWrapper(inventory.getSubInv(0, 9)) {
            @Override
            public void markDirty() {
                CompressorBlockEntity.this.markDirty();
            }

            @Override
            public boolean canPlayerUseInv(PlayerEntity var1) {
                return true;
            }
        };

        if (this.fuelTime <= 0) {
            ItemStack fuel = inventory.getInvStack(FUEL_INPUT_SLOT);
            if (fuel.isEmpty()) {
                // Machine out of fuel and no fuel present.
                return;
            } else if (isValidRecipe(inv) && canPutStackInResultSlot(getResultFromRecipeStack(inv))) {
                this.maxFuelTime = AbstractFurnaceBlockEntity.createFuelTimeMap().get(fuel.getItem());
                this.fuelTime = maxFuelTime;
            } else {
                // Can't start processing any new materials anyway, dont waste fuel.
                return;
            }
        }
        this.fuelTime--;

        if (!isValidRecipe(inv)) {
            return;
        }
<<<<<<< HEAD

        ItemStack resultStack = getResultFromRecipeStack(inv);
        if (canPutStackInResultSlot(resultStack)) {
            for (int i = 0; i < 9; i++) {
                inventory.getInvStack(i).subtractAmount(1);
            }

            if (!inventory.getInvStack(OUTPUT_SLOT).isEmpty()) {
                inventory.getInvStack(OUTPUT_SLOT).addAmount(resultStack.getAmount());
            } else {
                inventory.setInvStack(OUTPUT_SLOT, resultStack, Simulation.ACTION);
=======
        if (isValidRecipe(inv)) {
            if (canPutStackInResultSlot(getResultFromRecipe())) {
                this.status = CompressorStatus.PROCESSING;
            }
        } else {
            this.status = CompressorStatus.IDLE;
        }

        if (status == CompressorStatus.PROCESSING) {
            ItemStack resultStack = getResultFromRecipe();
            if (inventory.getInvStack(9).isEmpty() || inventory.getInvStack(9).getItem() == resultStack.getItem()) {
                if (inventory.getInvStack(9).getAmount() < resultStack.getMaxAmount()) {
                    if (progress <= maxProgress) {
                        ++progress;
                    } else {
                        System.out.println("Finished crafting an item.");
                        progress = 0;

                        if (!world.isClient) {

                            for (int i = 0; i < 9; i++) {
                                ItemStack invStack = inventory.getInvStack(i);
                                if (!invStack.isEmpty()) {
                                    invStack.subtractAmount(1);
                                }
                            }

                            if (!inventory.getInvStack(9).isEmpty()) {
                                inventory.getInvStack(9).addAmount(resultStack.getAmount());
                            } else {
                                inventory.setInvStack(9, resultStack, Simulation.ACTION);
                            }
                        }
                    }
                }
>>>>>>> 37168dfc
            }
        }
    }

    private ItemStack getResultFromRecipeStack(Inventory inv) {
        // This should under no circumstances not be present. If it is, this method has been called before isValidRecipe and you should feel bad.
        CompressingRecipe recipe = getRecipe(inv).orElseThrow(() -> new IllegalStateException("No recipe present????"));
        return recipe.craft(inv);
    }

    private Optional<CompressingRecipe> getRecipe(Inventory input) {
        return this.world.getRecipeManager().getFirstMatch(GalacticraftRecipes.COMPRESSING_TYPE, input, this.world);
    }

    private boolean canPutStackInResultSlot(ItemStack itemStack) {
        if (inventory.getInvStack(OUTPUT_SLOT).isEmpty()) {
            return true;
        } else if (inventory.getInvStack(OUTPUT_SLOT).getItem() == itemStack.getItem()) {
            return (inventory.getInvStack(OUTPUT_SLOT).getAmount() + itemStack.getAmount()) <= itemStack.getMaxAmount();
        } else {
            return false;
        }
    }

    public FixedItemInv getItems() {
        return this.inventory;
    }

    public int getProgress() {
        return this.progress;
    }

    public int getMaxProgress() {
        return this.maxProgress;
    }

    public <T> T getNeighborAttribute(DefaultedAttribute<T> attr, Direction dir) {
        return attr.getFirst(getWorld(), getPos().offset(dir), SearchOptions.inDirection(dir));
    }

<<<<<<< HEAD
    // This is just for testing
    private boolean isValidRecipe(Inventory input) {
        // TODO check up on this
        return getRecipe(input).isPresent();
//        return !input.isEmpty() && hasMandatoryMaterials();
=======
    private Optional<CompressingRecipe> getRecipe(DefaultedList<ItemStack> input) {
        return this.world.getRecipeManager().getFirstMatch(GalacticraftRecipes.COMPRESSING_TYPE, new BasicInventory(input.toArray(new ItemStack[0])), this.world);
    }

    private boolean isValidRecipe(DefaultedList<ItemStack> inv) {
        return getRecipe(inv).isPresent();
>>>>>>> 37168dfc
    }

    @Override
    public CompoundTag toTag(CompoundTag tag) {
        super.toTag(tag);

        tag.put("Inventory", inventory.toTag());
        tag.putInt("FuelTime", this.fuelTime);
        tag.putInt("Progress", this.progress);

        return tag;
    }

    @Override
    public void fromTag(CompoundTag tag) {
        super.fromTag(tag);

        this.inventory.fromTag(tag.getCompound("Inventory"));
        this.fuelTime = tag.getInt("FuelTime");
        this.progress = tag.getInt("Progress");
    }

    @Override
    public void fromClientTag(CompoundTag tag) {
        this.fromTag(tag);
    }

    @Override
    public CompoundTag toClientTag(CompoundTag tag) {
        return this.toTag(tag);
    }
}<|MERGE_RESOLUTION|>--- conflicted
+++ resolved
@@ -10,49 +10,31 @@
 import io.github.teamgalacticraft.galacticraft.entity.GalacticraftBlockEntities;
 import io.github.teamgalacticraft.galacticraft.recipes.CompressingRecipe;
 import io.github.teamgalacticraft.galacticraft.recipes.GalacticraftRecipes;
-<<<<<<< HEAD
+import net.minecraft.block.entity.BlockEntity;
 import net.fabricmc.fabric.api.block.entity.BlockEntityClientSerializable;
 import net.minecraft.block.entity.AbstractFurnaceBlockEntity;
-=======
-import io.github.teamgalacticraft.galacticraft.util.BlockOptionUtils;
-import net.fabricmc.fabric.api.block.entity.BlockEntityClientSerializable;
->>>>>>> 37168dfc
-import net.minecraft.block.entity.BlockEntity;
+import net.minecraft.item.ItemStack;
 import net.minecraft.entity.player.PlayerEntity;
 import net.minecraft.inventory.Inventory;
-import net.minecraft.item.Item;
-import net.minecraft.item.ItemStack;
 import net.minecraft.nbt.CompoundTag;
 import net.minecraft.util.Tickable;
 import net.minecraft.util.math.Direction;
 
-import java.util.ArrayList;
-import java.util.Arrays;
-import java.util.List;
 import java.util.Optional;
 
 /**
  * @author <a href="https://github.com/teamgalacticraft">TeamGalacticraft</a>
  */
 public class CompressorBlockEntity extends BlockEntity implements Tickable, BlockEntityClientSerializable {
-<<<<<<< HEAD
     public static final int FUEL_INPUT_SLOT = 9;
     public static final int OUTPUT_SLOT = 10;
-=======
->>>>>>> 37168dfc
     SimpleFixedItemInv inventory = new SimpleFixedItemInv(11);
     private final int maxProgress = 200; // In ticks, 100/20 = 10 seconds
     private int progress;
 
-<<<<<<< HEAD
     public CircuitFabricatorStatus status = CircuitFabricatorStatus.INACTIVE;
     public int fuelTime;
     public int maxFuelTime;
-=======
-    public CompressorStatus status = CompressorStatus.INACTIVE;
-
-    public Map<Direction, SideOptions> selectedOptions = BlockOptionUtils.getDefaultSideOptions();
->>>>>>> 37168dfc
 
     public CompressorBlockEntity() {
         super(GalacticraftBlockEntities.COMPRESSOR_TYPE);
@@ -90,7 +72,6 @@
         if (!isValidRecipe(inv)) {
             return;
         }
-<<<<<<< HEAD
 
         ItemStack resultStack = getResultFromRecipeStack(inv);
         if (canPutStackInResultSlot(resultStack)) {
@@ -102,43 +83,6 @@
                 inventory.getInvStack(OUTPUT_SLOT).addAmount(resultStack.getAmount());
             } else {
                 inventory.setInvStack(OUTPUT_SLOT, resultStack, Simulation.ACTION);
-=======
-        if (isValidRecipe(inv)) {
-            if (canPutStackInResultSlot(getResultFromRecipe())) {
-                this.status = CompressorStatus.PROCESSING;
-            }
-        } else {
-            this.status = CompressorStatus.IDLE;
-        }
-
-        if (status == CompressorStatus.PROCESSING) {
-            ItemStack resultStack = getResultFromRecipe();
-            if (inventory.getInvStack(9).isEmpty() || inventory.getInvStack(9).getItem() == resultStack.getItem()) {
-                if (inventory.getInvStack(9).getAmount() < resultStack.getMaxAmount()) {
-                    if (progress <= maxProgress) {
-                        ++progress;
-                    } else {
-                        System.out.println("Finished crafting an item.");
-                        progress = 0;
-
-                        if (!world.isClient) {
-
-                            for (int i = 0; i < 9; i++) {
-                                ItemStack invStack = inventory.getInvStack(i);
-                                if (!invStack.isEmpty()) {
-                                    invStack.subtractAmount(1);
-                                }
-                            }
-
-                            if (!inventory.getInvStack(9).isEmpty()) {
-                                inventory.getInvStack(9).addAmount(resultStack.getAmount());
-                            } else {
-                                inventory.setInvStack(9, resultStack, Simulation.ACTION);
-                            }
-                        }
-                    }
-                }
->>>>>>> 37168dfc
             }
         }
     }
@@ -179,20 +123,11 @@
         return attr.getFirst(getWorld(), getPos().offset(dir), SearchOptions.inDirection(dir));
     }
 
-<<<<<<< HEAD
     // This is just for testing
     private boolean isValidRecipe(Inventory input) {
         // TODO check up on this
         return getRecipe(input).isPresent();
 //        return !input.isEmpty() && hasMandatoryMaterials();
-=======
-    private Optional<CompressingRecipe> getRecipe(DefaultedList<ItemStack> input) {
-        return this.world.getRecipeManager().getFirstMatch(GalacticraftRecipes.COMPRESSING_TYPE, new BasicInventory(input.toArray(new ItemStack[0])), this.world);
-    }
-
-    private boolean isValidRecipe(DefaultedList<ItemStack> inv) {
-        return getRecipe(inv).isPresent();
->>>>>>> 37168dfc
     }
 
     @Override
