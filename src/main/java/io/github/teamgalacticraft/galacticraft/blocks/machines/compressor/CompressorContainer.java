package io.github.teamgalacticraft.galacticraft.blocks.machines.compressor;

import alexiil.mc.lib.attributes.item.impl.PartialInventoryFixedWrapper;
<<<<<<< HEAD
import io.github.teamgalacticraft.galacticraft.container.slot.ItemSpecificSlot;
=======
import io.github.teamgalacticraft.galacticraft.container.ItemSpecificSlot;
import io.github.teamgalacticraft.galacticraft.energy.GalacticraftEnergy;
>>>>>>> 37168dfc
import net.minecraft.block.entity.AbstractFurnaceBlockEntity;
import net.minecraft.block.entity.BlockEntity;
import net.minecraft.container.Container;
import net.minecraft.container.FurnaceOutputSlot;
import net.minecraft.container.Slot;
import net.minecraft.entity.player.PlayerEntity;
import net.minecraft.inventory.Inventory;
import net.minecraft.item.Item;
import net.minecraft.item.ItemStack;
import net.minecraft.util.math.BlockPos;

/**
 * @author <a href="https://github.com/teamgalacticraft">TeamGalacticraft</a>
 */
public class CompressorContainer extends Container {
    private ItemStack itemStack;
    private Inventory inventory;

    private BlockPos blockPos;
    private CompressorBlockEntity compressor;
    private PlayerEntity playerEntity;

    public CompressorContainer(int syncId, BlockPos blockPos, PlayerEntity playerEntity) {
        super(null, syncId);
        this.blockPos = blockPos;
        this.playerEntity = playerEntity;

        BlockEntity blockEntity = playerEntity.world.getBlockEntity(blockPos);

        if (!(blockEntity instanceof CompressorBlockEntity)) {
            // TODO: Move this logic somewhere else to just not open this at all.
            throw new IllegalStateException("Found " + blockEntity + " instead of a coal generator!");
        }
        this.compressor = (CompressorBlockEntity) blockEntity;
        this.inventory = new PartialInventoryFixedWrapper(compressor.inventory) {
            @Override
            public void markDirty() {
                compressor.markDirty();
            }

            @Override
            public boolean canPlayerUseInv(PlayerEntity player) {
                return CompressorContainer.this.canUse(player);
            }
        };

        // 3x3 comprerssor input grid
        int slot = 0;
        for (int y = 0; y < 3; y++) {
            for (int x = 0; x < 3; x++) {
                this.addSlot(new Slot(this.inventory, slot, x * 18 + 19, y * 18 + 18));
                slot++;
            }
        }

        // Fuel slot
        this.addSlot(new ItemSpecificSlot(this.inventory, CompressorBlockEntity.FUEL_INPUT_SLOT, 3 * 18 + 1, 75, AbstractFurnaceBlockEntity.createFuelTimeMap().keySet().toArray(new Item[0])));

        // Output slot
<<<<<<< HEAD
        this.addSlot(new Slot(this.inventory, CompressorBlockEntity.OUTPUT_SLOT, 138, 38) {
            @Override
            public boolean canInsert(ItemStack itemStack_1) {
                return false;
            }
        });
=======
        this.addSlot(new FurnaceOutputSlot(playerEntity, this.inventory, 9, 138, 28));
        // Fuel slot
        this.addSlot(new ItemSpecificSlot(this.inventory, 10, 3 * 18 + 1, 65, AbstractFurnaceBlockEntity.createFuelTimeMap().keySet().toArray(new Item[0])));
>>>>>>> 37168dfc

        // Player inventory slots
        int playerInvYOffset = 110;
        for (int i = 0; i < 3; ++i) {
            for (int j = 0; j < 9; ++j) {
                this.addSlot(new Slot(playerEntity.inventory, j + i * 9 + 9, 8 + j * 18, playerInvYOffset + i * 18));
            }
        }

        // Hotbar slots
        for (int i = 0; i < 9; ++i) {
            this.addSlot(new Slot(playerEntity.inventory, i, 8 + i * 18, playerInvYOffset + 58));
        }
    }

    @Override
<<<<<<< HEAD
=======
    public ItemStack transferSlot(PlayerEntity playerEntity, int slotId) {

        ItemStack itemStack = ItemStack.EMPTY;
        Slot slot = this.slotList.get(slotId);

        if (slot != null && slot.hasStack()) {
            ItemStack itemStack1 = slot.getStack();
            itemStack = itemStack1.copy();

            if (itemStack.isEmpty()) {
                return itemStack;
            }

            if (slotId < this.compressor.inventory.getSlotCount()) {

                if (!this.insertItem(itemStack1, this.inventory.getInvSize(), this.slotList.size(), true)) {
                    return ItemStack.EMPTY;
                }
            } else if (!this.insertItem(itemStack1, 0, this.inventory.getInvSize(), false)) {
                return ItemStack.EMPTY;
            }
            if (itemStack1.getAmount() == 0) {
                slot.setStack(ItemStack.EMPTY);
            } else {
                slot.markDirty();
            }
        }
        return itemStack;
    }

    @Override
>>>>>>> 37168dfc
    public boolean canUse(PlayerEntity playerEntity) {
        return true;
    }
}<|MERGE_RESOLUTION|>--- conflicted
+++ resolved
@@ -1,13 +1,9 @@
 package io.github.teamgalacticraft.galacticraft.blocks.machines.compressor;
 
 import alexiil.mc.lib.attributes.item.impl.PartialInventoryFixedWrapper;
-<<<<<<< HEAD
 import io.github.teamgalacticraft.galacticraft.container.slot.ItemSpecificSlot;
-=======
-import io.github.teamgalacticraft.galacticraft.container.ItemSpecificSlot;
-import io.github.teamgalacticraft.galacticraft.energy.GalacticraftEnergy;
->>>>>>> 37168dfc
 import net.minecraft.block.entity.AbstractFurnaceBlockEntity;
+import io.github.teamgalacticraft.galacticraft.container.slot.ItemSpecificSlot;
 import net.minecraft.block.entity.BlockEntity;
 import net.minecraft.container.Container;
 import net.minecraft.container.FurnaceOutputSlot;
@@ -63,21 +59,10 @@
         }
 
         // Fuel slot
-        this.addSlot(new ItemSpecificSlot(this.inventory, CompressorBlockEntity.FUEL_INPUT_SLOT, 3 * 18 + 1, 75, AbstractFurnaceBlockEntity.createFuelTimeMap().keySet().toArray(new Item[0])));
+        this.addSlot(new ItemSpecificSlot(this.inventory, CompressorBlockEntity.FUEL_INPUT_SLOT, 3 * 18 + 1, 65, AbstractFurnaceBlockEntity.createFuelTimeMap().keySet().toArray(new Item[0])));
 
         // Output slot
-<<<<<<< HEAD
-        this.addSlot(new Slot(this.inventory, CompressorBlockEntity.OUTPUT_SLOT, 138, 38) {
-            @Override
-            public boolean canInsert(ItemStack itemStack_1) {
-                return false;
-            }
-        });
-=======
-        this.addSlot(new FurnaceOutputSlot(playerEntity, this.inventory, 9, 138, 28));
-        // Fuel slot
-        this.addSlot(new ItemSpecificSlot(this.inventory, 10, 3 * 18 + 1, 65, AbstractFurnaceBlockEntity.createFuelTimeMap().keySet().toArray(new Item[0])));
->>>>>>> 37168dfc
+        this.addSlot(new FurnaceOutputSlot(playerEntity, this.inventory, CompressorBlockEntity.OUTPUT_SLOT, 138, 28));
 
         // Player inventory slots
         int playerInvYOffset = 110;
@@ -91,11 +76,10 @@
         for (int i = 0; i < 9; ++i) {
             this.addSlot(new Slot(playerEntity.inventory, i, 8 + i * 18, playerInvYOffset + 58));
         }
+
     }
 
     @Override
-<<<<<<< HEAD
-=======
     public ItemStack transferSlot(PlayerEntity playerEntity, int slotId) {
 
         ItemStack itemStack = ItemStack.EMPTY;
@@ -127,7 +111,6 @@
     }
 
     @Override
->>>>>>> 37168dfc
     public boolean canUse(PlayerEntity playerEntity) {
         return true;
     }
