--- conflicted
+++ resolved
@@ -332,11 +332,8 @@
 
     public static class ScreenTextures {
         public static final String COAL_GENERATOR_SCREEN = "gui/coal_generator_screen";
-<<<<<<< HEAD
         public static final String CIRCUIT_FABRICATOR_SCREEN = "gui/circuit_fabricator_screen";
-=======
         public static final String BASIC_SOLAR_PANEL_SCREEN = "gui/basic_solar_panel_screen";
->>>>>>> 03cbd22f
         public static final String MACHINE_CONFIG_TABS = "gui/machine_config_tabs";
         public static final String PLAYER_INVENTORY_SCREEN = "gui/player_inventory_screen";
 
@@ -347,11 +344,8 @@
 
     public static class Container {
         public static final String COAL_GENERATOR_CONTAINER = "coal_generator_container";
-<<<<<<< HEAD
         public static final String CIRCUIT_FABRICATOR_CONTAINER = "circuit_fabricator_container";
-=======
         public static final String BASIC_SOLAR_PANEL_CONTAINER = "basic_solar_panel_container";
->>>>>>> 03cbd22f
         public static final String PLAYER_INVENTORY_CONTAINER = "player_inventory_container";
     }
 }