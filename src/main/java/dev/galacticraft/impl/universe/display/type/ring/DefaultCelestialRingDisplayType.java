--- conflicted
+++ resolved
@@ -47,11 +47,7 @@
 
         PoseStack matrices = graphics.pose();
 
-<<<<<<< HEAD
-        final float theta = 4.0f * Mth.DEG_TO_RAD;
-=======
         final float theta = 4.0F * Mth.DEG_TO_RAD;
->>>>>>> f7be33c3
         final float cos = Mth.cos(theta);
         final float sin = Mth.sin(theta);
 
