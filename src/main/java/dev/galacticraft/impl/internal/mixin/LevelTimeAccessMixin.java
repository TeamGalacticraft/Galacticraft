/*
 * Copyright (c) 2019-2025 Team Galacticraft
 *
 * Permission is hereby granted, free of charge, to any person obtaining a copy
 * of this software and associated documentation files (the "Software"), to deal
 * in the Software without restriction, including without limitation the rights
 * to use, copy, modify, merge, publish, distribute, sublicense, and/or sell
 * copies of the Software, and to permit persons to whom the Software is
 * furnished to do so, subject to the following conditions:
 *
 * The above copyright notice and this permission notice shall be included in all
 * copies or substantial portions of the Software.
 *
 * THE SOFTWARE IS PROVIDED "AS IS", WITHOUT WARRANTY OF ANY KIND, EXPRESS OR
 * IMPLIED, INCLUDING BUT NOT LIMITED TO THE WARRANTIES OF MERCHANTABILITY,
 * FITNESS FOR A PARTICULAR PURPOSE AND NONINFRINGEMENT. IN NO EVENT SHALL THE
 * AUTHORS OR COPYRIGHT HOLDERS BE LIABLE FOR ANY CLAIM, DAMAGES OR OTHER
 * LIABILITY, WHETHER IN AN ACTION OF CONTRACT, TORT OR OTHERWISE, ARISING FROM,
 * OUT OF OR IN CONNECTION WITH THE SOFTWARE OR THE USE OR OTHER DEALINGS IN THE
 * SOFTWARE.
 */

package dev.galacticraft.impl.internal.mixin;

import dev.galacticraft.api.universe.celestialbody.CelestialBody;
import dev.galacticraft.mod.tag.GCTags;
import net.minecraft.core.Holder;
<<<<<<< HEAD
=======
import net.minecraft.core.Registry;
import net.minecraft.core.registries.Registries;
>>>>>>> fac47b6c
import net.minecraft.world.level.Level;
import net.minecraft.world.level.LevelTimeAccess;
import net.minecraft.world.level.dimension.DimensionType;
import org.spongepowered.asm.mixin.Mixin;
import org.spongepowered.asm.mixin.Shadow;
import org.spongepowered.asm.mixin.injection.At;
import org.spongepowered.asm.mixin.injection.Inject;
import org.spongepowered.asm.mixin.injection.callback.CallbackInfoReturnable;

@Mixin(LevelTimeAccess.class)
public interface LevelTimeAccessMixin extends LevelTimeAccess {
    @Shadow
    long dayTime();

    @Inject(method = "getTimeOfDay", at = @At("HEAD"), cancellable = true)
    private void getGalacticTimeOfDay(float partialTicks, CallbackInfoReturnable<Float> cir) {
        // Might be worth it to make our own dimension type system?
<<<<<<< HEAD
        if (this instanceof Level level) {
            Holder<CelestialBody<?, ?>> holder = level.galacticraft$getCelestialBody();
            if (holder != null && level.galacticraft$hasDimensionTypeTag(GCTags.SPACE)) {
=======
        Registry<DimensionType> dimensionTypeRegistry = registryAccess().registryOrThrow(Registries.DIMENSION_TYPE);
        if (this instanceof Level level) {
            Holder<CelestialBody<?, ?>> holder = level.galacticraft$getCelestialBody();
            if (holder != null && dimensionTypeRegistry.getHolder(dimensionTypeRegistry.getId(dimensionType())).map(reference -> reference.is(GCTags.SPACE)).orElse(false)) {
>>>>>>> fac47b6c
                long worldTime = this.dayTime();
                long dayLength = holder.value().dayLength();
                int j = (int) (worldTime % dayLength);
                float f1 = (j + partialTicks) / dayLength - 0.25F;

                if (f1 < 0.0F) {
                    ++f1;
                }

                if (f1 > 1.0F) {
                    --f1;
                }

                float f2 = f1;
                f1 = 0.5F - (float) Math.cos(f1 * Math.PI) / 2.0F;
                cir.setReturnValue(f2 + (f1 - f2) / 3.0F);
            }
        }
    }
}<|MERGE_RESOLUTION|>--- conflicted
+++ resolved
@@ -25,11 +25,6 @@
 import dev.galacticraft.api.universe.celestialbody.CelestialBody;
 import dev.galacticraft.mod.tag.GCTags;
 import net.minecraft.core.Holder;
-<<<<<<< HEAD
-=======
-import net.minecraft.core.Registry;
-import net.minecraft.core.registries.Registries;
->>>>>>> fac47b6c
 import net.minecraft.world.level.Level;
 import net.minecraft.world.level.LevelTimeAccess;
 import net.minecraft.world.level.dimension.DimensionType;
@@ -47,16 +42,9 @@
     @Inject(method = "getTimeOfDay", at = @At("HEAD"), cancellable = true)
     private void getGalacticTimeOfDay(float partialTicks, CallbackInfoReturnable<Float> cir) {
         // Might be worth it to make our own dimension type system?
-<<<<<<< HEAD
         if (this instanceof Level level) {
             Holder<CelestialBody<?, ?>> holder = level.galacticraft$getCelestialBody();
             if (holder != null && level.galacticraft$hasDimensionTypeTag(GCTags.SPACE)) {
-=======
-        Registry<DimensionType> dimensionTypeRegistry = registryAccess().registryOrThrow(Registries.DIMENSION_TYPE);
-        if (this instanceof Level level) {
-            Holder<CelestialBody<?, ?>> holder = level.galacticraft$getCelestialBody();
-            if (holder != null && dimensionTypeRegistry.getHolder(dimensionTypeRegistry.getId(dimensionType())).map(reference -> reference.is(GCTags.SPACE)).orElse(false)) {
->>>>>>> fac47b6c
                 long worldTime = this.dayTime();
                 long dayLength = holder.value().dayLength();
                 int j = (int) (worldTime % dayLength);
