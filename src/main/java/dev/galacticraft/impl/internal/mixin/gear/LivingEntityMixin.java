--- conflicted
+++ resolved
@@ -81,14 +81,9 @@
     @Inject(method = "baseTick", at = @At(value = "INVOKE", target = "Lnet/minecraft/world/entity/LivingEntity;isEyeInFluid(Lnet/minecraft/tags/TagKey;)Z"))
     private void galacticraft_oxygenCheck(CallbackInfo ci) {
         LivingEntity entity = ((LivingEntity) (Object) this);
-<<<<<<< HEAD
-        if (!entity.level().isBreathable(entity.blockPosition().relative(Direction.UP, (int) Math.floor(entity.getEyeHeight(entity.getPose()))))) {
-            if (!entity.isEyeInFluid(GCFluidTags.NON_BREATHABLE) && (!(entity instanceof Player player) || !player.getAbilities().invulnerable)) {
-=======
         AttributeInstance attribute = entity.getAttribute(GcApiEntityAttributes.CAN_BREATHE_IN_SPACE);
         if (!entity.level().isBreathable(entity.blockPosition().relative(Direction.UP, (int) Math.floor(entity.getEyeHeight(entity.getPose())))) && !(attribute != null && attribute.getValue() >= 0.99D)) {
-            if (!entity.isEyeInFluid(GCTags.NON_BREATHABLE) && (!(entity instanceof Player player) || !player.getAbilities().invulnerable)) {
->>>>>>> 2f0803f9
+            if (!entity.isEyeInFluid(GCFluidTags.NON_BREATHABLE) && (!(entity instanceof Player player) || !player.getAbilities().invulnerable)) {
                 entity.setAirSupply(this.decreaseAirSupply(entity.getAirSupply()));
                 if (entity.getAirSupply() == -20) {
                     entity.setAirSupply(0);
@@ -103,14 +98,10 @@
     @ModifyExpressionValue(method = "baseTick", at = @At(value = "INVOKE", target = "Lnet/minecraft/world/entity/LivingEntity;isEyeInFluid(Lnet/minecraft/tags/TagKey;)Z", ordinal = 0))
     private boolean galacticraft_testForBreathability(boolean original) {
         LivingEntity entity = (LivingEntity) (Object) this;
-<<<<<<< HEAD
-        return original || this.isEyeInFluid(GCFluidTags.NON_BREATHABLE) || !entity.level().isBreathable(entity.blockPosition().relative(Direction.UP, (int) Math.floor(this.getEyeHeight(entity.getPose()))));
-=======
         if ((entity.getVehicle() instanceof LanderEntity) || (entity.getInBlockState().getBlock() instanceof CryogenicChamberBlock) || (entity.getInBlockState().getBlock() instanceof CryogenicChamberPart)) {
             return false;
         }
-        return original || this.isEyeInFluid(GCTags.NON_BREATHABLE) || !entity.level().isBreathable(entity.blockPosition().relative(Direction.UP, (int) Math.floor(this.getEyeHeight(entity.getPose()))));
->>>>>>> 2f0803f9
+        return original || this.isEyeInFluid(GCFluidTags.NON_BREATHABLE) || !entity.level().isBreathable(entity.blockPosition().relative(Direction.UP, (int) Math.floor(this.getEyeHeight(entity.getPose()))));
     }
 
     @ModifyExpressionValue(method = "baseTick", at = @At(value = "INVOKE", target = "Lnet/minecraft/world/entity/LivingEntity;canBreatheUnderwater()Z"))
