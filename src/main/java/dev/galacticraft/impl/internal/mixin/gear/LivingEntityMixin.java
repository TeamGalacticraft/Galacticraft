--- conflicted
+++ resolved
@@ -27,12 +27,7 @@
 import dev.galacticraft.api.entity.attribute.GcApiEntityAttributes;
 import dev.galacticraft.api.gas.Gases;
 import dev.galacticraft.api.item.Accessory;
-<<<<<<< HEAD
-=======
-import dev.galacticraft.api.item.OxygenGear;
-import dev.galacticraft.api.item.OxygenMask;
 import dev.galacticraft.mod.tag.GCTags;
->>>>>>> cd2521f3
 import dev.galacticraft.impl.internal.fabric.GalacticraftAPI;
 import dev.galacticraft.mod.content.block.special.CryogenicChamberBlock;
 import dev.galacticraft.mod.content.block.special.CryogenicChamberPart;
@@ -112,7 +107,7 @@
         if ((entity.getVehicle() instanceof LanderEntity) || (entity.getInBlockState().getBlock() instanceof CryogenicChamberBlock) || (entity.getInBlockState().getBlock() instanceof CryogenicChamberPart)) {
             return false;
         }
-        return original || this.isEyeInFluid(GCTags.NON_BREATHABLE) || !entity.level().isBreathable(entity.blockPosition().relative(Direction.UP, (int) Math.floor(this.getEyeHeight(entity.getPose()))));
+        return (original || this.isEyeInFluid(GCTags.NON_BREATHABLE)) && !entity.level().isBreathable(entity.blockPosition().relative(Direction.UP, (int) Math.floor(this.getEyeHeight(entity.getPose()))));
     }
 
     @ModifyExpressionValue(method = "baseTick", at = @At(value = "INVOKE", target = "Lnet/minecraft/world/entity/LivingEntity;canBreatheUnderwater()Z"))
@@ -133,14 +128,12 @@
 
     @Inject(method = "decreaseAirSupply", at = @At(value = "INVOKE", target = "Lnet/minecraft/world/entity/LivingEntity;getAttribute(Lnet/minecraft/core/Holder;)Lnet/minecraft/world/entity/ai/attributes/AttributeInstance;"), cancellable = true)
     private void galacticraft_modifyAirLevel(int air, CallbackInfoReturnable<Integer> cir) {
-<<<<<<< HEAD
         AttributeInstance attribute = ((LivingEntity) (Object) this).getAttribute(GcApiEntityAttributes.CAN_BREATHE_IN_SPACE);
         if (attribute != null && attribute.getValue() >= 0.99D) {
+            this.lastHurtBySuffocationTimestamp = this.tickCount;
             cir.setReturnValue(this.increaseAirSupply(air));
         }
 
-=======
->>>>>>> cd2521f3
         if (this.galacticraft$hasMaskAndGear()) {
             InventoryStorage tankInv = InventoryStorage.of(galacticraft$getOxygenTanks(), null);
             for (int i = 0; i < tankInv.getSlotCount(); i++) {
@@ -149,11 +142,9 @@
                     try (Transaction transaction = Transaction.openOuter()) {
                         if (storage.extract(FluidVariant.of(Gases.OXYGEN), Galacticraft.CONFIG.playerOxygenConsuptionRate(), transaction) > 0) {
                             transaction.commit();
+                            this.lastHurtBySuffocationTimestamp = this.tickCount;
                             cir.setReturnValue(this.increaseAirSupply(air));
-<<<<<<< HEAD
                             return;
-=======
->>>>>>> cd2521f3
                         }
                     }
                 }
