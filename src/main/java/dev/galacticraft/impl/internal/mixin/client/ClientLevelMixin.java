/*
 * Copyright (c) 2019-2025 Team Galacticraft
 *
 * Permission is hereby granted, free of charge, to any person obtaining a copy
 * of this software and associated documentation files (the "Software"), to deal
 * in the Software without restriction, including without limitation the rights
 * to use, copy, modify, merge, publish, distribute, sublicense, and/or sell
 * copies of the Software, and to permit persons to whom the Software is
 * furnished to do so, subject to the following conditions:
 *
 * The above copyright notice and this permission notice shall be included in all
 * copies or substantial portions of the Software.
 *
 * THE SOFTWARE IS PROVIDED "AS IS", WITHOUT WARRANTY OF ANY KIND, EXPRESS OR
 * IMPLIED, INCLUDING BUT NOT LIMITED TO THE WARRANTIES OF MERCHANTABILITY,
 * FITNESS FOR A PARTICULAR PURPOSE AND NONINFRINGEMENT. IN NO EVENT SHALL THE
 * AUTHORS OR COPYRIGHT HOLDERS BE LIABLE FOR ANY CLAIM, DAMAGES OR OTHER
 * LIABILITY, WHETHER IN AN ACTION OF CONTRACT, TORT OR OTHERWISE, ARISING FROM,
 * OUT OF OR IN CONNECTION WITH THE SOFTWARE OR THE USE OR OTHER DEALINGS IN THE
 * SOFTWARE.
 */

package dev.galacticraft.impl.internal.mixin.client;

import com.llamalad7.mixinextras.injector.ModifyReturnValue;
<<<<<<< HEAD
import dev.galacticraft.mod.Constant;
=======
>>>>>>> fd9414cb
import dev.galacticraft.mod.api.dimension.GalacticDimensionEffects;
import dev.galacticraft.mod.Constant;
import dev.galacticraft.mod.content.entity.orbital.RocketEntity;
import net.minecraft.client.Minecraft;
import net.minecraft.client.multiplayer.ClientLevel;
import net.minecraft.client.renderer.DimensionSpecialEffects;
<<<<<<< HEAD
import net.minecraft.util.Mth;
=======
import net.minecraft.world.entity.player.Player;
>>>>>>> fd9414cb
import net.minecraft.world.phys.Vec3;
import org.spongepowered.asm.mixin.Final;
import org.spongepowered.asm.mixin.Mixin;
import org.spongepowered.asm.mixin.Shadow;
import org.spongepowered.asm.mixin.injection.At;

@Mixin(ClientLevel.class)
public class ClientLevelMixin {
    @Shadow
    @Final
    private DimensionSpecialEffects effects;

<<<<<<< HEAD
    @ModifyReturnValue(method = "getSkyColor", at = @At("RETURN"))
    private Vec3 getDimensionSkyColor(Vec3 original, Vec3 pos, float partialTick) {
        if (effects instanceof GalacticDimensionEffects gcEffects) {
            return gcEffects.getSkyColor((ClientLevel) (Object) this, partialTick);
        } else if (pos.y() > Constant.OVERWORLD_SKYPROVIDER_STARTHEIGHT) {
            float heightOffset = ((float) (pos.y()) - Constant.OVERWORLD_SKYPROVIDER_STARTHEIGHT) / 200.0F;
            heightOffset = Math.max(1.0F - 0.75F * Mth.sqrt(heightOffset), 0.0F);
            return original.scale(heightOffset);
        }
        return original;
=======
    @Shadow
    @Final
    private Minecraft minecraft;

    @Inject(method = "getSkyColor", at = @At("HEAD"), cancellable = true)
    private void gc$getDimensionSkyColor(Vec3 pos, float partialTick, CallbackInfoReturnable<Vec3> cir) {
        if (effects instanceof GalacticDimensionEffects gcEffects)
            cir.setReturnValue(gcEffects.getSkyColor((ClientLevel) (Object) this, partialTick));
>>>>>>> fd9414cb
    }

    @ModifyReturnValue(method = "getSkyFlashTime", at = @At("RETURN"))
    private int gc$hideLightningFlash(int original) {
        Player player = this.minecraft.player;
        if (player.getVehicle() instanceof RocketEntity && player.getVehicle().getY() > Constant.CLOUD_LIMIT) {
            return 0;
        }
        return original;
    }
}<|MERGE_RESOLUTION|>--- conflicted
+++ resolved
@@ -23,21 +23,14 @@
 package dev.galacticraft.impl.internal.mixin.client;
 
 import com.llamalad7.mixinextras.injector.ModifyReturnValue;
-<<<<<<< HEAD
-import dev.galacticraft.mod.Constant;
-=======
->>>>>>> fd9414cb
 import dev.galacticraft.mod.api.dimension.GalacticDimensionEffects;
 import dev.galacticraft.mod.Constant;
 import dev.galacticraft.mod.content.entity.orbital.RocketEntity;
 import net.minecraft.client.Minecraft;
 import net.minecraft.client.multiplayer.ClientLevel;
 import net.minecraft.client.renderer.DimensionSpecialEffects;
-<<<<<<< HEAD
 import net.minecraft.util.Mth;
-=======
 import net.minecraft.world.entity.player.Player;
->>>>>>> fd9414cb
 import net.minecraft.world.phys.Vec3;
 import org.spongepowered.asm.mixin.Final;
 import org.spongepowered.asm.mixin.Mixin;
@@ -50,9 +43,12 @@
     @Final
     private DimensionSpecialEffects effects;
 
-<<<<<<< HEAD
+    @Shadow
+    @Final
+    private Minecraft minecraft;
+
     @ModifyReturnValue(method = "getSkyColor", at = @At("RETURN"))
-    private Vec3 getDimensionSkyColor(Vec3 original, Vec3 pos, float partialTick) {
+    private Vec3 gc$getDimensionSkyColor(Vec3 original, Vec3 pos, float partialTick) {
         if (effects instanceof GalacticDimensionEffects gcEffects) {
             return gcEffects.getSkyColor((ClientLevel) (Object) this, partialTick);
         } else if (pos.y() > Constant.OVERWORLD_SKYPROVIDER_STARTHEIGHT) {
@@ -61,16 +57,6 @@
             return original.scale(heightOffset);
         }
         return original;
-=======
-    @Shadow
-    @Final
-    private Minecraft minecraft;
-
-    @Inject(method = "getSkyColor", at = @At("HEAD"), cancellable = true)
-    private void gc$getDimensionSkyColor(Vec3 pos, float partialTick, CallbackInfoReturnable<Vec3> cir) {
-        if (effects instanceof GalacticDimensionEffects gcEffects)
-            cir.setReturnValue(gcEffects.getSkyColor((ClientLevel) (Object) this, partialTick));
->>>>>>> fd9414cb
     }
 
     @ModifyReturnValue(method = "getSkyFlashTime", at = @At("RETURN"))
