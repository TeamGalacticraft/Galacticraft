/*
 * Copyright (c) 2019-2021 Team Galacticraft
 *
 * Permission is hereby granted, free of charge, to any person obtaining a copy
 * of this software and associated documentation files (the "Software"), to deal
 * in the Software without restriction, including without limitation the rights
 * to use, copy, modify, merge, publish, distribute, sublicense, and/or sell
 * copies of the Software, and to permit persons to whom the Software is
 * furnished to do so, subject to the following conditions:
 *
 * The above copyright notice and this permission notice shall be included in all
 * copies or substantial portions of the Software.
 *
 * THE SOFTWARE IS PROVIDED "AS IS", WITHOUT WARRANTY OF ANY KIND, EXPRESS OR
 * IMPLIED, INCLUDING BUT NOT LIMITED TO THE WARRANTIES OF MERCHANTABILITY,
 * FITNESS FOR A PARTICULAR PURPOSE AND NONINFRINGEMENT. IN NO EVENT SHALL THE
 * AUTHORS OR COPYRIGHT HOLDERS BE LIABLE FOR ANY CLAIM, DAMAGES OR OTHER
 * LIABILITY, WHETHER IN AN ACTION OF CONTRACT, TORT OR OTHERWISE, ARISING FROM,
 * OUT OF OR IN CONNECTION WITH THE SOFTWARE OR THE USE OR OTHER DEALINGS IN THE
 * SOFTWARE.
 */

package dev.galacticraft.mod.api.block;

import alexiil.mc.lib.attributes.item.FixedItemInv;
import com.mojang.authlib.GameProfile;
import dev.galacticraft.mod.Constant;
import dev.galacticraft.mod.api.block.entity.MachineBlockEntity;
import dev.galacticraft.mod.api.machine.RedstoneInteractionType;
import dev.galacticraft.mod.api.machine.SecurityInfo;
import dev.galacticraft.mod.block.entity.MachineBlockEntityTicker;
import net.fabricmc.api.EnvType;
import net.fabricmc.api.Environment;
import net.fabricmc.fabric.api.util.NbtType;
import net.minecraft.block.Block;
import net.minecraft.block.BlockRenderType;
import net.minecraft.block.BlockState;
import net.minecraft.block.BlockWithEntity;
import net.minecraft.block.entity.BlockEntity;
import net.minecraft.block.entity.BlockEntityTicker;
import net.minecraft.block.entity.BlockEntityType;
import net.minecraft.block.piston.PistonBehavior;
import net.minecraft.client.MinecraftClient;
import net.minecraft.client.gui.screen.Screen;
import net.minecraft.client.item.TooltipContext;
import net.minecraft.client.resource.language.I18n;
import net.minecraft.entity.ItemEntity;
import net.minecraft.entity.LivingEntity;
import net.minecraft.entity.player.PlayerEntity;
import net.minecraft.item.ItemPlacementContext;
import net.minecraft.item.ItemStack;
import net.minecraft.loot.context.LootContext;
import net.minecraft.loot.context.LootContextParameters;
import net.minecraft.nbt.NbtCompound;
import net.minecraft.nbt.NbtHelper;
import net.minecraft.screen.NamedScreenHandlerFactory;
import net.minecraft.server.network.ServerPlayerEntity;
import net.minecraft.state.StateManager;
import net.minecraft.state.property.BooleanProperty;
import net.minecraft.state.property.Properties;
import net.minecraft.text.LiteralText;
import net.minecraft.text.MutableText;
import net.minecraft.text.Text;
import net.minecraft.text.TranslatableText;
import net.minecraft.util.ActionResult;
import net.minecraft.util.Hand;
import net.minecraft.util.hit.BlockHitResult;
import net.minecraft.util.math.BlockPos;
import net.minecraft.world.BlockView;
import net.minecraft.world.World;
import org.jetbrains.annotations.Nullable;

import java.util.Collections;
import java.util.List;

/**
 * @author <a href="https://github.com/TeamGalacticraft">TeamGalacticraft</a>
 */
public abstract class MachineBlock<T extends MachineBlockEntity> extends BlockWithEntity {
    public static final BooleanProperty ARBITRARY_BOOLEAN_PROPERTY = BooleanProperty.of("update");
<<<<<<< HEAD
    public static final BooleanProperty ACTIVE = BooleanProperty.of("active");
=======
    public static final BooleanProperty ACTIVE = Constant.Property.ACTIVE;
>>>>>>> 66edabdc

    protected MachineBlock(Settings settings) {
        super(settings);
    }

    @Override
    protected void appendProperties(StateManager.Builder<Block, BlockState> builder) {
        super.appendProperties(builder);
        builder.add(Properties.HORIZONTAL_FACING, ARBITRARY_BOOLEAN_PROPERTY, ACTIVE);
    }

    @Override
    public abstract T createBlockEntity(BlockPos pos, BlockState state);

    @Override
    public BlockState getPlacementState(ItemPlacementContext context) {
        return this.getDefaultState().with(Properties.HORIZONTAL_FACING, context.getPlayerFacing().getOpposite()).with(ARBITRARY_BOOLEAN_PROPERTY, false).with(ACTIVE, false);
    }

    @Override
    public void onPlaced(World world, BlockPos pos, BlockState state, @Nullable LivingEntity placer, ItemStack itemStack) {
        super.onPlaced(world, pos, state, placer, itemStack);
        if (!world.isClient && placer instanceof PlayerEntity player) {
            ((MachineBlockEntity) world.getBlockEntity(pos)).security().setOwner(/*((MinecraftServerTeamsGetter) world.getServer()).getSpaceRaceTeams(), */player); //todo: teams
        }
    }

    @Override
    public BlockRenderType getRenderType(BlockState state) {
        return BlockRenderType.MODEL;
    }

    @Override
    @Environment(EnvType.CLIENT)
    public final void appendTooltip(ItemStack stack, BlockView view, List<Text> tooltip, TooltipContext context) {
        Text text = machineInfo(stack, view, context.isAdvanced());
        if (text != null) {
            if (Screen.hasShiftDown()) {
                char[] line = text instanceof TranslatableText ? I18n.translate(((TranslatableText) text).getKey()).toCharArray() : text.getString().toCharArray();
                int len = 0;
                final int maxLength = 175;
                StringBuilder builder = new StringBuilder();
                for (char c : line) {
                    len += MinecraftClient.getInstance().textRenderer.getWidth(String.valueOf(c));
                    if (c == ' ' && len >= maxLength) {
                        len = 0;
                        tooltip.add(new LiteralText(builder.toString()).setStyle(text.getStyle()));
                        builder = new StringBuilder();
                        continue;
                    }
                    builder.append(c);
                }
                tooltip.add(new LiteralText(builder.toString()).setStyle(text.getStyle()));
            } else {
                tooltip.add(new TranslatableText("tooltip.galacticraft.press_shift").setStyle(Constant.Text.DARK_GRAY_STYLE));
            }
        }

<<<<<<< HEAD
        if (stack != null && stack.getTag() != null && stack.getTag().contains(Constant.Nbt.BLOCK_ENTITY_TAG)) {
            NbtCompound tag = stack.getTag().getCompound(Constant.Nbt.BLOCK_ENTITY_TAG);
=======
        if (stack != null && stack.getNbt() != null && stack.getNbt().contains(Constant.Nbt.BLOCK_ENTITY_TAG)) {
            NbtCompound tag = stack.getNbt().getCompound(Constant.Nbt.BLOCK_ENTITY_TAG);
>>>>>>> 66edabdc
            tooltip.add(LiteralText.EMPTY);
            if (tag.contains(Constant.Nbt.ENERGY, NbtType.INT)) tooltip.add(new TranslatableText("ui.galacticraft.machine.current_energy", new LiteralText(String.valueOf(tag.getInt(Constant.Nbt.ENERGY))).setStyle(Constant.Text.BLUE_STYLE)).setStyle(Constant.Text.GOLD_STYLE));
            if (tag.contains(Constant.Nbt.SECURITY, NbtType.COMPOUND)) {
                NbtCompound security = tag.getCompound(Constant.Nbt.SECURITY);
                if (security.contains(Constant.Nbt.OWNER, NbtType.COMPOUND)) {
                    GameProfile profile = NbtHelper.toGameProfile(security.getCompound(Constant.Nbt.OWNER));
                    MutableText text1 = new TranslatableText("ui.galacticraft.machine.security.owner", new LiteralText(profile.getName()).setStyle(Constant.Text.LIGHT_PURPLE_STYLE)).setStyle(Constant.Text.GRAY_STYLE);
                    if (Screen.hasControlDown()) {
                        text1.append(new LiteralText(" (" + profile.getId().toString() + ")").setStyle(Constant.Text.AQUA_STYLE));
                    }
                    tooltip.add(text1);
                    tooltip.add(new TranslatableText("ui.galacticraft.machine.security.accessibility", SecurityInfo.Accessibility.valueOf(security.getString(Constant.Nbt.ACCESSIBILITY)).getName()).setStyle(Constant.Text.GREEN_STYLE));
                }
            }
            tooltip.add(new TranslatableText("ui.galacticraft.machine.redstone.redstone", RedstoneInteractionType.fromTag(tag).getName()).setStyle(Constant.Text.DARK_RED_STYLE));
        }
    }

    @Override
    public PistonBehavior getPistonBehavior(BlockState state) {
        return PistonBehavior.BLOCK;
    }

    @Override
    public final ActionResult onUse(BlockState state, World world, BlockPos pos, PlayerEntity player, Hand hand, BlockHitResult hit) {
        if (!world.isClient) {
            BlockEntity entity = world.getBlockEntity(pos);
            if (entity instanceof MachineBlockEntity machine) {
                SecurityInfo security = machine.security();
                if (security.getOwner() == null) security.setOwner(/*((MinecraftServerTeamsGetter) world.getServer()).getSpaceRaceTeams(), */player); //todo: teams
                if (security.isOwner(player.getGameProfile())) {
                    security.sendPacket(pos, (ServerPlayerEntity) player);
                    machine.redstoneInteraction().sendPacket(pos, (ServerPlayerEntity) player);
                    NamedScreenHandlerFactory factory = state.createScreenHandlerFactory(world, pos);

                    if (factory != null) {
                        player.openHandledScreen(factory);
                    }
                }
            }
        }

        return ActionResult.SUCCESS;
    }

    @Override
    public void onBreak(World world, BlockPos pos, BlockState state, PlayerEntity player) {
        super.onBreak(world, pos, state, player);
        BlockEntity entity = world.getBlockEntity(pos);
        if (entity instanceof MachineBlockEntity machine) {
            FixedItemInv inv = machine.itemInv();
            for (int i = 0; i < inv.getSlotCount(); i++) {
                ItemStack stack = inv.getInvStack(i);
                if (!stack.isEmpty()) {
                    world.spawnEntity(new ItemEntity(world, pos.getX(), pos.getY() + 1, pos.getZ(), stack));
                    inv.forceSetInvStack(i, ItemStack.EMPTY);
                }
            }
        }
    }

    @Override
    public List<ItemStack> getDroppedStacks(BlockState state, LootContext.Builder builder) {
        BlockEntity entity = builder.get(LootContextParameters.BLOCK_ENTITY);
        if (entity.writeNbt(new NbtCompound()).getBoolean(Constant.Nbt.NO_DROP)) return Collections.emptyList();
        return super.getDroppedStacks(state, builder);
    }

    @Override
    @Environment(EnvType.CLIENT)
    public ItemStack getPickStack(BlockView view, BlockPos pos, BlockState state) {
        ItemStack stack = super.getPickStack(view, pos, state);
<<<<<<< HEAD
        NbtCompound tag = (stack.getTag() != null ? stack.getTag() : new NbtCompound());
=======
        NbtCompound tag = (stack.getNbt() != null ? stack.getNbt() : new NbtCompound());
>>>>>>> 66edabdc
        if (view.getBlockEntity(pos) != null) {
            tag.put(Constant.Nbt.BLOCK_ENTITY_TAG, view.getBlockEntity(pos).writeNbt(new NbtCompound()));
        }

        stack.setNbt(tag);
        return stack;
    }

    @Nullable
    @Override
    public <B extends BlockEntity> BlockEntityTicker<B> getTicker(World world, BlockState state, BlockEntityType<B> type) {
        return MachineBlockEntityTicker.getInstance();
    }

    public abstract Text machineInfo(ItemStack stack, BlockView view, boolean advanced);
}<|MERGE_RESOLUTION|>--- conflicted
+++ resolved
@@ -78,11 +78,7 @@
  */
 public abstract class MachineBlock<T extends MachineBlockEntity> extends BlockWithEntity {
     public static final BooleanProperty ARBITRARY_BOOLEAN_PROPERTY = BooleanProperty.of("update");
-<<<<<<< HEAD
-    public static final BooleanProperty ACTIVE = BooleanProperty.of("active");
-=======
     public static final BooleanProperty ACTIVE = Constant.Property.ACTIVE;
->>>>>>> 66edabdc
 
     protected MachineBlock(Settings settings) {
         super(settings);
@@ -141,13 +137,8 @@
             }
         }
 
-<<<<<<< HEAD
-        if (stack != null && stack.getTag() != null && stack.getTag().contains(Constant.Nbt.BLOCK_ENTITY_TAG)) {
-            NbtCompound tag = stack.getTag().getCompound(Constant.Nbt.BLOCK_ENTITY_TAG);
-=======
         if (stack != null && stack.getNbt() != null && stack.getNbt().contains(Constant.Nbt.BLOCK_ENTITY_TAG)) {
             NbtCompound tag = stack.getNbt().getCompound(Constant.Nbt.BLOCK_ENTITY_TAG);
->>>>>>> 66edabdc
             tooltip.add(LiteralText.EMPTY);
             if (tag.contains(Constant.Nbt.ENERGY, NbtType.INT)) tooltip.add(new TranslatableText("ui.galacticraft.machine.current_energy", new LiteralText(String.valueOf(tag.getInt(Constant.Nbt.ENERGY))).setStyle(Constant.Text.BLUE_STYLE)).setStyle(Constant.Text.GOLD_STYLE));
             if (tag.contains(Constant.Nbt.SECURITY, NbtType.COMPOUND)) {
@@ -220,11 +211,7 @@
     @Environment(EnvType.CLIENT)
     public ItemStack getPickStack(BlockView view, BlockPos pos, BlockState state) {
         ItemStack stack = super.getPickStack(view, pos, state);
-<<<<<<< HEAD
-        NbtCompound tag = (stack.getTag() != null ? stack.getTag() : new NbtCompound());
-=======
         NbtCompound tag = (stack.getNbt() != null ? stack.getNbt() : new NbtCompound());
->>>>>>> 66edabdc
         if (view.getBlockEntity(pos) != null) {
             tag.put(Constant.Nbt.BLOCK_ENTITY_TAG, view.getBlockEntity(pos).writeNbt(new NbtCompound()));
         }
