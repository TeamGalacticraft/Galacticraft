/*
 * Copyright (c) 2019-2021 Team Galacticraft
 *
 * Permission is hereby granted, free of charge, to any person obtaining a copy
 * of this software and associated documentation files (the "Software"), to deal
 * in the Software without restriction, including without limitation the rights
 * to use, copy, modify, merge, publish, distribute, sublicense, and/or sell
 * copies of the Software, and to permit persons to whom the Software is
 * furnished to do so, subject to the following conditions:
 *
 * The above copyright notice and this permission notice shall be included in all
 * copies or substantial portions of the Software.
 *
 * THE SOFTWARE IS PROVIDED "AS IS", WITHOUT WARRANTY OF ANY KIND, EXPRESS OR
 * IMPLIED, INCLUDING BUT NOT LIMITED TO THE WARRANTIES OF MERCHANTABILITY,
 * FITNESS FOR A PARTICULAR PURPOSE AND NONINFRINGEMENT. IN NO EVENT SHALL THE
 * AUTHORS OR COPYRIGHT HOLDERS BE LIABLE FOR ANY CLAIM, DAMAGES OR OTHER
 * LIABILITY, WHETHER IN AN ACTION OF CONTRACT, TORT OR OTHERWISE, ARISING FROM,
 * OUT OF OR IN CONNECTION WITH THE SOFTWARE OR THE USE OR OTHER DEALINGS IN THE
 * SOFTWARE.
 */

package dev.galacticraft.mod.api.block;

import dev.galacticraft.mod.Galacticraft;
import dev.galacticraft.mod.api.pipe.Pipe;
<<<<<<< HEAD
import dev.galacticraft.mod.block.entity.GalacticraftBlockEntityType;
import dev.galacticraft.mod.block.special.fluidpipe.PipeBlockEntity;
=======
import dev.galacticraft.mod.block.special.fluidpipe.PipeBlockEntity;
import dev.galacticraft.mod.util.FluidUtil;
>>>>>>> 66edabdc
import net.fabricmc.loader.api.FabricLoader;
import net.minecraft.block.Block;
import net.minecraft.block.BlockEntityProvider;
import net.minecraft.block.BlockState;
import net.minecraft.block.entity.BlockEntity;
import net.minecraft.block.piston.PistonBehavior;
import net.minecraft.entity.player.PlayerEntity;
import net.minecraft.util.ActionResult;
import net.minecraft.util.Hand;
import net.minecraft.util.hit.BlockHitResult;
import net.minecraft.util.math.BlockPos;
<<<<<<< HEAD
=======
import net.minecraft.util.math.Direction;
>>>>>>> 66edabdc
import net.minecraft.world.World;
import org.jetbrains.annotations.Nullable;

/**
 * @author <a href="https://github.com/TeamGalacticraft">TeamGalacticraft</a>
 */
public abstract class FluidPipe extends Block implements BlockEntityProvider {
    public FluidPipe(Settings settings) {
        super(settings);
    }

    @Override
    @Deprecated
    public ActionResult onUse(BlockState state, World world, BlockPos pos, PlayerEntity player, Hand hand, BlockHitResult hit) {
        if (!world.isClient() && Galacticraft.CONFIG_MANAGER.get().isDebugLogEnabled() && FabricLoader.getInstance().isDevelopmentEnvironment()) {
            BlockEntity entity = world.getBlockEntity(pos);
            if (entity instanceof Pipe pipe) {
<<<<<<< HEAD
                Galacticraft.LOGGER.info(pipe.getNetworkNullable());
=======
                Galacticraft.LOGGER.debug(pipe.getNetwork());
>>>>>>> 66edabdc
            }
        }
        return super.onUse(state, world, pos, player, hand, hit);
    }

    @Override
    public void neighborUpdate(BlockState state, World world, BlockPos pos, Block block, BlockPos fromPos, boolean notify) {
        super.neighborUpdate(state, world, pos, block, fromPos, notify);
        if (!world.isClient()) {
            final BlockEntity blockEntity = world.getBlockEntity(pos);
            Pipe pipe = (Pipe) blockEntity;
            assert pipe != null;
            final BlockEntity blockEntityAdj = world.getBlockEntity(fromPos);
            if (pipe.canConnect(Direction.fromVector(fromPos.subtract(pos)))) {
                if (blockEntityAdj instanceof Pipe pipe1) {
                    if (pipe1.canConnect(Direction.fromVector(fromPos.subtract(pos)).getOpposite())) {
                        pipe.getOrCreateNetwork().addPipe(fromPos, pipe1);
                    }
                } else {
                    if (FluidUtil.canAccessFluid(world, fromPos, Direction.fromVector(fromPos.subtract(pos)))) {
                        pipe.getOrCreateNetwork().updateConnection(pos, fromPos);
                    } else if (pipe.getNetwork() != null) {
                        pipe.getNetwork().updateConnection(pos, fromPos);
                    }
                }
            }
        }
    }

    @Override
    public PistonBehavior getPistonBehavior(BlockState state) {
        return PistonBehavior.BLOCK;
    }

    @Nullable
    @Override
<<<<<<< HEAD
    public @Nullable PipeBlockEntity createBlockEntity(BlockPos pos, BlockState state) {
        return new PipeBlockEntity(GalacticraftBlockEntityType.FLUID_PIPE, pos, state);
    }
=======
    public abstract PipeBlockEntity createBlockEntity(BlockPos pos, BlockState state);
>>>>>>> 66edabdc
}<|MERGE_RESOLUTION|>--- conflicted
+++ resolved
@@ -24,13 +24,8 @@
 
 import dev.galacticraft.mod.Galacticraft;
 import dev.galacticraft.mod.api.pipe.Pipe;
-<<<<<<< HEAD
-import dev.galacticraft.mod.block.entity.GalacticraftBlockEntityType;
-import dev.galacticraft.mod.block.special.fluidpipe.PipeBlockEntity;
-=======
 import dev.galacticraft.mod.block.special.fluidpipe.PipeBlockEntity;
 import dev.galacticraft.mod.util.FluidUtil;
->>>>>>> 66edabdc
 import net.fabricmc.loader.api.FabricLoader;
 import net.minecraft.block.Block;
 import net.minecraft.block.BlockEntityProvider;
@@ -42,10 +37,7 @@
 import net.minecraft.util.Hand;
 import net.minecraft.util.hit.BlockHitResult;
 import net.minecraft.util.math.BlockPos;
-<<<<<<< HEAD
-=======
 import net.minecraft.util.math.Direction;
->>>>>>> 66edabdc
 import net.minecraft.world.World;
 import org.jetbrains.annotations.Nullable;
 
@@ -63,11 +55,7 @@
         if (!world.isClient() && Galacticraft.CONFIG_MANAGER.get().isDebugLogEnabled() && FabricLoader.getInstance().isDevelopmentEnvironment()) {
             BlockEntity entity = world.getBlockEntity(pos);
             if (entity instanceof Pipe pipe) {
-<<<<<<< HEAD
-                Galacticraft.LOGGER.info(pipe.getNetworkNullable());
-=======
                 Galacticraft.LOGGER.debug(pipe.getNetwork());
->>>>>>> 66edabdc
             }
         }
         return super.onUse(state, world, pos, player, hand, hit);
@@ -104,11 +92,5 @@
 
     @Nullable
     @Override
-<<<<<<< HEAD
-    public @Nullable PipeBlockEntity createBlockEntity(BlockPos pos, BlockState state) {
-        return new PipeBlockEntity(GalacticraftBlockEntityType.FLUID_PIPE, pos, state);
-    }
-=======
     public abstract PipeBlockEntity createBlockEntity(BlockPos pos, BlockState state);
->>>>>>> 66edabdc
 }