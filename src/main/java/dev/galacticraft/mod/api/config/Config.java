/*
 * Copyright (c) 2019-2022 Team Galacticraft
 *
 * Permission is hereby granted, free of charge, to any person obtaining a copy
 * of this software and associated documentation files (the "Software"), to deal
 * in the Software without restriction, including without limitation the rights
 * to use, copy, modify, merge, publish, distribute, sublicense, and/or sell
 * copies of the Software, and to permit persons to whom the Software is
 * furnished to do so, subject to the following conditions:
 *
 * The above copyright notice and this permission notice shall be included in all
 * copies or substantial portions of the Software.
 *
 * THE SOFTWARE IS PROVIDED "AS IS", WITHOUT WARRANTY OF ANY KIND, EXPRESS OR
 * IMPLIED, INCLUDING BUT NOT LIMITED TO THE WARRANTIES OF MERCHANTABILITY,
 * FITNESS FOR A PARTICULAR PURPOSE AND NONINFRINGEMENT. IN NO EVENT SHALL THE
 * AUTHORS OR COPYRIGHT HOLDERS BE LIABLE FOR ANY CLAIM, DAMAGES OR OTHER
 * LIABILITY, WHETHER IN AN ACTION OF CONTRACT, TORT OR OTHERWISE, ARISING FROM,
 * OUT OF OR IN CONNECTION WITH THE SOFTWARE OR THE USE OR OTHER DEALINGS IN THE
 * SOFTWARE.
 */

package dev.galacticraft.mod.api.config;

/**
 * @author <a href="https://github.com/TeamGalacticraft">TeamGalacticraft</a>
 */
public interface Config {

    static Config getInstance() {
        return ConfigManager.getInstance().get();
    }

    boolean isAlphaWarningHidden();

    void setAlphaWarningHidden(boolean flag);

    void setMoreMulticolorStars(boolean flag);

    boolean isDebugLogEnabled();

    void setDebugLog(boolean flag);

    long wireTransferLimit();

    void setWireTransferLimit(long amount);

    long heavyWireTransferLimit();

    void setHeavyWireTransferLimit(long amount);

    long coalGeneratorEnergyProductionRate();

    void setCoalGeneratorEnergyProductionRate(long amount);

    long solarPanelEnergyProductionRate();

    void setSolarPanelEnergyProductionRate(long amount);

    long circuitFabricatorEnergyConsumptionRate();

    void setCircuitFabricatorEnergyConsumptionRate(long amount);

    long electricCompressorEnergyConsumptionRate();

    void setElectricCompressorEnergyConsumptionRate(long amount);

    long electricArcFurnaceEnergyConsumptionRate();

    void setElectricArcFurnaceEnergyConsumptionRate(long amount);

    long oxygenCollectorEnergyConsumptionRate();

    void setOxygenCollectorEnergyConsumptionRate(long amount);

    long refineryEnergyConsumptionRate();

    void setRefineryEnergyConsumptionRate(long amount);

    long electricFurnaceEnergyConsumptionRate();

    void setElectricFurnaceEnergyConsumptionRate(long amount);

<<<<<<< HEAD
    int rocketAssemblerEnergyConsumptionRate();

    void setRocketAssemblerEnergyConsumptionRate(int amount);

    int energyStorageModuleStorageSize();
=======
    long energyStorageModuleStorageSize();
>>>>>>> 05d65347

    void setEnergyStorageModuleStorageSize(long amount);

    long machineEnergyStorageSize();

    void setMachineEnergyStorageSize(long amount);

    long oxygenCompressorEnergyConsumptionRate();

    void setOxygenCompressorEnergyConsumptionRate(long amount);

    long oxygenDecompressorEnergyConsumptionRate();

<<<<<<< HEAD
    void setOxygenDecompressorEnergyConsumptionRate(int amount);

    int rocketAssemblerProcessTime();

    void setRocketAssemblerProcessTime(int amount);
=======
    void setOxygenDecompressorEnergyConsumptionRate(long amount);
>>>>>>> 05d65347
}<|MERGE_RESOLUTION|>--- conflicted
+++ resolved
@@ -81,15 +81,11 @@
 
     void setElectricFurnaceEnergyConsumptionRate(long amount);
 
-<<<<<<< HEAD
     int rocketAssemblerEnergyConsumptionRate();
 
     void setRocketAssemblerEnergyConsumptionRate(int amount);
 
-    int energyStorageModuleStorageSize();
-=======
     long energyStorageModuleStorageSize();
->>>>>>> 05d65347
 
     void setEnergyStorageModuleStorageSize(long amount);
 
@@ -103,13 +99,9 @@
 
     long oxygenDecompressorEnergyConsumptionRate();
 
-<<<<<<< HEAD
-    void setOxygenDecompressorEnergyConsumptionRate(int amount);
+    void setOxygenDecompressorEnergyConsumptionRate(long amount);
 
     int rocketAssemblerProcessTime();
 
     void setRocketAssemblerProcessTime(int amount);
-=======
-    void setOxygenDecompressorEnergyConsumptionRate(long amount);
->>>>>>> 05d65347
 }