/*
 * Copyright (c) 2019-2021 Team Galacticraft
 *
 * Permission is hereby granted, free of charge, to any person obtaining a copy
 * of this software and associated documentation files (the "Software"), to deal
 * in the Software without restriction, including without limitation the rights
 * to use, copy, modify, merge, publish, distribute, sublicense, and/or sell
 * copies of the Software, and to permit persons to whom the Software is
 * furnished to do so, subject to the following conditions:
 *
 * The above copyright notice and this permission notice shall be included in all
 * copies or substantial portions of the Software.
 *
 * THE SOFTWARE IS PROVIDED "AS IS", WITHOUT WARRANTY OF ANY KIND, EXPRESS OR
 * IMPLIED, INCLUDING BUT NOT LIMITED TO THE WARRANTIES OF MERCHANTABILITY,
 * FITNESS FOR A PARTICULAR PURPOSE AND NONINFRINGEMENT. IN NO EVENT SHALL THE
 * AUTHORS OR COPYRIGHT HOLDERS BE LIABLE FOR ANY CLAIM, DAMAGES OR OTHER
 * LIABILITY, WHETHER IN AN ACTION OF CONTRACT, TORT OR OTHERWISE, ARISING FROM,
 * OUT OF OR IN CONNECTION WITH THE SOFTWARE OR THE USE OR OTHER DEALINGS IN THE
 * SOFTWARE.
 */

package dev.galacticraft.mod.api.pipe.impl;

import alexiil.mc.lib.attributes.SearchOptions;
import alexiil.mc.lib.attributes.Simulation;
import alexiil.mc.lib.attributes.fluid.FluidAttributes;
import alexiil.mc.lib.attributes.fluid.FluidInsertable;
import alexiil.mc.lib.attributes.fluid.FluidVolumeUtil;
import alexiil.mc.lib.attributes.fluid.amount.FluidAmount;
import alexiil.mc.lib.attributes.fluid.impl.RejectingFluidInsertable;
import alexiil.mc.lib.attributes.fluid.volume.FluidVolume;
import dev.galacticraft.mod.Constant;
import dev.galacticraft.mod.Galacticraft;
import dev.galacticraft.mod.api.pipe.Pipe;
import dev.galacticraft.mod.api.pipe.PipeNetwork;
import dev.galacticraft.mod.util.FluidUtil;
import it.unimi.dsi.fastutil.objects.*;
import net.minecraft.block.entity.BlockEntity;
import net.minecraft.fluid.Fluid;
import net.minecraft.server.world.ServerWorld;
import net.minecraft.util.math.BlockPos;
import net.minecraft.util.math.Direction;
import org.jetbrains.annotations.NotNull;
import org.jetbrains.annotations.Nullable;

import java.util.*;
import java.util.function.BiFunction;

/**
 * @author <a href="https://github.com/TeamGalacticraft">TeamGalacticraft</a>
 */
public class PipeNetworkImpl implements PipeNetwork {
    private final @NotNull ServerWorld world;
    private final @NotNull Object2ObjectOpenHashMap<BlockPos, FluidInsertable> insertable = new Object2ObjectOpenHashMap<>();
    private final @NotNull ObjectSet<BlockPos> pipes = new ObjectLinkedOpenHashSet<>(1);
    private final @NotNull ObjectSet<PipeNetwork> peerNetworks = new ObjectLinkedOpenHashSet<>(0);
    private boolean markedForRemoval = false;
    private final FluidAmount maxTransferRate;
    private int tickId;
    private @NotNull FluidAmount transferred = FluidAmount.ZERO;
    private @Nullable Fluid fluidTransferred = null; //can transfer <maxTransferRate> amount of fluid of 1 type per tick

    public PipeNetworkImpl(@NotNull ServerWorld world, FluidAmount maxTransferRate) {
        this.world = world;
        this.maxTransferRate = maxTransferRate;
        this.tickId = world.getServer().getTicks();
    }

    @Override
    public boolean addPipe(@NotNull BlockPos pos, @Nullable Pipe pipe) {
        assert !this.markedForRemoval();
        if (pipe == null) {
            pipe = (Pipe) world.getBlockEntity(pos);
        }
        assert pipe != null : "Attempted to add pipe that does not exist!";
<<<<<<< HEAD
        pipe.setNetwork(this);
        this.pipes.add(pos);
        for (Direction direction : Constant.Misc.DIRECTIONS) {
            BlockEntity entity = world.getBlockEntity(pos.offset(direction));
            if (entity != null && !entity.isRemoved()) {
                if (entity instanceof Pipe pipe1) {
                    if (pipe1.getNetworkNullable() == null || pipe1.getNetwork().markedForRemoval()) {
                        this.addPipe(pos.offset(direction), pipe1);
                    } else {
                        if (pipe1.getNetworkNullable() != this) {
                            this.takeAll(pipe1.getNetwork());
=======
        assert pos.equals(((BlockEntity) pipe).getPos());
        if (this.isCompatibleWith(pipe)) {
            pipe.setNetwork(this);
            this.pipes.add(pos);
            for (Direction direction : Constant.Misc.DIRECTIONS) {
                if (pipe.canConnect(direction)) {
                    BlockEntity blockEntity = world.getBlockEntity(pos.offset(direction));
                    if (blockEntity != null && !blockEntity.isRemoved()) {
                        if (blockEntity instanceof Pipe adjacentPipe) {
                            if (adjacentPipe.canConnect(direction.getOpposite())) {
                                if (this.isCompatibleWith(adjacentPipe)) {
                                    if (adjacentPipe.getNetwork() == null || adjacentPipe.getNetwork().markedForRemoval()) {
                                        this.addPipe(pos.offset(direction), adjacentPipe);
                                    } else {
                                        assert adjacentPipe.getNetwork().getMaxTransferRate().equals(this.getMaxTransferRate());
                                        if (adjacentPipe.getNetwork() != this) {
                                            this.takeAll(adjacentPipe.getNetwork());
                                        }
                                    }
                                } else {
                                    this.peerNetworks.add(adjacentPipe.getOrCreateNetwork());
                                }
                            }
                            continue;
>>>>>>> 66edabdc
                        }
                    }
                    FluidInsertable insertable = FluidUtil.getInsertable(world, pos.offset(direction), direction);
                    if (insertable != RejectingFluidInsertable.NULL) {
                        this.insertable.put(pos.offset(direction), insertable);
                    }
                }
            }
            return true;
        } else {
            this.peerNetworks.add(pipe.getOrCreateNetwork());
            return true;
        }
    }

    public void takeAll(@NotNull PipeNetwork network) {
        for (BlockPos pos : network.getAllPipes()) {
            BlockEntity entity = this.world.getBlockEntity(pos);
            if (entity instanceof Pipe pipe && !entity.isRemoved()) {
                pipe.setNetwork(this);
                this.pipes.add(pos);
            }
        }

        this.insertable.putAll(network.getInsertable());
        network.markForRemoval();
    }

    @Override
    public void removePipe(Pipe pipe, @NotNull BlockPos removedPos) {
        if (this.markedForRemoval()) {
            this.pipes.clear();
            Galacticraft.LOGGER.warn("Tried to remove pipe from removed network!");
            return;
        }
        assert this.pipes.contains(removedPos) : "Tried to remove pipe that does not exist!";
        this.pipes.remove(removedPos);
        if (this.pipes.isEmpty()) {
            this.markForRemoval();
            return;
        }

        List<BlockPos> adjacent = new LinkedList<>();
        this.reattachAdjacent(removedPos, this.insertable, (blockPos, direction) -> FluidAttributes.INSERTABLE.getFirst(this.world, blockPos, SearchOptions.inDirection(direction)), adjacent);
        adjacent.clear();

        for (Direction direction : Constant.Misc.DIRECTIONS) {
            if (pipe.canConnect(direction)) {
                BlockPos adjacentPipePos = removedPos.offset(direction);
                if (this.pipes.contains(adjacentPipePos)) {
                    if (((Pipe) Objects.requireNonNull(this.world.getBlockEntity(adjacentPipePos))).canConnect(direction.getOpposite())) {
                        adjacent.add(adjacentPipePos); // Don't bother testing if it was unable to connect
                    }
                }
            }
        }
        List<List<BlockPos>> mappedPipes = new LinkedList<>();

        for (BlockPos blockPos : adjacent) {
            boolean handled = false;
            for (List<BlockPos> mapped : mappedPipes) {
                handled = mapped.contains(blockPos);
                if (handled) break;
            }
            if (handled) continue;
            List<BlockPos> list1 = new LinkedList<>();
            list1.add(blockPos);
            this.traverse(list1, blockPos, null);
            mappedPipes.add(list1);
        }

        assert mappedPipes.size() > 0 : "A pipe was added that should never have been accepted";
        if (mappedPipes.size() == 1) return;
        this.markForRemoval();
        for (List<BlockPos> positions : mappedPipes) {
            PipeNetwork network = PipeNetwork.create(this.world, this.getMaxTransferRate());
            network.addPipe(positions.get(0), null);
            assert network.getAllPipes().containsAll(positions);
        }
    }

    private void traverse(List<BlockPos> list, BlockPos pos, @Nullable Direction ignore) {
        BlockPos pos1;
        for (Direction direction : Constant.Misc.DIRECTIONS) {
            if (direction.getOpposite() == ignore) continue;
            Pipe pipe = (Pipe) world.getBlockEntity(pos);
            if (pipe.canConnect(direction)) {
                pos1 = pos.offset(direction);
                if (this.pipes.contains(pos1)) {
                    if (world.getBlockEntity(pos1) instanceof Pipe pipe1 && pipe1.canConnect(direction.getOpposite())) {
                        if (!list.contains(pos1)) {
                            list.add(pos1);
                            this.traverse(list, pos1, direction);
                        }
                    }
                }
            }
        }
    }

    private <T> void reattachAdjacent(BlockPos pos, Object2ObjectOpenHashMap<BlockPos, T> map, BiFunction<BlockPos, Direction, T> function, List<BlockPos> optionalList) {
        for (Direction direction : Constant.Misc.DIRECTIONS) {
            BlockPos adjacentPos = pos.offset(direction);
            if (map.remove(adjacentPos) != null) {
                for (Direction direction1 : Constant.Misc.DIRECTIONS) {
                    if (direction1 == direction.getOpposite()) continue;
                    if (this.pipes.contains(adjacentPos.offset(direction1))) {
                        if (((Pipe) world.getBlockEntity(adjacentPos.offset(direction1))).canConnect(direction1.getOpposite())) {
                            T value = function.apply(adjacentPos, direction1);
                            if (value != null) {
                                optionalList.add(adjacentPos);
                                map.put(adjacentPos, value);
                                break;
                            }
                        }
                    }
                }
            }
        }
    }

    @Override
    public boolean updateConnection(@NotNull BlockPos adjacentToUpdated, @NotNull BlockPos updatedPos) {
        assert !(world.getBlockEntity(updatedPos) instanceof Pipe);
        this.insertable.remove(updatedPos);
        BlockPos vector = updatedPos.subtract(adjacentToUpdated);
        Direction direction = Direction.fromVector(vector.getX(), vector.getY(), vector.getZ());
        FluidInsertable insertable = FluidUtil.getInsertable(world, updatedPos, direction);
        if (insertable != RejectingFluidInsertable.NULL) {
            this.insertable.put(updatedPos, insertable);
            return true;
        }
        return false;
    }

    @Override
    public FluidVolume insert(@NotNull BlockPos fromPipe, FluidVolume volume, Direction direction, @NotNull Simulation simulate) {
        BlockPos source = fromPipe.offset(direction.getOpposite());
        if (this.tickId != (this.tickId = world.getServer().getTicks())) {
            this.transferred = FluidAmount.ZERO;
            this.fluidTransferred = null;
        } else {
            if (this.fluidTransferred != null && volume.getRawFluid() != this.fluidTransferred || this.transferred.isGreaterThanOrEqual(this.maxTransferRate)) {
                return volume;
            }
        }
        FluidAmount skipped = volume.amount().sub(this.getMaxTransferRate().sub(this.transferred).min(volume.amount()));
        volume = volume.withAmount(volume.amount().sub(skipped));
        if (volume.isEmpty()) return volume.withAmount(volume.amount().add(skipped));

        Object2ObjectArrayMap<PipeNetwork, FluidAmount> nonFullInsertables = new Object2ObjectArrayMap<>(1 + this.peerNetworks.size());
        this.getNonFullInsertables(nonFullInsertables, source, volume);
        FluidAmount requested = FluidAmount.ZERO;
        for (FluidAmount fluidAmount : nonFullInsertables.values()) {
            requested = requested.add(fluidAmount);
        }
        if (requested.isLessThanOrEqual(FluidAmount.ZERO)) return volume.withAmount(volume.amount().add(skipped));
        var ref = new Object() {
            FluidVolume available = FluidVolumeUtil.EMPTY;
        };
        ref.available = volume;
        FluidAmount ratio = volume.amount().div(requested).min(FluidAmount.ONE);

        FluidVolume finalAmount = volume;
        nonFullInsertables.forEach((pipeNetwork, integer) -> ref.available = pipeNetwork.insertInternal(finalAmount, ratio, ref.available, simulate));

        return volume.withAmount(ref.available.amount().add(skipped));
    }

    @Override
    public FluidVolume insertInternal(FluidVolume amount, FluidAmount ratio, FluidVolume available, Simulation simulate) {
        if (this.tickId != (this.tickId = world.getServer().getTicks())) {
            this.transferred = FluidAmount.ZERO;
            this.fluidTransferred = null;
        } else {
            if (this.fluidTransferred != null && amount.getRawFluid() != this.fluidTransferred) {
                return amount;
            }
        }
        final FluidAmount min = amount.amount().min(this.maxTransferRate.sub(this.transferred));
        FluidAmount removed = amount.amount().sub(min);
        amount = amount.withAmount(min);
        for (FluidInsertable insertable : this.insertable.values()) {
            FluidAmount consumed = available.amount().min(amount.amount().mul(ratio)).min(this.getMaxTransferRate().sub(this.transferred));
            FluidAmount skipped = available.amount().mul(ratio).sub(consumed);
            if (consumed.isNegative() || consumed.isZero()) continue;
            consumed = consumed.sub(insertable.attemptInsertion(available.withAmount(consumed), simulate).amount());
            available = available.withAmount(available.amount().sub(consumed).add(skipped));
            this.transferred = this.transferred.add(consumed);
        }
        return available.withAmount(available.amount().add(removed));
    }

    @Override
    public void getNonFullInsertables(Object2ObjectMap<PipeNetwork, FluidAmount> fluidRequirement, BlockPos source, FluidVolume amount) {
        if (this.tickId != (this.tickId = world.getServer().getTicks())) {
            this.transferred = FluidAmount.ZERO;
            this.fluidTransferred = null;
        } else {
            if (this.fluidTransferred != null && amount.getRawFluid() != this.fluidTransferred) {
                fluidRequirement.putIfAbsent(this, FluidAmount.ZERO);
                return;
            }
        }
        final FluidAmount min = amount.amount().min(this.maxTransferRate.sub(this.transferred));
        FluidAmount removed = amount.amount().sub(min);
        amount = amount.withAmount(min);
        if (fluidRequirement.putIfAbsent(this, FluidAmount.ZERO) == null) {
            FluidAmount requested = FluidAmount.ZERO;
            for (ObjectIterator<Object2ObjectMap.Entry<BlockPos, FluidInsertable>> it = this.getInsertable().object2ObjectEntrySet().fastIterator(); it.hasNext(); ) {
                Map.Entry<BlockPos, FluidInsertable> entry = it.next();
                if (entry.getKey().equals(source)) continue;
                FluidAmount failed = entry.getValue().attemptInsertion(amount, Simulation.SIMULATE).amount();
                if (!failed.equals(amount.amount())) {
                    requested = requested.add(amount.amount().sub(failed));
                    if (requested.isGreaterThanOrEqual(this.maxTransferRate.sub(this.transferred))) {
                        requested = this.maxTransferRate.sub(this.transferred);
                        break;
                    }
                }
            }
            for (PipeNetwork peerNetwork : this.peerNetworks) {
                if (!fluidRequirement.containsKey(peerNetwork)) {
                    peerNetwork.getNonFullInsertables(fluidRequirement, source, amount);
                }
            }
            fluidRequirement.put(this, requested);
        }
    }

    @Override
    public FluidAmount getMaxTransferRate() {
        return this.maxTransferRate;
    }

    @Override
    public Collection<BlockPos> getAllPipes() {
        return this.pipes;
    }

    @Override
    public @NotNull Object2ObjectOpenHashMap<BlockPos, FluidInsertable> getInsertable() {
        return this.insertable;
    }

    @Override
    public boolean markedForRemoval() {
        return this.markedForRemoval;
    }

    @Override
    public void markForRemoval() {
        this.markedForRemoval = true;
    }

    @Override
    public boolean isCompatibleWith(Pipe pipe) {
        return this.getMaxTransferRate().equals(pipe.getMaxTransferRate());
    }

    @Override
    public String toString() {
        return "PipeNetworkImpl{" +
                "world=" + world.getRegistryKey().getValue() +
                ", insertable=" + insertable +
                ", pipes=" + pipes +
                ", markedForRemoval=" + markedForRemoval +
                ", maxTransferRate=" + maxTransferRate +
                ", tickId=" + tickId +
                ", transferred=" + transferred +
                '}';
    }
}<|MERGE_RESOLUTION|>--- conflicted
+++ resolved
@@ -74,19 +74,6 @@
             pipe = (Pipe) world.getBlockEntity(pos);
         }
         assert pipe != null : "Attempted to add pipe that does not exist!";
-<<<<<<< HEAD
-        pipe.setNetwork(this);
-        this.pipes.add(pos);
-        for (Direction direction : Constant.Misc.DIRECTIONS) {
-            BlockEntity entity = world.getBlockEntity(pos.offset(direction));
-            if (entity != null && !entity.isRemoved()) {
-                if (entity instanceof Pipe pipe1) {
-                    if (pipe1.getNetworkNullable() == null || pipe1.getNetwork().markedForRemoval()) {
-                        this.addPipe(pos.offset(direction), pipe1);
-                    } else {
-                        if (pipe1.getNetworkNullable() != this) {
-                            this.takeAll(pipe1.getNetwork());
-=======
         assert pos.equals(((BlockEntity) pipe).getPos());
         if (this.isCompatibleWith(pipe)) {
             pipe.setNetwork(this);
@@ -111,7 +98,6 @@
                                 }
                             }
                             continue;
->>>>>>> 66edabdc
                         }
                     }
                     FluidInsertable insertable = FluidUtil.getInsertable(world, pos.offset(direction), direction);
