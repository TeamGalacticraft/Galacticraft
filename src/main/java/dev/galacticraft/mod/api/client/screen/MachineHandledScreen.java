--- conflicted
+++ resolved
@@ -41,10 +41,7 @@
 import dev.galacticraft.mod.client.gui.widget.machine.CapacitorWidget;
 import dev.galacticraft.mod.client.model.MachineBakedModel;
 import dev.galacticraft.mod.item.GalacticraftItem;
-<<<<<<< HEAD
-=======
 import dev.galacticraft.mod.mixin.SlotAccessor;
->>>>>>> 66edabdc
 import dev.galacticraft.mod.screen.slot.SlotType;
 import dev.galacticraft.mod.screen.tank.Tank;
 import dev.galacticraft.mod.util.ColorUtil;
@@ -744,12 +741,8 @@
         color.defaultReturnValue(-1);
         for (Slot slot : this.handler.slots) {
             if (slot.inventory instanceof InventoryFixedWrapper inv && inv.getWrapped() == this.machine.itemInv()) {
-<<<<<<< HEAD
-                if (color.get(slot.index) != -1) {
-=======
                 int index = ((SlotAccessor) slot).getIndex();
                 if (color.get(index) != -1) {
->>>>>>> 66edabdc
                     RenderSystem.disableDepthTest();
                     int c = color.get(index);
                     int r = (c >> 16 & 255);
@@ -843,14 +836,9 @@
 
     private void groupItem(Int2IntMap out, IntList list) {
         for (Slot slot : this.handler.slots) {
-<<<<<<< HEAD
-            if (list.contains(slot.index)) {
-                out.put(slot.index, this.machine.itemInv().getTypes()[slot.index].getColor().getRgb());
-=======
             int index = ((SlotAccessor) slot).getIndex();
             if (list.contains(index)) {
                 out.put(index, this.machine.itemInv().getTypes()[index].getColor().getRgb());
->>>>>>> 66edabdc
             }
         }
     }
@@ -896,10 +884,7 @@
     }
 
     private void drawSlotOverlay(MatrixStack matrices, Slot slot) {
-<<<<<<< HEAD
-=======
         int index = ((SlotAccessor) slot).getIndex();
->>>>>>> 66edabdc
         RenderSystem.disableDepthTest();
         RenderSystem.colorMask(true, true, true, false);
         RenderSystem.disableTexture();
@@ -910,52 +895,32 @@
                 slot.x - 1, slot.y - 1,
                 slot.x - 1, slot.y + 17,
                 this.getZOffset(),
-<<<<<<< HEAD
-                this.machine.itemInv().getTypes()[slot.index].getColor().getRgb(),
-                this.machine.itemInv().getTypes()[slot.index].getColor().getRgb());
-=======
                 this.machine.itemInv().getTypes()[index].getColor().getRgb(),
                 this.machine.itemInv().getTypes()[index].getColor().getRgb());
->>>>>>> 66edabdc
         tessellator.draw();
         bufferBuilder.begin(VertexFormat.DrawMode.QUADS, VertexFormats.POSITION_COLOR);
         fillGradient(matrices.peek().getModel(), bufferBuilder,
                 slot.x - 1, slot.y + 17,
                 slot.x + 17, slot.y - 1,
                 this.getZOffset(),
-<<<<<<< HEAD
-                this.machine.itemInv().getTypes()[slot.index].getColor().getRgb(),
-                this.machine.itemInv().getTypes()[slot.index].getColor().getRgb());
-=======
                 this.machine.itemInv().getTypes()[index].getColor().getRgb(),
                 this.machine.itemInv().getTypes()[index].getColor().getRgb());
->>>>>>> 66edabdc
         tessellator.draw();
         bufferBuilder.begin(VertexFormat.DrawMode.QUADS, VertexFormats.POSITION_COLOR);
         fillGradient(matrices.peek().getModel(), bufferBuilder,
                 slot.x + 17, slot.y + 17,
                 slot.x + 17, slot.y - 1,
                 this.getZOffset(),
-<<<<<<< HEAD
-                this.machine.itemInv().getTypes()[slot.index].getColor().getRgb(),
-                this.machine.itemInv().getTypes()[slot.index].getColor().getRgb());
-=======
                 this.machine.itemInv().getTypes()[index].getColor().getRgb(),
                 this.machine.itemInv().getTypes()[index].getColor().getRgb());
->>>>>>> 66edabdc
         tessellator.draw();
         bufferBuilder.begin(VertexFormat.DrawMode.QUADS, VertexFormats.POSITION_COLOR);
         fillGradient(matrices.peek().getModel(), bufferBuilder,
                 slot.x + 17, slot.y - 1,
                 slot.x - 1, slot.y - 1,
                 this.getZOffset(),
-<<<<<<< HEAD
-                this.machine.itemInv().getTypes()[slot.index].getColor().getRgb(),
-                this.machine.itemInv().getTypes()[slot.index].getColor().getRgb());
-=======
                 this.machine.itemInv().getTypes()[index].getColor().getRgb(),
                 this.machine.itemInv().getTypes()[index].getColor().getRgb());
->>>>>>> 66edabdc
         tessellator.draw();
         RenderSystem.colorMask(true, true, true, true);
         RenderSystem.enableDepthTest();
@@ -970,30 +935,10 @@
             }
             boolean tankMod = false;
             if (this.focusedTank != null && button == 0) {
-<<<<<<< HEAD
-                tankMod = this.focusedTank.acceptStack(new Reference<>() {
-                    @Override
-                    public ItemStack get() {
-                        return MachineHandledScreen.this.handler.getCursorStack();
-                    }
-
-                    @Override
-                    public boolean set(ItemStack value) {
-                        MachineHandledScreen.this.handler.setCursorStack(value);
-                        return true;
-                    }
-
-                    @Override
-                    public boolean isValid(ItemStack value) {
-                        return true;
-                    }
-                }, new FixedInventoryVanillaWrapper(this.handler.player.getInventory()).getInsertable());
-=======
                 tankMod = this.focusedTank.acceptStack(
                         new CallableRef<>(this.handler::getCursorStack, this.handler::setCursorStack, stack -> true),
                         new FixedInventoryVanillaWrapper(this.handler.player.getInventory()).getInsertable()
                 );
->>>>>>> 66edabdc
             }
             return this.checkTabsClick(mouseX, mouseY, button) | super.mouseClicked(mouseX, mouseY, button) | tankMod;
         } else {
@@ -1028,11 +973,7 @@
     }
 
     @Override
-<<<<<<< HEAD
-    protected void drawForeground(MatrixStack matrices, int mouseX, int mouseY) {
-=======
     protected final void drawForeground(MatrixStack matrices, int mouseX, int mouseY) {
->>>>>>> 66edabdc
         this.drawTitle(matrices);
     }
 
@@ -1107,8 +1048,6 @@
 
     public CapacitorWidget createCapacitorWidget(int x, int y, int height) {
         return new CapacitorWidget(this.machine.capacitorView(), x, y, height, this::getEnergyTooltipLines, this.machine::getStatus);
-<<<<<<< HEAD
-=======
     }
 
     public int getX() {
@@ -1117,7 +1056,6 @@
 
     public int getY() {
         return this.y;
->>>>>>> 66edabdc
     }
 
     public enum Tab {
