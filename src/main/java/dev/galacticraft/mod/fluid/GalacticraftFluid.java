/*
 * Copyright (c) 2019-2021 Team Galacticraft
 *
 * Permission is hereby granted, free of charge, to any person obtaining a copy
 * of this software and associated documentation files (the "Software"), to deal
 * in the Software without restriction, including without limitation the rights
 * to use, copy, modify, merge, publish, distribute, sublicense, and/or sell
 * copies of the Software, and to permit persons to whom the Software is
 * furnished to do so, subject to the following conditions:
 *
 * The above copyright notice and this permission notice shall be included in all
 * copies or substantial portions of the Software.
 *
 * THE SOFTWARE IS PROVIDED "AS IS", WITHOUT WARRANTY OF ANY KIND, EXPRESS OR
 * IMPLIED, INCLUDING BUT NOT LIMITED TO THE WARRANTIES OF MERCHANTABILITY,
 * FITNESS FOR A PARTICULAR PURPOSE AND NONINFRINGEMENT. IN NO EVENT SHALL THE
 * AUTHORS OR COPYRIGHT HOLDERS BE LIABLE FOR ANY CLAIM, DAMAGES OR OTHER
 * LIABILITY, WHETHER IN AN ACTION OF CONTRACT, TORT OR OTHERWISE, ARISING FROM,
 * OUT OF OR IN CONNECTION WITH THE SOFTWARE OR THE USE OR OTHER DEALINGS IN THE
 * SOFTWARE.
 */

package dev.galacticraft.mod.fluid;

import alexiil.mc.lib.attributes.fluid.amount.FluidAmount;
import alexiil.mc.lib.attributes.fluid.volume.FluidKey;
import alexiil.mc.lib.attributes.fluid.volume.FluidKeys;
import alexiil.mc.lib.attributes.fluid.volume.SimpleFluidKey;
import dev.galacticraft.mod.Constant;
import dev.galacticraft.mod.block.GalacticraftBlock;
import net.minecraft.fluid.FlowableFluid;
import net.minecraft.fluid.Fluid;
import net.minecraft.text.TranslatableText;
import net.minecraft.util.Identifier;
import net.minecraft.util.registry.Registry;

/**
 * @author <a href="https://github.com/TeamGalacticraft">TeamGalacticraft</a>
 */
public class GalacticraftFluid {
    public static final FlowableFluid CRUDE_OIL = new CrudeOilFluid.Still();
    public static final FlowableFluid FLOWING_CRUDE_OIL = new CrudeOilFluid.Flowing();
    public static final FlowableFluid FUEL = new FuelFluid.Still();
    public static final FlowableFluid FLOWING_FUEL = new FuelFluid.Flowing();
    public static final Fluid LIQUID_OXYGEN = new OxygenFluid();

    public static void register() {
        register(Constant.Fluid.CRUDE_OIL_STILL, CRUDE_OIL);
        register(Constant.Fluid.CRUDE_OIL_FLOWING, FLOWING_CRUDE_OIL);
        register(Constant.Fluid.FUEL_STILL, FUEL);
        register(Constant.Fluid.FUEL_FLOWING, FLOWING_FUEL);
        register(Constant.Fluid.LIQUID_OXYGEN, LIQUID_OXYGEN);
<<<<<<< HEAD
=======

        FluidKeys.put(CRUDE_OIL, new SimpleFluidKey(
                new FluidKey.FluidKeyBuilder(CRUDE_OIL)
                        .setName(new TranslatableText(GalacticraftBlock.CRUDE_OIL.getTranslationKey())
                                .setStyle(Constant.Text.DARK_GRAY_STYLE)
                        )
                        .setViscosity(FluidAmount.of(30, 5))
                        .setCohesion(FluidAmount.ofWhole(2))
                        .setSprites(Constant.Fluid.getId(Constant.Fluid.CRUDE_OIL_STILL), Constant.Fluid.getId(Constant.Fluid.CRUDE_OIL_FLOWING))
                        .setDensity(FluidAmount.of(825, 1000)) // https://www.engineeringtoolbox.com/liquids-densities-d_743.html relative to water
        ));

        FluidKeys.put(FUEL, new SimpleFluidKey(
                new FluidKey.FluidKeyBuilder(FUEL)
                        .setName(new TranslatableText(GalacticraftBlock.FUEL.getTranslationKey())
                                .setStyle(Constant.Text.YELLOW_STYLE)
                        )
                        .setViscosity(FluidAmount.of(10, 5))
                        .setCohesion(FluidAmount.ofWhole(3))
                        .setSprites(Constant.Fluid.getId(Constant.Fluid.FUEL_STILL), Constant.Fluid.getId(Constant.Fluid.FUEL_FLOWING))
                        .setDensity(FluidAmount.of(900, 1000))
        ));

        FluidKeys.put(LIQUID_OXYGEN, new SimpleFluidKey(
                new FluidKey.FluidKeyBuilder(LIQUID_OXYGEN)
                        .setName(new TranslatableText("block.galacticraft.oxygen")
                                .setStyle(Constant.Text.AQUA_STYLE)
                        )
                        .setGas()
        ));
>>>>>>> 1ea87a81
    }

    private static void register(String id, Fluid fluid) {
        Registry.register(Registry.FLUID, new Identifier(Constant.MOD_ID, id), fluid);
    }
}<|MERGE_RESOLUTION|>--- conflicted
+++ resolved
@@ -50,8 +50,6 @@
         register(Constant.Fluid.FUEL_STILL, FUEL);
         register(Constant.Fluid.FUEL_FLOWING, FLOWING_FUEL);
         register(Constant.Fluid.LIQUID_OXYGEN, LIQUID_OXYGEN);
-<<<<<<< HEAD
-=======
 
         FluidKeys.put(CRUDE_OIL, new SimpleFluidKey(
                 new FluidKey.FluidKeyBuilder(CRUDE_OIL)
@@ -82,7 +80,6 @@
                         )
                         .setGas()
         ));
->>>>>>> 1ea87a81
     }
 
     private static void register(String id, Fluid fluid) {
