/*
 * Copyright (c) 2019-2022 Team Galacticraft
 *
 * Permission is hereby granted, free of charge, to any person obtaining a copy
 * of this software and associated documentation files (the "Software"), to deal
 * in the Software without restriction, including without limitation the rights
 * to use, copy, modify, merge, publish, distribute, sublicense, and/or sell
 * copies of the Software, and to permit persons to whom the Software is
 * furnished to do so, subject to the following conditions:
 *
 * The above copyright notice and this permission notice shall be included in all
 * copies or substantial portions of the Software.
 *
 * THE SOFTWARE IS PROVIDED "AS IS", WITHOUT WARRANTY OF ANY KIND, EXPRESS OR
 * IMPLIED, INCLUDING BUT NOT LIMITED TO THE WARRANTIES OF MERCHANTABILITY,
 * FITNESS FOR A PARTICULAR PURPOSE AND NONINFRINGEMENT. IN NO EVENT SHALL THE
 * AUTHORS OR COPYRIGHT HOLDERS BE LIABLE FOR ANY CLAIM, DAMAGES OR OTHER
 * LIABILITY, WHETHER IN AN ACTION OF CONTRACT, TORT OR OTHERWISE, ARISING FROM,
 * OUT OF OR IN CONNECTION WITH THE SOFTWARE OR THE USE OR OTHER DEALINGS IN THE
 * SOFTWARE.
 */

package dev.galacticraft.mod.config;

import com.google.gson.Gson;
import com.google.gson.GsonBuilder;
import dev.galacticraft.mod.Constant;
import dev.galacticraft.mod.Galacticraft;
import dev.galacticraft.mod.api.config.Config;
import dev.galacticraft.mod.api.config.ConfigManager;
import me.shedaniel.clothconfig2.api.ConfigBuilder;
import me.shedaniel.clothconfig2.api.ConfigEntryBuilder;
import me.shedaniel.clothconfig2.impl.builders.BooleanToggleBuilder;
import me.shedaniel.clothconfig2.impl.builders.LongFieldBuilder;
import me.shedaniel.clothconfig2.impl.builders.SubCategoryBuilder;
import net.fabricmc.api.EnvType;
import net.fabricmc.api.Environment;
import net.fabricmc.loader.api.FabricLoader;
import net.minecraft.client.gui.screens.Screen;
import net.minecraft.network.chat.Component;
import java.io.File;
import java.io.IOException;
import java.nio.charset.Charset;
import java.nio.file.Files;
import java.nio.file.Paths;

/**
 * @author <a href="https://github.com/TeamGalacticraft">TeamGalacticraft</a>
 */
public class ConfigManagerImpl implements ConfigManager {
    private final Gson gson = new GsonBuilder().setPrettyPrinting().disableHtmlEscaping().create();
    private final File file = new File(FabricLoader.getInstance().getConfigDir().toFile(), "galacticraft/config.json");
    private Config config = new ConfigImpl();

    public ConfigManagerImpl() {
        this.load();
    }

    @Override
    public void save() {
        try {
            org.apache.commons.io.FileUtils.writeStringToFile(this.file, this.gson.toJson(this.config), Charset.defaultCharset());
        } catch (IOException e) {
            Galacticraft.LOGGER.error("Failed to save config.", e);
        }
    }

    @Override
    public void load() {
        try {
            this.file.getParentFile().mkdirs();
            if (!this.file.exists()) {
                Galacticraft.LOGGER.info("Failed to find config file, creating one.");
                this.save();
            } else {
                byte[] bytes = Files.readAllBytes(Paths.get(this.file.getPath()));
                this.config = this.gson.fromJson(new String(bytes, Charset.defaultCharset()), ConfigImpl.class);
            }
        } catch (IOException e) {
            Galacticraft.LOGGER.error("Failed to load config.", e);
        }
    }

    @Override
    public Config get() {
        return this.config;
    }

    @Override
    @Environment(EnvType.CLIENT)
    public Screen getScreen(Screen parent) {
        ConfigBuilder b = ConfigBuilder.create()
                .setParentScreen(parent)
                .setTitle(Component.translatable(Constant.Config.TITLE))
                .setSavingRunnable(this::save);

        SubCategoryBuilder dB = ConfigEntryBuilder.create().startSubCategory(Component.translatable(Constant.Config.DEBUG));

        dB.add(new BooleanToggleBuilder(
                Component.translatable(Constant.Config.RESET),
                Component.translatable(Constant.Config.DEBUG_LOGGING),
                this.config.isDebugLogEnabled())
                .setSaveConsumer(flag -> this.config.setDebugLog(flag))
                .setDefaultValue(false)
                .build()
        );

        dB.add(new BooleanToggleBuilder(
                Component.translatable(Constant.Config.RESET),
                Component.translatable(Constant.Config.HIDE_ALPHA_WARNING),
                this.config.isAlphaWarningHidden())
                .setSaveConsumer(flag -> this.config.setAlphaWarningHidden(flag))
                .setDefaultValue(false)
                .build()
        );

        SubCategoryBuilder wires = ConfigEntryBuilder.create().startSubCategory(Component.translatable(Constant.Config.WIRES));

        wires.add(new LongFieldBuilder(
                Component.translatable(Constant.Config.RESET),
                Component.translatable(Constant.Config.WIRE_ENERGY_TRANSFER_LIMIT),
                this.config.wireTransferLimit())
                .setSaveConsumer(this.config::setWireTransferLimit)
                .setDefaultValue(480)
                .build()
        );

        wires.add(new LongFieldBuilder(
                Component.translatable(Constant.Config.RESET),
                Component.translatable(Constant.Config.HEAVY_WIRE_ENERGY_TRANSFER_LIMIT),
                this.config.heavyWireTransferLimit())
                .setSaveConsumer(this.config::setHeavyWireTransferLimit)
                .setDefaultValue(1440)
                .build()
        );

        SubCategoryBuilder machines = ConfigEntryBuilder.create().startSubCategory(Component.translatable(Constant.Config.MACHINES));

        machines.add(new LongFieldBuilder(
                Component.translatable(Constant.Config.RESET),
                Component.translatable(Constant.Config.COAL_GENERATOR_ENERGY_PRODUCTION_RATE),
                this.config.coalGeneratorEnergyProductionRate())
                .setSaveConsumer(this.config::setCoalGeneratorEnergyProductionRate)
                .setDefaultValue(120)
                .build()
        );

        machines.add(new LongFieldBuilder(
                Component.translatable(Constant.Config.RESET),
                Component.translatable(Constant.Config.SOLAR_PANEL_ENERGY_PRODUCTION_RATE),
                this.config.solarPanelEnergyProductionRate())
                .setSaveConsumer(this.config::setSolarPanelEnergyProductionRate)
                .setDefaultValue(44)
                .build()
        );

        machines.add(new LongFieldBuilder(
                Component.translatable(Constant.Config.RESET),
                Component.translatable(Constant.Config.CIRCUIT_FABRICATOR_ENERGY_CONSUMPTION_RATE),
                this.config.circuitFabricatorEnergyConsumptionRate())
                .setSaveConsumer(this.config::setCircuitFabricatorEnergyConsumptionRate)
                .setDefaultValue(20)
                .build()
        );

        machines.add(new LongFieldBuilder(
                Component.translatable(Constant.Config.RESET),
                Component.translatable(Constant.Config.ELECTRIC_COMPRESSOR_ENERGY_CONSUMPTION_RATE),
                this.config.electricCompressorEnergyConsumptionRate())
                .setSaveConsumer(this.config::setElectricCompressorEnergyConsumptionRate)
                .setDefaultValue(75)
                .build()
        );

        machines.add(new LongFieldBuilder(
                Component.translatable(Constant.Config.RESET),
                Component.translatable(Constant.Config.OXYGEN_COLLECTOR_ENERGY_CONSUMPTION_RATE),
                this.config.oxygenCollectorEnergyConsumptionRate())
                .setSaveConsumer(this.config::setOxygenCollectorEnergyConsumptionRate)
                .setDefaultValue(10)
                .build()
        );

        machines.add(new LongFieldBuilder(
                Component.translatable(Constant.Config.RESET),
                Component.translatable(Constant.Config.REFINERY_ENERGY_CONSUMPTION_RATE),
                this.config.refineryEnergyConsumptionRate())
                .setSaveConsumer(this.config::setRefineryEnergyConsumptionRate)
                .setDefaultValue(60)
                .build()
        );

<<<<<<< HEAD
        machines.add(new IntFieldBuilder(
                new TranslatableText(Constant.Config.RESET),
                new TranslatableText(Constant.Config.ROCKET_ASSEMBLER_ENERGY_CONSUMPTION_RATE),
                this.config.rocketAssemblerEnergyConsumptionRate())
                .setSaveConsumer(this.config::setRocketAssemblerEnergyConsumptionRate)
                .setDefaultValue(20)
                .build()
        );

        machines.add(new IntFieldBuilder(
                new TranslatableText(Constant.Config.RESET),
                new TranslatableText(Constant.Config.ELECTRIC_FURNACE_ENERGY_CONSUMPTION_RATE),
=======
        machines.add(new LongFieldBuilder(
                Component.translatable(Constant.Config.RESET),
                Component.translatable(Constant.Config.ELECTRIC_FURNACE_ENERGY_CONSUMPTION_RATE),
>>>>>>> 05d65347
                this.config.electricFurnaceEnergyConsumptionRate())
                .setSaveConsumer(this.config::setElectricFurnaceEnergyConsumptionRate)
                .setDefaultValue(20)
                .build()
        );

        machines.add(new LongFieldBuilder(
                Component.translatable(Constant.Config.RESET),
                Component.translatable(Constant.Config.ENERGY_STORAGE_MODULE_STORAGE_SIZE),
                this.config.energyStorageModuleStorageSize())
                .setSaveConsumer(this.config::setEnergyStorageModuleStorageSize)
                .setDefaultValue(500_000)
                .build()
        );

        machines.add(new LongFieldBuilder(
                Component.translatable(Constant.Config.RESET),
                Component.translatable(Constant.Config.ENERGY_STORAGE_SIZE),
                this.config.machineEnergyStorageSize())
                .setSaveConsumer(this.config::setMachineEnergyStorageSize)
                .setDefaultValue(30_000)
                .requireRestart()
                .build()
        );
        
        machines.add(new LongFieldBuilder(
                Component.translatable(Constant.Config.RESET),
                Component.translatable(Constant.Config.OXYGEN_COMPRESSOR_ENERGY_CONSUMPTION_RATE),
                this.config.oxygenCompressorEnergyConsumptionRate())
                .setSaveConsumer(this.config::setOxygenCompressorEnergyConsumptionRate)
                .setDefaultValue(15)
                .requireRestart()
                .build()
        );

        machines.add(new LongFieldBuilder(
                Component.translatable(Constant.Config.RESET),
                Component.translatable(Constant.Config.OXYGEN_DECOMPRESSOR_ENERGY_CONSUMPTION_RATE),
                this.config.oxygenDecompressorEnergyConsumptionRate())
                .setSaveConsumer(this.config::setOxygenDecompressorEnergyConsumptionRate)
                .setDefaultValue(15)
                .requireRestart()
                .build()
        );

<<<<<<< HEAD
        SubCategoryBuilder misc_machines = ConfigEntryBuilder.create().startSubCategory(new TranslatableText(Constant.Config.MISC_MACHINES));

        misc_machines.add(new IntFieldBuilder(
                new TranslatableText(Constant.Config.RESET),
                new TranslatableText(Constant.Config.ROCKET_ASSEMBLER_PROCESS_TIME),
                this.config.rocketAssemblerProcessTime())
                .setSaveConsumer(this.config::setRocketAssemblerProcessTime)
                .setDefaultValue(24000)
                .build()
        );

        SubCategoryBuilder skybox = ConfigEntryBuilder.create().startSubCategory(new TranslatableText(Constant.Config.SKYBOX));

        skybox.add(new BooleanToggleBuilder(
                new TranslatableText(Constant.Config.RESET),
                new TranslatableText(Constant.Config.MULTICOLOR_STARS),
                this.config.areMoreMulticoloredStarsEnabled())
                .setSaveConsumer(flag -> this.config.setMoreMulticolorStars(flag))
                .setDefaultValue(false)
                .build()
        );

        b.getOrCreateCategory(new TranslatableText(Constant.Config.DEBUG)).addEntry(dB.build());
        b.getOrCreateCategory(new TranslatableText(Constant.Config.ENERGY)).addEntry(wires.build()).addEntry(machines.build());
        b.getOrCreateCategory(new TranslatableText(Constant.Config.CLIENT)).addEntry(skybox.build()).addEntry(misc_machines.build());
=======
        SubCategoryBuilder skybox = ConfigEntryBuilder.create().startSubCategory(Component.translatable(Constant.Config.SKYBOX));

        b.getOrCreateCategory(Component.translatable(Constant.Config.DEBUG)).addEntry(dB.build());
        b.getOrCreateCategory(Component.translatable(Constant.Config.ENERGY)).addEntry(wires.build()).addEntry(machines.build());
        b.getOrCreateCategory(Component.translatable(Constant.Config.CLIENT)).addEntry(skybox.build());
>>>>>>> 05d65347

        return b.build();
    }
}<|MERGE_RESOLUTION|>--- conflicted
+++ resolved
@@ -190,7 +190,6 @@
                 .build()
         );
 
-<<<<<<< HEAD
         machines.add(new IntFieldBuilder(
                 new TranslatableText(Constant.Config.RESET),
                 new TranslatableText(Constant.Config.ROCKET_ASSEMBLER_ENERGY_CONSUMPTION_RATE),
@@ -200,14 +199,9 @@
                 .build()
         );
 
-        machines.add(new IntFieldBuilder(
-                new TranslatableText(Constant.Config.RESET),
-                new TranslatableText(Constant.Config.ELECTRIC_FURNACE_ENERGY_CONSUMPTION_RATE),
-=======
         machines.add(new LongFieldBuilder(
                 Component.translatable(Constant.Config.RESET),
                 Component.translatable(Constant.Config.ELECTRIC_FURNACE_ENERGY_CONSUMPTION_RATE),
->>>>>>> 05d65347
                 this.config.electricFurnaceEnergyConsumptionRate())
                 .setSaveConsumer(this.config::setElectricFurnaceEnergyConsumptionRate)
                 .setDefaultValue(20)
@@ -253,7 +247,6 @@
                 .build()
         );
 
-<<<<<<< HEAD
         SubCategoryBuilder misc_machines = ConfigEntryBuilder.create().startSubCategory(new TranslatableText(Constant.Config.MISC_MACHINES));
 
         misc_machines.add(new IntFieldBuilder(
@@ -265,27 +258,11 @@
                 .build()
         );
 
-        SubCategoryBuilder skybox = ConfigEntryBuilder.create().startSubCategory(new TranslatableText(Constant.Config.SKYBOX));
-
-        skybox.add(new BooleanToggleBuilder(
-                new TranslatableText(Constant.Config.RESET),
-                new TranslatableText(Constant.Config.MULTICOLOR_STARS),
-                this.config.areMoreMulticoloredStarsEnabled())
-                .setSaveConsumer(flag -> this.config.setMoreMulticolorStars(flag))
-                .setDefaultValue(false)
-                .build()
-        );
-
-        b.getOrCreateCategory(new TranslatableText(Constant.Config.DEBUG)).addEntry(dB.build());
-        b.getOrCreateCategory(new TranslatableText(Constant.Config.ENERGY)).addEntry(wires.build()).addEntry(machines.build());
-        b.getOrCreateCategory(new TranslatableText(Constant.Config.CLIENT)).addEntry(skybox.build()).addEntry(misc_machines.build());
-=======
         SubCategoryBuilder skybox = ConfigEntryBuilder.create().startSubCategory(Component.translatable(Constant.Config.SKYBOX));
 
         b.getOrCreateCategory(Component.translatable(Constant.Config.DEBUG)).addEntry(dB.build());
         b.getOrCreateCategory(Component.translatable(Constant.Config.ENERGY)).addEntry(wires.build()).addEntry(machines.build());
-        b.getOrCreateCategory(Component.translatable(Constant.Config.CLIENT)).addEntry(skybox.build());
->>>>>>> 05d65347
+        b.getOrCreateCategory(Component.translatable(Constant.Config.CLIENT)).addEntry(skybox.build()).addEntry(misc_machines.build());
 
         return b.build();
     }
