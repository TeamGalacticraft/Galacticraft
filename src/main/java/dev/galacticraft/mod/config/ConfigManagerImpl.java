/*
 * Copyright (c) 2019-2021 Team Galacticraft
 *
 * Permission is hereby granted, free of charge, to any person obtaining a copy
 * of this software and associated documentation files (the "Software"), to deal
 * in the Software without restriction, including without limitation the rights
 * to use, copy, modify, merge, publish, distribute, sublicense, and/or sell
 * copies of the Software, and to permit persons to whom the Software is
 * furnished to do so, subject to the following conditions:
 *
 * The above copyright notice and this permission notice shall be included in all
 * copies or substantial portions of the Software.
 *
 * THE SOFTWARE IS PROVIDED "AS IS", WITHOUT WARRANTY OF ANY KIND, EXPRESS OR
 * IMPLIED, INCLUDING BUT NOT LIMITED TO THE WARRANTIES OF MERCHANTABILITY,
 * FITNESS FOR A PARTICULAR PURPOSE AND NONINFRINGEMENT. IN NO EVENT SHALL THE
 * AUTHORS OR COPYRIGHT HOLDERS BE LIABLE FOR ANY CLAIM, DAMAGES OR OTHER
 * LIABILITY, WHETHER IN AN ACTION OF CONTRACT, TORT OR OTHERWISE, ARISING FROM,
 * OUT OF OR IN CONNECTION WITH THE SOFTWARE OR THE USE OR OTHER DEALINGS IN THE
 * SOFTWARE.
 */

package dev.galacticraft.mod.config;

import com.google.gson.Gson;
import com.google.gson.GsonBuilder;
import dev.galacticraft.mod.Constant;
import dev.galacticraft.mod.Galacticraft;
import dev.galacticraft.mod.api.config.Config;
import dev.galacticraft.mod.api.config.ConfigManager;
import me.shedaniel.clothconfig2.api.ConfigBuilder;
import me.shedaniel.clothconfig2.api.ConfigEntryBuilder;
import me.shedaniel.clothconfig2.impl.builders.BooleanToggleBuilder;
import me.shedaniel.clothconfig2.impl.builders.IntFieldBuilder;
import me.shedaniel.clothconfig2.impl.builders.SubCategoryBuilder;
import net.fabricmc.api.EnvType;
import net.fabricmc.api.Environment;
import net.fabricmc.loader.api.FabricLoader;
import net.minecraft.client.gui.screen.Screen;
import net.minecraft.text.TranslatableText;

import java.io.File;
import java.io.IOException;
import java.nio.charset.Charset;
import java.nio.file.Files;
import java.nio.file.Paths;

/**
 * @author <a href="https://github.com/TeamGalacticraft">TeamGalacticraft</a>
 */
public class ConfigManagerImpl implements ConfigManager {
    private final Gson gson = new GsonBuilder().setPrettyPrinting().create();
    private final File file = new File(FabricLoader.getInstance().getConfigDirectory(), "galacticraft/config.json");
    private Config config = new ConfigImpl();

    public ConfigManagerImpl() {
        this.load();
    }

    @Override
    public void save() {
        try {
            org.apache.commons.io.FileUtils.writeStringToFile(this.file, this.gson.toJson(this.config), Charset.defaultCharset());
        } catch (IOException e) {
            Galacticraft.LOGGER.error("Failed to save config.", e);
        }
    }

    @Override
    public void load() {
        try {
            this.file.getParentFile().mkdirs();
            if (!this.file.exists()) {
                Galacticraft.LOGGER.info("Failed to find config file, creating one.");
                this.save();
            } else {
                byte[] bytes = Files.readAllBytes(Paths.get(this.file.getPath()));
                this.config = this.gson.fromJson(new String(bytes, Charset.defaultCharset()), ConfigImpl.class);
            }
        } catch (IOException e) {
            Galacticraft.LOGGER.error("Failed to load config.", e);
        }
    }

    @Override
    public Config get() {
        return this.config;
    }

    @Override
    @Environment(EnvType.CLIENT)
    public Screen getScreen(Screen parent) {
        ConfigBuilder b = ConfigBuilder.create()
                .setParentScreen(parent)
                .setTitle(new TranslatableText(Constant.Config.TITLE))
                .setSavingRunnable(this::save);

        SubCategoryBuilder dB = ConfigEntryBuilder.create().startSubCategory(new TranslatableText(Constant.Config.DEBUG));
        dB.add(new BooleanToggleBuilder(
                new TranslatableText(Constant.Config.RESET),
                new TranslatableText(Constant.Config.DEBUG_LOGGING),
                this.config.isDebugLogEnabled())
                .setSaveConsumer(flag -> this.config.setDebugLog(flag))
                .setDefaultValue(false)
                .build()
        );

        SubCategoryBuilder wires = ConfigEntryBuilder.create().startSubCategory(new TranslatableText(Constant.Config.WIRES));

        wires.add(new IntFieldBuilder(
                new TranslatableText(Constant.Config.RESET),
                new TranslatableText(Constant.Config.WIRE_ENERGY_TRANSFER_LIMIT),
                this.config.wireTransferLimit())
                .setSaveConsumer(this.config::setWireTransferLimit)
                .setDefaultValue(480)
                .build()
        );

        wires.add(new IntFieldBuilder(
                new TranslatableText(Constant.Config.RESET),
                new TranslatableText(Constant.Config.HEAVY_WIRE_ENERGY_TRANSFER_LIMIT),
                this.config.heavyWireTransferLimit())
                .setSaveConsumer(this.config::setHeavyWireTransferLimit)
                .setDefaultValue(1440)
                .build()
        );

        SubCategoryBuilder machines = ConfigEntryBuilder.create().startSubCategory(new TranslatableText(Constant.Config.MACHINES));

        machines.add(new IntFieldBuilder(
                new TranslatableText(Constant.Config.RESET),
                new TranslatableText(Constant.Config.COAL_GENERATOR_ENERGY_PRODUCTION_RATE),
                this.config.coalGeneratorEnergyProductionRate())
                .setSaveConsumer(this.config::setCoalGeneratorEnergyProductionRate)
                .setDefaultValue(120)
                .build()
        );

        machines.add(new IntFieldBuilder(
                new TranslatableText(Constant.Config.RESET),
                new TranslatableText(Constant.Config.SOLAR_PANEL_ENERGY_PRODUCTION_RATE),
                this.config.solarPanelEnergyProductionRate())
                .setSaveConsumer(this.config::setSolarPanelEnergyProductionRate)
                .setDefaultValue(44)
                .build()
        );

        machines.add(new IntFieldBuilder(
                new TranslatableText(Constant.Config.RESET),
                new TranslatableText(Constant.Config.CIRCUIT_FABRICATOR_ENERGY_CONSUMPTION_RATE),
                this.config.circuitFabricatorEnergyConsumptionRate())
                .setSaveConsumer(this.config::setCircuitFabricatorEnergyConsumptionRate)
                .setDefaultValue(20)
                .build()
        );

        machines.add(new IntFieldBuilder(
                new TranslatableText(Constant.Config.RESET),
                new TranslatableText(Constant.Config.ELECTRIC_COMPRESSOR_ENERGY_CONSUMPTION_RATE),
                this.config.electricCompressorEnergyConsumptionRate())
                .setSaveConsumer(this.config::setElectricCompressorEnergyConsumptionRate)
                .setDefaultValue(75)
                .build()
        );

        machines.add(new IntFieldBuilder(
                new TranslatableText(Constant.Config.RESET),
                new TranslatableText(Constant.Config.OXYGEN_COLLECTOR_ENERGY_CONSUMPTION_RATE),
                this.config.oxygenCollectorEnergyConsumptionRate())
                .setSaveConsumer(this.config::setOxygenCollectorEnergyConsumptionRate)
                .setDefaultValue(10)
                .build()
        );

        machines.add(new IntFieldBuilder(
                new TranslatableText(Constant.Config.RESET),
                new TranslatableText(Constant.Config.REFINERY_ENERGY_CONSUMPTION_RATE),
                this.config.refineryEnergyConsumptionRate())
                .setSaveConsumer(this.config::setRefineryEnergyConsumptionRate)
                .setDefaultValue(60)
                .build()
        );

        machines.add(new IntFieldBuilder(
<<<<<<< HEAD
                new TranslatableText(Constants.Config.RESET),
                new TranslatableText(Constants.Config.ROCKET_ASSEMBLER_ENERGY_CONSUMPTION_RATE),
                this.config.rocketAssemblerEnergyConsumptionRate())
                .setSaveConsumer(this.config::setRocketAssemblerEnergyConsumptionRate)
                .setDefaultValue(20)
                .build()
        );

        machines.add(new IntFieldBuilder(
                new TranslatableText(Constants.Config.RESET),
                new TranslatableText(Constants.Config.ELECTRIC_FURNACE_ENERGY_CONSUMPTION_RATE),
=======
                new TranslatableText(Constant.Config.RESET),
                new TranslatableText(Constant.Config.ELECTRIC_FURNACE_ENERGY_CONSUMPTION_RATE),
>>>>>>> ba3af9e6
                this.config.electricFurnaceEnergyConsumptionRate())
                .setSaveConsumer(this.config::setElectricFurnaceEnergyConsumptionRate)
                .setDefaultValue(20)
                .build()
        );

        machines.add(new IntFieldBuilder(
                new TranslatableText(Constant.Config.RESET),
                new TranslatableText(Constant.Config.ENERGY_STORAGE_MODULE_STORAGE_SIZE),
                this.config.energyStorageModuleStorageSize())
                .setSaveConsumer(this.config::setEnergyStorageModuleStorageSize)
                .setDefaultValue(500_000)
                .build()
        );

        machines.add(new IntFieldBuilder(
                new TranslatableText(Constant.Config.RESET),
                new TranslatableText(Constant.Config.ENERGY_STORAGE_SIZE),
                this.config.machineEnergyStorageSize())
                .setSaveConsumer(this.config::setMachineEnergyStorageSize)
                .setDefaultValue(30_000)
                .requireRestart()
                .build()
        );
        
        machines.add(new IntFieldBuilder(
                new TranslatableText(Constant.Config.RESET),
                new TranslatableText(Constant.Config.OXYGEN_COMPRESSOR_ENERGY_CONSUMPTION_RATE),
                this.config.oxygenCompressorEnergyConsumptionRate())
                .setSaveConsumer(this.config::setOxygenCompressorEnergyConsumptionRate)
                .setDefaultValue(15)
                .requireRestart()
                .build()
        );

        machines.add(new IntFieldBuilder(
                new TranslatableText(Constant.Config.RESET),
                new TranslatableText(Constant.Config.OXYGEN_DECOMPRESSOR_ENERGY_CONSUMPTION_RATE),
                this.config.oxygenDecompressorEnergyConsumptionRate())
                .setSaveConsumer(this.config::setOxygenDecompressorEnergyConsumptionRate)
                .setDefaultValue(15)
                .requireRestart()
                .build()
        );

<<<<<<< HEAD
        SubCategoryBuilder misc_machines = ConfigEntryBuilder.create().startSubCategory(new TranslatableText(Constants.Config.MISC_MACHINES));

        misc_machines.add(new IntFieldBuilder(
                new TranslatableText(Constants.Config.RESET),
                new TranslatableText(Constants.Config.ROCKET_ASSEMBLER_PROCESS_TIME),
                this.config.rocketAssemblerProcessTime())
                .setSaveConsumer(this.config::setRocketAssemblerProcessTime)
                .setDefaultValue(24000)
                .build()
        );

        b.getOrCreateCategory(new TranslatableText(Constants.Config.DEBUG)).addEntry(dB.build());
        b.getOrCreateCategory(new TranslatableText(Constants.Config.ENERGY)).addEntry(wires.build()).addEntry(machines.build());
        b.getOrCreateCategory(new TranslatableText(Constants.Config.MISC)).addEntry(misc_machines.build());
=======
        b.getOrCreateCategory(new TranslatableText(Constant.Config.DEBUG)).addEntry(dB.build());
        b.getOrCreateCategory(new TranslatableText(Constant.Config.ENERGY)).addEntry(wires.build()).addEntry(machines.build());
>>>>>>> ba3af9e6

        return b.build();
    }
}<|MERGE_RESOLUTION|>--- conflicted
+++ resolved
@@ -182,7 +182,6 @@
         );
 
         machines.add(new IntFieldBuilder(
-<<<<<<< HEAD
                 new TranslatableText(Constants.Config.RESET),
                 new TranslatableText(Constants.Config.ROCKET_ASSEMBLER_ENERGY_CONSUMPTION_RATE),
                 this.config.rocketAssemblerEnergyConsumptionRate())
@@ -192,12 +191,8 @@
         );
 
         machines.add(new IntFieldBuilder(
-                new TranslatableText(Constants.Config.RESET),
-                new TranslatableText(Constants.Config.ELECTRIC_FURNACE_ENERGY_CONSUMPTION_RATE),
-=======
                 new TranslatableText(Constant.Config.RESET),
                 new TranslatableText(Constant.Config.ELECTRIC_FURNACE_ENERGY_CONSUMPTION_RATE),
->>>>>>> ba3af9e6
                 this.config.electricFurnaceEnergyConsumptionRate())
                 .setSaveConsumer(this.config::setElectricFurnaceEnergyConsumptionRate)
                 .setDefaultValue(20)
@@ -243,25 +238,20 @@
                 .build()
         );
 
-<<<<<<< HEAD
         SubCategoryBuilder misc_machines = ConfigEntryBuilder.create().startSubCategory(new TranslatableText(Constants.Config.MISC_MACHINES));
 
         misc_machines.add(new IntFieldBuilder(
-                new TranslatableText(Constants.Config.RESET),
-                new TranslatableText(Constants.Config.ROCKET_ASSEMBLER_PROCESS_TIME),
+                new TranslatableText(Constant.Config.RESET),
+                new TranslatableText(Constant.Config.ROCKET_ASSEMBLER_PROCESS_TIME),
                 this.config.rocketAssemblerProcessTime())
                 .setSaveConsumer(this.config::setRocketAssemblerProcessTime)
                 .setDefaultValue(24000)
                 .build()
         );
 
-        b.getOrCreateCategory(new TranslatableText(Constants.Config.DEBUG)).addEntry(dB.build());
-        b.getOrCreateCategory(new TranslatableText(Constants.Config.ENERGY)).addEntry(wires.build()).addEntry(machines.build());
-        b.getOrCreateCategory(new TranslatableText(Constants.Config.MISC)).addEntry(misc_machines.build());
-=======
         b.getOrCreateCategory(new TranslatableText(Constant.Config.DEBUG)).addEntry(dB.build());
         b.getOrCreateCategory(new TranslatableText(Constant.Config.ENERGY)).addEntry(wires.build()).addEntry(machines.build());
->>>>>>> ba3af9e6
+        b.getOrCreateCategory(new TranslatableText(Constant.Config.MISC)).addEntry(misc_machines.build());
 
         return b.build();
     }
