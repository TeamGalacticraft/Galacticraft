/*
 * Copyright (c) 2019-2021 Team Galacticraft
 *
 * Permission is hereby granted, free of charge, to any person obtaining a copy
 * of this software and associated documentation files (the "Software"), to deal
 * in the Software without restriction, including without limitation the rights
 * to use, copy, modify, merge, publish, distribute, sublicense, and/or sell
 * copies of the Software, and to permit persons to whom the Software is
 * furnished to do so, subject to the following conditions:
 *
 * The above copyright notice and this permission notice shall be included in all
 * copies or substantial portions of the Software.
 *
 * THE SOFTWARE IS PROVIDED "AS IS", WITHOUT WARRANTY OF ANY KIND, EXPRESS OR
 * IMPLIED, INCLUDING BUT NOT LIMITED TO THE WARRANTIES OF MERCHANTABILITY,
 * FITNESS FOR A PARTICULAR PURPOSE AND NONINFRINGEMENT. IN NO EVENT SHALL THE
 * AUTHORS OR COPYRIGHT HOLDERS BE LIABLE FOR ANY CLAIM, DAMAGES OR OTHER
 * LIABILITY, WHETHER IN AN ACTION OF CONTRACT, TORT OR OTHERWISE, ARISING FROM,
 * OUT OF OR IN CONNECTION WITH THE SOFTWARE OR THE USE OR OTHER DEALINGS IN THE
 * SOFTWARE.
 */

package dev.galacticraft.mod.config;

import com.google.gson.annotations.Expose;
import dev.galacticraft.mod.api.config.Config;
import dev.galacticraft.mod.util.EnergyUtil;

/**
 * @author <a href="https://github.com/TeamGalacticraft">TeamGalacticraft</a>
 */
public class ConfigImpl implements Config {
    @Expose
    private boolean debugLog = false;
    @Expose
    private int wireMaxTransferPerTick = 128;
    @Expose
    private int heavyWireMaxTransferPerTick = 256;
    @Expose
    private int coalGeneratorEnergyProductionRate = 120;
    @Expose
    private int solarPanelEnergyProductionRate = 44;
    @Expose
    private int circuitFabricatorEnergyConsumptionRate = EnergyUtil.Values.T1_MACHINE_ENERGY_USAGE;
    @Expose
    private int electricCompressorEnergyConsumptionRate = EnergyUtil.Values.T2_MACHINE_ENERGY_USAGE;
    @Expose
    private int electricArcFurnaceEnergyConsumptionRate = EnergyUtil.Values.T2_MACHINE_ENERGY_USAGE;
    @Expose
    private int oxygenCollectorEnergyConsumptionRate = EnergyUtil.Values.T1_MACHINE_ENERGY_USAGE;
    @Expose
    private int refineryEnergyConsumptionRate = EnergyUtil.Values.T2_MACHINE_ENERGY_USAGE;
    @Expose
    private int electricFurnaceEnergyConsumptionRate = EnergyUtil.Values.T2_MACHINE_ENERGY_USAGE;
    @Expose
    private int energyStorageModuleStorageSize = 300_000;
    @Expose
    private int rocketAssemblerEnergyConsumptionRate = 60;
    @Expose
    private int machineEnergyStorageSize = 30_000;
    @Expose
    private int oxygenCompressorEnergyConsumptionRate = EnergyUtil.Values.T1_MACHINE_ENERGY_USAGE;
    @Expose
<<<<<<< HEAD
    private int oxygenDecompressorEnergyConsumptionRate = EnergyUtils.Values.T1_MACHINE_ENERGY_USAGE;
    @Expose
    private int rocketAssemblerProcessTime = 30_000;
=======
    private int oxygenDecompressorEnergyConsumptionRate = EnergyUtil.Values.T1_MACHINE_ENERGY_USAGE;
>>>>>>> ba3af9e6

    @Override
    public boolean isDebugLogEnabled() {
        return this.debugLog;
    }

    @Override
    public void setDebugLog(boolean flag) {
        this.debugLog = flag;
    }

    @Override
    public int wireTransferLimit() {
        return wireMaxTransferPerTick;
    }

    @Override
    public void setWireTransferLimit(int amount) {
        this.wireMaxTransferPerTick = amount;
    }

    @Override
    public int heavyWireTransferLimit() {
        return heavyWireMaxTransferPerTick;
    }

    @Override
    public void setHeavyWireTransferLimit(int amount) {
        this.heavyWireMaxTransferPerTick = amount;
    }

    @Override
    public int coalGeneratorEnergyProductionRate() {
        return coalGeneratorEnergyProductionRate;
    }

    @Override
    public void setCoalGeneratorEnergyProductionRate(int amount) {
        this.coalGeneratorEnergyProductionRate = amount;
    }

    @Override
    public int solarPanelEnergyProductionRate() {
        return solarPanelEnergyProductionRate;
    }

    @Override
    public void setSolarPanelEnergyProductionRate(int amount) {
        this.solarPanelEnergyProductionRate = amount;
    }

    @Override
    public int circuitFabricatorEnergyConsumptionRate() {
        return circuitFabricatorEnergyConsumptionRate;
    }

    @Override
    public void setCircuitFabricatorEnergyConsumptionRate(int amount) {
        this.circuitFabricatorEnergyConsumptionRate = amount;
    }

    @Override
    public int electricCompressorEnergyConsumptionRate() {
        return electricCompressorEnergyConsumptionRate;
    }

    @Override
    public void setElectricCompressorEnergyConsumptionRate(int amount) {
        this.electricCompressorEnergyConsumptionRate = amount;
    }

    @Override
    public int electricArcFurnaceEnergyConsumptionRate() {
        return electricArcFurnaceEnergyConsumptionRate;
    }

    @Override
    public void setElectricArcFurnaceEnergyConsumptionRate(int amount) {
        this.electricArcFurnaceEnergyConsumptionRate = amount;
    }

    @Override
    public int oxygenCollectorEnergyConsumptionRate() {
        return oxygenCollectorEnergyConsumptionRate;
    }

    @Override
    public void setOxygenCollectorEnergyConsumptionRate(int amount) {
        this.oxygenCollectorEnergyConsumptionRate = amount;
    }

    @Override
    public int refineryEnergyConsumptionRate() {
        return refineryEnergyConsumptionRate;
    }

    @Override
    public void setRefineryEnergyConsumptionRate(int amount) {
        this.refineryEnergyConsumptionRate = amount;
    }

    @Override
    public int rocketAssemblerEnergyConsumptionRate() {
        return rocketAssemblerEnergyConsumptionRate;
    }

    @Override
    public void setRocketAssemblerEnergyConsumptionRate(int amount) {
        this.rocketAssemblerEnergyConsumptionRate = amount;
    }

    @Override
    public int electricFurnaceEnergyConsumptionRate() {
        return electricFurnaceEnergyConsumptionRate;
    }

    @Override
    public void setElectricFurnaceEnergyConsumptionRate(int amount) {
        this.electricFurnaceEnergyConsumptionRate = amount;
    }

    @Override
    public int energyStorageModuleStorageSize() {
        return energyStorageModuleStorageSize;
    }

    @Override
    public void setEnergyStorageModuleStorageSize(int amount) {
        this.energyStorageModuleStorageSize = amount;
    }

    @Override
    public int machineEnergyStorageSize() {
        return machineEnergyStorageSize;
    }

    @Override
    public void setMachineEnergyStorageSize(int amount) {
        this.machineEnergyStorageSize = amount;
    }

    @Override
    public int oxygenCompressorEnergyConsumptionRate() {
        return oxygenCompressorEnergyConsumptionRate;
    }

    @Override
    public void setOxygenCompressorEnergyConsumptionRate(int amount) {
        this.oxygenCompressorEnergyConsumptionRate = amount;
    }

    @Override
    public int oxygenDecompressorEnergyConsumptionRate() {
        return oxygenDecompressorEnergyConsumptionRate;
    }

    @Override
    public void setOxygenDecompressorEnergyConsumptionRate(int amount) {
        this.oxygenDecompressorEnergyConsumptionRate = amount;
    }

    @Override
    public int rocketAssemblerProcessTime() {
        return rocketAssemblerProcessTime;
    }

    @Override
    public void setRocketAssemblerProcessTime(int amount) {
        this.rocketAssemblerProcessTime = amount;
    }
}<|MERGE_RESOLUTION|>--- conflicted
+++ resolved
@@ -61,13 +61,9 @@
     @Expose
     private int oxygenCompressorEnergyConsumptionRate = EnergyUtil.Values.T1_MACHINE_ENERGY_USAGE;
     @Expose
-<<<<<<< HEAD
-    private int oxygenDecompressorEnergyConsumptionRate = EnergyUtils.Values.T1_MACHINE_ENERGY_USAGE;
+    private int oxygenDecompressorEnergyConsumptionRate = EnergyUtil.Values.T1_MACHINE_ENERGY_USAGE;
     @Expose
     private int rocketAssemblerProcessTime = 30_000;
-=======
-    private int oxygenDecompressorEnergyConsumptionRate = EnergyUtil.Values.T1_MACHINE_ENERGY_USAGE;
->>>>>>> ba3af9e6
 
     @Override
     public boolean isDebugLogEnabled() {
