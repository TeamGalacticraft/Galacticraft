--- conflicted
+++ resolved
@@ -67,12 +67,8 @@
     private long oxygenSealerOxygenConsumptionRate = 1000;
     private long maxSealingPower = 1024;
     private long refineryEnergyConsumptionRate = Constant.Energy.T2_MACHINE_ENERGY_USAGE;
-<<<<<<< HEAD
-    private long electricFurnaceEnergyConsumptionRate = Constant.Energy.T2_MACHINE_ENERGY_USAGE;
-    private long energyStorageModuleStorageSize = 300_000;
-    private long machineEnergyStorageSize = 30_000;
-    private long oxygenCompressorEnergyConsumptionRate = Constant.Energy.T1_MACHINE_ENERGY_USAGE;
-    private long oxygenDecompressorEnergyConsumptionRate = Constant.Energy.T1_MACHINE_ENERGY_USAGE;
+    private long fuelLoaderEnergyConsumptionRate = Constant.Energy.T1_MACHINE_ENERGY_USAGE;
+    private long foodCannerEnergyConsumptionRate = Constant.Energy.T1_MACHINE_ENERGY_USAGE;
     private long smallOxygenTankCapacity = FluidConstants.BUCKET;
     private long mediumOxygenTankCapacity = 2 * FluidConstants.BUCKET;
     private long largeOxygenTankCapacity = 3 * FluidConstants.BUCKET;
@@ -80,11 +76,6 @@
     private long wolfOxygenConsumptionRate = 3 * FluidConstants.DROPLET;
     private long catOxygenConsumptionRate = 2 * FluidConstants.DROPLET;
     private long parrotOxygenConsumptionRate = 1 * FluidConstants.DROPLET;
-=======
-    private long fuelLoaderEnergyConsumptionRate = Constant.Energy.T1_MACHINE_ENERGY_USAGE;
-    private long foodCannerEnergyConsumptionRate = Constant.Energy.T1_MACHINE_ENERGY_USAGE;
-    private long playerOxygenConsumptionRate = FluidConstants.DROPLET;
->>>>>>> fe89f77e
     private double bossHealthMultiplier = 1.0;
     private boolean hideAlphaWarning = false;
     private boolean enableGcHouston = true;
@@ -628,6 +619,16 @@
                     .build()
             );
 
+            machines.add(new LongFieldBuilder(
+                    Component.translatable(Translations.Config.RESET),
+                    Component.translatable(Translations.Config.OXYGEN_DECOMPRESSOR_ENERGY_CONSUMPTION_RATE),
+                    config.oxygenDecompressorEnergyConsumptionRate())
+                    .setSaveConsumer(config::setOxygenDecompressorEnergyConsumptionRate)
+                    .setDefaultValue(15)
+                    .requireRestart()
+                    .build()
+            );
+
             SubCategoryBuilder skybox = ConfigEntryBuilder.create().startSubCategory(Component.translatable(Translations.Config.SKYBOX));
 
 
