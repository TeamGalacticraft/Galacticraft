--- conflicted
+++ resolved
@@ -85,13 +85,10 @@
         GCBlockEntityTypes.register();
         GCFluids.registerFluidVariantAttributes(); // Must be called after GCBlocks.register() so that grates can work
         GCItems.register();
-<<<<<<< HEAD
+        GCItemSubPredicates.init();
         GCRocketPartTypes.register();
         GCRocketPartRecipeTypes.register();
         GCTravelPredicates.register();
-=======
-        GCItemSubPredicates.init();
->>>>>>> a75b87b2
         GCTriggers.register();
         GCItemSubPredicates.register();
         GCCreativeModeTabs.register();
