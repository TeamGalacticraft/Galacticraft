--- conflicted
+++ resolved
@@ -37,10 +37,7 @@
 import dev.galacticraft.mod.machine.GalacticraftMachineStatus;
 import dev.galacticraft.mod.misc.banner.GalacticraftBannerPattern;
 import dev.galacticraft.mod.network.GalacticraftServerPacketReceiver;
-<<<<<<< HEAD
-=======
 import dev.galacticraft.mod.particle.GalacticraftParticleType;
->>>>>>> 05d65347
 import dev.galacticraft.mod.recipe.GalacticraftRecipe;
 import dev.galacticraft.mod.screen.GalacticraftScreenHandlerType;
 import dev.galacticraft.mod.solarpanel.GalacticraftLightSource;
@@ -104,11 +101,7 @@
         GalacticraftBiome.register();
         MoonSurfaceRules.register();
         GalacticraftScreenHandlerType.register();
-<<<<<<< HEAD
-        //GalacticraftParticle.register();
-=======
         GalacticraftParticleType.register();
->>>>>>> 05d65347
         GalacticraftCommand.register();
         GalacticraftLightSource.register();
         GalacticraftServerPacketReceiver.register();
