/*
 * Copyright (c) 2019-2025 Team Galacticraft
 *
 * Permission is hereby granted, free of charge, to any person obtaining a copy
 * of this software and associated documentation files (the "Software"), to deal
 * in the Software without restriction, including without limitation the rights
 * to use, copy, modify, merge, publish, distribute, sublicense, and/or sell
 * copies of the Software, and to permit persons to whom the Software is
 * furnished to do so, subject to the following conditions:
 *
 * The above copyright notice and this permission notice shall be included in all
 * copies or substantial portions of the Software.
 *
 * THE SOFTWARE IS PROVIDED "AS IS", WITHOUT WARRANTY OF ANY KIND, EXPRESS OR
 * IMPLIED, INCLUDING BUT NOT LIMITED TO THE WARRANTIES OF MERCHANTABILITY,
 * FITNESS FOR A PARTICULAR PURPOSE AND NONINFRINGEMENT. IN NO EVENT SHALL THE
 * AUTHORS OR COPYRIGHT HOLDERS BE LIABLE FOR ANY CLAIM, DAMAGES OR OTHER
 * LIABILITY, WHETHER IN AN ACTION OF CONTRACT, TORT OR OTHERWISE, ARISING FROM,
 * OUT OF OR IN CONNECTION WITH THE SOFTWARE OR THE USE OR OTHER DEALINGS IN THE
 * SOFTWARE.
 */

package dev.galacticraft.mod;

import dev.galacticraft.mod.api.config.Config;
import dev.galacticraft.mod.command.GCCommands;
import dev.galacticraft.mod.config.ConfigImpl;
import dev.galacticraft.mod.content.*;
import dev.galacticraft.mod.content.advancements.GCTriggers;
import dev.galacticraft.mod.content.entity.data.GCEntityDataSerializers;
import dev.galacticraft.mod.content.item.GCCreativeModeTabs;
import dev.galacticraft.mod.content.item.GCItems;
import dev.galacticraft.mod.data.OxygenBlockDataManager;
import dev.galacticraft.mod.events.GCEventHandlers;
import dev.galacticraft.mod.lookup.GCApiLookupProviders;
import dev.galacticraft.mod.machine.GCMachineStatuses;
import dev.galacticraft.mod.network.GCPackets;
import dev.galacticraft.mod.network.GCServerPacketReceivers;
import dev.galacticraft.mod.particle.GCParticleTypes;
import dev.galacticraft.mod.recipe.GCRecipes;
import dev.galacticraft.mod.screen.GCMenuTypes;
import dev.galacticraft.mod.structure.GCStructurePieceTypes;
import dev.galacticraft.mod.tag.*;
import dev.galacticraft.mod.village.GCVillagerProfessions;
import dev.galacticraft.mod.village.MoonVillagerTypes;
import dev.galacticraft.mod.world.biome.source.GCMultiNoiseBiomeSourceParameterLists;
import dev.galacticraft.mod.world.gen.carver.GCCarvers;
import dev.galacticraft.mod.world.gen.feature.GCOrePlacedFeatures;
import dev.galacticraft.mod.world.gen.feature.GCPlacedFeatures;
import dev.galacticraft.mod.world.gen.structure.GCStructureTypes;
import dev.galacticraft.mod.world.gen.surfacerule.MoonSurfaceRules;
import dev.galacticraft.mod.world.poi.GCPointOfInterestTypes;
import net.fabricmc.api.ModInitializer;
import net.fabricmc.fabric.api.resource.ResourceManagerHelper;
import net.fabricmc.loader.api.FabricLoader;
import net.minecraft.server.packs.PackType;

public class Galacticraft implements ModInitializer {
    public static final Config CONFIG = new ConfigImpl(FabricLoader.getInstance().getConfigDir().resolve("galacticraft.json").toFile());

    @Override
    public void onInitialize() {
        long startInitTime = System.currentTimeMillis();
        Constant.LOGGER.info("Starting initialization.");
<<<<<<< HEAD
        GCBiomeTags.register();
        GCBlockTags.register();
        GCDimensionTypeTags.register();
        GCEntityTypeTags.register();
        GCFluidTags.register();
        GCItemTags.register();
        GCStructureTags.register();
=======
        GCChunkGenerator.register();
        GCTags.register();
>>>>>>> 7f74de69
        GCFluids.register();
        GCBlocks.register();
        GCFluids.registerFluidVariantAttributes(); // Must be called after GCBlocks.register() so that grates can work
        GCBlockEntityTypes.register();
        GCItems.register();
        GCTriggers.register();
        GCCreativeModeTabs.register();
        GCApiLookupProviders.register();
        GCRecipes.register();
        GCEntityDataSerializers.register();
        GCEntityTypes.register();
        GCOrePlacedFeatures.register();
        GCPlacedFeatures.register();
        GCStructurePieceTypes.register();
        GCStructureTypes.register();
        GCCarvers.register();
        MoonSurfaceRules.register();
        GCMultiNoiseBiomeSourceParameterLists.register();
        GCMenuTypes.register();
        GCParticleTypes.register();
        GCCommands.register();
        GCLightSources.register();
        GCPackets.register();
        GCServerPacketReceivers.register();
        GCSounds.register();
        GCPointOfInterestTypes.register();
        MoonVillagerTypes.register();
        GCVillagerProfessions.register();
        GCMachineStatuses.register();
        GCSolarPanelStates.register();
        GCTeleporterTypes.register();
        GCStats.register();
        GCCelestialHandlers.register();
        GCEventHandlers.init();
        ResourceManagerHelper.get(PackType.SERVER_DATA).registerReloadListener(OxygenBlockDataManager.INSTANCE);
        Constant.LOGGER.info("Initialization complete. (Took {}ms).", System.currentTimeMillis() - startInitTime);
    }
}<|MERGE_RESOLUTION|>--- conflicted
+++ resolved
@@ -62,7 +62,7 @@
     public void onInitialize() {
         long startInitTime = System.currentTimeMillis();
         Constant.LOGGER.info("Starting initialization.");
-<<<<<<< HEAD
+        GCChunkGenerator.register();
         GCBiomeTags.register();
         GCBlockTags.register();
         GCDimensionTypeTags.register();
@@ -70,10 +70,6 @@
         GCFluidTags.register();
         GCItemTags.register();
         GCStructureTags.register();
-=======
-        GCChunkGenerator.register();
-        GCTags.register();
->>>>>>> 7f74de69
         GCFluids.register();
         GCBlocks.register();
         GCFluids.registerFluidVariantAttributes(); // Must be called after GCBlocks.register() so that grates can work
