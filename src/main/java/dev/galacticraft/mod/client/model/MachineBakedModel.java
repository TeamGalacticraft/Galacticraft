/*
 * Copyright (c) 2019-2021 Team Galacticraft
 *
 * Permission is hereby granted, free of charge, to any person obtaining a copy
 * of this software and associated documentation files (the "Software"), to deal
 * in the Software without restriction, including without limitation the rights
 * to use, copy, modify, merge, publish, distribute, sublicense, and/or sell
 * copies of the Software, and to permit persons to whom the Software is
 * furnished to do so, subject to the following conditions:
 *
 * The above copyright notice and this permission notice shall be included in all
 * copies or substantial portions of the Software.
 *
 * THE SOFTWARE IS PROVIDED "AS IS", WITHOUT WARRANTY OF ANY KIND, EXPRESS OR
 * IMPLIED, INCLUDING BUT NOT LIMITED TO THE WARRANTIES OF MERCHANTABILITY,
 * FITNESS FOR A PARTICULAR PURPOSE AND NONINFRINGEMENT. IN NO EVENT SHALL THE
 * AUTHORS OR COPYRIGHT HOLDERS BE LIABLE FOR ANY CLAIM, DAMAGES OR OTHER
 * LIABILITY, WHETHER IN AN ACTION OF CONTRACT, TORT OR OTHERWISE, ARISING FROM,
 * OUT OF OR IN CONNECTION WITH THE SOFTWARE OR THE USE OR OTHER DEALINGS IN THE
 * SOFTWARE.
 */

package dev.galacticraft.mod.client.model;

import alexiil.mc.lib.attributes.fluid.FluidVolumeUtil;
import alexiil.mc.lib.attributes.fluid.volume.FluidVolume;
import dev.galacticraft.mod.Constant;
import dev.galacticraft.mod.Galacticraft;
import dev.galacticraft.mod.api.block.AutomationType;
import dev.galacticraft.mod.api.block.MachineBlock;
import dev.galacticraft.mod.api.block.entity.MachineBlockEntity;
import dev.galacticraft.mod.api.block.util.BlockFace;
import dev.galacticraft.mod.api.machine.MachineConfiguration;
import dev.galacticraft.mod.block.GalacticraftBlock;
import dev.galacticraft.mod.block.entity.OxygenStorageModuleBlockEntity;
import dev.galacticraft.mod.client.util.CachingSpriteAtlas;
import net.fabricmc.api.EnvType;
import net.fabricmc.api.Environment;
import net.fabricmc.fabric.api.renderer.v1.mesh.MutableQuadView;
import net.fabricmc.fabric.api.renderer.v1.model.FabricBakedModel;
import net.fabricmc.fabric.api.renderer.v1.render.RenderContext;
import net.fabricmc.fabric.api.util.NbtType;
import net.minecraft.block.Block;
import net.minecraft.block.BlockState;
import net.minecraft.client.render.model.BakedModel;
import net.minecraft.client.render.model.BakedQuad;
import net.minecraft.client.render.model.json.ModelOverrideList;
import net.minecraft.client.render.model.json.ModelTransformation;
import net.minecraft.client.render.model.json.Transformation;
import net.minecraft.client.texture.Sprite;
import net.minecraft.item.BlockItem;
import net.minecraft.item.ItemStack;
import net.minecraft.nbt.NbtCompound;
import net.minecraft.nbt.NbtList;
import net.minecraft.state.property.Properties;
import net.minecraft.util.Identifier;
import net.minecraft.util.math.BlockPos;
import net.minecraft.util.math.Direction;
import net.minecraft.util.math.Vec3f;
import net.minecraft.util.registry.Registry;
import net.minecraft.world.BlockRenderView;
import org.jetbrains.annotations.ApiStatus;
import org.jetbrains.annotations.Contract;
import org.jetbrains.annotations.NotNull;
import org.jetbrains.annotations.Nullable;

import java.math.RoundingMode;
import java.util.*;
import java.util.function.Function;
import java.util.function.Supplier;

/**
 * @author <a href="https://github.com/TeamGalacticraft">TeamGalacticraft</a>
 */
@Environment(EnvType.CLIENT)
public class MachineBakedModel implements FabricBakedModel, BakedModel {
    public static final MachineBakedModel INSTANCE = new MachineBakedModel();

    public static final Identifier MACHINE_MARKER = new Identifier(Constant.MOD_ID, "autogenerated/machine");
    public static final Identifier MACHINE = new Identifier(Constant.MOD_ID, "block/machine");
    public static final Identifier MACHINE_SIDE = new Identifier(Constant.MOD_ID, "block/machine_side");
    public static final Identifier MACHINE_POWER_IN = new Identifier(Constant.MOD_ID, "block/machine_power_input");
    public static final Identifier MACHINE_POWER_OUT = new Identifier(Constant.MOD_ID, "block/machine_power_output");
    public static final Identifier MACHINE_FLUID_IN = new Identifier(Constant.MOD_ID, "block/machine_fluid_input");
    public static final Identifier MACHINE_FLUID_OUT = new Identifier(Constant.MOD_ID, "block/machine_fluid_output");
    public static final Identifier MACHINE_ITEM_IN = new Identifier(Constant.MOD_ID, "block/machine_item_input");
    public static final Identifier MACHINE_ITEM_OUT = new Identifier(Constant.MOD_ID, "block/machine_item_output");
    private static final ModelTransformation TRANSFORMATION = new ModelTransformation(
            new Transformation(new Vec3f(75, 45, 0), new Vec3f(0, 0.25f, 0), new Vec3f(0.375f, 0.375f, 0.375f)),
            new Transformation(new Vec3f(75, 45, 0), new Vec3f(0, 0.25f, 0), new Vec3f(0.375f, 0.375f, 0.375f)),
            new Transformation(new Vec3f(0, 225, 0), new Vec3f(0, 0, 0), new Vec3f(0.40f, 0.40f, 0.40f)),
            new Transformation(new Vec3f(0, 45, 0), new Vec3f(0, 0, 0), new Vec3f(0.40f, 0.40f, 0.40f)),
            Transformation.IDENTITY,
            new Transformation(new Vec3f(30, 225, 0), new Vec3f(0, 0, 0), new Vec3f(0.625f, 0.625f, 0.625f)),
            new Transformation(new Vec3f(0, 0, 0), new Vec3f(0, 0.2f, 0), new Vec3f(0.25f, 0.25f, 0.25f)),
            new Transformation(new Vec3f(0, 0, 0), new Vec3f(0, 0, 0), new Vec3f(0.5f, 0.5f, 0.5f))
    );

    @ApiStatus.Internal
    public static final CachingSpriteAtlas CACHING_SPRITE_ATLAS = new CachingSpriteAtlas(null);
    @ApiStatus.Internal
    public static final Map<Block, SpriteProvider> SPRITE_PROVIDERS = new IdentityHashMap<>();
    @ApiStatus.Internal
    public static final Map<String, Set<String>> IDENTIFIERS = new HashMap<>();
    public static final List<Identifier> TEXTURE_DEPENDENCIES = new LinkedList<>();
    private static final MachineConfiguration CONFIGURATION = new MachineConfiguration();

    protected MachineBakedModel() {}

    public static void register(Block block, SpriteProvider provider) {
        SPRITE_PROVIDERS.put(block, provider);
        Identifier id = Registry.BLOCK.getId(block);
        IDENTIFIERS.putIfAbsent(id.getNamespace(), new HashSet<>());
        IDENTIFIERS.get(id.getNamespace()).add(id.getPath());
    }

    public static void registerDefaults() {
        register(GalacticraftBlock.ADVANCED_SOLAR_PANEL, new ZAxisSpriteProvider(new Identifier(Constant.MOD_ID, "block/advanced_solar_panel"), false));

        register(GalacticraftBlock.BASIC_SOLAR_PANEL, new ZAxisSpriteProvider(new Identifier(Constant.MOD_ID, "block/basic_solar_panel"), false));

        register(GalacticraftBlock.BUBBLE_DISTRIBUTOR, new SingleSpriteProvider(new Identifier(Constant.MOD_ID, "block/oxygen_bubble_distributor")));

        register(GalacticraftBlock.CIRCUIT_FABRICATOR, new FrontFaceSpriteProvider(new Identifier(Constant.MOD_ID, "block/circuit_fabricator")));

        register(GalacticraftBlock.COAL_GENERATOR, new FrontFaceSpriteProvider(new Identifier(Constant.MOD_ID, "block/coal_generator")));

        register(GalacticraftBlock.ENERGY_STORAGE_MODULE, (machine, stack, face, atlas, view, pos) -> {
            if (face == BlockFace.FRONT || face == BlockFace.BACK) {
                double energy;
                if (machine != null) {
                    energy = machine.capacitor().getEnergy();
                } else {
                    if (stack.getNbt() != null && stack.getNbt().contains(Constant.Nbt.ENERGY, NbtType.COMPOUND)) {
                        energy = stack.getNbt().getInt(Constant.Nbt.ENERGY);
                    } else {
                        energy = 0;
                    }
                }
                return atlas.apply(new Identifier(Constant.MOD_ID, "block/energy_storage_module_" + (int) ((energy / (double) Galacticraft.CONFIG_MANAGER.get().energyStorageModuleStorageSize()) * 8.0D)));
            }
            return atlas.apply(MACHINE);
        });

        register(GalacticraftBlock.OXYGEN_COLLECTOR, new SingleSpriteProvider(new Identifier(Constant.MOD_ID, "block/oxygen_collector")));

        register(GalacticraftBlock.OXYGEN_COMPRESSOR, new ZAxisSpriteProvider(new Identifier(Constant.MOD_ID, "block/oxygen_compressor"), new Identifier(Constant.MOD_ID, "block/oxygen_compressor_back"), true));
        
        register(GalacticraftBlock.OXYGEN_DECOMPRESSOR, new ZAxisSpriteProvider(new Identifier(Constant.MOD_ID, "block/oxygen_decompressor"), new Identifier(Constant.MOD_ID, "block/oxygen_decompressor_back"), true));

        register(GalacticraftBlock.OXYGEN_STORAGE_MODULE, (machine, stack, face, atlas, view, pos) -> {
            if (face == BlockFace.FRONT || face == BlockFace.BACK) {
                FluidVolume volume;
                if (machine != null) {
                    volume = machine.fluidInv().getInvFluid(0);
                } else {
<<<<<<< HEAD
                    if (stack.getTag() != null && stack.getTag().contains(Constant.Nbt.BLOCK_ENTITY_TAG, NbtType.COMPOUND)) {
                        if (stack.getTag().getCompound(Constant.Nbt.BLOCK_ENTITY_TAG).contains("tanks", NbtType.LIST)) {
                            NbtList tag1 = stack.getTag().getCompound(Constant.Nbt.BLOCK_ENTITY_TAG).getList("tanks", NbtType.COMPOUND);
=======
                    if (stack.getNbt() != null && stack.getNbt().contains(Constant.Nbt.BLOCK_ENTITY_TAG, NbtType.COMPOUND)) {
                        if (stack.getNbt().getCompound(Constant.Nbt.BLOCK_ENTITY_TAG).contains("tanks", NbtType.LIST)) {
                            NbtList tag1 = stack.getNbt().getCompound(Constant.Nbt.BLOCK_ENTITY_TAG).getList("tanks", NbtType.COMPOUND);
>>>>>>> 66edabdc
                            if (tag1.size() > 0) {
                                volume = FluidVolume.fromTag(tag1.getCompound(0));
                            } else {
                                volume = FluidVolumeUtil.EMPTY;
                            }
                        } else {
                            volume = FluidVolumeUtil.EMPTY;
                        }
                    } else {
                        volume = FluidVolumeUtil.EMPTY;
                    }
                }
                return atlas.apply(new Identifier(Constant.MOD_ID, "block/oxygen_storage_module_" + volume.amount().div(OxygenStorageModuleBlockEntity.MAX_CAPACITY).asInt(8, RoundingMode.DOWN)));
            }
            return atlas.apply(MACHINE);
        });

        register(GalacticraftBlock.REFINERY, new ZAxisSpriteProvider(new Identifier(Constant.MOD_ID, "block/refinery_front"), new Identifier(Constant.MOD_ID, "block/refinery_back"), true));

        register(GalacticraftBlock.OXYGEN_SEALER, (machine, stack, face, atlas, view, pos) -> {
            if (face == BlockFace.TOP) return atlas.apply(new Identifier(Constant.MOD_ID, "block/oxygen_sealer_top"));
            if (face.horizontal()) atlas.apply(MACHINE_SIDE);
            return atlas.apply(MACHINE);
        });

        register(GalacticraftBlock.ELECTRIC_FURNACE, new FrontFaceSpriteProvider(new Identifier(Constant.MOD_ID, "block/electric_furnace")));
        
        register(GalacticraftBlock.ELECTRIC_ARC_FURNACE, new FrontFaceSpriteProvider(new Identifier(Constant.MOD_ID, "block/electric_arc_furnace")));
    }

    @ApiStatus.Internal
    public static void setSpriteAtlas(Function<Identifier, Sprite> function) {
        CACHING_SPRITE_ATLAS.setAtlas(function);
    }

    @Override
    public boolean isVanillaAdapter() {
        return false;
    }

    @Override
    public void emitBlockQuads(BlockRenderView blockView, BlockState state, BlockPos pos, Supplier<Random> randomSupplier, RenderContext context) {
        MachineBlockEntity machine = ((MachineBlockEntity) blockView.getBlockEntity(pos));
        assert machine != null;
        context.pushTransform(quad -> transform(machine, state, quad));
        for (Direction direction : Constant.Misc.DIRECTIONS) {
            context.getEmitter().square(direction, 0, 0, 1, 1, 0).emit();
        }
        context.popTransform();
    }

    @Override
    public void emitItemQuads(ItemStack stack, Supplier<Random> randomSupplier, RenderContext context) {
        assert stack.getItem() instanceof BlockItem;
        assert ((BlockItem) stack.getItem()).getBlock() instanceof MachineBlock;
        context.pushTransform(quad -> transformItem(stack, quad));
        for (Direction direction : Constant.Misc.DIRECTIONS) {
            context.getEmitter().square(direction, 0, 0, 1, 1, 0).emit();
        }
        context.popTransform();
    }

    @Override
    public List<BakedQuad> getQuads(@Nullable BlockState state, @Nullable Direction face, Random random) {
        return Collections.emptyList();
    }

    @Override
    public boolean useAmbientOcclusion() {
        return true;
    }

    @Override
    public boolean hasDepth() {
        return false;
    }

    @Override
    public boolean isSideLit() {
        return true;
    }

    @Override
    public boolean isBuiltin() {
        return false;
    }

    @Override
    public Sprite getParticleSprite() {
        return CACHING_SPRITE_ATLAS.apply(MACHINE);
    }

    @Override
    public ModelTransformation getTransformation() {
<<<<<<< HEAD
        return new ModelTransformation(
                new Transformation(new Vec3f(75, 45, 0), new Vec3f(0, 0.25f, 0), new Vec3f(0.375f, 0.375f, 0.375f)),
                new Transformation(new Vec3f(75, 45, 0), new Vec3f(0, 0.25f, 0), new Vec3f(0.375f, 0.375f, 0.375f)),
                new Transformation(new Vec3f(0, 225, 0), new Vec3f(0, 0, 0), new Vec3f(0.40f, 0.40f, 0.40f)),
                new Transformation(new Vec3f(0, 45, 0), new Vec3f(0, 0, 0), new Vec3f(0.40f, 0.40f, 0.40f)),
                Transformation.IDENTITY,
                new Transformation(new Vec3f(30, 225, 0), new Vec3f(0, 0, 0), new Vec3f(0.625f, 0.625f, 0.625f)),
                new Transformation(new Vec3f(0, 0, 0), new Vec3f(0, 0.2f, 0), new Vec3f(0.25f, 0.25f, 0.25f)),
                new Transformation(new Vec3f(0, 0, 0), new Vec3f(0, 0, 0), new Vec3f(0.5f, 0.5f, 0.5f))
        );
=======
        return TRANSFORMATION;
>>>>>>> 66edabdc
    }

    @Override
    public ModelOverrideList getOverrides() {
        return ModelOverrideList.EMPTY;
    }

    @FunctionalInterface
    public interface SpriteProvider {
        SpriteProvider DEFAULT = (machine, stack, face, atlas, view, pos) -> {
            if (face.horizontal()) return atlas.apply(MACHINE_SIDE);
            return atlas.apply(MACHINE);
        };

        /**
         * @param machine The machine block entity instance. Will be null in item contexts.
         * @param stack The machine stack being rendered. Will be null in block contexts. DO NOT MODIFY THE STACK
         * @param face The face that is being textured.
         * @param atlas The texture atlas.
         * @param view The position of the machine about to be rendered. Will be null in item contexts.
         * @param pos The position of the machine about to be rendered or t. Will be null in item contexts.
         * @return The appropriate sprite to render for the given face.
         */
        @Contract(pure = true, value = "null,null,_,_,_,_->fail;!null,_,_,_,null,_->fail;")
        @NotNull Sprite getSpritesForState(@Nullable MachineBlockEntity machine, @Nullable ItemStack stack, @NotNull BlockFace face, @NotNull Function<Identifier, Sprite> atlas, @Nullable BlockRenderView view, @Nullable BlockPos pos);
    }

    public static boolean transform(MachineBlockEntity machine, BlockState state, MutableQuadView quad) {
        BlockFace face = BlockFace.toFace(state.get(Properties.HORIZONTAL_FACING), quad.nominalFace());
        quad.spriteBake(0,
                getSprite(face,
                        machine,
                        null,
                        SPRITE_PROVIDERS.getOrDefault(state.getBlock(), SpriteProvider.DEFAULT),
                        machine.getIOConfig().get(face).getAutomationType()),
                MutableQuadView.BAKE_LOCK_UV);
        quad.spriteColor(0, -1, -1, -1, -1);
        return true;
    }

    public static boolean transformItem(ItemStack stack, MutableQuadView quad) {
<<<<<<< HEAD
        NbtCompound tag = stack.getTag();
=======
        NbtCompound tag = stack.getNbt();
>>>>>>> 66edabdc
        if (tag != null && tag.contains(Constant.Nbt.BLOCK_ENTITY_TAG, NbtType.COMPOUND)) {
            CONFIGURATION.fromTag(tag.getCompound(Constant.Nbt.BLOCK_ENTITY_TAG));
            quad.spriteBake(0,
                    getSprite(BlockFace.toFace(Direction.NORTH, quad.nominalFace()),
                            null,
                            stack,
                            SPRITE_PROVIDERS.getOrDefault(((BlockItem) stack.getItem()).getBlock(), SpriteProvider.DEFAULT),
                            CONFIGURATION.getSideConfiguration().get(BlockFace.toFace(Direction.NORTH, quad.nominalFace())).getAutomationType()),
                    MutableQuadView.BAKE_LOCK_UV);
        } else {
            quad.spriteBake(0, SPRITE_PROVIDERS.getOrDefault(((BlockItem) stack.getItem()).getBlock(), SpriteProvider.DEFAULT)
                    .getSpritesForState(null, stack, BlockFace.toFace(Direction.NORTH, quad.nominalFace()), CACHING_SPRITE_ATLAS, null, null), MutableQuadView.BAKE_LOCK_UV);
        }
        quad.spriteColor(0, -1, -1, -1, -1);
        return true;
    }

    public static Sprite getSprite(BlockFace face, MachineBlockEntity machine, ItemStack stack, SpriteProvider provider, AutomationType type) {
        return switch (type) {
            case FLUID_INPUT -> CACHING_SPRITE_ATLAS.apply(MACHINE_FLUID_IN);
            case POWER_INPUT -> CACHING_SPRITE_ATLAS.apply(MACHINE_POWER_IN);
            case POWER_OUTPUT -> CACHING_SPRITE_ATLAS.apply(MACHINE_POWER_OUT);
            case FLUID_OUTPUT -> CACHING_SPRITE_ATLAS.apply(MACHINE_FLUID_OUT);
            case ITEM_INPUT -> CACHING_SPRITE_ATLAS.apply(MACHINE_ITEM_IN);
            case ITEM_OUTPUT -> CACHING_SPRITE_ATLAS.apply(MACHINE_ITEM_OUT);
            default -> provider.getSpritesForState(machine, stack, face, CACHING_SPRITE_ATLAS, null, null);
        };
    }

    public record FrontFaceSpriteProvider(Identifier sprite) implements SpriteProvider {
        public FrontFaceSpriteProvider(Identifier sprite) {
            this.sprite = sprite;
            TEXTURE_DEPENDENCIES.add(sprite);
        }

        @Override
        public @NotNull
        Sprite getSpritesForState(@Nullable MachineBlockEntity machine, @Nullable ItemStack stack, @NotNull BlockFace face, @NotNull Function<Identifier, Sprite> atlas, @Nullable BlockRenderView view, @Nullable BlockPos pos) {
            if (face == BlockFace.FRONT) return atlas.apply(sprite);
            if (face.horizontal()) return atlas.apply(MACHINE_SIDE);
            return atlas.apply(MACHINE);
        }
    }

    public record SingleSpriteProvider(Identifier sprite) implements SpriteProvider {
        public SingleSpriteProvider(Identifier sprite) {
            this.sprite = sprite;
            TEXTURE_DEPENDENCIES.add(sprite);
        }

        @Override
        public @NotNull
        Sprite getSpritesForState(@Nullable MachineBlockEntity machine, @Nullable ItemStack stack, @NotNull BlockFace face, @NotNull Function<Identifier, Sprite> atlas, @Nullable BlockRenderView view, @Nullable BlockPos pos) {
            return atlas.apply(sprite);
        }
    }

    public static class ZAxisSpriteProvider implements SpriteProvider {
        private final Identifier front;
        private final Identifier back;
        private final boolean sided;

        public ZAxisSpriteProvider(Identifier sprite, boolean sided) {
            this(sprite, sprite, sided);
        }

        public ZAxisSpriteProvider(Identifier front, Identifier back, boolean sided) {
            this.front = front;
            this.back = back;
            this.sided = sided;
            TEXTURE_DEPENDENCIES.add(front);
            TEXTURE_DEPENDENCIES.add(back);
        }

        @Override
        public @NotNull Sprite getSpritesForState(@Nullable MachineBlockEntity machine, @Nullable ItemStack stack, @NotNull BlockFace face, @NotNull Function<Identifier, Sprite> atlas, @Nullable BlockRenderView view, @Nullable BlockPos pos) {
            if (face == BlockFace.FRONT) return atlas.apply(this.front);
            if (face == BlockFace.BACK) return atlas.apply(this.back);
            if (this.sided && face.horizontal()) return atlas.apply(MACHINE_SIDE);
            return atlas.apply(MACHINE);
        }
    }
}<|MERGE_RESOLUTION|>--- conflicted
+++ resolved
@@ -154,15 +154,9 @@
                 if (machine != null) {
                     volume = machine.fluidInv().getInvFluid(0);
                 } else {
-<<<<<<< HEAD
-                    if (stack.getTag() != null && stack.getTag().contains(Constant.Nbt.BLOCK_ENTITY_TAG, NbtType.COMPOUND)) {
-                        if (stack.getTag().getCompound(Constant.Nbt.BLOCK_ENTITY_TAG).contains("tanks", NbtType.LIST)) {
-                            NbtList tag1 = stack.getTag().getCompound(Constant.Nbt.BLOCK_ENTITY_TAG).getList("tanks", NbtType.COMPOUND);
-=======
                     if (stack.getNbt() != null && stack.getNbt().contains(Constant.Nbt.BLOCK_ENTITY_TAG, NbtType.COMPOUND)) {
                         if (stack.getNbt().getCompound(Constant.Nbt.BLOCK_ENTITY_TAG).contains("tanks", NbtType.LIST)) {
                             NbtList tag1 = stack.getNbt().getCompound(Constant.Nbt.BLOCK_ENTITY_TAG).getList("tanks", NbtType.COMPOUND);
->>>>>>> 66edabdc
                             if (tag1.size() > 0) {
                                 volume = FluidVolume.fromTag(tag1.getCompound(0));
                             } else {
@@ -257,20 +251,7 @@
 
     @Override
     public ModelTransformation getTransformation() {
-<<<<<<< HEAD
-        return new ModelTransformation(
-                new Transformation(new Vec3f(75, 45, 0), new Vec3f(0, 0.25f, 0), new Vec3f(0.375f, 0.375f, 0.375f)),
-                new Transformation(new Vec3f(75, 45, 0), new Vec3f(0, 0.25f, 0), new Vec3f(0.375f, 0.375f, 0.375f)),
-                new Transformation(new Vec3f(0, 225, 0), new Vec3f(0, 0, 0), new Vec3f(0.40f, 0.40f, 0.40f)),
-                new Transformation(new Vec3f(0, 45, 0), new Vec3f(0, 0, 0), new Vec3f(0.40f, 0.40f, 0.40f)),
-                Transformation.IDENTITY,
-                new Transformation(new Vec3f(30, 225, 0), new Vec3f(0, 0, 0), new Vec3f(0.625f, 0.625f, 0.625f)),
-                new Transformation(new Vec3f(0, 0, 0), new Vec3f(0, 0.2f, 0), new Vec3f(0.25f, 0.25f, 0.25f)),
-                new Transformation(new Vec3f(0, 0, 0), new Vec3f(0, 0, 0), new Vec3f(0.5f, 0.5f, 0.5f))
-        );
-=======
         return TRANSFORMATION;
->>>>>>> 66edabdc
     }
 
     @Override
@@ -312,11 +293,7 @@
     }
 
     public static boolean transformItem(ItemStack stack, MutableQuadView quad) {
-<<<<<<< HEAD
-        NbtCompound tag = stack.getTag();
-=======
         NbtCompound tag = stack.getNbt();
->>>>>>> 66edabdc
         if (tag != null && tag.contains(Constant.Nbt.BLOCK_ENTITY_TAG, NbtType.COMPOUND)) {
             CONFIGURATION.fromTag(tag.getCompound(Constant.Nbt.BLOCK_ENTITY_TAG));
             quad.spriteBake(0,
