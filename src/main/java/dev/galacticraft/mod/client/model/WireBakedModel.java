--- conflicted
+++ resolved
@@ -69,37 +69,37 @@
         this.sprite = textureGetter.apply(new Material(InventoryMenu.BLOCK_ATLAS, ALUMINUM_WIRE));
         var meshBuilder = RendererAccess.INSTANCE.getRenderer().meshBuilder();
         var emitter = meshBuilder.getEmitter();
-        
+
         emitter.square(Direction.WEST, 0.625f, 0.375f, 0.375f, 0.0f, 0.375f).color(-1, -1, -1, -1).uv(1, 0, 0).uv(2, 4, 0).uv(3, 4, 8).uv(0, 0, 8).spriteBake(this.sprite, MutableQuadView.BAKE_NORMALIZED & MutableQuadView.BAKE_LOCK_UV).emit();
         emitter.square(Direction.EAST, 0.625f, 0.375f, 0.375f, 0.0f, 0.375f).color(-1, -1, -1, -1).uv(1, 4, 0).uv(2, 8, 0).uv(3, 8, 8).uv(0, 4, 8).spriteBake(this.sprite, MutableQuadView.BAKE_NORMALIZED & MutableQuadView.BAKE_LOCK_UV).emit();
         emitter.square(Direction.SOUTH, 0.375f, 0.0f, 0.625f, 0.375f, 0.375f).color(-1, -1, -1, -1).uv(1, 8, 0).uv(2, 12, 0).uv(3, 12, 8).uv(0, 8, 8).spriteBake(this.sprite, MutableQuadView.BAKE_NORMALIZED & MutableQuadView.BAKE_LOCK_UV).emit();
         emitter.square(Direction.NORTH, 0.375f, 0.0f, 0.625f, 0.375f, 0.375f).color(-1, -1, -1, -1).uv(1, 4, 0).uv(2, 8, 0).uv(3, 8, 8).uv(0, 4, 8).spriteBake(this.sprite, MutableQuadView.BAKE_NORMALIZED & MutableQuadView.BAKE_LOCK_UV).emit();
         this.down = meshBuilder.build();
-        
+
         emitter.square(Direction.EAST, 0.625f, 1.0f, 0.375f, 0.625f, 0.375f).color(-1, -1, -1, -1).uv(1, 0, 8).uv(2, 4, 8).uv(3, 4, 16).uv(0, 0, 16).spriteBake(this.sprite, MutableQuadView.BAKE_NORMALIZED & MutableQuadView.BAKE_LOCK_UV).emit();
         emitter.square(Direction.WEST, 0.625f, 1.0f, 0.375f, 0.625f, 0.375f).color(-1, -1, -1, -1).uv(1, 4, 8).uv(2, 8, 8).uv(3, 8, 16).uv(0, 4, 16).spriteBake(this.sprite, MutableQuadView.BAKE_NORMALIZED & MutableQuadView.BAKE_LOCK_UV).emit();
         emitter.square(Direction.NORTH, 0.375f, 0.625f, 0.625f, 1.0f, 0.375f).color(-1, -1, -1, -1).uv(1, 8, 8).uv(2, 12, 8).uv(3, 12, 16).uv(0, 8, 16).spriteBake(this.sprite, MutableQuadView.BAKE_NORMALIZED & MutableQuadView.BAKE_LOCK_UV).emit();
         emitter.square(Direction.SOUTH, 0.375f, 0.625f, 0.625f, 1.0f, 0.375f).color(-1, -1, -1, -1).uv(1, 4, 8).uv(2, 8, 8).uv(3, 8, 16).uv(0, 4, 16).spriteBake(this.sprite, MutableQuadView.BAKE_NORMALIZED & MutableQuadView.BAKE_LOCK_UV).emit();
         this.up = meshBuilder.build();
-        
+
         emitter.square(Direction.WEST, 0.0f, 0.375f, 0.375f, 0.625f, 0.375f).color(-1, -1, -1, -1).uv(0, 0, 0).uv(1, 4, 0).uv(2, 4, 8).uv(3, 0, 8).spriteBake(this.sprite, MutableQuadView.BAKE_NORMALIZED & MutableQuadView.BAKE_LOCK_UV).emit();
         emitter.square(Direction.EAST, 0.625f, 0.375f, 1.0f, 0.625f, 0.375f).color(-1, -1, -1, -1).uv(0, 4, 0).uv(1, 8, 0).uv(2, 8, 8).uv(3, 4, 8).spriteBake(this.sprite, MutableQuadView.BAKE_NORMALIZED & MutableQuadView.BAKE_LOCK_UV).emit();
         emitter.square(Direction.DOWN, 0.375f, 0.0f, 0.625f, 0.375f, 0.375f).color(-1, -1, -1, -1).uv(1, 8, 0).uv(2, 12, 0).uv(3, 12, 8).uv(0, 8, 8).spriteBake(this.sprite, MutableQuadView.BAKE_NORMALIZED & MutableQuadView.BAKE_LOCK_UV).emit();
         emitter.square(Direction.UP, 0.375f, 0.625f, 0.625f, 1.0f, 0.375f).color(-1, -1, -1, -1).uv(1, 4, 0).uv(2, 8, 0).uv(3, 8, 8).uv(0, 4, 8).spriteBake(this.sprite, MutableQuadView.BAKE_NORMALIZED & MutableQuadView.BAKE_LOCK_UV).emit();
         this.north = meshBuilder.build();
-        
+
         emitter.square(Direction.EAST, 0.0f, 0.375f, 0.375f, 0.625f, 0.375f).color(-1, -1, -1, -1).uv(0, 0, 8).uv(1, 4, 8).uv(2, 4, 16).uv(3, 0, 16).spriteBake(this.sprite, MutableQuadView.BAKE_NORMALIZED & MutableQuadView.BAKE_LOCK_UV).emit();
         emitter.square(Direction.WEST, 0.625f, 0.375f, 1.0f, 0.625f, 0.375f).color(-1, -1, -1, -1).uv(0, 4, 8).uv(1, 8, 8).uv(2, 8, 16).uv(3, 4, 16).spriteBake(this.sprite, MutableQuadView.BAKE_NORMALIZED & MutableQuadView.BAKE_LOCK_UV).emit();
         emitter.square(Direction.UP, 0.375f, 0.0f, 0.625f, 0.375f, 0.375f).color(-1, -1, -1, -1).uv(1, 8, 8).uv(2, 12, 8).uv(3, 12, 16).uv(0, 8, 16).spriteBake(this.sprite, MutableQuadView.BAKE_NORMALIZED & MutableQuadView.BAKE_LOCK_UV).emit();
         emitter.square(Direction.DOWN, 0.375f, 0.625f, 0.625f, 1.0f, 0.375f).color(-1, -1, -1, -1).uv(1, 4, 8).uv(2, 8, 8).uv(3, 8, 16).uv(0, 4, 16).spriteBake(this.sprite, MutableQuadView.BAKE_NORMALIZED & MutableQuadView.BAKE_LOCK_UV).emit();
         this.south = meshBuilder.build();
-        
+
         emitter.square(Direction.NORTH, 0.625f, 0.375f, 1.0f, 0.625f, 0.375f).color(-1, -1, -1, -1).uv(0, 0, 0).uv(1, 4, 0).uv(2, 4, 8).uv(3, 0, 8).spriteBake(this.sprite, MutableQuadView.BAKE_NORMALIZED & MutableQuadView.BAKE_LOCK_UV).emit();
         emitter.square(Direction.SOUTH, 0.0f, 0.375f, 0.375f, 0.625f, 0.375f).color(-1, -1, -1, -1).uv(0, 4, 0).uv(1, 8, 0).uv(2, 8, 8).uv(3, 4, 8).spriteBake(this.sprite, MutableQuadView.BAKE_NORMALIZED & MutableQuadView.BAKE_LOCK_UV).emit();
         emitter.square(Direction.UP, 0.0f, 0.375f, 0.375f, 0.625f, 0.375f).color(-1, -1, -1, -1).uv(0, 8, 0).uv(1, 12, 0).uv(2, 12, 8).uv(3, 8, 8).spriteBake(this.sprite, MutableQuadView.BAKE_NORMALIZED & MutableQuadView.BAKE_LOCK_UV).emit();
         emitter.square(Direction.DOWN, 0.0f, 0.375f, 0.375f, 0.625f, 0.375f).color(-1, -1, -1, -1).uv(0, 4, 0).uv(1, 8, 0).uv(2, 8, 8).uv(3, 4, 8).spriteBake(this.sprite, MutableQuadView.BAKE_NORMALIZED & MutableQuadView.BAKE_LOCK_UV).emit();
         this.west = meshBuilder.build();
-        
+
         emitter.square(Direction.SOUTH, 0.625f, 0.375f, 1.0f, 0.625f, 0.375f).color(-1, -1, -1, -1).uv(0, 0, 8).uv(1, 4, 8).uv(2, 4, 16).uv(3, 0, 16).spriteBake(this.sprite, MutableQuadView.BAKE_NORMALIZED & MutableQuadView.BAKE_LOCK_UV).emit();
         emitter.square(Direction.NORTH, 0.0f, 0.375f, 0.375f, 0.625f, 0.375f).color(-1, -1, -1, -1).uv(0, 4, 8).uv(1, 8, 8).uv(2, 8, 16).uv(3, 4, 16).spriteBake(this.sprite, MutableQuadView.BAKE_NORMALIZED & MutableQuadView.BAKE_LOCK_UV).emit();
         emitter.square(Direction.DOWN, 0.625f, 0.375f, 1.0f, 0.625f, 0.375f).color(-1, -1, -1, -1).uv(0, 8, 8).uv(1, 12, 8).uv(2, 12, 16).uv(3, 8, 16).spriteBake(this.sprite, MutableQuadView.BAKE_NORMALIZED & MutableQuadView.BAKE_LOCK_UV).emit();
@@ -129,14 +129,8 @@
     private void emitBlockQuadsDirection(QuadEmitter emitter, boolean[] connections, Mesh mesh, Direction direction) {
         if (connections[direction.get3DDataValue()]) {
             mesh.outputTo(emitter);
-<<<<<<< HEAD
-        }
-        else {
+        } else {
             emitter.square(direction, 0.375f, 0.375f, 0.625f, 0.625f, 0.375f).color(-1, -1, -1, -1).uv(0, 12, 0).uv(1, 16, 0).uv(2, 16, 4).uv(3, 12, 4).spriteBake(this.sprite, MutableQuadView.BAKE_NORMALIZED & MutableQuadView.BAKE_LOCK_UV).emit();
-=======
-        } else {
-            emitter.square(direction, 0.4f, 0.4f, 0.6f, 0.6f, 0.4f).color(-1, -1, -1, -1).uv(0, 12, 0).uv(1, 16, 0).uv(2, 16, 4).uv(3, 12, 4).spriteBake(this.sprite, MutableQuadView.BAKE_NORMALIZED & MutableQuadView.BAKE_LOCK_UV).emit();
->>>>>>> 456ac9cc
         }
     }
 
