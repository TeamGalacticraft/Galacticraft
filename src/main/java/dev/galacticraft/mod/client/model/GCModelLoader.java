--- conflicted
+++ resolved
@@ -67,9 +67,6 @@
 
 public class GCModelLoader implements ModelLoadingPlugin, IdentifiableResourceReloadListener {
     public static final GCModelLoader INSTANCE = new GCModelLoader();
-<<<<<<< HEAD
-    private static final ResourceLocation PARACHEST_ITEM = Constant.id("item/parachest");
-=======
     private static final Gson GSON = new GsonBuilder().setPrettyPrinting().disableHtmlEscaping().create();
     public static final FileToIdConverter MODEL_LISTER = FileToIdConverter.json("models/misc");
     public static final ResourceLocation MODEL_LOADER_ID = Constant.id("model_loader");
@@ -85,7 +82,6 @@
 
     private Map<ResourceLocation, GCBakedModel> models = ImmutableMap.of();
     private AtlasSet atlases;
->>>>>>> cf06f0c7
 
     @Override
     public void onInitializeModelLoader(Context pluginContext) {
@@ -107,15 +103,11 @@
                 return FluidPipeWalkwayUnbakedModel.INSTANCE;
             } else if (PipeBakedModel.GLASS_FLUID_PIPE_MARKER.equals(resourceId)) {
                 return PipeUnbakedModel.INSTANCE;
-<<<<<<< HEAD
             }
             else if (VacuumGlassBakedModel.VACUUM_GLASS_MODEL.equals(resourceId)) {
                 return VacuumGlassUnbakedModel.INSTANCE;
             }
             else if (PARACHEST_ITEM.equals(resourceId)) {
-=======
-            } else if (PARACHEST_ITEM.equals(resourceId)) {
->>>>>>> cf06f0c7
                 var chutes = Maps.<DyeColor, UnbakedModel>newHashMap();
                 for (var color : DyeColor.values()) {
                     chutes.put(color, context.getOrLoadModel(Constant.id("block/parachest/" + color + "_chute")));
