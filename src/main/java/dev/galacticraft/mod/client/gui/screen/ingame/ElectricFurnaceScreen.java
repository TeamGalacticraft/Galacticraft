/*
 * Copyright (c) 2019-2021 Team Galacticraft
 *
 * Permission is hereby granted, free of charge, to any person obtaining a copy
 * of this software and associated documentation files (the "Software"), to deal
 * in the Software without restriction, including without limitation the rights
 * to use, copy, modify, merge, publish, distribute, sublicense, and/or sell
 * copies of the Software, and to permit persons to whom the Software is
 * furnished to do so, subject to the following conditions:
 *
 * The above copyright notice and this permission notice shall be included in all
 * copies or substantial portions of the Software.
 *
 * THE SOFTWARE IS PROVIDED "AS IS", WITHOUT WARRANTY OF ANY KIND, EXPRESS OR
 * IMPLIED, INCLUDING BUT NOT LIMITED TO THE WARRANTIES OF MERCHANTABILITY,
 * FITNESS FOR A PARTICULAR PURPOSE AND NONINFRINGEMENT. IN NO EVENT SHALL THE
 * AUTHORS OR COPYRIGHT HOLDERS BE LIABLE FOR ANY CLAIM, DAMAGES OR OTHER
 * LIABILITY, WHETHER IN AN ACTION OF CONTRACT, TORT OR OTHERWISE, ARISING FROM,
 * OUT OF OR IN CONNECTION WITH THE SOFTWARE OR THE USE OR OTHER DEALINGS IN THE
 * SOFTWARE.
 */

package dev.galacticraft.mod.client.gui.screen.ingame;

import dev.galacticraft.mod.Constant;
import dev.galacticraft.mod.api.client.screen.MachineHandledScreen;
import dev.galacticraft.mod.block.entity.ElectricFurnaceBlockEntity;
import dev.galacticraft.mod.client.gui.widget.machine.CapacitorWidget;
import dev.galacticraft.mod.screen.RecipeMachineScreenHandler;
import dev.galacticraft.mod.util.DrawableUtil;
import net.minecraft.client.util.math.MatrixStack;
import net.minecraft.entity.player.PlayerInventory;
import net.minecraft.inventory.Inventory;
import net.minecraft.recipe.SmeltingRecipe;
import net.minecraft.text.Text;

/**
 * @author <a href="https://github.com/TeamGalacticraft">TeamGalacticraft</a>
 */
public class ElectricFurnaceScreen extends MachineHandledScreen<ElectricFurnaceBlockEntity, RecipeMachineScreenHandler<Inventory, SmeltingRecipe, ElectricFurnaceBlockEntity>> {
<<<<<<< HEAD
    private static final int ARROW_X = 78;
    private static final int ARROW_Y = 24;

    private static final int LIT_ARROW_X = 176;
    private static final int LIT_ARROW_Y = 0;

    private static final int ARROW_WIDTH = 22;
    private static final int ARROW_HEIGHT = 15;

=======
    private static final int ARROW_X = 74;
    private static final int ARROW_Y = 34;
    private static final int ARROW_U = 176;
    private static final int ARROW_V = 0;
    private static final int ARROW_WIDTH = 30;
    private static final int ARROW_HEIGHT = 16;

>>>>>>> 1ea87a81
    public ElectricFurnaceScreen(RecipeMachineScreenHandler<Inventory, SmeltingRecipe, ElectricFurnaceBlockEntity> handler, PlayerInventory inv, Text title) {
        super(handler, inv, title, Constant.ScreenTexture.ELECTRIC_FURNACE_SCREEN);
    }

    @Override
    protected void init() {
        super.init();
        this.addDrawableChild(new CapacitorWidget(this, this.x + 8, this.y + 8, 48));
    }

    @Override
    protected void renderBackground(MatrixStack matrices, float delta, int mouseX, int mouseY) {
        super.renderBackground(matrices, delta, mouseX, mouseY);
        if (this.machine.maxProgress() > 0 && this.machine.progress() != 0) {
            double scale = ((double)handler.machine.progress()) / ((double)handler.machine.maxProgress());

            DrawableUtil.drawProgressTexture(matrices, this.x + ARROW_X, this.y + ARROW_Y, ARROW_U, ARROW_V, (float)(((double)ARROW_WIDTH) * scale), ARROW_HEIGHT);
        }
    }
}<|MERGE_RESOLUTION|>--- conflicted
+++ resolved
@@ -38,17 +38,6 @@
  * @author <a href="https://github.com/TeamGalacticraft">TeamGalacticraft</a>
  */
 public class ElectricFurnaceScreen extends MachineHandledScreen<ElectricFurnaceBlockEntity, RecipeMachineScreenHandler<Inventory, SmeltingRecipe, ElectricFurnaceBlockEntity>> {
-<<<<<<< HEAD
-    private static final int ARROW_X = 78;
-    private static final int ARROW_Y = 24;
-
-    private static final int LIT_ARROW_X = 176;
-    private static final int LIT_ARROW_Y = 0;
-
-    private static final int ARROW_WIDTH = 22;
-    private static final int ARROW_HEIGHT = 15;
-
-=======
     private static final int ARROW_X = 74;
     private static final int ARROW_Y = 34;
     private static final int ARROW_U = 176;
@@ -56,7 +45,6 @@
     private static final int ARROW_WIDTH = 30;
     private static final int ARROW_HEIGHT = 16;
 
->>>>>>> 1ea87a81
     public ElectricFurnaceScreen(RecipeMachineScreenHandler<Inventory, SmeltingRecipe, ElectricFurnaceBlockEntity> handler, PlayerInventory inv, Text title) {
         super(handler, inv, title, Constant.ScreenTexture.ELECTRIC_FURNACE_SCREEN);
     }
