--- conflicted
+++ resolved
@@ -55,20 +55,12 @@
     private static final int SOLAR_PANEL_WIDTH = 16;
     private static final int SOLAR_PANEL_HEIGHT = 16;
 
-<<<<<<< HEAD
-    private static final Component DAY = Component.translatable(Translations.SolarPanel.DAY).setStyle(Constant.Text.Color.YELLOW_STYLE);
-    private static final Component NIGHT = Component.translatable(Translations.SolarPanel.NIGHT).setStyle(Constant.Text.Color.GRAY_STYLE);
-    private static final Component OVERCAST = Component.translatable(Translations.SolarPanel.OVERCAST).setStyle(Constant.Text.Color.BLUE_STYLE);
-    private static final Component STORMY = Component.translatable(Translations.SolarPanel.STORMY).setStyle(Constant.Text.Color.DARK_GRAY_STYLE);
-    private static final Component BLOCKED = Component.translatable(Translations.SolarPanel.BLOCKED).setStyle(Constant.Text.Color.DARK_RED_STYLE);
-    private static final Component MISSING_SOURCE = Component.translatable(Translations.SolarPanel.MISSING_SOURCE).setStyle(Constant.Text.Color.WHITE_STYLE);
-=======
     private static final Component DAY = Component.translatable(Translations.SolarPanel.DAY).setStyle(Constant.Text.YELLOW_STYLE);
-    private static final Component OVERCAST = Component.translatable(Translations.SolarPanel.OVERCAST).setStyle(Constant.Text.GRAY_STYLE);
-    private static final Component NIGHT = Component.translatable(Translations.SolarPanel.NIGHT).setStyle(Constant.Text.BLUE_STYLE);
+    private static final Component NIGHT = Component.translatable(Translations.SolarPanel.NIGHT).setStyle(Constant.Text.GRAY_STYLE);
+    private static final Component OVERCAST = Component.translatable(Translations.SolarPanel.OVERCAST).setStyle(Constant.Text.BLUE_STYLE);
+    private static final Component STORMY = Component.translatable(Translations.SolarPanel.STORMY).setStyle(Constant.Text.DARK_GRAY_STYLE);
     private static final Component BLOCKED = Component.translatable(Translations.SolarPanel.BLOCKED).setStyle(Constant.Text.DARK_RED_STYLE);
     private static final Component MISSING_SOURCE = Component.translatable(Translations.SolarPanel.MISSING_SOURCE).setStyle(Constant.Text.WHITE_STYLE);
->>>>>>> 6632d8cc
 
     private final Map<SolarPanelSource, ResourceLocation> solarPanelTextures;
     private final Map<SolarPanelSource, LightSource> lightSources;
@@ -109,18 +101,11 @@
                         graphics.renderTooltip(this.font, Component.translatable(Translations.SolarPanel.STATUS).setStyle(Constant.Text.GRAY_STYLE).append(BLOCKED), mouseX, mouseY);
                     } else {
                         switch (this.menu.getSource()){
-<<<<<<< HEAD
-                            case DAY -> graphics.renderTooltip(this.font, Component.translatable(Translations.SolarPanel.STATUS).setStyle(Constant.Text.Color.GRAY_STYLE).append(DAY), mouseX, mouseY);
-                            case OVERCAST -> graphics.renderTooltip(this.font, Component.translatable(Translations.SolarPanel.STATUS).setStyle(Constant.Text.Color.GRAY_STYLE).append(OVERCAST), mouseX, mouseY);
-                            case STORMY -> graphics.renderTooltip(this.font, Component.translatable(Translations.SolarPanel.STATUS).setStyle(Constant.Text.Color.GRAY_STYLE).append(STORMY), mouseX, mouseY);
-                            case NIGHT -> graphics.renderTooltip(this.font, Component.translatable(Translations.SolarPanel.STATUS).setStyle(Constant.Text.Color.GRAY_STYLE).append(NIGHT), mouseX, mouseY);
-                            case NO_LIGHT_SOURCE -> graphics.renderTooltip(this.font, Component.translatable(Translations.SolarPanel.STATUS).setStyle(Constant.Text.Color.GRAY_STYLE).append(MISSING_SOURCE), mouseX, mouseY);
-=======
                             case DAY -> graphics.renderTooltip(this.font, Component.translatable(Translations.SolarPanel.STATUS).setStyle(Constant.Text.GRAY_STYLE).append(DAY), mouseX, mouseY);
                             case OVERCAST -> graphics.renderTooltip(this.font, Component.translatable(Translations.SolarPanel.STATUS).setStyle(Constant.Text.GRAY_STYLE).append(OVERCAST), mouseX, mouseY);
+                            case STORMY -> graphics.renderTooltip(this.font, Component.translatable(Translations.SolarPanel.STATUS).setStyle(Constant.Text.GRAY_STYLE).append(STORMY), mouseX, mouseY);
                             case NIGHT -> graphics.renderTooltip(this.font, Component.translatable(Translations.SolarPanel.STATUS).setStyle(Constant.Text.GRAY_STYLE).append(NIGHT), mouseX, mouseY);
                             case NO_LIGHT_SOURCE -> graphics.renderTooltip(this.font, Component.translatable(Translations.SolarPanel.STATUS).setStyle(Constant.Text.GRAY_STYLE).append(MISSING_SOURCE), mouseX, mouseY);
->>>>>>> 6632d8cc
                         }
                     }
                     return;
@@ -130,22 +115,10 @@
 
         if (DrawableUtil.isWithin(mouseX, mouseY, this.leftPos + LIGHT_SOURCE_X, this.topPos + LIGHT_SOURCE_Y, LIGHT_SOURCE_WIDTH, LIGHT_SOURCE_HEIGHT)) {
             List<Component> tooltip = new LinkedList<>();
-<<<<<<< HEAD
             LightSource source = this.lightSources.get(this.menu.getSource());
-            tooltip.add(Component.translatable(Translations.SolarPanel.LIGHT_SOURCE).setStyle(Constant.Text.Color.AQUA_STYLE).append(source.name()));
-            tooltip.add(Component.translatable(Translations.SolarPanel.STRENGTH, source.strength()).setStyle(Constant.Text.Color.GREEN_STYLE));
-            tooltip.add(Component.translatable(Translations.SolarPanel.ATMOSPHERIC_INTERFERENCE, source.atmosphericInterference()).setStyle(Constant.Text.Color.LIGHT_PURPLE_STYLE));
-=======
-            LightSource source = switch (this.menu.getSource()) {
-                case DAY -> this.lightSource.day();
-                case OVERCAST -> this.lightSource.overcast();
-                case NIGHT -> this.lightSource.night();
-                case NO_LIGHT_SOURCE -> this.lightSource.missing();
-            };
             tooltip.add(Component.translatable(Translations.SolarPanel.LIGHT_SOURCE).setStyle(Constant.Text.AQUA_STYLE).append(source.name()));
             tooltip.add(Component.translatable(Translations.SolarPanel.STRENGTH, source.strength()).setStyle(Constant.Text.GREEN_STYLE));
             tooltip.add(Component.translatable(Translations.SolarPanel.ATMOSPHERIC_INTERFERENCE, source.atmosphericInterference()).setStyle(Constant.Text.LIGHT_PURPLE_STYLE));
->>>>>>> 6632d8cc
             graphics.renderComponentTooltip(this.font, tooltip, mouseX, mouseY);
         }
     }
