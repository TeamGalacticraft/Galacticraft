--- conflicted
+++ resolved
@@ -65,14 +65,7 @@
 
                 graphics.pose().translate(-offset, 0.0F, 0.0F);
 
-<<<<<<< HEAD
-            if (motionY < -2.0) {
-                graphics.drawString(mc.font, Component.translatable(Translations.Ui.LANDER_WARNING), width / 4 - mc.font.width(Component.translatable(Translations.Ui.LANDER_WARNING)) / 2, height / 8 - 20,
-                        FastColor.ARGB32.color(255, 255, 0, 0), false);
                 final int alpha = (int) (200 * (Mth.sin(tickCount) * 0.5F + 0.5F)) + 5;
-=======
-                final int alpha = (int) (200 * (Math.sin(tickCount) * 0.5F + 0.5F)) + 5;
->>>>>>> 4bd77510
                 final Component press_key = Component.translatable(Translations.Ui.LANDER_CONTROLS, mc.options.keyJump.getTranslatedKeyMessage());
                 graphics.drawString(mc.font, press_key, width / 4 - mc.font.width(press_key) / 2, height / 8,
                         FastColor.ARGB32.color(alpha, alpha, alpha, alpha), false);
