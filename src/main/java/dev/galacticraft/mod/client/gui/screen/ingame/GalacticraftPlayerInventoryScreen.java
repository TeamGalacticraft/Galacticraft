/*
 * Copyright (c) 2019-2021 Team Galacticraft
 *
 * Permission is hereby granted, free of charge, to any person obtaining a copy
 * of this software and associated documentation files (the "Software"), to deal
 * in the Software without restriction, including without limitation the rights
 * to use, copy, modify, merge, publish, distribute, sublicense, and/or sell
 * copies of the Software, and to permit persons to whom the Software is
 * furnished to do so, subject to the following conditions:
 *
 * The above copyright notice and this permission notice shall be included in all
 * copies or substantial portions of the Software.
 *
 * THE SOFTWARE IS PROVIDED "AS IS", WITHOUT WARRANTY OF ANY KIND, EXPRESS OR
 * IMPLIED, INCLUDING BUT NOT LIMITED TO THE WARRANTIES OF MERCHANTABILITY,
 * FITNESS FOR A PARTICULAR PURPOSE AND NONINFRINGEMENT. IN NO EVENT SHALL THE
 * AUTHORS OR COPYRIGHT HOLDERS BE LIABLE FOR ANY CLAIM, DAMAGES OR OTHER
 * LIABILITY, WHETHER IN AN ACTION OF CONTRACT, TORT OR OTHERWISE, ARISING FROM,
 * OUT OF OR IN CONNECTION WITH THE SOFTWARE OR THE USE OR OTHER DEALINGS IN THE
 * SOFTWARE.
 */

package dev.galacticraft.mod.client.gui.screen.ingame;

import com.mojang.blaze3d.systems.RenderSystem;
<<<<<<< HEAD
import dev.galacticraft.mod.Constant;
import dev.galacticraft.mod.attribute.oxygen.OxygenTank;
=======
import dev.galacticraft.api.attribute.oxygen.OxygenTank;
import dev.galacticraft.mod.Constant;
>>>>>>> 66edabdc
import dev.galacticraft.mod.item.GalacticraftItem;
import dev.galacticraft.mod.screen.GalacticraftPlayerInventoryScreenHandler;
import dev.galacticraft.mod.util.DrawableUtil;
import dev.galacticraft.mod.util.OxygenTankUtil;
import net.minecraft.client.gui.screen.ingame.HandledScreen;
import net.minecraft.client.gui.screen.ingame.InventoryScreen;
import net.minecraft.client.render.DiffuseLighting;
import net.minecraft.client.render.GameRenderer;
import net.minecraft.client.util.math.MatrixStack;
import net.minecraft.entity.player.PlayerInventory;
import net.minecraft.item.Items;
import net.minecraft.text.LiteralText;
import net.minecraft.text.Text;
import net.minecraft.text.TranslatableText;

/**
 * @author <a href="https://github.com/TeamGalacticraft">TeamGalacticraft</a>
 */
public class GalacticraftPlayerInventoryScreen extends HandledScreen<GalacticraftPlayerInventoryScreenHandler> {
    public GalacticraftPlayerInventoryScreen(GalacticraftPlayerInventoryScreenHandler handler, PlayerInventory inv, Text title) {
        super(handler, inv, LiteralText.EMPTY);
    }

    public static boolean isCoordinateBetween(int coordinate, int min, int max) {
        int newMin = Math.min(min, max);
        int newMax = Math.max(min, max);
        return coordinate >= newMin && coordinate <= newMax;
    }

    @Override
    protected void drawMouseoverTooltip(MatrixStack matrices, int mouseX, int mouseY) {
        if (DrawableUtil.isWithin(mouseX, mouseY, this.x + 129, this.y + 8, Constant.TextureCoordinate.OVERLAY_WIDTH, Constant.TextureCoordinate.OVERLAY_HEIGHT)) {
            OxygenTank tank = OxygenTankUtil.getOxygenTank(this.handler.inventory.getSlot(GalacticraftPlayerInventoryScreenHandler.OXYGEN_TANK_1_SLOT));
            this.renderTooltip(matrices, new TranslatableText("ui.galacticraft.player_inv_screen.oxygen_tank_level", 1, tank.getAmount(), tank.getCapacity()), mouseX, mouseY);
        } else if (DrawableUtil.isWithin(mouseX, mouseY, this.x + 152, this.y + 8, Constant.TextureCoordinate.OVERLAY_WIDTH, Constant.TextureCoordinate.OVERLAY_HEIGHT)) {
            OxygenTank tank = OxygenTankUtil.getOxygenTank(this.handler.inventory.getSlot(GalacticraftPlayerInventoryScreenHandler.OXYGEN_TANK_2_SLOT));
            this.renderTooltip(matrices, new TranslatableText("ui.galacticraft.player_inv_screen.oxygen_tank_level", 2, tank.getAmount(), tank.getCapacity()), mouseX, mouseY);
        }
        super.drawMouseoverTooltip(matrices, mouseX, mouseY);
    }

    @Override
    protected void drawForeground(MatrixStack matrices, int mouseX, int mouseY) {}

    @Override
    public void render(MatrixStack matrices, int mouseX, int mouseY, float delta) {
        this.renderBackground(matrices);
        super.render(matrices, mouseX, mouseY, delta);
        this.drawMouseoverTooltip(matrices, mouseX, mouseY);

        DiffuseLighting.enableGuiDepthLighting();
        this.itemRenderer.renderInGuiWithOverrides(Items.CRAFTING_TABLE.getDefaultStack(), this.x + 6, this.y - 20);
        this.itemRenderer.renderInGuiWithOverrides(GalacticraftItem.OXYGEN_MASK.getDefaultStack(), this.x + 35, this.y - 20);
    }

    @Override
    public boolean mouseClicked(double mouseX, double mouseY, int button) {
        if (GalacticraftPlayerInventoryScreen.isCoordinateBetween((int) Math.floor(mouseX), this.x, this.x + 29)
                && GalacticraftPlayerInventoryScreen.isCoordinateBetween((int) Math.floor(mouseY), this.y - 26, this.y)) {
<<<<<<< HEAD
            this.client.openScreen(new InventoryScreen(this.handler.player));
=======
            this.client.setScreen(new InventoryScreen(this.handler.player));
>>>>>>> 66edabdc
            return true;
        }
        return super.mouseClicked(mouseX, mouseY, button);
    }

    @Override
    public void drawBackground(MatrixStack matrices, float v, int mouseX, int mouseY) {
        RenderSystem.setShader(GameRenderer::getPositionTexShader);
        RenderSystem.setShaderColor(1.0F, 1.0F, 1.0F, 1.0F);
        RenderSystem.setShaderTexture(0, Constant.ScreenTexture.PLAYER_INVENTORY_SCREEN);
        this.drawTexture(matrices, this.x, this.y, 0, 0, this.backgroundWidth, this.backgroundHeight);
        OxygenTank tank1 = OxygenTankUtil.getOxygenTank(this.handler.inventory.getSlot(GalacticraftPlayerInventoryScreenHandler.OXYGEN_TANK_1_SLOT));
        OxygenTank tank2 = OxygenTankUtil.getOxygenTank(this.handler.inventory.getSlot(GalacticraftPlayerInventoryScreenHandler.OXYGEN_TANK_2_SLOT));

        DrawableUtil.drawOxygenBuffer(matrices, this.x + 129, this.y + 8, tank1.getAmount(), tank1.getCapacity());
        DrawableUtil.drawOxygenBuffer(matrices, this.x + 152, this.y + 8, tank2.getAmount(), tank2.getCapacity());

        InventoryScreen.drawEntity(this.x + 51, this.y + 75, 30, (float) (this.x + 51) - mouseX, (float) (this.y + 75 - 50) - mouseY, this.client.player);
        RenderSystem.setShaderTexture(0, Constant.ScreenTexture.PLAYER_INVENTORY_TABS);
        this.drawTexture(matrices, this.x, this.y - 28, 0, 32, 57, 62);
    }
}<|MERGE_RESOLUTION|>--- conflicted
+++ resolved
@@ -23,13 +23,8 @@
 package dev.galacticraft.mod.client.gui.screen.ingame;
 
 import com.mojang.blaze3d.systems.RenderSystem;
-<<<<<<< HEAD
-import dev.galacticraft.mod.Constant;
-import dev.galacticraft.mod.attribute.oxygen.OxygenTank;
-=======
 import dev.galacticraft.api.attribute.oxygen.OxygenTank;
 import dev.galacticraft.mod.Constant;
->>>>>>> 66edabdc
 import dev.galacticraft.mod.item.GalacticraftItem;
 import dev.galacticraft.mod.screen.GalacticraftPlayerInventoryScreenHandler;
 import dev.galacticraft.mod.util.DrawableUtil;
@@ -72,9 +67,6 @@
     }
 
     @Override
-    protected void drawForeground(MatrixStack matrices, int mouseX, int mouseY) {}
-
-    @Override
     public void render(MatrixStack matrices, int mouseX, int mouseY, float delta) {
         this.renderBackground(matrices);
         super.render(matrices, mouseX, mouseY, delta);
@@ -89,13 +81,10 @@
     public boolean mouseClicked(double mouseX, double mouseY, int button) {
         if (GalacticraftPlayerInventoryScreen.isCoordinateBetween((int) Math.floor(mouseX), this.x, this.x + 29)
                 && GalacticraftPlayerInventoryScreen.isCoordinateBetween((int) Math.floor(mouseY), this.y - 26, this.y)) {
-<<<<<<< HEAD
-            this.client.openScreen(new InventoryScreen(this.handler.player));
-=======
             this.client.setScreen(new InventoryScreen(this.handler.player));
->>>>>>> 66edabdc
             return true;
         }
+
         return super.mouseClicked(mouseX, mouseY, button);
     }
 
