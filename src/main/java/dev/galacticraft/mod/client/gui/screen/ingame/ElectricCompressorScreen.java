/*
 * Copyright (c) 2019-2021 Team Galacticraft
 *
 * Permission is hereby granted, free of charge, to any person obtaining a copy
 * of this software and associated documentation files (the "Software"), to deal
 * in the Software without restriction, including without limitation the rights
 * to use, copy, modify, merge, publish, distribute, sublicense, and/or sell
 * copies of the Software, and to permit persons to whom the Software is
 * furnished to do so, subject to the following conditions:
 *
 * The above copyright notice and this permission notice shall be included in all
 * copies or substantial portions of the Software.
 *
 * THE SOFTWARE IS PROVIDED "AS IS", WITHOUT WARRANTY OF ANY KIND, EXPRESS OR
 * IMPLIED, INCLUDING BUT NOT LIMITED TO THE WARRANTIES OF MERCHANTABILITY,
 * FITNESS FOR A PARTICULAR PURPOSE AND NONINFRINGEMENT. IN NO EVENT SHALL THE
 * AUTHORS OR COPYRIGHT HOLDERS BE LIABLE FOR ANY CLAIM, DAMAGES OR OTHER
 * LIABILITY, WHETHER IN AN ACTION OF CONTRACT, TORT OR OTHERWISE, ARISING FROM,
 * OUT OF OR IN CONNECTION WITH THE SOFTWARE OR THE USE OR OTHER DEALINGS IN THE
 * SOFTWARE.
 */

package dev.galacticraft.mod.client.gui.screen.ingame;

import com.mojang.blaze3d.systems.RenderSystem;
import dev.galacticraft.mod.Constant;
import dev.galacticraft.mod.api.client.screen.MachineHandledScreen;
import dev.galacticraft.mod.block.entity.ElectricCompressorBlockEntity;
<<<<<<< HEAD
=======
import dev.galacticraft.mod.client.gui.widget.machine.CapacitorWidget;
>>>>>>> 1ea87a81
import dev.galacticraft.mod.recipe.CompressingRecipe;
import dev.galacticraft.mod.screen.RecipeMachineScreenHandler;
import dev.galacticraft.mod.util.DrawableUtil;
import net.fabricmc.api.EnvType;
import net.fabricmc.api.Environment;
import net.minecraft.client.util.math.MatrixStack;
import net.minecraft.entity.player.PlayerInventory;
import net.minecraft.inventory.Inventory;
import net.minecraft.text.Text;

/**
 * @author <a href="https://github.com/TeamGalacticraft">TeamGalacticraft</a>
 */
@Environment(EnvType.CLIENT)
public class ElectricCompressorScreen extends MachineHandledScreen<ElectricCompressorBlockEntity, RecipeMachineScreenHandler<Inventory, CompressingRecipe, ElectricCompressorBlockEntity>> {
<<<<<<< HEAD
    private static final int PROGRESS_X = 177;
    private static final int PROGRESS_Y = 0;
=======
    private static final int PROGRESS_U = 177;
    private static final int PROGRESS_V = 0;
    private static final int PROGRESS_X = 87;
    private static final int PROGRESS_Y = 28;
>>>>>>> 1ea87a81
    private static final int PROGRESS_WIDTH = 52;
    private static final int PROGRESS_HEIGHT = 25;

    public ElectricCompressorScreen(RecipeMachineScreenHandler<Inventory, CompressingRecipe, ElectricCompressorBlockEntity> handler, PlayerInventory inv, Text title) {
        super(handler, inv, title, Constant.ScreenTexture.ELECTRIC_COMPRESSOR_SCREEN);
    }

    @Override
    protected void init() {
        super.init();
        this.addDrawableChild(new CapacitorWidget(this, this.x + 8, this.y + 8, 48));
    }

    @Override
    protected void renderBackground(MatrixStack matrices, float delta, int mouseX, int mouseY) {
        super.renderBackground(matrices, delta, mouseX, mouseY);
        this.drawCraftProgressBar(matrices);
    }

    protected void drawCraftProgressBar(MatrixStack matrices) {
        float progressScale = (((float)this.machine.progress()) / ((float)this.machine.maxProgress()));

        RenderSystem.setShaderTexture(0, Constant.ScreenTexture.ELECTRIC_COMPRESSOR_SCREEN);
        DrawableUtil.drawProgressTexture(matrices, this.x + PROGRESS_X, this.y + PROGRESS_Y, PROGRESS_U, PROGRESS_V, (PROGRESS_WIDTH * progressScale), PROGRESS_HEIGHT);
    }
}<|MERGE_RESOLUTION|>--- conflicted
+++ resolved
@@ -26,10 +26,7 @@
 import dev.galacticraft.mod.Constant;
 import dev.galacticraft.mod.api.client.screen.MachineHandledScreen;
 import dev.galacticraft.mod.block.entity.ElectricCompressorBlockEntity;
-<<<<<<< HEAD
-=======
 import dev.galacticraft.mod.client.gui.widget.machine.CapacitorWidget;
->>>>>>> 1ea87a81
 import dev.galacticraft.mod.recipe.CompressingRecipe;
 import dev.galacticraft.mod.screen.RecipeMachineScreenHandler;
 import dev.galacticraft.mod.util.DrawableUtil;
@@ -45,15 +42,10 @@
  */
 @Environment(EnvType.CLIENT)
 public class ElectricCompressorScreen extends MachineHandledScreen<ElectricCompressorBlockEntity, RecipeMachineScreenHandler<Inventory, CompressingRecipe, ElectricCompressorBlockEntity>> {
-<<<<<<< HEAD
-    private static final int PROGRESS_X = 177;
-    private static final int PROGRESS_Y = 0;
-=======
     private static final int PROGRESS_U = 177;
     private static final int PROGRESS_V = 0;
     private static final int PROGRESS_X = 87;
     private static final int PROGRESS_Y = 28;
->>>>>>> 1ea87a81
     private static final int PROGRESS_WIDTH = 52;
     private static final int PROGRESS_HEIGHT = 25;
 
