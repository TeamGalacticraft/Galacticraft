--- conflicted
+++ resolved
@@ -40,16 +40,6 @@
 
 @Environment(EnvType.CLIENT)
 public class ElectricCompressorScreen extends MachineScreen<ElectricCompressorBlockEntity, RecipeMachineMenu<CraftingInput, CompressingRecipe, ElectricCompressorBlockEntity>> {
-<<<<<<< HEAD
-    private static final int PROGRESS_U = 178;
-    private static final int PROGRESS_V = 0;
-    private static final int PROGRESS_X = 87;
-    private static final int PROGRESS_Y = 27;
-    private static final int PROGRESS_WIDTH = 52;
-    private static final int PROGRESS_HEIGHT = 25;
-
-=======
->>>>>>> 43ac3588
     public ElectricCompressorScreen(RecipeMachineMenu<CraftingInput, CompressingRecipe, ElectricCompressorBlockEntity> handler, Inventory inv, Component title) {
         super(handler, title, SCREEN_TEXTURE);
     }
