/*
 * Copyright (c) 2019-2025 Team Galacticraft
 *
 * Permission is hereby granted, free of charge, to any person obtaining a copy
 * of this software and associated documentation files (the "Software"), to deal
 * in the Software without restriction, including without limitation the rights
 * to use, copy, modify, merge, publish, distribute, sublicense, and/or sell
 * copies of the Software, and to permit persons to whom the Software is
 * furnished to do so, subject to the following conditions:
 *
 * The above copyright notice and this permission notice shall be included in all
 * copies or substantial portions of the Software.
 *
 * THE SOFTWARE IS PROVIDED "AS IS", WITHOUT WARRANTY OF ANY KIND, EXPRESS OR
 * IMPLIED, INCLUDING BUT NOT LIMITED TO THE WARRANTIES OF MERCHANTABILITY,
 * FITNESS FOR A PARTICULAR PURPOSE AND NONINFRINGEMENT. IN NO EVENT SHALL THE
 * AUTHORS OR COPYRIGHT HOLDERS BE LIABLE FOR ANY CLAIM, DAMAGES OR OTHER
 * LIABILITY, WHETHER IN AN ACTION OF CONTRACT, TORT OR OTHERWISE, ARISING FROM,
 * OUT OF OR IN CONNECTION WITH THE SOFTWARE OR THE USE OR OTHER DEALINGS IN THE
 * SOFTWARE.
 */

package dev.galacticraft.mod.client.gui.screen.ingame;

import com.mojang.blaze3d.platform.Lighting;
import com.mojang.blaze3d.systems.RenderSystem;
import dev.galacticraft.mod.Constant;
import dev.galacticraft.mod.client.util.Graphics;
import dev.galacticraft.mod.content.GCEntityTypes;
import dev.galacticraft.mod.content.entity.orbital.RocketEntity;
import dev.galacticraft.mod.machine.storage.VariableSizedContainer;
import dev.galacticraft.mod.screen.RocketWorkbenchMenu;
import net.minecraft.client.Minecraft;
import net.minecraft.client.gui.GuiGraphics;
import net.minecraft.client.gui.screens.inventory.AbstractContainerScreen;
import net.minecraft.client.gui.screens.inventory.SmithingScreen;
import net.minecraft.client.renderer.LightTexture;
import net.minecraft.client.renderer.entity.EntityRenderDispatcher;
import net.minecraft.network.chat.Component;
import net.minecraft.world.entity.player.Inventory;
import net.minecraft.world.inventory.Slot;
import org.jetbrains.annotations.Nullable;
import org.joml.Matrix4f;
import org.joml.Quaternionf;

public class RocketWorkbenchScreen extends AbstractContainerScreen<RocketWorkbenchMenu> implements VariableSizedContainer.Listener {
    private static final int NORMAL_SLOT_U = 7;
    private static final int NORMAL_SLOT_V = 224;
    private static final int NORMAL_SLOT_SIZE = 18;

    private static final int UI_WIDTH = 248;
    private static final int MAIN_UI_WIDTH = 176;
    private static final int UI_HEIGHT = 249;

    private static final int ROCKET_PREVIEW_X = 133;
    private static final int ROCKET_PREVIEW_Y = 100;

    private final RocketEntity entity;

    public RocketWorkbenchScreen(RocketWorkbenchMenu menu, Inventory inventory, Component title) {
        super(menu, inventory, title);
        this.entity = new RocketEntity(GCEntityTypes.ROCKET, menu.workbench.getLevel());
        this.inventoryLabelX = this.inventoryLabelY = Integer.MAX_VALUE;
        this.entity.setData(menu.previewRocket());
        this.entity.setYRot(60);

        menu.workbench.ingredients.addListener(this);
    }

    @Override
    public void onSizeChanged() {
        this.onItemChanged();
    }

    @Override
    public void onItemChanged() {
        this.entity.setData(this.menu.previewRocket());
    }

    @Override
    protected void init() {
        this.imageWidth = MAIN_UI_WIDTH;
        this.imageHeight = UI_HEIGHT;
        super.init();
    }

    @Override
    public void removed() {
        super.removed();
        this.menu.workbench.ingredients.removeListener(this);
    }

    @Override
    protected void renderBg(GuiGraphics guiGraphics, float delta, int mouseX, int mouseY) {
        this.inventoryLabelY = this.imageHeight - 96;

        try (Graphics graphics = Graphics.managed(guiGraphics, this.font)) {
            try (Graphics.Texture texture = graphics.texture(Constant.ScreenTexture.ROCKET_WORKBENCH_SCREEN, 256, 256)) {
                texture.blit(this.leftPos, this.topPos, 0, 0, UI_WIDTH, UI_HEIGHT);

                for (Slot slot : this.menu.slots) {
                    if (slot.container instanceof VariableSizedContainer) {
                        texture.blit(this.leftPos + slot.x - 1, this.topPos + slot.y - 1, NORMAL_SLOT_U, NORMAL_SLOT_V, NORMAL_SLOT_SIZE, NORMAL_SLOT_SIZE);
                    }
                }
            }
        }

        renderEntityInInventory(guiGraphics, this.leftPos + ROCKET_PREVIEW_X, this.topPos + ROCKET_PREVIEW_Y, 15, SmithingScreen.ARMOR_STAND_ANGLE, null, this.entity);
    }

    @Override
    public void render(GuiGraphics context, int mouseX, int mouseY, float delta) {
        super.render(context, mouseX, mouseY, delta);
        this.entity.setYRot(this.entity.getYRot() + delta);
        this.renderTooltip(context, mouseX, mouseY);
    }

    @Override
<<<<<<< HEAD
    public boolean mouseClicked(double mouseX, double mouseY, int button) {
        return super.mouseClicked(mouseX, mouseY, button) | clickSelection(mouseX, mouseY, button);
    }

    public boolean clickSelection(double mouseX, double mouseY, int button) {
        mouseX -= this.leftPos - SELECTION_SCREEN_WIDTH - SCREEN_SPACING;
        mouseY -= this.topPos;

        {
            int y = 4;
            for (Tab tab : Tab.values()) {
                if (tab == Tab.COLOR) continue;
                if (tab != this.openTab) {
                    if (mouseIn(mouseX, mouseY, -TAB_WIDTH, y, TAB_WIDTH, TAB_HEIGHT)) {
                        this.setOpenTab(tab);
                        return true;
                    }
                }
                y += TAB_SPACING + TAB_HEIGHT;
            }
        }

        if (this.openTab != Tab.COLOR) {
            assert this.recipes != null;
            int i = this.page * 5 * 7;
            for (int y = 0; y < 7; y++) {
                for (int x = 0; x < 5; x++) {
                    if (mouseIn(mouseX, mouseY, 11 + x * RECIPE_WIDTH, 29 + y * RECIPE_HEIGHT, RECIPE_WIDTH, RECIPE_HEIGHT)) {
                        if (i < this.recipes.size()) {
                            if (button == GLFW.GLFW_MOUSE_BUTTON_1) {
                                Holder.Reference<? extends RocketPart<?, ?>> ref = this.recipes.get(i);
                                this.getSelection().setSelection(ref != null ? ref.key().location() : null);
                                ClientPlayNetworking.send(new SelectPartPayload(this.openTab.type, ref != null ? ref.key().location() : null));
                                return true;
                            } else if (button == GLFW.GLFW_MOUSE_BUTTON_2) {
                                //todo
                                return true;
                            }
                        }
                    }
                    ++i;
                }
            }
        } else {

        }
        return false;
    }


    private void setOpenTab(Tab openTab) {
        this.openTab = openTab;
        this.page = 0;

        if (openTab != Tab.COLOR) {
            RocketWorkbenchMenu.RecipeCollection recipes = getRecipes();
            List<Holder.Reference<? extends RocketPart<?, ?>>> joined = new ArrayList<>(recipes.getCraftable().size() + recipes.getUncraftable().size() + 1);
            joined.add(null);
            joined.addAll(recipes.getCraftable());
            joined.addAll(recipes.getUncraftable());
            this.recipes = joined;
        } else {
            this.recipes = null;
        }
    }

    private void drawSelection(GuiGraphics guiGraphics, int mouseX, int mouseY, float delta) {
        PoseStack pose = guiGraphics.pose();
        pose.pushPose();
        pose.translate(this.leftPos - SELECTION_SCREEN_WIDTH - SCREEN_SPACING, this.topPos, 0);
        mouseX -= this.leftPos - SELECTION_SCREEN_WIDTH - SCREEN_SPACING;
        mouseY -= this.topPos;

        int size = this.recipes != null ? this.recipes.size() : 0;
        try (Graphics graphics = Graphics.managed(guiGraphics, this.font)) {
            try (Graphics.Texture texture = graphics.texture(Constant.ScreenTexture.ROCKET_SELECTION, 256, 256)) {
                texture.blit(0, 0, 0, 0, SELECTION_SCREEN_WIDTH, SELECTION_SCREEN_HEIGHT);

                {
                    int y = 4;
                    for (Tab tab : Tab.values()) {
                        if (tab == Tab.COLOR) continue;
                        if (tab == this.openTab) {
                            texture.blit(-(TAB_SELECTED_WIDTH - 3), y, TAB_SELECTED_U, TAB_SELECTED_V, TAB_SELECTED_WIDTH, TAB_HEIGHT);
                        } else {
                            texture.blit(-TAB_WIDTH, y, TAB_U, TAB_V, TAB_WIDTH, TAB_HEIGHT);
                        }
                        y += TAB_SPACING + TAB_HEIGHT;
                    }
                }

                if (this.openTab != Tab.COLOR) {
                    assert this.recipes != null;
                    final int pages = Math.floorDiv(size, RECIPES_PER_PAGE) + size % RECIPES_PER_PAGE == 0 ? 0 : 1;

                    if (this.page >= pages) {
                        this.page = 0;
                    }
                    int i = this.page * 5 * 7;
                    for (int y = 0; y < 7 && i < size; y++) {
                        for (int x = 0; x < 5 && i < size; x++) {
                            Holder.Reference<? extends RocketPart<?, ?>> part = this.recipes.get(i);
                            int uOffset = isCraftable(part) ? RECIPE_CRAFTABLE_U : RECIPE_UNCRAFTABLE_U;
                            int vOffset = Objects.equals(this.getSelection().selection, part == null ? null : part.key().location()) ? RECIPE_SELECTED_V : RECIPE_V;
                            texture.blit(11 + x * RECIPE_WIDTH, 29 + y * RECIPE_HEIGHT, uOffset, vOffset, RECIPE_WIDTH, RECIPE_HEIGHT);
                            if (part != null && mouseIn(mouseX, mouseY, 11 + x * RECIPE_WIDTH, 29 + y * RECIPE_HEIGHT, RECIPE_WIDTH, RECIPE_HEIGHT)) {
                                setTooltipForNextRenderPass(RocketPart.getName(part.key()));
                            }
                            i++;
                        }
                    }
                } else {
                    //todo color
                }
            }
        }

        {
            int y = 8;
            for (Tab tab : Tab.values()) {
                if (tab == Tab.COLOR) {
//                    graphics.renderFakeItem(new ItemStack(Items.RED_DYE), -TAB_WIDTH + TAB_ICON_OFFSET, y);
                    continue;
                } else {
                    guiGraphics.pose().translate(0, 0, 100);
                    RocketPartRendererRegistry.INSTANCE.getRenderer(tab.part).renderGUI(guiGraphics, -TAB_WIDTH + TAB_ICON_OFFSET, y, mouseX, mouseY, delta);
                    guiGraphics.pose().translate(0, 0, -100);
                }
                y += TAB_SPACING + TAB_HEIGHT;
            }
        }
        if (this.openTab != Tab.COLOR) {
            assert this.recipes != null;

            int i = this.page * 5 * 7;
            for (int y = 0; y < 7 && i < size; y++) {
                for (int x = 0; x < 5 && i < size; x++) {
                    Holder.Reference<? extends RocketPart<?, ?>> recipe = this.recipes.get(i);
                    if (recipe != null) {
                        RocketPartRenderer renderer = RocketPartRendererRegistry.INSTANCE.getRenderer(recipe.key());
                        renderer.renderGUI(guiGraphics, 15 + x * RECIPE_WIDTH, 33 + y * RECIPE_HEIGHT, mouseX, mouseY, delta);
                    }
                    i++;
                }
            }
        } else {

        }
        guiGraphics.drawString(this.font, this.openTab.name, 12, 14, 0xEEEEEE, true);
        pose.popPose();
=======
    protected boolean hasClickedOutside(double mouseX, double mouseY, int left, int top, int button) {
        return mouseX < (double)left || mouseY < (double)top || mouseX >= (double)(left + UI_WIDTH) || mouseY >= (double)(top + UI_HEIGHT);
>>>>>>> 5d4aae3e
    }

    public static void renderEntityInInventory(
            GuiGraphics guiGraphics, double x, double y, int scale, Quaternionf pose, @Nullable Quaternionf cameraOrientation, RocketEntity entity
    ) {
        guiGraphics.pose().pushPose();
        guiGraphics.pose().translate(x, y, 50.0);
        guiGraphics.pose().mulPose(new Matrix4f().scaling((float) scale, (float) scale, (float) (-scale)));
        guiGraphics.pose().mulPose(pose);
        Lighting.setupForEntityInInventory();
        EntityRenderDispatcher entityRenderDispatcher = Minecraft.getInstance().getEntityRenderDispatcher();
        if (cameraOrientation != null) {
            cameraOrientation.conjugate();
            entityRenderDispatcher.overrideCameraOrientation(cameraOrientation);
        }

        entityRenderDispatcher.setRenderShadow(false);
        RenderSystem.runAsFancy(() -> entityRenderDispatcher.render(entity, 0.0, 0.0, 0.0, 0.0F, 1.0F, guiGraphics.pose(), guiGraphics.bufferSource(), LightTexture.FULL_BRIGHT));
        guiGraphics.flush();
        entityRenderDispatcher.setRenderShadow(true);
        guiGraphics.pose().popPose();
        Lighting.setupFor3DItems();
    }
}<|MERGE_RESOLUTION|>--- conflicted
+++ resolved
@@ -117,161 +117,8 @@
     }
 
     @Override
-<<<<<<< HEAD
-    public boolean mouseClicked(double mouseX, double mouseY, int button) {
-        return super.mouseClicked(mouseX, mouseY, button) | clickSelection(mouseX, mouseY, button);
-    }
-
-    public boolean clickSelection(double mouseX, double mouseY, int button) {
-        mouseX -= this.leftPos - SELECTION_SCREEN_WIDTH - SCREEN_SPACING;
-        mouseY -= this.topPos;
-
-        {
-            int y = 4;
-            for (Tab tab : Tab.values()) {
-                if (tab == Tab.COLOR) continue;
-                if (tab != this.openTab) {
-                    if (mouseIn(mouseX, mouseY, -TAB_WIDTH, y, TAB_WIDTH, TAB_HEIGHT)) {
-                        this.setOpenTab(tab);
-                        return true;
-                    }
-                }
-                y += TAB_SPACING + TAB_HEIGHT;
-            }
-        }
-
-        if (this.openTab != Tab.COLOR) {
-            assert this.recipes != null;
-            int i = this.page * 5 * 7;
-            for (int y = 0; y < 7; y++) {
-                for (int x = 0; x < 5; x++) {
-                    if (mouseIn(mouseX, mouseY, 11 + x * RECIPE_WIDTH, 29 + y * RECIPE_HEIGHT, RECIPE_WIDTH, RECIPE_HEIGHT)) {
-                        if (i < this.recipes.size()) {
-                            if (button == GLFW.GLFW_MOUSE_BUTTON_1) {
-                                Holder.Reference<? extends RocketPart<?, ?>> ref = this.recipes.get(i);
-                                this.getSelection().setSelection(ref != null ? ref.key().location() : null);
-                                ClientPlayNetworking.send(new SelectPartPayload(this.openTab.type, ref != null ? ref.key().location() : null));
-                                return true;
-                            } else if (button == GLFW.GLFW_MOUSE_BUTTON_2) {
-                                //todo
-                                return true;
-                            }
-                        }
-                    }
-                    ++i;
-                }
-            }
-        } else {
-
-        }
-        return false;
-    }
-
-
-    private void setOpenTab(Tab openTab) {
-        this.openTab = openTab;
-        this.page = 0;
-
-        if (openTab != Tab.COLOR) {
-            RocketWorkbenchMenu.RecipeCollection recipes = getRecipes();
-            List<Holder.Reference<? extends RocketPart<?, ?>>> joined = new ArrayList<>(recipes.getCraftable().size() + recipes.getUncraftable().size() + 1);
-            joined.add(null);
-            joined.addAll(recipes.getCraftable());
-            joined.addAll(recipes.getUncraftable());
-            this.recipes = joined;
-        } else {
-            this.recipes = null;
-        }
-    }
-
-    private void drawSelection(GuiGraphics guiGraphics, int mouseX, int mouseY, float delta) {
-        PoseStack pose = guiGraphics.pose();
-        pose.pushPose();
-        pose.translate(this.leftPos - SELECTION_SCREEN_WIDTH - SCREEN_SPACING, this.topPos, 0);
-        mouseX -= this.leftPos - SELECTION_SCREEN_WIDTH - SCREEN_SPACING;
-        mouseY -= this.topPos;
-
-        int size = this.recipes != null ? this.recipes.size() : 0;
-        try (Graphics graphics = Graphics.managed(guiGraphics, this.font)) {
-            try (Graphics.Texture texture = graphics.texture(Constant.ScreenTexture.ROCKET_SELECTION, 256, 256)) {
-                texture.blit(0, 0, 0, 0, SELECTION_SCREEN_WIDTH, SELECTION_SCREEN_HEIGHT);
-
-                {
-                    int y = 4;
-                    for (Tab tab : Tab.values()) {
-                        if (tab == Tab.COLOR) continue;
-                        if (tab == this.openTab) {
-                            texture.blit(-(TAB_SELECTED_WIDTH - 3), y, TAB_SELECTED_U, TAB_SELECTED_V, TAB_SELECTED_WIDTH, TAB_HEIGHT);
-                        } else {
-                            texture.blit(-TAB_WIDTH, y, TAB_U, TAB_V, TAB_WIDTH, TAB_HEIGHT);
-                        }
-                        y += TAB_SPACING + TAB_HEIGHT;
-                    }
-                }
-
-                if (this.openTab != Tab.COLOR) {
-                    assert this.recipes != null;
-                    final int pages = Math.floorDiv(size, RECIPES_PER_PAGE) + size % RECIPES_PER_PAGE == 0 ? 0 : 1;
-
-                    if (this.page >= pages) {
-                        this.page = 0;
-                    }
-                    int i = this.page * 5 * 7;
-                    for (int y = 0; y < 7 && i < size; y++) {
-                        for (int x = 0; x < 5 && i < size; x++) {
-                            Holder.Reference<? extends RocketPart<?, ?>> part = this.recipes.get(i);
-                            int uOffset = isCraftable(part) ? RECIPE_CRAFTABLE_U : RECIPE_UNCRAFTABLE_U;
-                            int vOffset = Objects.equals(this.getSelection().selection, part == null ? null : part.key().location()) ? RECIPE_SELECTED_V : RECIPE_V;
-                            texture.blit(11 + x * RECIPE_WIDTH, 29 + y * RECIPE_HEIGHT, uOffset, vOffset, RECIPE_WIDTH, RECIPE_HEIGHT);
-                            if (part != null && mouseIn(mouseX, mouseY, 11 + x * RECIPE_WIDTH, 29 + y * RECIPE_HEIGHT, RECIPE_WIDTH, RECIPE_HEIGHT)) {
-                                setTooltipForNextRenderPass(RocketPart.getName(part.key()));
-                            }
-                            i++;
-                        }
-                    }
-                } else {
-                    //todo color
-                }
-            }
-        }
-
-        {
-            int y = 8;
-            for (Tab tab : Tab.values()) {
-                if (tab == Tab.COLOR) {
-//                    graphics.renderFakeItem(new ItemStack(Items.RED_DYE), -TAB_WIDTH + TAB_ICON_OFFSET, y);
-                    continue;
-                } else {
-                    guiGraphics.pose().translate(0, 0, 100);
-                    RocketPartRendererRegistry.INSTANCE.getRenderer(tab.part).renderGUI(guiGraphics, -TAB_WIDTH + TAB_ICON_OFFSET, y, mouseX, mouseY, delta);
-                    guiGraphics.pose().translate(0, 0, -100);
-                }
-                y += TAB_SPACING + TAB_HEIGHT;
-            }
-        }
-        if (this.openTab != Tab.COLOR) {
-            assert this.recipes != null;
-
-            int i = this.page * 5 * 7;
-            for (int y = 0; y < 7 && i < size; y++) {
-                for (int x = 0; x < 5 && i < size; x++) {
-                    Holder.Reference<? extends RocketPart<?, ?>> recipe = this.recipes.get(i);
-                    if (recipe != null) {
-                        RocketPartRenderer renderer = RocketPartRendererRegistry.INSTANCE.getRenderer(recipe.key());
-                        renderer.renderGUI(guiGraphics, 15 + x * RECIPE_WIDTH, 33 + y * RECIPE_HEIGHT, mouseX, mouseY, delta);
-                    }
-                    i++;
-                }
-            }
-        } else {
-
-        }
-        guiGraphics.drawString(this.font, this.openTab.name, 12, 14, 0xEEEEEE, true);
-        pose.popPose();
-=======
     protected boolean hasClickedOutside(double mouseX, double mouseY, int left, int top, int button) {
         return mouseX < (double)left || mouseY < (double)top || mouseX >= (double)(left + UI_WIDTH) || mouseY >= (double)(top + UI_HEIGHT);
->>>>>>> 5d4aae3e
     }
 
     public static void renderEntityInInventory(
@@ -279,7 +126,7 @@
     ) {
         guiGraphics.pose().pushPose();
         guiGraphics.pose().translate(x, y, 50.0);
-        guiGraphics.pose().mulPose(new Matrix4f().scaling((float) scale, (float) scale, (float) (-scale)));
+        guiGraphics.pose().mulPose(new Matrix4f().scaling((float)scale, (float)scale, (float)(-scale)));
         guiGraphics.pose().mulPose(pose);
         Lighting.setupForEntityInInventory();
         EntityRenderDispatcher entityRenderDispatcher = Minecraft.getInstance().getEntityRenderDispatcher();
