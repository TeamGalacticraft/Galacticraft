/*
 * Copyright (c) 2019-2021 Team Galacticraft
 *
 * Permission is hereby granted, free of charge, to any person obtaining a copy
 * of this software and associated documentation files (the "Software"), to deal
 * in the Software without restriction, including without limitation the rights
 * to use, copy, modify, merge, publish, distribute, sublicense, and/or sell
 * copies of the Software, and to permit persons to whom the Software is
 * furnished to do so, subject to the following conditions:
 *
 * The above copyright notice and this permission notice shall be included in all
 * copies or substantial portions of the Software.
 *
 * THE SOFTWARE IS PROVIDED "AS IS", WITHOUT WARRANTY OF ANY KIND, EXPRESS OR
 * IMPLIED, INCLUDING BUT NOT LIMITED TO THE WARRANTIES OF MERCHANTABILITY,
 * FITNESS FOR A PARTICULAR PURPOSE AND NONINFRINGEMENT. IN NO EVENT SHALL THE
 * AUTHORS OR COPYRIGHT HOLDERS BE LIABLE FOR ANY CLAIM, DAMAGES OR OTHER
 * LIABILITY, WHETHER IN AN ACTION OF CONTRACT, TORT OR OTHERWISE, ARISING FROM,
 * OUT OF OR IN CONNECTION WITH THE SOFTWARE OR THE USE OR OTHER DEALINGS IN THE
 * SOFTWARE.
 */

package dev.galacticraft.mod.client.gui.widget;

import dev.galacticraft.mod.client.gui.screen.ingame.SpaceRaceScreen;
<<<<<<< HEAD
import dev.galacticraft.mod.util.DrawableUtils;
import io.netty.buffer.ByteBufAllocator;
import io.netty.buffer.Unpooled;
import net.fabricmc.api.EnvType;
import net.fabricmc.api.Environment;
import net.fabricmc.fabric.api.client.networking.v1.ClientPlayNetworking;
=======
>>>>>>> ba3af9e6
import net.minecraft.client.MinecraftClient;
import net.minecraft.client.font.TextRenderer;
import net.minecraft.client.gui.widget.ButtonWidget;
import net.minecraft.client.resource.language.I18n;
import net.minecraft.client.util.math.MatrixStack;
<<<<<<< HEAD
import net.minecraft.network.PacketByteBuf;
import net.minecraft.text.LiteralText;
import net.minecraft.util.Identifier;
=======
import net.minecraft.text.LiteralText;
>>>>>>> ba3af9e6

/**
 * @author <a href="https://github.com/TeamGalacticraft">TeamGalacticraft</a>
 */
public class SpaceRaceButtonWidget extends ButtonWidget {
    private final TextRenderer textRenderer;
    private final int screenWidth;
    private final int screenHeight;

<<<<<<< HEAD
    public SpaceRaceButtonWidget(MinecraftClient client, int x, int y, int buttonWidth, int buttonHeight, int screenWidth, int screenHeight) {
        super(x, y, buttonWidth, buttonHeight, LiteralText.EMPTY, (button) -> {
            client.openScreen(new SpaceRaceScreen());
            ClientPlayNetworking.send(new Identifier(Constants.MOD_ID, "request_scroll"), new PacketByteBuf(ByteBufAllocator.DEFAULT.buffer(0, 0)));
        });
        this.textRenderer = client.textRenderer;
=======
    public SpaceRaceButtonWidget(MinecraftClient minecraft, int x, int y, int buttonWidth, int buttonHeight, int screenWidth, int screenHeight) {
        super(x, y, buttonWidth, buttonHeight, LiteralText.EMPTY, (button) -> minecraft.openScreen(new SpaceRaceScreen()));
        this.textRenderer = minecraft.textRenderer;
>>>>>>> ba3af9e6
        this.screenWidth = screenWidth;
        this.screenHeight = screenHeight;
    }

    @Override
    public void renderButton(MatrixStack matrices, int mouseX, int mouseY, float delta) {
        int screenWidth = this.screenWidth;
        int screenHeight = this.screenHeight;
        int buttonWidth = 100;
        int buttonHeight = 35;
        int x = screenWidth - buttonWidth;
        int y = screenHeight - buttonHeight;

        int spaceBetweenLines = 1;
        int lineHeight = textRenderer.fontHeight;
        int textYOffset = 9;

        this.fillGradient(matrices, x, y, x + buttonWidth, y + buttonHeight, 0xF0151515, 0xF00C0C0C);
        this.drawHorizontalLine(matrices, x, screenWidth, y, 0xFF000000);
        this.drawVerticalLine(matrices, x, screenHeight, y, 0xFF000000);

        drawCenteredString(matrices, textRenderer, I18n.translate("ui.galacticraft.space_race_manager.button"), x + buttonWidth / 2, y + textYOffset, 0xFFFFFFFF);
        drawCenteredString(matrices, textRenderer, I18n.translate("ui.galacticraft.space_race_manager.button_2"), x + buttonWidth / 2, y + textYOffset + lineHeight + spaceBetweenLines, 0xFFFFFFFF);
    }
}<|MERGE_RESOLUTION|>--- conflicted
+++ resolved
@@ -23,27 +23,21 @@
 package dev.galacticraft.mod.client.gui.widget;
 
 import dev.galacticraft.mod.client.gui.screen.ingame.SpaceRaceScreen;
-<<<<<<< HEAD
 import dev.galacticraft.mod.util.DrawableUtils;
 import io.netty.buffer.ByteBufAllocator;
 import io.netty.buffer.Unpooled;
 import net.fabricmc.api.EnvType;
 import net.fabricmc.api.Environment;
 import net.fabricmc.fabric.api.client.networking.v1.ClientPlayNetworking;
-=======
->>>>>>> ba3af9e6
 import net.minecraft.client.MinecraftClient;
 import net.minecraft.client.font.TextRenderer;
 import net.minecraft.client.gui.widget.ButtonWidget;
 import net.minecraft.client.resource.language.I18n;
 import net.minecraft.client.util.math.MatrixStack;
-<<<<<<< HEAD
 import net.minecraft.network.PacketByteBuf;
 import net.minecraft.text.LiteralText;
 import net.minecraft.util.Identifier;
-=======
 import net.minecraft.text.LiteralText;
->>>>>>> ba3af9e6
 
 /**
  * @author <a href="https://github.com/TeamGalacticraft">TeamGalacticraft</a>
@@ -53,18 +47,12 @@
     private final int screenWidth;
     private final int screenHeight;
 
-<<<<<<< HEAD
     public SpaceRaceButtonWidget(MinecraftClient client, int x, int y, int buttonWidth, int buttonHeight, int screenWidth, int screenHeight) {
         super(x, y, buttonWidth, buttonHeight, LiteralText.EMPTY, (button) -> {
             client.openScreen(new SpaceRaceScreen());
             ClientPlayNetworking.send(new Identifier(Constants.MOD_ID, "request_scroll"), new PacketByteBuf(ByteBufAllocator.DEFAULT.buffer(0, 0)));
         });
         this.textRenderer = client.textRenderer;
-=======
-    public SpaceRaceButtonWidget(MinecraftClient minecraft, int x, int y, int buttonWidth, int buttonHeight, int screenWidth, int screenHeight) {
-        super(x, y, buttonWidth, buttonHeight, LiteralText.EMPTY, (button) -> minecraft.openScreen(new SpaceRaceScreen()));
-        this.textRenderer = minecraft.textRenderer;
->>>>>>> ba3af9e6
         this.screenWidth = screenWidth;
         this.screenHeight = screenHeight;
     }
