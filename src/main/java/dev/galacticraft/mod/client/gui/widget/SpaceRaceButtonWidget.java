/*
 * Copyright (c) 2019-2022 Team Galacticraft
 *
 * Permission is hereby granted, free of charge, to any person obtaining a copy
 * of this software and associated documentation files (the "Software"), to deal
 * in the Software without restriction, including without limitation the rights
 * to use, copy, modify, merge, publish, distribute, sublicense, and/or sell
 * copies of the Software, and to permit persons to whom the Software is
 * furnished to do so, subject to the following conditions:
 *
 * The above copyright notice and this permission notice shall be included in all
 * copies or substantial portions of the Software.
 *
 * THE SOFTWARE IS PROVIDED "AS IS", WITHOUT WARRANTY OF ANY KIND, EXPRESS OR
 * IMPLIED, INCLUDING BUT NOT LIMITED TO THE WARRANTIES OF MERCHANTABILITY,
 * FITNESS FOR A PARTICULAR PURPOSE AND NONINFRINGEMENT. IN NO EVENT SHALL THE
 * AUTHORS OR COPYRIGHT HOLDERS BE LIABLE FOR ANY CLAIM, DAMAGES OR OTHER
 * LIABILITY, WHETHER IN AN ACTION OF CONTRACT, TORT OR OTHERWISE, ARISING FROM,
 * OUT OF OR IN CONNECTION WITH THE SOFTWARE OR THE USE OR OTHER DEALINGS IN THE
 * SOFTWARE.
 */

package dev.galacticraft.mod.client.gui.widget;

<<<<<<< HEAD
import dev.galacticraft.mod.Constant;
import dev.galacticraft.mod.client.gui.screen.ingame.SpaceRaceScreen;
import io.netty.buffer.ByteBufAllocator;
import net.fabricmc.fabric.api.client.networking.v1.ClientPlayNetworking;
import net.minecraft.client.MinecraftClient;
import net.minecraft.client.font.TextRenderer;
import net.minecraft.client.gui.widget.ButtonWidget;
import net.minecraft.client.resource.language.I18n;
import net.minecraft.client.util.math.MatrixStack;
import net.minecraft.network.PacketByteBuf;
import net.minecraft.text.LiteralText;
import net.minecraft.util.Identifier;
=======
import com.mojang.blaze3d.vertex.PoseStack;
import dev.galacticraft.mod.client.gui.screen.ingame.SpaceRaceScreen;
import net.minecraft.client.Minecraft;
import net.minecraft.client.gui.Font;
import net.minecraft.client.gui.components.Button;
import net.minecraft.client.resources.language.I18n;
import net.minecraft.network.chat.Component;
>>>>>>> 05d65347

/**
 * @author <a href="https://github.com/TeamGalacticraft">TeamGalacticraft</a>
 */
public class SpaceRaceButtonWidget extends Button {
    private final Font textRenderer;
    private final int screenWidth;
    private final int screenHeight;

<<<<<<< HEAD
    public SpaceRaceButtonWidget(MinecraftClient client, int x, int y, int buttonWidth, int buttonHeight, int screenWidth, int screenHeight) {
        super(x, y, buttonWidth, buttonHeight, LiteralText.EMPTY, (button) -> {
            client.setScreen(new SpaceRaceScreen());
            ClientPlayNetworking.send(new Identifier(Constant.MOD_ID, "request_scroll"), new PacketByteBuf(ByteBufAllocator.DEFAULT.buffer(0, 0)));
        });
        this.textRenderer = client.textRenderer;
=======
    public SpaceRaceButtonWidget(Minecraft minecraft, int x, int y, int buttonWidth, int buttonHeight, int screenWidth, int screenHeight) {
        super(x, y, buttonWidth, buttonHeight, Component.empty(), (button) -> minecraft.setScreen(new SpaceRaceScreen()));
        this.textRenderer = minecraft.font;
>>>>>>> 05d65347
        this.screenWidth = screenWidth;
        this.screenHeight = screenHeight;
    }

    @Override
    public void renderButton(PoseStack matrices, int mouseX, int mouseY, float delta) {
        int screenWidth = this.screenWidth;
        int screenHeight = this.screenHeight;
        int buttonWidth = 100;
        int buttonHeight = 35;
        int x = screenWidth - buttonWidth;
        int y = screenHeight - buttonHeight;

        int spaceBetweenLines = 1;
        int lineHeight = textRenderer.lineHeight;
        int textYOffset = 9;

        this.fillGradient(matrices, x, y, x + buttonWidth, y + buttonHeight, 0xF0151515, 0xF00C0C0C);
        this.hLine(matrices, x, screenWidth, y, 0xFF000000);
        this.vLine(matrices, x, screenHeight, y, 0xFF000000);

        drawCenteredString(matrices, textRenderer, I18n.get("ui.galacticraft.space_race_manager.button"), x + buttonWidth / 2, y + textYOffset, 0xFFFFFFFF);
        drawCenteredString(matrices, textRenderer, I18n.get("ui.galacticraft.space_race_manager.button_2"), x + buttonWidth / 2, y + textYOffset + lineHeight + spaceBetweenLines, 0xFFFFFFFF);
    }
}<|MERGE_RESOLUTION|>--- conflicted
+++ resolved
@@ -22,20 +22,6 @@
 
 package dev.galacticraft.mod.client.gui.widget;
 
-<<<<<<< HEAD
-import dev.galacticraft.mod.Constant;
-import dev.galacticraft.mod.client.gui.screen.ingame.SpaceRaceScreen;
-import io.netty.buffer.ByteBufAllocator;
-import net.fabricmc.fabric.api.client.networking.v1.ClientPlayNetworking;
-import net.minecraft.client.MinecraftClient;
-import net.minecraft.client.font.TextRenderer;
-import net.minecraft.client.gui.widget.ButtonWidget;
-import net.minecraft.client.resource.language.I18n;
-import net.minecraft.client.util.math.MatrixStack;
-import net.minecraft.network.PacketByteBuf;
-import net.minecraft.text.LiteralText;
-import net.minecraft.util.Identifier;
-=======
 import com.mojang.blaze3d.vertex.PoseStack;
 import dev.galacticraft.mod.client.gui.screen.ingame.SpaceRaceScreen;
 import net.minecraft.client.Minecraft;
@@ -43,7 +29,7 @@
 import net.minecraft.client.gui.components.Button;
 import net.minecraft.client.resources.language.I18n;
 import net.minecraft.network.chat.Component;
->>>>>>> 05d65347
+import net.minecraft.resources.ResourceLocation;
 
 /**
  * @author <a href="https://github.com/TeamGalacticraft">TeamGalacticraft</a>
@@ -53,18 +39,12 @@
     private final int screenWidth;
     private final int screenHeight;
 
-<<<<<<< HEAD
-    public SpaceRaceButtonWidget(MinecraftClient client, int x, int y, int buttonWidth, int buttonHeight, int screenWidth, int screenHeight) {
+    public SpaceRaceButtonWidget(Minecraft client, int x, int y, int buttonWidth, int buttonHeight, int screenWidth, int screenHeight) {
         super(x, y, buttonWidth, buttonHeight, LiteralText.EMPTY, (button) -> {
             client.setScreen(new SpaceRaceScreen());
-            ClientPlayNetworking.send(new Identifier(Constant.MOD_ID, "request_scroll"), new PacketByteBuf(ByteBufAllocator.DEFAULT.buffer(0, 0)));
+            ClientPlayNetworking.send(new ResourceLocation(Constant.MOD_ID, "request_scroll"), new PacketByteBuf(ByteBufAllocator.DEFAULT.buffer(0, 0)));
         });
         this.textRenderer = client.textRenderer;
-=======
-    public SpaceRaceButtonWidget(Minecraft minecraft, int x, int y, int buttonWidth, int buttonHeight, int screenWidth, int screenHeight) {
-        super(x, y, buttonWidth, buttonHeight, Component.empty(), (button) -> minecraft.setScreen(new SpaceRaceScreen()));
-        this.textRenderer = minecraft.font;
->>>>>>> 05d65347
         this.screenWidth = screenWidth;
         this.screenHeight = screenHeight;
     }
