--- conflicted
+++ resolved
@@ -30,10 +30,7 @@
 import net.minecraft.client.font.TextRenderer;
 import net.minecraft.client.gui.screen.ConfirmScreen;
 import net.minecraft.client.gui.screen.Screen;
-<<<<<<< HEAD
-=======
 import net.minecraft.client.gui.widget.TextFieldWidget;
->>>>>>> 66edabdc
 import net.minecraft.client.render.*;
 import net.minecraft.client.resource.language.I18n;
 import net.minecraft.client.texture.NativeImage;
@@ -120,20 +117,11 @@
         float b = (float) (color & 255) / 255.0F;
         BufferBuilder bufferBuilder = Tessellator.getInstance().getBuffer();
         RenderSystem.disableTexture();
-<<<<<<< HEAD
-        RenderSystem.defaultBlendFunc();
-        bufferBuilder.begin(VertexFormat.DrawMode.QUADS, VertexFormats.POSITION_COLOR);
-        bufferBuilder.vertex(matrix, (float) x1, (float) y2, 0.0F).color(g, h, k, f).next();
-        bufferBuilder.vertex(matrix, (float) x2, (float) y2, 0.0F).color(g, h, k, f).next();
-        bufferBuilder.vertex(matrix, (float) x2, (float) y1, 0.0F).color(g, h, k, f).next();
-        bufferBuilder.vertex(matrix, (float) x1, (float) y1, 0.0F).color(g, h, k, f).next();
-=======
         bufferBuilder.begin(VertexFormat.DrawMode.QUADS, VertexFormats.POSITION_COLOR);
         bufferBuilder.vertex(matrix, (float) x1, (float) y2, 0.0F).color(r, g, b, a).next();
         bufferBuilder.vertex(matrix, (float) x2, (float) y2, 0.0F).color(r, g, b, a).next();
         bufferBuilder.vertex(matrix, (float) x2, (float) y1, 0.0F).color(r, g, b, a).next();
         bufferBuilder.vertex(matrix, (float) x1, (float) y1, 0.0F).color(r, g, b, a).next();
->>>>>>> 66edabdc
         bufferBuilder.end();
         BufferRenderer.draw(bufferBuilder);
     }
@@ -215,19 +203,6 @@
                 renderHoveredButton(stack, textRenderer, new TranslatableText("ui.galacticraft.space_race_manager.back"), this.getLeft() + 5, this.getTop() + 5, 40, 14);
             }
 
-<<<<<<< HEAD
-        } else if (menu == Menu.RESEARCH) {
-            drawCenteredText(stack, this.textRenderer, I18n.translate("ui.galacticraft.space_race_manager.research"), this.width / 2, getTop() + 2, 0xFFFFFF);
-
-            if (!check(mouseX, mouseY, this.getLeft() + 5, this.getTop() + 5, 40, 14)) {
-                renderButton(stack, textRenderer, new TranslatableText("ui.galacticraft.space_race_manager.back"), this.getLeft() + 5, this.getTop() + 5, 40, 14);
-            } else {
-                renderHoveredButton(stack, textRenderer, new TranslatableText("ui.galacticraft.space_race_manager.back"), this.getLeft() + 5, this.getTop() + 5, 40, 14);
-            }
-
-            fillSolid(stack.peek().getModel(), this.getLeft() + 10, this.getTop() + 25, this.getRight() - 10, this.getBottom() - 10, 0x0);
-=======
->>>>>>> 66edabdc
         }
     }
 
