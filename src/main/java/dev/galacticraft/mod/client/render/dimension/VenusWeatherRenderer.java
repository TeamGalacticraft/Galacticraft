/*
 * Copyright (c) 2019-2025 Team Galacticraft
 *
 * Permission is hereby granted, free of charge, to any person obtaining a copy
 * of this software and associated documentation files (the "Software"), to deal
 * in the Software without restriction, including without limitation the rights
 * to use, copy, modify, merge, publish, distribute, sublicense, and/or sell
 * copies of the Software, and to permit persons to whom the Software is
 * furnished to do so, subject to the following conditions:
 *
 * The above copyright notice and this permission notice shall be included in all
 * copies or substantial portions of the Software.
 *
 * THE SOFTWARE IS PROVIDED "AS IS", WITHOUT WARRANTY OF ANY KIND, EXPRESS OR
 * IMPLIED, INCLUDING BUT NOT LIMITED TO THE WARRANTIES OF MERCHANTABILITY,
 * FITNESS FOR A PARTICULAR PURPOSE AND NONINFRINGEMENT. IN NO EVENT SHALL THE
 * AUTHORS OR COPYRIGHT HOLDERS BE LIABLE FOR ANY CLAIM, DAMAGES OR OTHER
 * LIABILITY, WHETHER IN AN ACTION OF CONTRACT, TORT OR OTHERWISE, ARISING FROM,
 * OUT OF OR IN CONNECTION WITH THE SOFTWARE OR THE USE OR OTHER DEALINGS IN THE
 * SOFTWARE.
 */

package dev.galacticraft.mod.client.render.dimension;

import com.mojang.blaze3d.systems.RenderSystem;
import com.mojang.blaze3d.vertex.*;
import dev.galacticraft.mod.Constant;
import net.fabricmc.fabric.api.client.rendering.v1.DimensionRenderingRegistry;
import net.fabricmc.fabric.api.client.rendering.v1.WorldRenderContext;
import net.minecraft.client.Minecraft;
import net.minecraft.client.multiplayer.ClientLevel;
import net.minecraft.client.renderer.GameRenderer;
import net.minecraft.client.renderer.LevelRenderer;
import net.minecraft.core.BlockPos;
import net.minecraft.resources.ResourceLocation;
import net.minecraft.util.Mth;
import net.minecraft.util.RandomSource;
import net.minecraft.world.level.levelgen.Heightmap;
import net.minecraft.world.phys.Vec3;

public class VenusWeatherRenderer implements DimensionRenderingRegistry.WeatherRenderer {
    public static final VenusWeatherRenderer INSTANCE = new VenusWeatherRenderer();
    private final float[] rainSizeX = new float[1024];
    private final float[] rainSizeZ = new float[1024];
    private static final ResourceLocation RAIN_TEXTURES = Constant.id("textures/environment/rain_venus.png");

    public VenusWeatherRenderer() {
        for (int i = 0; i < 32; ++i) {
            float f1 = (float) (i - 16);
            for (int j = 0; j < 32; ++j) {
                float f = (float) (j - 16);
                float f2 = Mth.sqrt(f * f + f1 * f1);
                this.rainSizeX[i << 5 | j] = -f1 / f2;
                this.rainSizeZ[i << 5 | j] = f / f2;
            }
        }
    }

    @Override
    public void render(WorldRenderContext context) {
        Vec3 camPos = context.camera().getPosition();
        float camX = (float) camPos.x();
        float camY = (float) camPos.y();
        float camZ = (float) camPos.z();
        ClientLevel level = context.world();
        float partialTicks = context.tickCounter().getRealtimeDeltaTicks();
        float strength = level.getRainLevel(partialTicks);

        if (strength > 0.0F) {
            context.lightmapTextureManager().turnOnLightLayer();

            RenderSystem.disableCull();
            RenderSystem.enableBlend();
            RenderSystem.enableDepthTest();

            int r = 4;
            if (Minecraft.useFancyGraphics()) {
                r = 8;
            }

            RenderSystem.depthMask(Minecraft.useShaderTransparency());
            int drawFlag = -1;
            RenderSystem.setShader(GameRenderer::getParticleShader);
            BlockPos.MutableBlockPos mutablePos = new BlockPos.MutableBlockPos();
            int px = Mth.floor(camX);
            int py = Mth.floor(camY);
            int pz = Mth.floor(camZ);

            BufferBuilder buffer = null;

            for (int z = pz - r; z <= pz + r; ++z) {
                int indexZ = (z - pz + 16) * 32;
                for (int x = px - r; x <= px + r; ++x) {
                    mutablePos.set(x, camY, z);
                    int yHeight = level.getHeight(Heightmap.Types.MOTION_BLOCKING, x, z) + 4 - (int) (4.8F * strength);
                    int y = py - r;
                    int ymax = py + r;

                    if (y < yHeight) {
                        y = yHeight;
                    }

                    if (ymax < yHeight) {
                        ymax = yHeight;
                    }

                    int yBase = yHeight;

                    if (yHeight < py) {
                        yBase = py;
                    }

                    if (y != ymax) {
                        RandomSource random = RandomSource.create((long) (x * x * 3121 + x * 45238971 ^ z * z * 418711 + z * 13761));

                        if (drawFlag != 0) {
                            if (drawFlag >= 0 && buffer != null) {
                                BufferUploader.drawWithShader(buffer.buildOrThrow());
                            }

                            drawFlag = 0;
                            RenderSystem.setShaderTexture(0, RAIN_TEXTURES);
                            buffer = Tesselator.getInstance().begin(VertexFormat.Mode.QUADS, DefaultVertexFormat.PARTICLE);
                        }

                        int index = indexZ + x - px + 16;
                        float dx = this.rainSizeX[index] * 0.5F;
                        float dz = this.rainSizeZ[index] * 0.5F;
                        int u = context.worldRenderer().ticks & 131071;
                        int dy = x * x * 3121 + x * 45238971 + z * z * 418711 + z * 13761 & 0xFF;
                        float h = 3.0F + random.nextFloat();
<<<<<<< HEAD
                        float w = -(u + dy + partialTicks) / 80.0F * h;
=======
                        float w = -((float) (u + dy) + partialTicks) / 80.0F * h;
>>>>>>> 7f74de69
                        float vOff = w % 32.0F;
                        float yo = random.nextFloat() / 1.8F;
                        float xx = x + 0.5F - camX;
                        float zz = z + 0.5F - camZ;
                        float rr = Mth.sqrt(xx * xx + zz * zz) / r;
                        float alpha = ((1.0F - rr * rr) * 0.5F + 0.5F) * strength / 0.6F; // 0.6F
                        // is
                        // the
                        // max
                        // rainstrength
                        // on
                        // Venus
                        mutablePos.set(x, yBase, z);
                        int light = LevelRenderer.getLightColor(level, mutablePos);
                        float xc = x + 0.5F;
                        float zc = z + 0.5F;
                        buffer.addVertex(xc - camX - dx, ymax - yo - camY, zc - camZ - dz).setUv(0.0F, y * 0.25F + vOff).setColor(1.0F, 1.0F, 1.0F, alpha).setLight(light)
                                .addVertex(xc - camX + dx, ymax - yo - camY, zc - camZ + dz).setUv(1.0F, y * 0.25F + vOff).setColor(1.0F, 1.0F, 1.0F, alpha).setLight(light)
                                .addVertex(xc - camX + dx, y - yo - camY, zc - camZ + dz).setUv(1.0F, ymax * 0.25F + vOff).setColor(1.0F, 1.0F, 1.0F, alpha).setLight(light)
                                .addVertex(xc - camX - dx, y - yo - camY, zc - camZ - dz).setUv(0.0F, ymax * 0.25F + vOff).setColor(1.0F, 1.0F, 1.0F, alpha).setLight(light);
                    }
                }
            }

            if (drawFlag >= 0) {
                BufferUploader.drawWithShader(buffer.buildOrThrow());
            }

            RenderSystem.enableCull();
            RenderSystem.disableBlend();
            context.lightmapTextureManager().turnOffLightLayer();
        }
    }
}<|MERGE_RESOLUTION|>--- conflicted
+++ resolved
@@ -129,11 +129,7 @@
                         int u = context.worldRenderer().ticks & 131071;
                         int dy = x * x * 3121 + x * 45238971 + z * z * 418711 + z * 13761 & 0xFF;
                         float h = 3.0F + random.nextFloat();
-<<<<<<< HEAD
-                        float w = -(u + dy + partialTicks) / 80.0F * h;
-=======
                         float w = -((float) (u + dy) + partialTicks) / 80.0F * h;
->>>>>>> 7f74de69
                         float vOff = w % 32.0F;
                         float yo = random.nextFloat() / 1.8F;
                         float xx = x + 0.5F - camX;
