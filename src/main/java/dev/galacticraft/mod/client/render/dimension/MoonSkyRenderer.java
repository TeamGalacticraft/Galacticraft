/*
 * Copyright (c) 2019-2025 Team Galacticraft
 *
 * Permission is hereby granted, free of charge, to any person obtaining a copy
 * of this software and associated documentation files (the "Software"), to deal
 * in the Software without restriction, including without limitation the rights
 * to use, copy, modify, merge, publish, distribute, sublicense, and/or sell
 * copies of the Software, and to permit persons to whom the Software is
 * furnished to do so, subject to the following conditions:
 *
 * The above copyright notice and this permission notice shall be included in all
 * copies or substantial portions of the Software.
 *
 * THE SOFTWARE IS PROVIDED "AS IS", WITHOUT WARRANTY OF ANY KIND, EXPRESS OR
 * IMPLIED, INCLUDING BUT NOT LIMITED TO THE WARRANTIES OF MERCHANTABILITY,
 * FITNESS FOR A PARTICULAR PURPOSE AND NONINFRINGEMENT. IN NO EVENT SHALL THE
 * AUTHORS OR COPYRIGHT HOLDERS BE LIABLE FOR ANY CLAIM, DAMAGES OR OTHER
 * LIABILITY, WHETHER IN AN ACTION OF CONTRACT, TORT OR OTHERWISE, ARISING FROM,
 * OUT OF OR IN CONNECTION WITH THE SOFTWARE OR THE USE OR OTHER DEALINGS IN THE
 * SOFTWARE.
 */

package dev.galacticraft.mod.client.render.dimension;

import com.mojang.blaze3d.platform.GlStateManager;
import com.mojang.blaze3d.systems.RenderSystem;
import com.mojang.blaze3d.vertex.*;
import com.mojang.math.Axis;
import dev.galacticraft.mod.Constant;
import net.fabricmc.fabric.api.client.rendering.v1.WorldRenderContext;
import net.minecraft.client.Minecraft;
import net.minecraft.client.renderer.GameRenderer;
import org.joml.Matrix4f;

public class MoonSkyRenderer extends SpaceSkyRenderer {
    public static final MoonSkyRenderer INSTANCE = new MoonSkyRenderer();

    @Override
    public void render(WorldRenderContext context) {

        RenderSystem.disableBlend();
        RenderSystem.depthMask(false);

        float partialTicks = context.tickCounter().getGameTimeDeltaPartialTick(true);
        PoseStack matrices = new PoseStack();
        matrices.mulPose(context.positionMatrix());

        matrices.pushPose();
<<<<<<< HEAD
        matrices.mulPose(Axis.ZP.rotationDegrees(context.world().getTimeOfDay(partialTicks) * 360.0f));

        this.starManager.render(matrices, context.projectionMatrix(), context.world(), partialTicks);
=======

        context.profiler().push("celestial_render");


        matrices.mulPose(Axis.YP.rotationDegrees(-90.0F));
        matrices.mulPose(Axis.XP.rotationDegrees(context.world().getTimeOfDay(context.tickCounter().getRealtimeDeltaTicks()) * 360.0f));
        matrices.mulPose(Axis.YP.rotationDegrees(-19.0F));

        // Update camera position for star rendering
        this.celestialBodyRendererManager.updateSolarPosition(
                0, 0, 0
        );

        this.celestialBodyRendererManager.render(context);
>>>>>>> 5580e0b1

        matrices.popPose();
        context.profiler().pop();
        RenderSystem.setShaderColor(1.0f, 1.0F, 1.0F, 1.0F);
        context.profiler().pop();

        context.profiler().push("sun");
        matrices.pushPose();

        matrices.mulPose(Axis.ZP.rotationDegrees(context.world().getTimeOfDay(partialTicks) * 360.0f));

        Matrix4f matrix = matrices.last().pose();
        RenderSystem.enableBlend();
        RenderSystem.blendFuncSeparate(
                GlStateManager.SourceFactor.SRC_ALPHA, GlStateManager.DestFactor.ONE, GlStateManager.SourceFactor.ONE, GlStateManager.DestFactor.ZERO
        );
        float size = 30.0F;
        RenderSystem.setShaderColor(1.0F, 1.0F, 1.0F, 1.0F);
        RenderSystem.setShader(GameRenderer::getPositionTexShader);
        RenderSystem.setShaderTexture(0, Constant.Skybox.SUN_MOON);
        BufferBuilder buffer = Tesselator.getInstance().begin(VertexFormat.Mode.QUADS, DefaultVertexFormat.POSITION_TEX);
        buffer.addVertex(matrix, -size, 100.0F, -size).setUv(0.0F, 0.0F)
                .addVertex(matrix, size, 100.0F, -size).setUv(1.0F, 0.0F)
                .addVertex(matrix, size, 100.0F, size).setUv(1.0F, 1.0F)
                .addVertex(matrix, -size, 100.0F, size).setUv(0.0F, 1.0F);
        BufferUploader.drawWithShader(buffer.buildOrThrow());

        RenderSystem.blendFunc(GlStateManager.SourceFactor.SRC_ALPHA, GlStateManager.DestFactor.ONE_MINUS_SRC_ALPHA);
        size /= 4.0F;
        buffer = Tesselator.getInstance().begin(VertexFormat.Mode.QUADS, DefaultVertexFormat.POSITION_TEX);
        buffer.addVertex(matrix, -size, 100.0F, -size).setUv(0.375F, 0.375F)
                .addVertex(matrix, size, 100.0F, -size).setUv(0.625F, 0.375F)
                .addVertex(matrix, size, 100.0F, size).setUv(0.625F, 0.625F)
                .addVertex(matrix, -size, 100.0F, size).setUv(0.375F, 0.625F);
        BufferUploader.drawWithShader(buffer.buildOrThrow());

        RenderSystem.disableBlend();
        matrices.popPose();
        context.profiler().pop();

        context.profiler().push("earth");
        matrices.pushPose();
        matrix = matrices.last().pose();

        size = 20.0F;
        assert Minecraft.getInstance().player != null;
        float earthRotation = (float) (context.world().getSharedSpawnPos().getZ() - Minecraft.getInstance().player.getZ()) * 0.01F;
        matrices.mulPose(Axis.XP.rotationDegrees((context.world().getTimeOfDay(partialTicks) * 360.0F) * 0.001F));
        matrices.mulPose(Axis.XP.rotationDegrees(earthRotation + 200.0F));
        matrices.mulPose(Axis.YP.rotationDegrees(180.0F));

        RenderSystem.setShaderTexture(0, Constant.CelestialBody.EARTH);

        buffer = Tesselator.getInstance().begin(VertexFormat.Mode.QUADS, DefaultVertexFormat.POSITION_TEX);
        buffer.addVertex(matrix, -size, -100.0F, size).setUv(0.0F, 1.0F)
                .addVertex(matrix, size, -100.0F, size).setUv(1.0F, 1.0F)
                .addVertex(matrix, size, -100.0F, -size).setUv(1.0F, 0.0F)
                .addVertex(matrix, -size, -100.0F, -size).setUv(0.0F, 0.0F);
        BufferUploader.drawWithShader(buffer.buildOrThrow());

        context.profiler().pop();
        matrices.popPose();

        RenderSystem.depthMask(true);
        context.profiler().pop();
    }
}<|MERGE_RESOLUTION|>--- conflicted
+++ resolved
@@ -37,7 +37,6 @@
 
     @Override
     public void render(WorldRenderContext context) {
-
         RenderSystem.disableBlend();
         RenderSystem.depthMask(false);
 
@@ -46,18 +45,9 @@
         matrices.mulPose(context.positionMatrix());
 
         matrices.pushPose();
-<<<<<<< HEAD
         matrices.mulPose(Axis.ZP.rotationDegrees(context.world().getTimeOfDay(partialTicks) * 360.0f));
 
-        this.starManager.render(matrices, context.projectionMatrix(), context.world(), partialTicks);
-=======
-
         context.profiler().push("celestial_render");
-
-
-        matrices.mulPose(Axis.YP.rotationDegrees(-90.0F));
-        matrices.mulPose(Axis.XP.rotationDegrees(context.world().getTimeOfDay(context.tickCounter().getRealtimeDeltaTicks()) * 360.0f));
-        matrices.mulPose(Axis.YP.rotationDegrees(-19.0F));
 
         // Update camera position for star rendering
         this.celestialBodyRendererManager.updateSolarPosition(
@@ -65,7 +55,6 @@
         );
 
         this.celestialBodyRendererManager.render(context);
->>>>>>> 5580e0b1
 
         matrices.popPose();
         context.profiler().pop();
