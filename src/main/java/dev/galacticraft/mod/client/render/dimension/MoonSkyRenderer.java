/*
 * Copyright (c) 2019-2025 Team Galacticraft
 *
 * Permission is hereby granted, free of charge, to any person obtaining a copy
 * of this software and associated documentation files (the "Software"), to deal
 * in the Software without restriction, including without limitation the rights
 * to use, copy, modify, merge, publish, distribute, sublicense, and/or sell
 * copies of the Software, and to permit persons to whom the Software is
 * furnished to do so, subject to the following conditions:
 *
 * The above copyright notice and this permission notice shall be included in all
 * copies or substantial portions of the Software.
 *
 * THE SOFTWARE IS PROVIDED "AS IS", WITHOUT WARRANTY OF ANY KIND, EXPRESS OR
 * IMPLIED, INCLUDING BUT NOT LIMITED TO THE WARRANTIES OF MERCHANTABILITY,
 * FITNESS FOR A PARTICULAR PURPOSE AND NONINFRINGEMENT. IN NO EVENT SHALL THE
 * AUTHORS OR COPYRIGHT HOLDERS BE LIABLE FOR ANY CLAIM, DAMAGES OR OTHER
 * LIABILITY, WHETHER IN AN ACTION OF CONTRACT, TORT OR OTHERWISE, ARISING FROM,
 * OUT OF OR IN CONNECTION WITH THE SOFTWARE OR THE USE OR OTHER DEALINGS IN THE
 * SOFTWARE.
 */

package dev.galacticraft.mod.client.render.dimension;

import com.mojang.blaze3d.platform.GlStateManager;
import com.mojang.blaze3d.systems.RenderSystem;
import com.mojang.blaze3d.vertex.*;
import com.mojang.math.Axis;
import dev.galacticraft.mod.Constant;
import net.fabricmc.fabric.api.client.rendering.v1.WorldRenderContext;
import net.minecraft.client.Minecraft;
import net.minecraft.client.renderer.GameRenderer;
import org.joml.Matrix4f;

public class MoonSkyRenderer extends SpaceSkyRenderer {
    public static final MoonSkyRenderer INSTANCE = new MoonSkyRenderer();

    @Override
    public void render(WorldRenderContext context) {
        super.render(context);

        // render whole skybox black for when first loading into the dimension
        RenderSystem.setShaderColor(0.0F, 0.0F, 0.0F, 1.0F);
        RenderSystem.disableBlend();
        RenderSystem.depthMask(false);

        float partialTicks = context.tickCounter().getGameTimeDeltaPartialTick(true);
        PoseStack matrices = new PoseStack();
        matrices.mulPose(context.positionMatrix());

        // matrices.pushPose();
        // matrices.mulPose(Axis.ZP.rotationDegrees(context.world().getTimeOfDay(partialTicks) * 360.0f));

        // context.profiler().push("celestial_render");

<<<<<<< HEAD
        // // Update camera position for star rendering
        // this.celestialBodyRendererManager.updateSolarPosition(
        //         0, 0, 0
        // );
=======
        // Update camera position for star rendering
        this.celestialBodyRendererManager.updateSolarPosition(
                Math.cos(System.currentTimeMillis() / 5000.0 * Math.PI * 2) * 30,
                -10,
                Math.sin(System.currentTimeMillis() / 5000.0 * Math.PI * 2) * 30
        );
>>>>>>> e7d14646

        // this.celestialBodyRendererManager.render(context);

<<<<<<< HEAD
        // matrices.popPose();
        // context.profiler().pop();
        // RenderSystem.setShaderColor(1.0f, 1.0F, 1.0F, 1.0F);
        // context.profiler().pop();
=======
        matrices.popPose();
        context.profiler().pop();
        RenderSystem.setShaderColor(1.0f, 1.0F, 1.0F, 1.0F);
>>>>>>> e7d14646

        context.profiler().push("sun");
        matrices.pushPose();

        matrices.mulPose(Axis.ZP.rotationDegrees(context.world().getTimeOfDay(partialTicks) * 360.0f));

        Matrix4f matrix = matrices.last().pose();
        RenderSystem.enableBlend();
        RenderSystem.blendFuncSeparate(
                GlStateManager.SourceFactor.SRC_ALPHA, GlStateManager.DestFactor.ONE, GlStateManager.SourceFactor.ONE, GlStateManager.DestFactor.ZERO
        );
        float size = 30.0F;
        RenderSystem.setShaderColor(1.0F, 1.0F, 1.0F, 1.0F);
        RenderSystem.setShader(GameRenderer::getPositionTexShader);
        RenderSystem.setShaderTexture(0, Constant.Skybox.SUN_MOON);
        BufferBuilder buffer = Tesselator.getInstance().begin(VertexFormat.Mode.QUADS, DefaultVertexFormat.POSITION_TEX);
        buffer.addVertex(matrix, -size, 100.0F, -size).setUv(0.0F, 0.0F)
                .addVertex(matrix, size, 100.0F, -size).setUv(1.0F, 0.0F)
                .addVertex(matrix, size, 100.0F, size).setUv(1.0F, 1.0F)
                .addVertex(matrix, -size, 100.0F, size).setUv(0.0F, 1.0F);
        BufferUploader.drawWithShader(buffer.buildOrThrow());

        RenderSystem.blendFunc(GlStateManager.SourceFactor.SRC_ALPHA, GlStateManager.DestFactor.ONE_MINUS_SRC_ALPHA);
        size /= 4.0F;
        buffer = Tesselator.getInstance().begin(VertexFormat.Mode.QUADS, DefaultVertexFormat.POSITION_TEX);
        buffer.addVertex(matrix, -size, 100.0F, -size).setUv(0.375F, 0.375F)
                .addVertex(matrix, size, 100.0F, -size).setUv(0.625F, 0.375F)
                .addVertex(matrix, size, 100.0F, size).setUv(0.625F, 0.625F)
                .addVertex(matrix, -size, 100.0F, size).setUv(0.375F, 0.625F);
        BufferUploader.drawWithShader(buffer.buildOrThrow());

        RenderSystem.disableBlend();
        matrices.popPose();
        context.profiler().pop();

        context.profiler().push("earth");
        matrices.pushPose();
        matrix = matrices.last().pose();

        size = 20.0F;
        assert Minecraft.getInstance().player != null;
        float earthRotation = (float) (context.world().getSharedSpawnPos().getZ() - Minecraft.getInstance().player.getZ()) * 0.01F;
        matrices.mulPose(Axis.XP.rotationDegrees((context.world().getTimeOfDay(partialTicks) * 360.0F) * 0.001F));
        matrices.mulPose(Axis.XP.rotationDegrees(earthRotation + 200.0F));
        matrices.mulPose(Axis.YP.rotationDegrees(180.0F));

        RenderSystem.setShaderTexture(0, Constant.CelestialBody.EARTH);

        buffer = Tesselator.getInstance().begin(VertexFormat.Mode.QUADS, DefaultVertexFormat.POSITION_TEX);
        buffer.addVertex(matrix, -size, -100.0F, size).setUv(0.0F, 1.0F)
                .addVertex(matrix, size, -100.0F, size).setUv(1.0F, 1.0F)
                .addVertex(matrix, size, -100.0F, -size).setUv(1.0F, 0.0F)
                .addVertex(matrix, -size, -100.0F, -size).setUv(0.0F, 0.0F);
        BufferUploader.drawWithShader(buffer.buildOrThrow());

        context.profiler().pop();
        matrices.popPose();

        RenderSystem.depthMask(true);
    }
}<|MERGE_RESOLUTION|>--- conflicted
+++ resolved
@@ -37,61 +37,47 @@
 
     @Override
     public void render(WorldRenderContext context) {
-        super.render(context);
-
-        // render whole skybox black for when first loading into the dimension
-        RenderSystem.setShaderColor(0.0F, 0.0F, 0.0F, 1.0F);
         RenderSystem.disableBlend();
         RenderSystem.depthMask(false);
 
-        float partialTicks = context.tickCounter().getGameTimeDeltaPartialTick(true);
         PoseStack matrices = new PoseStack();
         matrices.mulPose(context.positionMatrix());
 
-        // matrices.pushPose();
-        // matrices.mulPose(Axis.ZP.rotationDegrees(context.world().getTimeOfDay(partialTicks) * 360.0f));
+        matrices.pushPose();
 
-        // context.profiler().push("celestial_render");
+        context.profiler().push("celestial_render");
 
-<<<<<<< HEAD
-        // // Update camera position for star rendering
-        // this.celestialBodyRendererManager.updateSolarPosition(
-        //         0, 0, 0
-        // );
-=======
+
+        matrices.mulPose(Axis.YP.rotationDegrees(-90.0F));
+        matrices.mulPose(Axis.XP.rotationDegrees(context.world().getTimeOfDay(context.tickCounter().getRealtimeDeltaTicks()) * 360.0f));
+        matrices.mulPose(Axis.YP.rotationDegrees(-19.0F));
+
         // Update camera position for star rendering
         this.celestialBodyRendererManager.updateSolarPosition(
                 Math.cos(System.currentTimeMillis() / 5000.0 * Math.PI * 2) * 30,
                 -10,
                 Math.sin(System.currentTimeMillis() / 5000.0 * Math.PI * 2) * 30
         );
->>>>>>> e7d14646
 
-        // this.celestialBodyRendererManager.render(context);
+        this.celestialBodyRendererManager.render(context);
 
-<<<<<<< HEAD
-        // matrices.popPose();
-        // context.profiler().pop();
-        // RenderSystem.setShaderColor(1.0f, 1.0F, 1.0F, 1.0F);
-        // context.profiler().pop();
-=======
         matrices.popPose();
         context.profiler().pop();
         RenderSystem.setShaderColor(1.0f, 1.0F, 1.0F, 1.0F);
->>>>>>> e7d14646
 
         context.profiler().push("sun");
         matrices.pushPose();
 
-        matrices.mulPose(Axis.ZP.rotationDegrees(context.world().getTimeOfDay(partialTicks) * 360.0f));
+        matrices.mulPose(Axis.YP.rotationDegrees(-90.0F));
+        matrices.mulPose(Axis.XP.rotationDegrees(context.world().getTimeOfDay(context.tickCounter().getRealtimeDeltaTicks()) * 360.0f));
 
         Matrix4f matrix = matrices.last().pose();
+        RenderSystem.setShaderColor(1.0F, 1.0F, 1.0F, 1.0F);
         RenderSystem.enableBlend();
         RenderSystem.blendFuncSeparate(
                 GlStateManager.SourceFactor.SRC_ALPHA, GlStateManager.DestFactor.ONE, GlStateManager.SourceFactor.ONE, GlStateManager.DestFactor.ZERO
         );
         float size = 30.0F;
-        RenderSystem.setShaderColor(1.0F, 1.0F, 1.0F, 1.0F);
         RenderSystem.setShader(GameRenderer::getPositionTexShader);
         RenderSystem.setShaderTexture(0, Constant.Skybox.SUN_MOON);
         BufferBuilder buffer = Tesselator.getInstance().begin(VertexFormat.Mode.QUADS, DefaultVertexFormat.POSITION_TEX);
@@ -118,10 +104,11 @@
         matrices.pushPose();
         matrix = matrices.last().pose();
 
-        size = 20.0F;
+        size = 10.0F;
         assert Minecraft.getInstance().player != null;
         float earthRotation = (float) (context.world().getSharedSpawnPos().getZ() - Minecraft.getInstance().player.getZ()) * 0.01F;
-        matrices.mulPose(Axis.XP.rotationDegrees((context.world().getTimeOfDay(partialTicks) * 360.0F) * 0.001F));
+        matrices.scale(0.6F, 0.6F, 0.6F);
+        matrices.mulPose(Axis.XP.rotationDegrees((context.world().getTimeOfDay(context.tickCounter().getRealtimeDeltaTicks()) * 360.0F) * 0.001F));
         matrices.mulPose(Axis.XP.rotationDegrees(earthRotation + 200.0F));
         matrices.mulPose(Axis.YP.rotationDegrees(180.0F));
 
