/*
 * Copyright (c) 2019-2025 Team Galacticraft
 *
 * Permission is hereby granted, free of charge, to any person obtaining a copy
 * of this software and associated documentation files (the "Software"), to deal
 * in the Software without restriction, including without limitation the rights
 * to use, copy, modify, merge, publish, distribute, sublicense, and/or sell
 * copies of the Software, and to permit persons to whom the Software is
 * furnished to do so, subject to the following conditions:
 *
 * The above copyright notice and this permission notice shall be included in all
 * copies or substantial portions of the Software.
 *
 * THE SOFTWARE IS PROVIDED "AS IS", WITHOUT WARRANTY OF ANY KIND, EXPRESS OR
 * IMPLIED, INCLUDING BUT NOT LIMITED TO THE WARRANTIES OF MERCHANTABILITY,
 * FITNESS FOR A PARTICULAR PURPOSE AND NONINFRINGEMENT. IN NO EVENT SHALL THE
 * AUTHORS OR COPYRIGHT HOLDERS BE LIABLE FOR ANY CLAIM, DAMAGES OR OTHER
 * LIABILITY, WHETHER IN AN ACTION OF CONTRACT, TORT OR OTHERWISE, ARISING FROM,
 * OUT OF OR IN CONNECTION WITH THE SOFTWARE OR THE USE OR OTHER DEALINGS IN THE
 * SOFTWARE.
 */

package dev.galacticraft.mod.client.render.dimension;

import com.mojang.blaze3d.platform.GlStateManager;
import com.mojang.blaze3d.systems.RenderSystem;
import com.mojang.blaze3d.vertex.*;
import com.mojang.math.Axis;
import dev.galacticraft.mod.Constant;
import net.minecraft.client.Camera;
import net.minecraft.client.Minecraft;
import net.minecraft.client.multiplayer.ClientLevel;
import net.minecraft.client.renderer.FogRenderer;
import net.minecraft.client.renderer.GameRenderer;
import net.minecraft.resources.ResourceLocation;
import net.minecraft.util.CubicSampler;
import net.minecraft.util.Mth;
import net.minecraft.util.RandomSource;
import net.minecraft.world.entity.player.Player;
import net.minecraft.world.level.biome.BiomeManager;
import net.minecraft.world.phys.Vec3;
import org.jetbrains.annotations.Nullable;
import org.joml.Matrix4f;

// TODO: Allow support for more planets
public class OverworldRenderer {
    public static final ResourceLocation MOON_LOCATION = ResourceLocation.withDefaultNamespace("textures/environment/moon_phases.png");
    @Nullable
    private VertexBuffer starBuffer;
    @Nullable
    private VertexBuffer starBuffer2;
    @Nullable
    private VertexBuffer starBuffer3;
    @Nullable
    private VertexBuffer starBuffer4;
    private Minecraft minecraft = Minecraft.getInstance();

    public OverworldRenderer() {
        RandomSource rand = RandomSource.create(10842L);
        RenderSystem.setShader(GameRenderer::getPositionShader);
        if (this.starBuffer != null) {
            this.starBuffer.close();
        }

        this.starBuffer = new VertexBuffer(VertexBuffer.Usage.STATIC);
        this.starBuffer.bind();
        this.starBuffer.upload(this.renderStars(rand));
        VertexBuffer.unbind();
        this.starBuffer2 = new VertexBuffer(VertexBuffer.Usage.STATIC);
        this.starBuffer2.bind();
        this.starBuffer2.upload(this.renderStars(rand));
        VertexBuffer.unbind();
        this.starBuffer3 = new VertexBuffer(VertexBuffer.Usage.STATIC);
        this.starBuffer3.bind();
        this.starBuffer3.upload(this.renderStars(rand));
        VertexBuffer.unbind();
        this.starBuffer4 = new VertexBuffer(VertexBuffer.Usage.STATIC);
        this.starBuffer4.bind();
        this.starBuffer4.upload(this.renderStars(rand));
        VertexBuffer.unbind();
    }

    public void renderOverworldSky(Player player, PoseStack poseStack, Matrix4f matrix4f, float partialTicks, Camera camera, boolean bl, Runnable runnable) {
        float theta = Mth.sqrt(((float) (player.getY()) - Constant.OVERWORLD_SKYPROVIDER_STARTHEIGHT) / ((float) Constant.ESCAPE_HEIGHT - Constant.OVERWORLD_SKYPROVIDER_STARTHEIGHT));
        final float var21 = Math.max(1.0F - theta * 4.0F, 0.0F);

        final Vec3 skyColor = this.minecraft.level.getSkyColor(this.minecraft.gameRenderer.getMainCamera().getPosition(), partialTicks);
        float i = (float) skyColor.x * var21;
        float x = (float) skyColor.y * var21;
        float var5 = (float) skyColor.z * var21;
        float z;

        FogRenderer.levelFogColor();
        RenderSystem.setShaderColor(i, x, var5, 1.0F);
        RenderSystem.depthMask(false);
        RenderSystem.setShaderColor(i, x, var5, 1.0F);
        RenderSystem.enableBlend();
        RenderSystem.defaultBlendFunc();
        final float[] sunriseColors = this.minecraft.level.effects().getSunriseColor(this.minecraft.level.getTimeOfDay(partialTicks), partialTicks);
        float var9;
        float size;
        float rand1;
        float r;

        if (sunriseColors != null) {
            final float sunsetModInv = Math.min(1.0F, Math.max(1.0F - theta * 50.0F, 0.0F));

            RenderSystem.setShader(GameRenderer::getPositionColorShader);
            poseStack.pushPose();
            poseStack.mulPose(Axis.XP.rotationDegrees(90.0F));
            poseStack.mulPose(Axis.YP.rotationDegrees(Mth.sin(this.minecraft.level.getSunAngle(partialTicks)) < 0.0F ? 180.0F : 0.0F));
            poseStack.mulPose(Axis.ZP.rotationDegrees(90.0F));
            z = sunriseColors[0] * sunsetModInv;
            var9 = sunriseColors[1] * sunsetModInv;
            size = sunriseColors[2] * sunsetModInv;
            float rand3;

            BufferBuilder buffer = Tesselator.getInstance().begin(VertexFormat.Mode.TRIANGLE_FAN, DefaultVertexFormat.POSITION_COLOR);

            buffer.addVertex(0.0F, 100.0F, 0.0F).setColor(z * sunsetModInv, var9 * sunsetModInv, size * sunsetModInv, sunriseColors[3]);
            final byte phi = 16;

            for (int var27 = 0; var27 <= phi; ++var27) {
                rand3 = (float) (var27 * (Math.PI * 2) / phi);
                final float xx = Mth.sin(rand3);
                final float rand5 = Mth.cos(rand3);
                buffer.addVertex(xx * 120.0F, rand5 * 120.0F, -rand5 * 40.0F * sunriseColors[3]).setColor(sunriseColors[0] * sunsetModInv, sunriseColors[1] * sunsetModInv, sunriseColors[2] * sunsetModInv, 0.0F);
            }

            BufferUploader.drawWithShader(buffer.buildOrThrow());
            poseStack.popPose();
        }

        RenderSystem.blendFuncSeparate(
                GlStateManager.SourceFactor.SRC_ALPHA, GlStateManager.DestFactor.ONE, GlStateManager.SourceFactor.ONE, GlStateManager.DestFactor.ZERO
        );

        poseStack.pushPose();
        z = 1.0F - this.minecraft.level.getRainLevel(partialTicks);
        var9 = 0.0F;
        size = 0.0F;
        rand1 = 0.0F;
        RenderSystem.setShaderColor(1.0F, 1.0F, 1.0F, z);
        poseStack.translate(var9, size, rand1);
        poseStack.mulPose(Axis.YP.rotationDegrees(-90.0F));

        poseStack.mulPose(Axis.XP.rotationDegrees(this.minecraft.level.getTimeOfDay(partialTicks) * 360.0F));
        double playerHeight = player.getY();

        // Draw stars
        RenderSystem.blendFunc(GlStateManager.SourceFactor.SRC_ALPHA, GlStateManager.DestFactor.ONE_MINUS_SRC_ALPHA);

        float threshold;
        Vec3 vec = getFogColor(this.minecraft.level, camera, partialTicks);
        threshold = Math.max(0.1F, (float) vec.length() - 0.1F);
        float var20 = ((float) playerHeight - Constant.OVERWORLD_SKYPROVIDER_STARTHEIGHT) / ((float) Constant.ESCAPE_HEIGHT - Constant.OVERWORLD_SKYPROVIDER_STARTHEIGHT);
        var20 = Mth.sqrt(var20);
        float bright1 = Math.min(0.9F, var20 * 3);

        if (bright1 > threshold) {
            RenderSystem.setShaderColor(bright1, bright1, bright1, 1.0F);
            FogRenderer.setupNoFog();
            this.starBuffer.bind();
            this.starBuffer.drawWithShader(poseStack.last().pose(), matrix4f, GameRenderer.getPositionShader());
            VertexBuffer.unbind();
            runnable.run();
        }

        FogRenderer.setupNoFog();
        this.starBuffer2.bind();
        this.starBuffer2.drawWithShader(poseStack.last().pose(), matrix4f, GameRenderer.getPositionShader());
        VertexBuffer.unbind();

        FogRenderer.setupNoFog();
        this.starBuffer3.bind();
        this.starBuffer3.drawWithShader(poseStack.last().pose(), matrix4f, GameRenderer.getPositionShader());
        VertexBuffer.unbind();

        FogRenderer.setupNoFog();
        this.starBuffer4.bind();
        this.starBuffer4.drawWithShader(poseStack.last().pose(), matrix4f, GameRenderer.getPositionShader());
        VertexBuffer.unbind();

        // Draw sun
        RenderSystem.blendFuncSeparate(
                GlStateManager.SourceFactor.SRC_ALPHA, GlStateManager.DestFactor.ONE, GlStateManager.SourceFactor.ONE, GlStateManager.DestFactor.ZERO
        );
        r = 30.0F;
        RenderSystem.setShaderColor(1.0F, 1.0F, 1.0F, 1.0F);
        RenderSystem.setShaderTexture(0, CelestialBodyTextures.SUN);
        RenderSystem.setShader(GameRenderer::getPositionTexShader);
        Matrix4f matrix4f1 = poseStack.last().pose();
        BufferBuilder buffer = Tesselator.getInstance().begin(VertexFormat.Mode.QUADS, DefaultVertexFormat.POSITION_TEX);
        buffer.addVertex(matrix4f1, -r, 100.0F, -r).setUv(0.0F, 0.0F)
                .addVertex(matrix4f1, r, 100.0F, -r).setUv(1.0F, 0.0F)
                .addVertex(matrix4f1, r, 100.0F, r).setUv(1.0F, 1.0F)
                .addVertex(matrix4f1, -r, 100.0F, r).setUv(0.0F, 1.0F);
        BufferUploader.drawWithShader(buffer.buildOrThrow());

        // Draw moon
        r = 40.0F;
        RenderSystem.setShaderTexture(0, MOON_LOCATION);
        float sinphi = this.minecraft.level.getMoonPhase();
        final int cosphi = (int) (sinphi % 4);
        final int var29 = (int) (sinphi / 4 % 2);
        final float yy = (cosphi) / 4.0F;
        final float rand7 = (var29) / 2.0F;
        final float zz = (cosphi + 1) / 4.0F;
        final float rand9 = (var29 + 1) / 2.0F;
        buffer = Tesselator.getInstance().begin(VertexFormat.Mode.QUADS, DefaultVertexFormat.POSITION_TEX);
        buffer.addVertex(matrix4f1, -r, -100.0F, r).setUv(zz, rand9)
                .addVertex(matrix4f1, r, -100.0F, r).setUv(yy, rand9)
                .addVertex(matrix4f1, r, -100.0F, -r).setUv(yy, rand7)
                .addVertex(matrix4f1, -r, -100.0F, -r).setUv(zz, rand7);
        BufferUploader.drawWithShader(buffer.buildOrThrow());

        RenderSystem.setShaderColor(1.0F, 1.0F, 1.0F, 1.0F);
        RenderSystem.disableBlend();
        poseStack.popPose();
        RenderSystem.setShaderColor(0.0F, 0.0F, 0.0F, 1.0F);

        double heightOffset = playerHeight - 64;

        if (heightOffset > this.minecraft.options.getEffectiveRenderDistance() * 16) {
            theta *= 400.0F;

            final float sinth = Math.max(Math.min(theta / 100.0F - 0.2F, 0.5F), 0.0F);

            poseStack.pushPose();
            float scale = 850 * (0.25F - theta / 10000.0F);
            scale = Math.max(scale, 0.2F);
            poseStack.scale(scale, 1.0F, scale);
            poseStack.translate(0.0F, -(float) player.getY(), 0.0F);

            RenderSystem.setShaderTexture(0, CelestialBodyTextures.EARTH);

            size = 1.0F;

            RenderSystem.setShaderColor(sinth, sinth, sinth, 1.0F);
            buffer = Tesselator.getInstance().begin(VertexFormat.Mode.QUADS, DefaultVertexFormat.POSITION_TEX);

            float zoomIn = 0.0F;
            float cornerB = 1.0F - zoomIn;
            Matrix4f matrix4f2 = poseStack.last().pose();
            buffer.addVertex(matrix4f2, -size, 0, size).setUv(zoomIn, cornerB)
                    .addVertex(matrix4f2, size, 0, size).setUv(cornerB, cornerB)
                    .addVertex(matrix4f2, size, 0, -size).setUv(cornerB, zoomIn)
                    .addVertex(matrix4f2, -size, 0, -size).setUv(zoomIn, zoomIn);
            BufferUploader.drawWithShader(buffer.buildOrThrow());
            poseStack.popPose();
        }

<<<<<<< HEAD
        RenderSystem.setShaderColor(0.0f, 0.0f, 0.0f, 1.0F);

        RenderSystem.depthMask(true);

=======
        RenderSystem.setShaderColor(1.0F, 1.0F, 1.0F, 1.0F);
        poseStack.popPose();
        RenderSystem.depthMask(true);
>>>>>>> 5d4aae3e
        RenderSystem.blendFunc(GlStateManager.SourceFactor.SRC_ALPHA, GlStateManager.DestFactor.ONE_MINUS_SRC_ALPHA);
        RenderSystem.disableBlend();
    }

    public static Vec3 getFogColor(ClientLevel level, Camera camera, float f) {
        Player player = Minecraft.getInstance().player;
        float heightOffset = ((float) (player.getY()) - Constant.OVERWORLD_SKYPROVIDER_STARTHEIGHT) / ((float) Constant.ESCAPE_HEIGHT - Constant.OVERWORLD_SKYPROVIDER_STARTHEIGHT);
        heightOffset = Mth.sqrt(heightOffset);

        float y = Mth.clamp(Mth.cos(level.getTimeOfDay(f) * (float) (Math.PI * 2)) * 2.0F + 0.5F, 0.0F, 1.0F);
        BiomeManager biomeManager = level.getBiomeManager();
        Vec3 vec32 = camera.getPosition().subtract(2.0, 2.0, 2.0).scale(0.25);
        Vec3 vec = CubicSampler.gaussianSampleVec3(
                vec32,
                (ix, j, k) -> level.effects().getBrightnessDependentFogColor(Vec3.fromRGB24(biomeManager.getNoiseBiomeAtQuart(ix, j, k).value().getFogColor()), y)
        );

        return new Vec3(vec.x * Math.max(1.0F - heightOffset * 1.29F, 0.0F), vec.y * Math.max(1.0F - heightOffset * 1.29F, 0.0F), vec.z * Math.max(1.0F - heightOffset * 1.29F, 0.0F));
    }

    // TODO: Move this to a common place
    private MeshData renderStars(RandomSource rand) {
        RenderSystem.setShader(GameRenderer::getPositionShader);
        BufferBuilder buffer = Tesselator.getInstance().begin(VertexFormat.Mode.QUADS, DefaultVertexFormat.POSITION);

        for (int i = 0; i < 4000; ++i) {
            double x = rand.nextFloat() * 2.0F - 1.0F;
            double y = rand.nextFloat() * 2.0F - 1.0F;
            double z = rand.nextFloat() * 2.0F - 1.0F;
            final double size = 0.15F + rand.nextFloat() * 0.1F;
            double r = x * x + y * y + z * z;

            if (r < 1.0D && r > 0.01D) {
                r = 1.0D / Math.sqrt(r);
                x *= r;
                y *= r;
                z *= r;
                final double xx = x * 100D;
                final double zz = z * 100D;
                final double yy = y * 100D;
                final double theta = Math.atan2(x, z);
                final double sinth = Math.sin(theta);
                final double costh = Math.cos(theta);
                final double phi = Math.atan2(Math.sqrt(x * x + z * z), y);
                final double sinphi = Math.sin(phi);
                final double cosphi = Math.cos(phi);
                final double rho = rand.nextDouble() * Math.PI * 2.0D;
                final double sinrho = Math.sin(rho);
                final double cosrho = Math.cos(rho);

                for (int j = 0; j < 4; ++j) {
                    final double a = 0.0D;
                    final double b = ((j & 2) - 1) * size;
                    final double c = ((j + 1 & 2) - 1) * size;
                    final double d = b * cosrho - c * sinrho;
                    final double e = c * cosrho + b * sinrho;
                    final double dy = d * sinphi + a * cosphi;
                    final double ff = a * sinphi - d * cosphi;
                    final double dx = ff * sinth - e * costh;
                    final double dz = e * sinth + ff * costh;
                    buffer.addVertex((float) (xx + dx), (float) (yy + dy), (float) (zz + dz));
                }
            }
        }
        return buffer.buildOrThrow();
    }
}<|MERGE_RESOLUTION|>--- conflicted
+++ resolved
@@ -250,16 +250,11 @@
             poseStack.popPose();
         }
 
-<<<<<<< HEAD
+
         RenderSystem.setShaderColor(0.0f, 0.0f, 0.0f, 1.0F);
 
         RenderSystem.depthMask(true);
 
-=======
-        RenderSystem.setShaderColor(1.0F, 1.0F, 1.0F, 1.0F);
-        poseStack.popPose();
-        RenderSystem.depthMask(true);
->>>>>>> 5d4aae3e
         RenderSystem.blendFunc(GlStateManager.SourceFactor.SRC_ALPHA, GlStateManager.DestFactor.ONE_MINUS_SRC_ALPHA);
         RenderSystem.disableBlend();
     }
