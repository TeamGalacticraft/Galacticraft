/*
 * Copyright (c) 2019-2025 Team Galacticraft
 *
 * Permission is hereby granted, free of charge, to any person obtaining a copy
 * of this software and associated documentation files (the "Software"), to deal
 * in the Software without restriction, including without limitation the rights
 * to use, copy, modify, merge, publish, distribute, sublicense, and/or sell
 * copies of the Software, and to permit persons to whom the Software is
 * furnished to do so, subject to the following conditions:
 *
 * The above copyright notice and this permission notice shall be included in all
 * copies or substantial portions of the Software.
 *
 * THE SOFTWARE IS PROVIDED "AS IS", WITHOUT WARRANTY OF ANY KIND, EXPRESS OR
 * IMPLIED, INCLUDING BUT NOT LIMITED TO THE WARRANTIES OF MERCHANTABILITY,
 * FITNESS FOR A PARTICULAR PURPOSE AND NONINFRINGEMENT. IN NO EVENT SHALL THE
 * AUTHORS OR COPYRIGHT HOLDERS BE LIABLE FOR ANY CLAIM, DAMAGES OR OTHER
 * LIABILITY, WHETHER IN AN ACTION OF CONTRACT, TORT OR OTHERWISE, ARISING FROM,
 * OUT OF OR IN CONNECTION WITH THE SOFTWARE OR THE USE OR OTHER DEALINGS IN THE
 * SOFTWARE.
 */

package dev.galacticraft.mod.client.render.dimension;

import com.mojang.blaze3d.platform.GlStateManager;
import com.mojang.blaze3d.systems.RenderSystem;
import com.mojang.blaze3d.vertex.*;
import com.mojang.math.Axis;
import dev.galacticraft.mod.Constant;
import net.minecraft.client.Camera;
import net.minecraft.client.Minecraft;
import net.minecraft.client.multiplayer.ClientLevel;
import net.minecraft.client.renderer.FogRenderer;
import net.minecraft.client.renderer.GameRenderer;
import net.minecraft.resources.ResourceLocation;
import net.minecraft.util.CubicSampler;
import net.minecraft.util.Mth;
import net.minecraft.util.RandomSource;
import net.minecraft.world.entity.player.Player;
import net.minecraft.world.level.biome.BiomeManager;
import net.minecraft.world.phys.Vec3;
import org.jetbrains.annotations.Nullable;
import org.joml.Matrix4f;

// TODO: Allow support for more planets
public class OverworldRenderer {
    public static final ResourceLocation MOON_LOCATION = ResourceLocation.withDefaultNamespace("textures/environment/moon_phases.png");
    @Nullable
    private VertexBuffer starBuffer;
    @Nullable
    private VertexBuffer starBuffer2;
    @Nullable
    private VertexBuffer starBuffer3;
    @Nullable
    private VertexBuffer starBuffer4;
    private Minecraft minecraft = Minecraft.getInstance();

    public OverworldRenderer() {
        RandomSource rand = RandomSource.create(10842L);
        RenderSystem.setShader(GameRenderer::getPositionShader);
        if (this.starBuffer != null) {
            this.starBuffer.close();
        }

        this.starBuffer = new VertexBuffer(VertexBuffer.Usage.STATIC);
        this.starBuffer.bind();
        this.starBuffer.upload(this.renderStars(rand));
        VertexBuffer.unbind();
        this.starBuffer2 = new VertexBuffer(VertexBuffer.Usage.STATIC);
        this.starBuffer2.bind();
        this.starBuffer2.upload(this.renderStars(rand));
        VertexBuffer.unbind();
        this.starBuffer3 = new VertexBuffer(VertexBuffer.Usage.STATIC);
        this.starBuffer3.bind();
        this.starBuffer3.upload(this.renderStars(rand));
        VertexBuffer.unbind();
        this.starBuffer4 = new VertexBuffer(VertexBuffer.Usage.STATIC);
        this.starBuffer4.bind();
        this.starBuffer4.upload(this.renderStars(rand));
        VertexBuffer.unbind();
    }

    public void renderOverworldSky(Player player, PoseStack poseStack, Matrix4f matrix4f, float partialTicks, Camera camera, boolean bl, Runnable runnable) {
        float theta = Mth.sqrt(((float) (player.getY()) - Constant.OVERWORLD_SKYPROVIDER_STARTHEIGHT) / ((float) Constant.ESCAPE_HEIGHT - Constant.OVERWORLD_SKYPROVIDER_STARTHEIGHT));
        final float var21 = Math.max(1.0F - theta * 4.0F, 0.0F);

        final Vec3 skyColor = this.minecraft.level.getSkyColor(this.minecraft.gameRenderer.getMainCamera().getPosition(), partialTicks);
        final float i = (float) skyColor.x * var21;
        final float x = (float) skyColor.y * var21;
        final float var5 = (float) skyColor.z * var21;
        float z;

        FogRenderer.levelFogColor();
        RenderSystem.setShaderColor(i, x, var5, 1.0F);
        RenderSystem.depthMask(false);
        RenderSystem.setShaderColor(i, x, var5, 1.0F);
        RenderSystem.enableBlend();
        RenderSystem.defaultBlendFunc();
        final float[] sunriseColors = this.minecraft.level.effects().getSunriseColor(this.minecraft.level.getTimeOfDay(partialTicks), partialTicks);
        float var9;
        float size;
        float rand1;
        float r;

        if (sunriseColors != null) {
            final float sunsetModInv = Mth.clamp(1.0F - theta * 50.0F, 0.0F, 1.0F);

            RenderSystem.setShader(GameRenderer::getPositionColorShader);
            poseStack.pushPose();
            poseStack.mulPose(Axis.XP.rotationDegrees(90.0F));
            poseStack.mulPose(Axis.YP.rotationDegrees(Mth.sin(this.minecraft.level.getSunAngle(partialTicks)) < 0.0F ? 180.0F : 0.0F));
            poseStack.mulPose(Axis.ZP.rotationDegrees(90.0F));
            z = sunriseColors[0] * sunsetModInv;
            var9 = sunriseColors[1] * sunsetModInv;
            size = sunriseColors[2] * sunsetModInv;
            float rand3;

            BufferBuilder buffer = Tesselator.getInstance().begin(VertexFormat.Mode.TRIANGLE_FAN, DefaultVertexFormat.POSITION_COLOR);

            buffer.addVertex(0.0F, 100.0F, 0.0F).setColor(z * sunsetModInv, var9 * sunsetModInv, size * sunsetModInv, sunriseColors[3]);
            final byte phi = 16;

            for (int var27 = 0; var27 <= phi; ++var27) {
                rand3 = var27 * Mth.TWO_PI / phi;
                final float xx = Mth.sin(rand3);
                final float rand5 = Mth.cos(rand3);
                buffer.addVertex(xx * 120.0F, rand5 * 120.0F, -rand5 * 40.0F * sunriseColors[3]).setColor(sunriseColors[0] * sunsetModInv, sunriseColors[1] * sunsetModInv, sunriseColors[2] * sunsetModInv, 0.0F);
            }

            BufferUploader.drawWithShader(buffer.buildOrThrow());
            poseStack.popPose();
        }

        RenderSystem.blendFuncSeparate(
                GlStateManager.SourceFactor.SRC_ALPHA, GlStateManager.DestFactor.ONE, GlStateManager.SourceFactor.ONE, GlStateManager.DestFactor.ZERO
        );

        poseStack.pushPose();
        z = 1.0F - this.minecraft.level.getRainLevel(partialTicks);
        var9 = 0.0F;
        size = 0.0F;
        rand1 = 0.0F;
        RenderSystem.setShaderColor(1.0F, 1.0F, 1.0F, z);
        poseStack.translate(var9, size, rand1);
        poseStack.mulPose(Axis.YP.rotationDegrees(-90.0F));

        poseStack.mulPose(Axis.XP.rotationDegrees(this.minecraft.level.getTimeOfDay(partialTicks) * 360.0F));

        // Draw stars
        RenderSystem.blendFunc(GlStateManager.SourceFactor.SRC_ALPHA, GlStateManager.DestFactor.ONE_MINUS_SRC_ALPHA);

        final Vec3 vec = getFogColor(this.minecraft.level, camera, partialTicks);
        final float threshold = Math.max(0.1F, (float) vec.length() - 0.1F);
        final float playerY = (float) player.getY();
        final float var20 = Mth.sqrt((playerY - Constant.OVERWORLD_SKYPROVIDER_STARTHEIGHT) / ((float) Constant.ESCAPE_HEIGHT - Constant.OVERWORLD_SKYPROVIDER_STARTHEIGHT));
        final float bright1 = Math.min(0.9F, var20 * 3);

        if (bright1 > threshold) {
            RenderSystem.setShaderColor(bright1, bright1, bright1, 1.0F);
            FogRenderer.setupNoFog();
            this.starBuffer.bind();
            this.starBuffer.drawWithShader(poseStack.last().pose(), matrix4f, GameRenderer.getPositionShader());
            VertexBuffer.unbind();
            runnable.run();
        }

        FogRenderer.setupNoFog();
        this.starBuffer2.bind();
        this.starBuffer2.drawWithShader(poseStack.last().pose(), matrix4f, GameRenderer.getPositionShader());
        VertexBuffer.unbind();

        FogRenderer.setupNoFog();
        this.starBuffer3.bind();
        this.starBuffer3.drawWithShader(poseStack.last().pose(), matrix4f, GameRenderer.getPositionShader());
        VertexBuffer.unbind();

        FogRenderer.setupNoFog();
        this.starBuffer4.bind();
        this.starBuffer4.drawWithShader(poseStack.last().pose(), matrix4f, GameRenderer.getPositionShader());
        VertexBuffer.unbind();

        // Draw sun
        RenderSystem.blendFuncSeparate(
                GlStateManager.SourceFactor.SRC_ALPHA, GlStateManager.DestFactor.ONE, GlStateManager.SourceFactor.ONE, GlStateManager.DestFactor.ZERO
        );
        r = 30.0F;
        RenderSystem.setShaderColor(1.0F, 1.0F, 1.0F, 1.0F);
        RenderSystem.setShaderTexture(0, CelestialBodyTextures.SUN);
        RenderSystem.setShader(GameRenderer::getPositionTexShader);
        Matrix4f matrix4f1 = poseStack.last().pose();
        BufferBuilder buffer = Tesselator.getInstance().begin(VertexFormat.Mode.QUADS, DefaultVertexFormat.POSITION_TEX);
        buffer.addVertex(matrix4f1, -r, 100.0F, -r).setUv(0.0F, 0.0F)
                .addVertex(matrix4f1, r, 100.0F, -r).setUv(1.0F, 0.0F)
                .addVertex(matrix4f1, r, 100.0F, r).setUv(1.0F, 1.0F)
                .addVertex(matrix4f1, -r, 100.0F, r).setUv(0.0F, 1.0F);
        BufferUploader.drawWithShader(buffer.buildOrThrow());

        // Draw moon
        r = 40.0F;
        RenderSystem.setShaderTexture(0, MOON_LOCATION);
        final int sinphi = this.minecraft.level.getMoonPhase();
        final int cosphi = (int) (sinphi % 4);
        final int var29 = (int) (sinphi / 4 % 2);
        final float yy = (cosphi) / 4.0F;
        final float rand7 = (var29) / 2.0F;
        final float zz = (cosphi + 1) / 4.0F;
        final float rand9 = (var29 + 1) / 2.0F;
        buffer = Tesselator.getInstance().begin(VertexFormat.Mode.QUADS, DefaultVertexFormat.POSITION_TEX);
        buffer.addVertex(matrix4f1, -r, -100.0F, r).setUv(zz, rand9)
                .addVertex(matrix4f1, r, -100.0F, r).setUv(yy, rand9)
                .addVertex(matrix4f1, r, -100.0F, -r).setUv(yy, rand7)
                .addVertex(matrix4f1, -r, -100.0F, -r).setUv(zz, rand7);
        BufferUploader.drawWithShader(buffer.buildOrThrow());

        RenderSystem.setShaderColor(1.0F, 1.0F, 1.0F, 1.0F);
        RenderSystem.disableBlend();
        poseStack.popPose();
        RenderSystem.setShaderColor(0.0F, 0.0F, 0.0F, 1.0F);

        final float heightOffset = playerY - 64.0F;
        if (heightOffset > this.minecraft.options.getEffectiveRenderDistance() * 16) {
            theta *= 400.0F;

            final float sinth = Mth.clamp(theta / 100.0F - 0.2F, 0.0F, 0.5F);
            final float scale = Math.max(850 * (0.25F - theta / 10000.0F), 0.2F);

            poseStack.pushPose();
<<<<<<< HEAD
=======
            float scale = 850 * (0.25F - theta / 10000.0F);
            scale = Math.max(scale, 0.2F);
>>>>>>> 7f74de69
            poseStack.scale(scale, 1.0F, scale);
            poseStack.translate(0.0F, -playerY, 0.0F);

            RenderSystem.setShaderTexture(0, CelestialBodyTextures.EARTH);

            size = 1.0F;

            RenderSystem.setShaderColor(sinth, sinth, sinth, 1.0F);
            buffer = Tesselator.getInstance().begin(VertexFormat.Mode.QUADS, DefaultVertexFormat.POSITION_TEX);

            float zoomIn = 0.0F;
            float cornerB = 1.0F - zoomIn;
            Matrix4f matrix4f2 = poseStack.last().pose();
            buffer.addVertex(matrix4f2, -size, 0, size).setUv(zoomIn, cornerB)
                    .addVertex(matrix4f2, size, 0, size).setUv(cornerB, cornerB)
                    .addVertex(matrix4f2, size, 0, -size).setUv(cornerB, zoomIn)
                    .addVertex(matrix4f2, -size, 0, -size).setUv(zoomIn, zoomIn);
            BufferUploader.drawWithShader(buffer.buildOrThrow());
            poseStack.popPose();
        }


        RenderSystem.setShaderColor(0.0f, 0.0f, 0.0f, 1.0F);

        RenderSystem.depthMask(true);

        RenderSystem.blendFunc(GlStateManager.SourceFactor.SRC_ALPHA, GlStateManager.DestFactor.ONE_MINUS_SRC_ALPHA);
        RenderSystem.disableBlend();
    }

    public static Vec3 getFogColor(ClientLevel level, Camera camera, float f) {
        Player player = Minecraft.getInstance().player;
        float heightOffset = ((float) (player.getY()) - Constant.OVERWORLD_SKYPROVIDER_STARTHEIGHT) / ((float) Constant.ESCAPE_HEIGHT - Constant.OVERWORLD_SKYPROVIDER_STARTHEIGHT);
        heightOffset = Mth.sqrt(heightOffset);

        float y = Mth.clamp(Mth.cos(level.getTimeOfDay(f) * Mth.TWO_PI) * 2.0F + 0.5F, 0.0F, 1.0F);
        BiomeManager biomeManager = level.getBiomeManager();
        Vec3 vec32 = camera.getPosition().subtract(2.0, 2.0, 2.0).scale(0.25);
        Vec3 vec = CubicSampler.gaussianSampleVec3(
                vec32,
                (ix, j, k) -> level.effects().getBrightnessDependentFogColor(Vec3.fromRGB24(biomeManager.getNoiseBiomeAtQuart(ix, j, k).value().getFogColor()), y)
        );

        return new Vec3(vec.x * Math.max(1.0F - heightOffset * 1.29F, 0.0F), vec.y * Math.max(1.0F - heightOffset * 1.29F, 0.0F), vec.z * Math.max(1.0F - heightOffset * 1.29F, 0.0F));
    }

    // TODO: Move this to a common place
    private MeshData renderStars(RandomSource rand) {
        RenderSystem.setShader(GameRenderer::getPositionShader);
        BufferBuilder buffer = Tesselator.getInstance().begin(VertexFormat.Mode.QUADS, DefaultVertexFormat.POSITION);

        for (int i = 0; i < 4000; ++i) {
            float x = rand.nextFloat() * 2.0F - 1.0F;
            float y = rand.nextFloat() * 2.0F - 1.0F;
            float z = rand.nextFloat() * 2.0F - 1.0F;
            final float size = 0.15F + rand.nextFloat() * 0.1F;
            float r = x * x + y * y + z * z;

            if (r < 1.0F && r > 0.01F) {
                r = Mth.invSqrt(r); // Could maybe use Mth.fastInvSqrt here?
                x *= r;
                y *= r;
                z *= r;
                final float xx = x * 100.0F;
                final float zz = z * 100.0F;
                final float yy = y * 100.0F;
                final float theta = (float) Mth.atan2(x, z);
                final float sinth = Mth.sin(theta);
                final float costh = Mth.cos(theta);
                final float phi = (float) Mth.atan2(Mth.sqrt(x * x + z * z), y);
                final float sinphi = Mth.sin(phi);
                final float cosphi = Mth.cos(phi);
                final float rho = rand.nextFloat() * Mth.TWO_PI;
                final float sinrho = Mth.sin(rho);
                final float cosrho = Mth.cos(rho);

                for (int j = 0; j < 4; ++j) {
                    final float a = 0.0F;
                    final float b = ((j & 2) - 1) * size;
                    final float c = ((j + 1 & 2) - 1) * size;
                    final float d = b * cosrho - c * sinrho;
                    final float e = c * cosrho + b * sinrho;
                    final float dy = d * sinphi + a * cosphi;
                    final float ff = a * sinphi - d * cosphi;
                    final float dx = ff * sinth - e * costh;
                    final float dz = e * sinth + ff * costh;
                    buffer.addVertex(xx + dx, yy + dy, zz + dz);
                }
            }
        }
        return buffer.buildOrThrow();
    }
}<|MERGE_RESOLUTION|>--- conflicted
+++ resolved
@@ -225,11 +225,6 @@
             final float scale = Math.max(850 * (0.25F - theta / 10000.0F), 0.2F);
 
             poseStack.pushPose();
-<<<<<<< HEAD
-=======
-            float scale = 850 * (0.25F - theta / 10000.0F);
-            scale = Math.max(scale, 0.2F);
->>>>>>> 7f74de69
             poseStack.scale(scale, 1.0F, scale);
             poseStack.translate(0.0F, -playerY, 0.0F);
 
