/*
 * Copyright (c) 2019-2025 Team Galacticraft
 *
 * Permission is hereby granted, free of charge, to any person obtaining a copy
 * of this software and associated documentation files (the "Software"), to deal
 * in the Software without restriction, including without limitation the rights
 * to use, copy, modify, merge, publish, distribute, sublicense, and/or sell
 * copies of the Software, and to permit persons to whom the Software is
 * furnished to do so, subject to the following conditions:
 *
 * The above copyright notice and this permission notice shall be included in all
 * copies or substantial portions of the Software.
 *
 * THE SOFTWARE IS PROVIDED "AS IS", WITHOUT WARRANTY OF ANY KIND, EXPRESS OR
 * IMPLIED, INCLUDING BUT NOT LIMITED TO THE WARRANTIES OF MERCHANTABILITY,
 * FITNESS FOR A PARTICULAR PURPOSE AND NONINFRINGEMENT. IN NO EVENT SHALL THE
 * AUTHORS OR COPYRIGHT HOLDERS BE LIABLE FOR ANY CLAIM, DAMAGES OR OTHER
 * LIABILITY, WHETHER IN AN ACTION OF CONTRACT, TORT OR OTHERWISE, ARISING FROM,
 * OUT OF OR IN CONNECTION WITH THE SOFTWARE OR THE USE OR OTHER DEALINGS IN THE
 * SOFTWARE.
 */

package dev.galacticraft.mod.client.render.entity.feature;

import com.mojang.blaze3d.vertex.PoseStack;
import com.mojang.blaze3d.vertex.VertexConsumer;
import dev.galacticraft.mod.Constant;
import dev.galacticraft.mod.content.GCAccessorySlots;
import dev.galacticraft.mod.mixin.client.AnimalModelAgeableListModel;
import dev.galacticraft.mod.tag.GCTags;
import net.minecraft.client.model.EntityModel;
import net.minecraft.client.model.HierarchicalModel;
import net.minecraft.client.model.HumanoidModel;
import net.minecraft.client.model.geom.ModelPart;
import net.minecraft.client.model.geom.PartNames;
import net.minecraft.client.model.geom.PartPose;
import net.minecraft.client.model.geom.builders.CubeDeformation;
import net.minecraft.client.model.geom.builders.CubeListBuilder;
import net.minecraft.client.model.geom.builders.MeshDefinition;
import net.minecraft.client.model.geom.builders.PartDefinition;
import net.minecraft.client.renderer.MultiBufferSource;
import net.minecraft.client.renderer.RenderType;
import net.minecraft.client.renderer.entity.RenderLayerParent;
import net.minecraft.client.renderer.entity.layers.RenderLayer;
import net.minecraft.client.renderer.texture.OverlayTexture;
import net.minecraft.resources.ResourceLocation;
import net.minecraft.world.Container;
import net.minecraft.world.entity.LivingEntity;
import net.minecraft.world.entity.monster.Zombie;
import net.minecraft.world.entity.player.Player;
import net.minecraft.world.item.ItemStack;
import org.jetbrains.annotations.Nullable;

public class SpaceGearRenderLayer<T extends LivingEntity, M extends EntityModel<T>> extends RenderLayer<T, M> {
    private static final ResourceLocation TEXTURE = Constant.id("textures/entity/oxygen_gear.png");
    private final @Nullable ModelPart mask;
    private final @Nullable ModelPart pipe;
    private final @Nullable ModelPart tank;

    public SpaceGearRenderLayer(RenderLayerParent<T, M> context) {
        super(context);
        ModelPart root, head, body;
        if (context.getModel() instanceof HierarchicalModel<?> model) {
            root = model.root();
            head = root.getChild(PartNames.HEAD);
            body = root.getChild(PartNames.BODY);
        } else if (context.getModel() instanceof HumanoidModel<?> model){
            head = model.head;
            body = model.body;
        } else if (context.getModel() instanceof AnimalModelAgeableListModel model){
            head = model.callGetHeadParts().iterator().next();
            body = model.callGetBodyParts().iterator().next();
        } else {
            this.mask = null;
            this.pipe = null;
            this.tank = null;
            return;
        }
        MeshDefinition modelData = new MeshDefinition();
        PartDefinition modelPartData = modelData.getRoot();
        if (head != null) {
            modelPartData.addOrReplaceChild(Constant.ModelPartName.OXYGEN_MASK, CubeListBuilder.create().texOffs(0, 0).addBox(-5.0F, -9.01F, -5.0F, 10, 10, 10, new CubeDeformation(-0.1F)), PartPose.offset(head.x, head.y, head.z));
        }

        if (body != null) {
<<<<<<< HEAD
            modelPartData.addOrReplaceChild(Constant.ModelPartName.OXYGEN_PIPE, CubeListBuilder.create().texOffs(40, 7).addBox(-2.0F, -3.0F, 0.0F, 4, 5, 8, CubeDeformation.NONE), PartPose.offset(body.x, body.y, body.z));
            modelPartData.addOrReplaceChild(Constant.Item.SMALL_OXYGEN_TANK, CubeListBuilder.create().texOffs(0, 20).addBox(0.0F, 1.0F, 2.01F, 4, 8, 4, CubeDeformation.NONE), PartPose.offset(body.x, body.y, body.z));
            modelPartData.addOrReplaceChild(Constant.Item.MEDIUM_OXYGEN_TANK, CubeListBuilder.create().texOffs(16, 20).addBox(0.0F, 1.0F, 2.01F, 4, 8, 4, CubeDeformation.NONE), PartPose.offset(body.x, body.y, body.z));
            modelPartData.addOrReplaceChild(Constant.Item.LARGE_OXYGEN_TANK, CubeListBuilder.create().texOffs(32, 20).addBox(0.0F, 1.0F, 2.01F, 4, 8, 4, CubeDeformation.NONE), PartPose.offset(body.x, body.y, body.z));
            modelPartData.addOrReplaceChild(Constant.Item.INFINITE_OXYGEN_TANK, CubeListBuilder.create().texOffs(48, 20).addBox(0.0F, 1.0F, 2.01F, 4, 8, 4, CubeDeformation.NONE), PartPose.offset(body.x, body.y, body.z));
=======
            modelPartData.addOrReplaceChild(Constant.ModelPartName.OXYGEN_TANK, CubeListBuilder.create().texOffs(0, 0).addBox(-4.0F, 1.0F, 2.0F, 8, 6, 4, CubeDeformation.NONE), PartPose.offset(body.x, body.y, body.z));
            modelPartData.addOrReplaceChild(Constant.ModelPartName.OXYGEN_PIPE, CubeListBuilder.create().texOffs(40, 17).addBox(-2.0F, -10.0F, -5.0F, 4, 5, 8, CubeDeformation.NONE), PartPose.offset(body.x, body.y, body.z));
>>>>>>> 971adf54
        }

        root = modelPartData.bake(64, 32);

        if (head != null) {
            this.mask = root.getChild(Constant.ModelPartName.OXYGEN_MASK);
        } else {
            this.mask = null;
        }

        if (body != null) {
            this.pipe = root.getChild(Constant.ModelPartName.OXYGEN_PIPE);
<<<<<<< HEAD
            this.tank = root;
=======
            this.pipe.xRot = (float) (Math.PI / -2.0);
>>>>>>> 971adf54
        } else {
            this.pipe = null;
            this.tank = null;
        }
    }

    @Override
    public void render(PoseStack matrices, MultiBufferSource vertexConsumers, int light, T entity, float limbAngle, float limbDistance, float tickDelta, float animationProgress, float headYaw, float headPitch) {
        VertexConsumer vertexConsumer = vertexConsumers.getBuffer(RenderType.entityCutoutNoCull(this.getTextureLocation(entity), true));
        LivingEntity livingEntity = (LivingEntity) entity;
        boolean hasMask = true;
        boolean hasGear = true;
        boolean hasTank1 = true;
        boolean hasTank2 = true;
        String tankSize1 = Constant.Item.MEDIUM_OXYGEN_TANK;
        String tankSize2 = Constant.Item.MEDIUM_OXYGEN_TANK;

        if (livingEntity instanceof Player player) {
            Container inv = livingEntity.galacticraft$getGearInv();
            hasMask = inv.getItem(GCAccessorySlots.OXYGEN_MASK_SLOT).is(GCTags.OXYGEN_MASKS);
            hasGear = inv.getItem(GCAccessorySlots.OXYGEN_GEAR_SLOT).is(GCTags.OXYGEN_GEAR);
            hasTank1 = inv.getItem(GCAccessorySlots.OXYGEN_TANK_1_SLOT).is(GCTags.OXYGEN_TANKS);
            hasTank2 = inv.getItem(GCAccessorySlots.OXYGEN_TANK_2_SLOT).is(GCTags.OXYGEN_TANKS);
            if (hasTank1) {
                tankSize1 = inv.getItem(GCAccessorySlots.OXYGEN_TANK_1_SLOT).getDescriptionId().replace("item.galacticraft.", "");
            }
            if (hasTank2) {
                tankSize2 = inv.getItem(GCAccessorySlots.OXYGEN_TANK_2_SLOT).getDescriptionId().replace("item.galacticraft.", "");
            }
        } else if (livingEntity instanceof Zombie) {
            Zombie zombie = (Zombie) entity;
            if (zombie.isBaby()) {
                matrices.scale(0.75F, 0.75F, 0.75F);
                matrices.translate(0.0F, 1.0F, 0.0F);
            }
        }

        if (this.mask != null && hasMask) {
            this.mask.yRot = headYaw * (float) (Math.PI / 180.0);
            this.mask.xRot = headPitch * (float) (Math.PI / 180.0);
            this.mask.render(matrices, vertexConsumer, light, OverlayTexture.NO_OVERLAY);
        }
        if (this.pipe != null && hasGear) {
            this.pipe.render(matrices, vertexConsumer, light, OverlayTexture.NO_OVERLAY);
        }
        if (this.tank != null && hasTank1) {
            this.tank.getChild(tankSize1).render(matrices, vertexConsumer, light, OverlayTexture.NO_OVERLAY);
        }
        if (this.tank != null && hasTank2) {
            matrices.translate(-0.25F, 0.0F, 0.0F);
            this.tank.getChild(tankSize2).render(matrices, vertexConsumer, light, OverlayTexture.NO_OVERLAY);
        }
    }

    @Override
    protected ResourceLocation getTextureLocation(T entity) {
        return TEXTURE;
    }
}<|MERGE_RESOLUTION|>--- conflicted
+++ resolved
@@ -51,6 +51,8 @@
 import net.minecraft.world.item.ItemStack;
 import org.jetbrains.annotations.Nullable;
 
+import static dev.galacticraft.mod.Constant.TextureCoordinate.*;
+
 public class SpaceGearRenderLayer<T extends LivingEntity, M extends EntityModel<T>> extends RenderLayer<T, M> {
     private static final ResourceLocation TEXTURE = Constant.id("textures/entity/oxygen_gear.png");
     private final @Nullable ModelPart mask;
@@ -79,20 +81,15 @@
         MeshDefinition modelData = new MeshDefinition();
         PartDefinition modelPartData = modelData.getRoot();
         if (head != null) {
-            modelPartData.addOrReplaceChild(Constant.ModelPartName.OXYGEN_MASK, CubeListBuilder.create().texOffs(0, 0).addBox(-5.0F, -9.01F, -5.0F, 10, 10, 10, new CubeDeformation(-0.1F)), PartPose.offset(head.x, head.y, head.z));
+            modelPartData.addOrReplaceChild(Constant.ModelPartName.OXYGEN_MASK, CubeListBuilder.create().texOffs(OXYGEN_MASK_X, OXYGEN_MASK_Y).addBox(-5.0F, -9.01F, -5.0F, 10, 10, 10, new CubeDeformation(-0.1F)), PartPose.offset(head.x, head.y, head.z));
         }
 
         if (body != null) {
-<<<<<<< HEAD
-            modelPartData.addOrReplaceChild(Constant.ModelPartName.OXYGEN_PIPE, CubeListBuilder.create().texOffs(40, 7).addBox(-2.0F, -3.0F, 0.0F, 4, 5, 8, CubeDeformation.NONE), PartPose.offset(body.x, body.y, body.z));
-            modelPartData.addOrReplaceChild(Constant.Item.SMALL_OXYGEN_TANK, CubeListBuilder.create().texOffs(0, 20).addBox(0.0F, 1.0F, 2.01F, 4, 8, 4, CubeDeformation.NONE), PartPose.offset(body.x, body.y, body.z));
-            modelPartData.addOrReplaceChild(Constant.Item.MEDIUM_OXYGEN_TANK, CubeListBuilder.create().texOffs(16, 20).addBox(0.0F, 1.0F, 2.01F, 4, 8, 4, CubeDeformation.NONE), PartPose.offset(body.x, body.y, body.z));
-            modelPartData.addOrReplaceChild(Constant.Item.LARGE_OXYGEN_TANK, CubeListBuilder.create().texOffs(32, 20).addBox(0.0F, 1.0F, 2.01F, 4, 8, 4, CubeDeformation.NONE), PartPose.offset(body.x, body.y, body.z));
-            modelPartData.addOrReplaceChild(Constant.Item.INFINITE_OXYGEN_TANK, CubeListBuilder.create().texOffs(48, 20).addBox(0.0F, 1.0F, 2.01F, 4, 8, 4, CubeDeformation.NONE), PartPose.offset(body.x, body.y, body.z));
-=======
-            modelPartData.addOrReplaceChild(Constant.ModelPartName.OXYGEN_TANK, CubeListBuilder.create().texOffs(0, 0).addBox(-4.0F, 1.0F, 2.0F, 8, 6, 4, CubeDeformation.NONE), PartPose.offset(body.x, body.y, body.z));
-            modelPartData.addOrReplaceChild(Constant.ModelPartName.OXYGEN_PIPE, CubeListBuilder.create().texOffs(40, 17).addBox(-2.0F, -10.0F, -5.0F, 4, 5, 8, CubeDeformation.NONE), PartPose.offset(body.x, body.y, body.z));
->>>>>>> 971adf54
+            modelPartData.addOrReplaceChild(Constant.ModelPartName.OXYGEN_PIPE, CubeListBuilder.create().texOffs(OXYGEN_PIPE_X, OXYGEN_PIPE_Y).addBox(-2.0F, -5.0F, 5.0F, 4, 8, 5, CubeDeformation.NONE), PartPose.offset(body.x, body.y, body.z));
+            modelPartData.addOrReplaceChild(Constant.Item.SMALL_OXYGEN_TANK, CubeListBuilder.create().texOffs(SMALL_OXYGEN_TANK_X, SMALL_OXYGEN_TANK_Y).addBox(0.0F, 1.0F, 2.01F, 4, 8, 4, CubeDeformation.NONE), PartPose.offset(body.x, body.y, body.z));
+            modelPartData.addOrReplaceChild(Constant.Item.MEDIUM_OXYGEN_TANK, CubeListBuilder.create().texOffs(MEDIUM_OXYGEN_TANK_X, MEDIUM_OXYGEN_TANK_Y).addBox(0.0F, 1.0F, 2.01F, 4, 8, 4, CubeDeformation.NONE), PartPose.offset(body.x, body.y, body.z));
+            modelPartData.addOrReplaceChild(Constant.Item.LARGE_OXYGEN_TANK, CubeListBuilder.create().texOffs(LARGE_OXYGEN_TANK_X, LARGE_OXYGEN_TANK_Y).addBox(0.0F, 1.0F, 2.01F, 4, 8, 4, CubeDeformation.NONE), PartPose.offset(body.x, body.y, body.z));
+            modelPartData.addOrReplaceChild(Constant.Item.INFINITE_OXYGEN_TANK, CubeListBuilder.create().texOffs(INFINITE_OXYGEN_TANK_X, INFINITE_OXYGEN_TANK_Y).addBox(0.0F, 1.0F, 2.01F, 4, 8, 4, CubeDeformation.NONE), PartPose.offset(body.x, body.y, body.z));
         }
 
         root = modelPartData.bake(64, 32);
@@ -105,11 +102,7 @@
 
         if (body != null) {
             this.pipe = root.getChild(Constant.ModelPartName.OXYGEN_PIPE);
-<<<<<<< HEAD
             this.tank = root;
-=======
-            this.pipe.xRot = (float) (Math.PI / -2.0);
->>>>>>> 971adf54
         } else {
             this.pipe = null;
             this.tank = null;
