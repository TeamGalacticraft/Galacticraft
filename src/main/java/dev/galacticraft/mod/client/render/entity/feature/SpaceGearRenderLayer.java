--- conflicted
+++ resolved
@@ -110,7 +110,6 @@
     @Override
     public void render(PoseStack matrices, MultiBufferSource vertexConsumers, int light, T entity, float limbAngle, float limbDistance, float tickDelta, float animationProgress, float headYaw, float headPitch) {
         VertexConsumer vertexConsumer = vertexConsumers.getBuffer(RenderType.entityCutoutNoCull(this.getTextureLocation(entity), true));
-<<<<<<< HEAD
         LivingEntity livingEntity = (LivingEntity) entity;
         boolean hasMask = true;
         boolean hasGear = true;
@@ -132,9 +131,6 @@
                 tankSize2 = inv.getItem(GCAccessorySlots.OXYGEN_TANK_2_SLOT).getDescriptionId().replace("item.galacticraft.", "");
             }
         } else if (livingEntity instanceof Zombie) {
-=======
-        if ((Entity) entity instanceof Zombie) {
->>>>>>> 1048cc1b
             Zombie zombie = (Zombie) entity;
             if (zombie.isBaby()) {
                 matrices.scale(0.75F, 0.75F, 0.75F);
