/*
 * Copyright (c) 2019-2021 Team Galacticraft
 *
 * Permission is hereby granted, free of charge, to any person obtaining a copy
 * of this software and associated documentation files (the "Software"), to deal
 * in the Software without restriction, including without limitation the rights
 * to use, copy, modify, merge, publish, distribute, sublicense, and/or sell
 * copies of the Software, and to permit persons to whom the Software is
 * furnished to do so, subject to the following conditions:
 *
 * The above copyright notice and this permission notice shall be included in all
 * copies or substantial portions of the Software.
 *
 * THE SOFTWARE IS PROVIDED "AS IS", WITHOUT WARRANTY OF ANY KIND, EXPRESS OR
 * IMPLIED, INCLUDING BUT NOT LIMITED TO THE WARRANTIES OF MERCHANTABILITY,
 * FITNESS FOR A PARTICULAR PURPOSE AND NONINFRINGEMENT. IN NO EVENT SHALL THE
 * AUTHORS OR COPYRIGHT HOLDERS BE LIABLE FOR ANY CLAIM, DAMAGES OR OTHER
 * LIABILITY, WHETHER IN AN ACTION OF CONTRACT, TORT OR OTHERWISE, ARISING FROM,
 * OUT OF OR IN CONNECTION WITH THE SOFTWARE OR THE USE OR OTHER DEALINGS IN THE
 * SOFTWARE.
 */

package dev.galacticraft.mod.client.network;

<<<<<<< HEAD
=======
import alexiil.mc.lib.attributes.Simulation;
import alexiil.mc.lib.attributes.item.impl.FullFixedItemInv;
import com.hrznstudio.galacticraft.api.internal.data.ClientWorldTeamsGetter;
>>>>>>> 6b73f3f4
import com.mojang.authlib.GameProfile;
import dev.galacticraft.api.internal.data.ClientWorldTeamsGetter;
import dev.galacticraft.api.rocket.RocketData;
import dev.galacticraft.api.rocket.part.RocketPart;
import dev.galacticraft.mod.Constant;
import dev.galacticraft.mod.accessor.ChunkOxygenAccessor;
import dev.galacticraft.mod.accessor.GearInventoryProvider;
import dev.galacticraft.mod.api.block.entity.MachineBlockEntity;
import dev.galacticraft.mod.api.machine.RedstoneInteractionType;
import dev.galacticraft.mod.api.machine.SecurityInfo;
import dev.galacticraft.mod.block.entity.BubbleDistributorBlockEntity;
import dev.galacticraft.mod.entity.RocketEntity;
import net.fabricmc.api.EnvType;
import net.fabricmc.api.Environment;
import net.fabricmc.fabric.api.client.networking.v1.ClientPlayNetworking;
import net.minecraft.block.entity.BlockEntity;
import net.minecraft.client.MinecraftClient;
import net.minecraft.entity.Entity;
<<<<<<< HEAD
import net.minecraft.entity.EntityType;
=======
import net.minecraft.item.ItemStack;
import net.minecraft.nbt.CompoundTag;
>>>>>>> 6b73f3f4
import net.minecraft.nbt.NbtHelper;
import net.minecraft.network.PacketByteBuf;
import net.minecraft.util.Identifier;
import net.minecraft.util.math.BlockPos;
import net.minecraft.util.registry.Registry;

import java.util.Objects;
import java.util.UUID;

/**
 * Handles client-bound (S2C) packets
 * @author <a href="https://github.com/TeamGalacticraft">TeamGalacticraft</a>
 */
@Environment(EnvType.CLIENT)
public class GalacticraftClientPacketReceiver {
    public static void register() {
        ClientPlayNetworking.registerGlobalReceiver(new Identifier(Constant.MOD_ID, "security_update"), (client, handler, buf, responseSender) -> { //todo(marcus): 1.17?
            BlockPos pos = buf.readBlockPos();
            SecurityInfo.Accessibility accessibility = SecurityInfo.Accessibility.values()[buf.readByte()];
            GameProfile profile = NbtHelper.toGameProfile(Objects.requireNonNull(buf.readCompoundTag()));

            client.execute(() -> {
                assert client.world != null;
                BlockEntity entity = client.world.getBlockEntity(pos);
                if (entity instanceof MachineBlockEntity) {
                    assert profile != null;
                    assert accessibility != null;
                    ((MachineBlockEntity) entity).getConfiguration().getSecurity().setOwner(((ClientWorldTeamsGetter) client.world).getSpaceRaceTeams(), profile);
                    ((MachineBlockEntity) entity).getConfiguration().getSecurity().setAccessibility(accessibility);

                }
            });
        });

        ClientPlayNetworking.registerGlobalReceiver(new Identifier(Constant.MOD_ID, "redstone_update"), (client, handler, buf, responseSender) -> { //todo(marcus): 1.17?
            BlockPos pos = buf.readBlockPos();
            RedstoneInteractionType redstone = RedstoneInteractionType.values()[buf.readByte()];

            client.execute(() -> {
                assert client.world != null;
                BlockEntity entity = client.world.getBlockEntity(pos);
                if (entity instanceof MachineBlockEntity) {
                    assert redstone != null;
                    ((MachineBlockEntity) entity).getConfiguration().setRedstone(redstone);
                }
            });
        });

        ClientPlayNetworking.registerGlobalReceiver(new Identifier(Constant.MOD_ID, "entity_spawn"), (client, handler, buf, responseSender) -> { //todo(marcus): 1.17?
            PacketByteBuf buffer = new PacketByteBuf(buf.copy());
            client.execute(() -> {
                int id = buffer.readVarInt();
                UUID uuid = buffer.readUuid();
                Entity entity = Registry.ENTITY_TYPE.get(buffer.readVarInt()).create(MinecraftClient.getInstance().world);
                entity.setEntityId(id);
                entity.setUuid(uuid);
                entity.setPos(buffer.readDouble(), buffer.readDouble(), buffer.readDouble());
                entity.yaw = (float) (buffer.readByte() * 360) / 256.0F;
                entity.pitch = (float) (buffer.readByte() * 360) / 256.0F;
                entity.setVelocity(buffer.readShort(), buffer.readShort(), buffer.readShort());
                MinecraftClient.getInstance().world.addEntity(id, entity);
            });
        });

        ClientPlayNetworking.registerGlobalReceiver(new Identifier(Constant.MOD_ID, "bubble_size"), (client, handler, buf, responseSender) -> {
            PacketByteBuf buffer = new PacketByteBuf(buf.copy());
            client.execute(() -> {
                BlockPos pos = buffer.readBlockPos();
                if (client.world.isChunkLoaded(pos.getX() >> 4, pos.getZ() >> 4)) {
                    BlockEntity entity = client.world.getBlockEntity(pos);
                    if (entity instanceof BubbleDistributorBlockEntity) {
                        ((BubbleDistributorBlockEntity) entity).setSize(buffer.readDouble());
                    }
                }
            });
        });

        ClientPlayNetworking.registerGlobalReceiver(new Identifier(Constant.MOD_ID, "oxygen_update"), (minecraftClient, clientPlayNetworkHandler, packetByteBuf, packetSender) -> {
            byte b = packetByteBuf.readByte();
            ChunkOxygenAccessor accessor = ((ChunkOxygenAccessor) clientPlayNetworkHandler.getWorld().getChunk(packetByteBuf.readInt(), packetByteBuf.readInt()));
            accessor.readOxygenUpdate(b, packetByteBuf);
        });

        ClientPlayNetworking.registerGlobalReceiver(new Identifier(Constant.MOD_ID, "open_screen"), (minecraftClient, clientPlayNetworkHandler, packetByteBuf, packetSender) -> {

        });

<<<<<<< HEAD
        ClientPlayNetworking.registerGlobalReceiver(new Identifier(Constant.MOD_ID, "rocket_spawn"), ((client, handler, buf, responseSender) -> {
            EntityType<? extends RocketEntity> type = (EntityType<? extends RocketEntity>) Registry.ENTITY_TYPE.get(buf.readVarInt());

            int entityID = buf.readVarInt();
            UUID entityUUID = buf.readUuid();

            double x = buf.readDouble();
            double y = buf.readDouble();
            double z = buf.readDouble();

            float pitch = (buf.readByte() * 360) / 256.0F;
            float yaw = (buf.readByte() * 360) / 256.0F;

            RocketData data = RocketData.fromTag(buf.readCompoundTag(), client.world.getRegistryManager());

            client.execute(() -> {
                RocketEntity entity = type.create(client.world);
                assert entity != null;
                entity.updateTrackedPosition(x, y, z);
                entity.setPos(x, y, z);
                entity.pitch = pitch;
                entity.yaw = yaw;
                entity.setEntityId(entityID);
                entity.setUuid(entityUUID);

                entity.setColor(data.getColor());
                entity.setParts(data.getParts());

                MinecraftClient.getInstance().world.addEntity(entityID, entity);
            });
        }));
=======
        ClientPlayNetworking.registerGlobalReceiver(new Identifier(Constant.MOD_ID, "gear_inv_sync"), (minecraftClient, clientPlayNetworkHandler, packetByteBuf, packetSender) -> {
            int entity = packetByteBuf.readInt();
            int index = packetByteBuf.readByte();
            ItemStack stack = packetByteBuf.readItemStack();
            minecraftClient.execute(() -> ((GearInventoryProvider) minecraftClient.world.getEntityById(entity)).getGearInv().forceSetInvStack(index, stack));
        });

        ClientPlayNetworking.registerGlobalReceiver(new Identifier(Constant.MOD_ID, "gear_inv_sync_full"), (minecraftClient, clientPlayNetworkHandler, packetByteBuf, packetSender) -> {
            int entity = packetByteBuf.readInt();
            CompoundTag tag = packetByteBuf.readCompoundTag();
            minecraftClient.execute(() -> ((GearInventoryProvider) minecraftClient.world.getEntityById(entity)).readGearFromNbt(tag));
        });
>>>>>>> 6b73f3f4
    }
}<|MERGE_RESOLUTION|>--- conflicted
+++ resolved
@@ -22,16 +22,9 @@
 
 package dev.galacticraft.mod.client.network;
 
-<<<<<<< HEAD
-=======
-import alexiil.mc.lib.attributes.Simulation;
-import alexiil.mc.lib.attributes.item.impl.FullFixedItemInv;
-import com.hrznstudio.galacticraft.api.internal.data.ClientWorldTeamsGetter;
->>>>>>> 6b73f3f4
 import com.mojang.authlib.GameProfile;
 import dev.galacticraft.api.internal.data.ClientWorldTeamsGetter;
 import dev.galacticraft.api.rocket.RocketData;
-import dev.galacticraft.api.rocket.part.RocketPart;
 import dev.galacticraft.mod.Constant;
 import dev.galacticraft.mod.accessor.ChunkOxygenAccessor;
 import dev.galacticraft.mod.accessor.GearInventoryProvider;
@@ -46,12 +39,9 @@
 import net.minecraft.block.entity.BlockEntity;
 import net.minecraft.client.MinecraftClient;
 import net.minecraft.entity.Entity;
-<<<<<<< HEAD
 import net.minecraft.entity.EntityType;
-=======
 import net.minecraft.item.ItemStack;
 import net.minecraft.nbt.CompoundTag;
->>>>>>> 6b73f3f4
 import net.minecraft.nbt.NbtHelper;
 import net.minecraft.network.PacketByteBuf;
 import net.minecraft.util.Identifier;
@@ -139,7 +129,19 @@
 
         });
 
-<<<<<<< HEAD
+        ClientPlayNetworking.registerGlobalReceiver(new Identifier(Constant.MOD_ID, "gear_inv_sync"), (minecraftClient, clientPlayNetworkHandler, packetByteBuf, packetSender) -> {
+            int entity = packetByteBuf.readInt();
+            int index = packetByteBuf.readByte();
+            ItemStack stack = packetByteBuf.readItemStack();
+            minecraftClient.execute(() -> ((GearInventoryProvider) minecraftClient.world.getEntityById(entity)).getGearInv().forceSetInvStack(index, stack));
+        });
+
+        ClientPlayNetworking.registerGlobalReceiver(new Identifier(Constant.MOD_ID, "gear_inv_sync_full"), (minecraftClient, clientPlayNetworkHandler, packetByteBuf, packetSender) -> {
+            int entity = packetByteBuf.readInt();
+            CompoundTag tag = packetByteBuf.readCompoundTag();
+            minecraftClient.execute(() -> ((GearInventoryProvider) minecraftClient.world.getEntityById(entity)).readGearFromNbt(tag));
+        });
+
         ClientPlayNetworking.registerGlobalReceiver(new Identifier(Constant.MOD_ID, "rocket_spawn"), ((client, handler, buf, responseSender) -> {
             EntityType<? extends RocketEntity> type = (EntityType<? extends RocketEntity>) Registry.ENTITY_TYPE.get(buf.readVarInt());
 
@@ -171,19 +173,5 @@
                 MinecraftClient.getInstance().world.addEntity(entityID, entity);
             });
         }));
-=======
-        ClientPlayNetworking.registerGlobalReceiver(new Identifier(Constant.MOD_ID, "gear_inv_sync"), (minecraftClient, clientPlayNetworkHandler, packetByteBuf, packetSender) -> {
-            int entity = packetByteBuf.readInt();
-            int index = packetByteBuf.readByte();
-            ItemStack stack = packetByteBuf.readItemStack();
-            minecraftClient.execute(() -> ((GearInventoryProvider) minecraftClient.world.getEntityById(entity)).getGearInv().forceSetInvStack(index, stack));
-        });
-
-        ClientPlayNetworking.registerGlobalReceiver(new Identifier(Constant.MOD_ID, "gear_inv_sync_full"), (minecraftClient, clientPlayNetworkHandler, packetByteBuf, packetSender) -> {
-            int entity = packetByteBuf.readInt();
-            CompoundTag tag = packetByteBuf.readCompoundTag();
-            minecraftClient.execute(() -> ((GearInventoryProvider) minecraftClient.world.getEntityById(entity)).readGearFromNbt(tag));
-        });
->>>>>>> 6b73f3f4
     }
 }