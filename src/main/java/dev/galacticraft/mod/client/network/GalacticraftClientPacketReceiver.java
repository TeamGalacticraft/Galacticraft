--- conflicted
+++ resolved
@@ -34,11 +34,6 @@
 import net.minecraft.block.entity.BlockEntity;
 import net.minecraft.client.MinecraftClient;
 import net.minecraft.entity.Entity;
-<<<<<<< HEAD
-import net.minecraft.item.ItemStack;
-import net.minecraft.nbt.NbtCompound;
-=======
->>>>>>> 66edabdc
 import net.minecraft.nbt.NbtHelper;
 import net.minecraft.network.PacketByteBuf;
 import net.minecraft.util.Identifier;
@@ -116,32 +111,8 @@
             });
         });
 
-<<<<<<< HEAD
-        ClientPlayNetworking.registerGlobalReceiver(new Identifier(Constant.MOD_ID, "oxygen_update"), (client, handler, buf, responseSender) -> {
-            byte b = buf.readByte();
-            ChunkOxygenAccessor accessor = ((ChunkOxygenAccessor) handler.getWorld().getChunk(buf.readInt(), buf.readInt()));
-            accessor.readOxygenUpdate(b, buf);
-        });
-
         ClientPlayNetworking.registerGlobalReceiver(new Identifier(Constant.MOD_ID, "open_screen"), (client, handler, buf, responseSender) -> {
 
         });
-
-        ClientPlayNetworking.registerGlobalReceiver(new Identifier(Constant.MOD_ID, "gear_inv_sync"), (client, handler, buf, responseSender) -> {
-            int entity = buf.readInt();
-            int index = buf.readByte();
-            ItemStack stack = buf.readItemStack();
-            client.execute(() -> ((GearInventoryProvider) client.world.getEntityById(entity)).getGearInv().forceSetInvStack(index, stack));
-        });
-
-        ClientPlayNetworking.registerGlobalReceiver(new Identifier(Constant.MOD_ID, "gear_inv_sync_full"), (client, handler, buf, responseSender) -> {
-            int entity = buf.readInt();
-            NbtCompound tag = buf.readNbt();
-            client.execute(() -> ((GearInventoryProvider) client.world.getEntityById(entity)).readGearFromNbt(tag));
-=======
-        ClientPlayNetworking.registerGlobalReceiver(new Identifier(Constant.MOD_ID, "open_screen"), (client, handler, buf, responseSender) -> {
-
->>>>>>> 66edabdc
-        });
     }
 }