/*
 * Copyright (c) 2019-2025 Team Galacticraft
 *
 * Permission is hereby granted, free of charge, to any person obtaining a copy
 * of this software and associated documentation files (the "Software"), to deal
 * in the Software without restriction, including without limitation the rights
 * to use, copy, modify, merge, publish, distribute, sublicense, and/or sell
 * copies of the Software, and to permit persons to whom the Software is
 * furnished to do so, subject to the following conditions:
 *
 * The above copyright notice and this permission notice shall be included in all
 * copies or substantial portions of the Software.
 *
 * THE SOFTWARE IS PROVIDED "AS IS", WITHOUT WARRANTY OF ANY KIND, EXPRESS OR
 * IMPLIED, INCLUDING BUT NOT LIMITED TO THE WARRANTIES OF MERCHANTABILITY,
 * FITNESS FOR A PARTICULAR PURPOSE AND NONINFRINGEMENT. IN NO EVENT SHALL THE
 * AUTHORS OR COPYRIGHT HOLDERS BE LIABLE FOR ANY CLAIM, DAMAGES OR OTHER
 * LIABILITY, WHETHER IN AN ACTION OF CONTRACT, TORT OR OTHERWISE, ARISING FROM,
 * OUT OF OR IN CONNECTION WITH THE SOFTWARE OR THE USE OR OTHER DEALINGS IN THE
 * SOFTWARE.
 */

package dev.galacticraft.mod.compat.rei.client.category;

import dev.galacticraft.mod.compat.rei.common.GalacticraftREIServerPlugin;
import dev.galacticraft.mod.compat.rei.common.display.DefaultFabricationDisplay;
import dev.galacticraft.mod.content.GCBlocks;
import dev.galacticraft.mod.util.Translations.RecipeCategory;
import me.shedaniel.math.Point;
import me.shedaniel.math.Rectangle;
import me.shedaniel.rei.api.client.gui.Renderer;
import me.shedaniel.rei.api.client.gui.widgets.Widget;
import me.shedaniel.rei.api.client.gui.widgets.Widgets;
import me.shedaniel.rei.api.client.registry.display.DisplayCategory;
import me.shedaniel.rei.api.common.category.CategoryIdentifier;
import me.shedaniel.rei.api.common.util.EntryStacks;
import net.fabricmc.api.EnvType;
import net.fabricmc.api.Environment;
import net.minecraft.network.chat.Component;
import net.minecraft.world.item.ItemStack;
import org.jetbrains.annotations.NotNull;

import java.text.DecimalFormat;
import java.util.ArrayList;
import java.util.List;

import static dev.galacticraft.mod.Constant.RecipeViewer.*;

@Environment(EnvType.CLIENT)
public class DefaultFabricationCategory implements DisplayCategory<DefaultFabricationDisplay> {
    private static final DecimalFormat FORMAT = new DecimalFormat("###.##");

    @Override
    public CategoryIdentifier<? extends DefaultFabricationDisplay> getCategoryIdentifier() {
        return GalacticraftREIServerPlugin.CIRCUIT_FABRICATION;
    }

    @Override
    public Renderer getIcon() {
        return EntryStacks.of(new ItemStack(GCBlocks.CIRCUIT_FABRICATOR));
    }

    @Override
    public Component getTitle() {
        return Component.translatable(RecipeCategory.CIRCUIT_FABRICATOR);
    }

    @Override
    public @NotNull List<Widget> setupDisplay(DefaultFabricationDisplay recipeDisplay, Rectangle bounds) {
        final Point startPoint = new Point(bounds.getCenterX() - CIRCUIT_FABRICATOR_WIDTH / 2, bounds.getCenterY() - CIRCUIT_FABRICATOR_HEIGHT / 2);

        List<Widget> widgets = new ArrayList<>();
        widgets.add(Widgets.createRecipeBase(bounds));
        widgets.add(Widgets.createTexturedWidget(RECIPE_VIEWER_DISPLAY_TEXTURE, startPoint.x, startPoint.y, CIRCUIT_FABRICATOR_WIDTH, CIRCUIT_FABRICATOR_HEIGHT));

<<<<<<< HEAD
        double processingTime = recipeDisplay.getProcessingTime();
        widgets.add(Widgets.createLabel(new Point(bounds.getCenterX(), bounds.y + 5),
                Component.translatable(Translations.RecipeCategory.TIME, FORMAT.format(processingTime / 20.0D))).noShadow().color(0xFF404040, 0xFFBBBBBB));
=======
        double processingTime = recipeDisplay.getProcessingTime() / 20.0D;
        widgets.add(new FabricationProgressWidget(startPoint.x + CIRCUIT_FABRICATOR_PROGRESS_X, startPoint.y + CIRCUIT_FABRICATOR_PROGRESS_Y, recipeDisplay.getProcessingTime()));
        widgets.add(Widgets.createLabel(new Point(bounds.getCenterX(), bounds.y + 5),
                Component.translatable(RecipeCategory.REI_TIME, FORMAT.format(processingTime))).noShadow().color(0xFF404040, 0xFFBBBBBB));
>>>>>>> d478db09

        // Diamond ingredients
        // Silicon
        // Silicon
        // Redstone
        // User ingredients
        // Output
        widgets.add(Widgets.createSlot(new Point(startPoint.x + DIAMOND_X, startPoint.y + DIAMOND_Y)).entries(recipeDisplay.getInputEntries().get(0)));
        widgets.add(Widgets.createSlot(new Point(startPoint.x + SILICON_X_1, startPoint.y + SILICON_Y_1)).entries(recipeDisplay.getInputEntries().get(1)));
        widgets.add(Widgets.createSlot(new Point(startPoint.x + SILICON_X_2, startPoint.y + SILICON_Y_2)).entries(recipeDisplay.getInputEntries().get(2)));
        widgets.add(Widgets.createSlot(new Point(startPoint.x + REDSTONE_X, startPoint.y + REDSTONE_Y)).entries(recipeDisplay.getInputEntries().get(3)));
        widgets.add(Widgets.createSlot(new Point(startPoint.x + INGREDIENT_X, startPoint.y + INGREDIENT_Y)).entries(recipeDisplay.getInputEntries().get(4)));

        widgets.add(Widgets.createSlot(new Point(startPoint.x + WAFER_X, startPoint.y + WAFER_Y)).markOutput().entries(recipeDisplay.getOutputEntries().get(0)));
        return widgets;
    }

    @Override
    public int getDisplayHeight() {
        return CIRCUIT_FABRICATOR_HEIGHT + 8;
    }

    @Override
    public int getDisplayWidth(DefaultFabricationDisplay display) {
        return CIRCUIT_FABRICATOR_WIDTH + 8;
    }

    @Override
    public int getMaximumDisplaysPerPage() {
        return 99;
    }
}<|MERGE_RESOLUTION|>--- conflicted
+++ resolved
@@ -73,16 +73,10 @@
         widgets.add(Widgets.createRecipeBase(bounds));
         widgets.add(Widgets.createTexturedWidget(RECIPE_VIEWER_DISPLAY_TEXTURE, startPoint.x, startPoint.y, CIRCUIT_FABRICATOR_WIDTH, CIRCUIT_FABRICATOR_HEIGHT));
 
-<<<<<<< HEAD
-        double processingTime = recipeDisplay.getProcessingTime();
-        widgets.add(Widgets.createLabel(new Point(bounds.getCenterX(), bounds.y + 5),
-                Component.translatable(Translations.RecipeCategory.TIME, FORMAT.format(processingTime / 20.0D))).noShadow().color(0xFF404040, 0xFFBBBBBB));
-=======
         double processingTime = recipeDisplay.getProcessingTime() / 20.0D;
         widgets.add(new FabricationProgressWidget(startPoint.x + CIRCUIT_FABRICATOR_PROGRESS_X, startPoint.y + CIRCUIT_FABRICATOR_PROGRESS_Y, recipeDisplay.getProcessingTime()));
         widgets.add(Widgets.createLabel(new Point(bounds.getCenterX(), bounds.y + 5),
                 Component.translatable(RecipeCategory.REI_TIME, FORMAT.format(processingTime))).noShadow().color(0xFF404040, 0xFFBBBBBB));
->>>>>>> d478db09
 
         // Diamond ingredients
         // Silicon
