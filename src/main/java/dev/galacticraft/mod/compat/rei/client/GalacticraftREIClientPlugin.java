/*
 * Copyright (c) 2019-2025 Team Galacticraft
 *
 * Permission is hereby granted, free of charge, to any person obtaining a copy
 * of this software and associated documentation files (the "Software"), to deal
 * in the Software without restriction, including without limitation the rights
 * to use, copy, modify, merge, publish, distribute, sublicense, and/or sell
 * copies of the Software, and to permit persons to whom the Software is
 * furnished to do so, subject to the following conditions:
 *
 * The above copyright notice and this permission notice shall be included in all
 * copies or substantial portions of the Software.
 *
 * THE SOFTWARE IS PROVIDED "AS IS", WITHOUT WARRANTY OF ANY KIND, EXPRESS OR
 * IMPLIED, INCLUDING BUT NOT LIMITED TO THE WARRANTIES OF MERCHANTABILITY,
 * FITNESS FOR A PARTICULAR PURPOSE AND NONINFRINGEMENT. IN NO EVENT SHALL THE
 * AUTHORS OR COPYRIGHT HOLDERS BE LIABLE FOR ANY CLAIM, DAMAGES OR OTHER
 * LIABILITY, WHETHER IN AN ACTION OF CONTRACT, TORT OR OTHERWISE, ARISING FROM,
 * OUT OF OR IN CONNECTION WITH THE SOFTWARE OR THE USE OR OTHER DEALINGS IN THE
 * SOFTWARE.
 */

package dev.galacticraft.mod.compat.rei.client;

import dev.galacticraft.machinelib.api.menu.RecipeMachineMenu;
import dev.galacticraft.mod.Constant;
import dev.galacticraft.mod.client.gui.screen.ingame.CircuitFabricatorScreen;
import dev.galacticraft.mod.client.gui.screen.ingame.CompressorScreen;
import dev.galacticraft.mod.client.gui.screen.ingame.ElectricArcFurnaceScreen;
import dev.galacticraft.mod.client.gui.screen.ingame.ElectricCompressorScreen;
import dev.galacticraft.mod.client.gui.screen.ingame.ElectricFurnaceScreen;
import dev.galacticraft.mod.compat.rei.client.category.DefaultCompressingCategory;
import dev.galacticraft.mod.compat.rei.client.category.DefaultFabricationCategory;
import dev.galacticraft.mod.compat.rei.client.category.DefaultRocketCategory;
import dev.galacticraft.mod.compat.rei.client.category.ElectricArcFurnaceCategory;
import dev.galacticraft.mod.compat.rei.client.category.ElectricCompressingCategory;
import dev.galacticraft.mod.compat.rei.client.category.ElectricFurnaceCategory;
import dev.galacticraft.mod.compat.rei.client.filler.EmergencyKitRecipeFiller;
import dev.galacticraft.mod.compat.rei.common.GalacticraftREIServerPlugin;
import dev.galacticraft.mod.compat.rei.common.display.DefaultFabricationDisplay;
import dev.galacticraft.mod.compat.rei.common.display.DefaultShapedCompressingDisplay;
import dev.galacticraft.mod.compat.rei.common.display.DefaultShapelessCompressingDisplay;
import dev.galacticraft.mod.compat.rei.common.display.DefaultRocketDisplay;
import dev.galacticraft.mod.compat.rei.common.display.ElectricArcFurnaceDisplay;
import dev.galacticraft.mod.compat.rei.common.display.ElectricFurnaceDisplay;
import dev.galacticraft.mod.compat.rei.common.display.ElectricShapedCompressingDisplay;
import dev.galacticraft.mod.compat.rei.common.display.ElectricShapelessCompressingDisplay;
import dev.galacticraft.mod.content.GCBlocks;
import dev.galacticraft.mod.content.item.GCItems;
import dev.galacticraft.mod.recipe.FabricationRecipe;
import dev.galacticraft.mod.recipe.GCRecipes;
import dev.galacticraft.mod.recipe.ShapedCompressingRecipe;
import dev.galacticraft.mod.recipe.ShapelessCompressingRecipe;
import dev.galacticraft.mod.recipe.RocketRecipe;
import me.shedaniel.math.Rectangle;
import me.shedaniel.rei.api.client.plugins.REIClientPlugin;
import me.shedaniel.rei.api.client.registry.category.CategoryRegistry;
import me.shedaniel.rei.api.client.registry.display.DisplayRegistry;
import me.shedaniel.rei.api.client.registry.entry.CollapsibleEntryRegistry;
import me.shedaniel.rei.api.client.registry.entry.EntryRegistry;
import me.shedaniel.rei.api.client.registry.screen.ScreenRegistry;
import me.shedaniel.rei.api.client.registry.transfer.TransferHandlerRegistry;
import me.shedaniel.rei.api.client.registry.transfer.simple.SimpleTransferHandler;
import me.shedaniel.rei.api.common.entry.type.VanillaEntryTypes;
import me.shedaniel.rei.api.common.util.EntryStacks;
import me.shedaniel.rei.plugin.client.categories.crafting.filler.CraftingRecipeFiller;
import me.shedaniel.rei.plugin.common.BuiltinPlugin;
import net.minecraft.network.chat.Component;
import net.minecraft.world.item.ItemStack;
import net.minecraft.world.item.crafting.BlastingRecipe;
import net.minecraft.world.item.crafting.RecipeType;
import net.minecraft.world.item.crafting.SmeltingRecipe;
import net.minecraft.world.level.ItemLike;

public class GalacticraftREIClientPlugin implements REIClientPlugin {
    private static final CraftingRecipeFiller<?>[] CRAFTING_RECIPE_FILLERS = new CraftingRecipeFiller[]{
            new EmergencyKitRecipeFiller()
    };

    @Override
    public void registerCategories(CategoryRegistry registry) {
        registry.add(new DefaultFabricationCategory());
        registry.add(new DefaultCompressingCategory());
        registry.add(new ElectricCompressingCategory());
        registry.add(new ElectricFurnaceCategory());
        registry.add(new ElectricArcFurnaceCategory());
        registry.add(new DefaultRocketCategory());

<<<<<<< HEAD
        registry.addWorkstations(GalacticraftREIServerPlugin.FABRICATION, EntryStacks.of(GCBlocks.CIRCUIT_FABRICATOR));
        registry.addWorkstations(GalacticraftREIServerPlugin.COMPRESSING, EntryStacks.of(GCBlocks.COMPRESSOR), EntryStacks.of(GCBlocks.ELECTRIC_COMPRESSOR));
=======
        registry.addWorkstations(GalacticraftREIServerPlugin.CIRCUIT_FABRICATION, EntryStacks.of(GCBlocks.CIRCUIT_FABRICATOR));
        registry.addWorkstations(GalacticraftREIServerPlugin.COMPRESSING, EntryStacks.of(GCBlocks.COMPRESSOR));
        registry.addWorkstations(GalacticraftREIServerPlugin.ELECTRIC_COMPRESSING, EntryStacks.of(GCBlocks.ELECTRIC_COMPRESSOR));
>>>>>>> 43ac3588
        registry.addWorkstations(GalacticraftREIServerPlugin.ROCKET, EntryStacks.of(GCBlocks.ROCKET_WORKBENCH));
        registry.addWorkstations(GalacticraftREIServerPlugin.ELECTRIC_SMELTING, EntryStacks.of(GCBlocks.ELECTRIC_FURNACE));
        registry.addWorkstations(GalacticraftREIServerPlugin.ELECTRIC_BLASTING, EntryStacks.of(GCBlocks.ELECTRIC_ARC_FURNACE));
        registry.addWorkstations(BuiltinPlugin.FUEL, EntryStacks.of(GCBlocks.COMPRESSOR));

        for (CraftingRecipeFiller<?> filler : CRAFTING_RECIPE_FILLERS) {
            filler.registerCategories(registry);
        }
    }

    @Override
    public void registerDisplays(DisplayRegistry registry) {
        registry.registerRecipeFiller(FabricationRecipe.class, GCRecipes.FABRICATION_TYPE, DefaultFabricationDisplay::new);
        registry.registerRecipeFiller(ShapedCompressingRecipe.class, GCRecipes.COMPRESSING_TYPE, DefaultShapedCompressingDisplay::new);
        registry.registerRecipeFiller(ShapelessCompressingRecipe.class, GCRecipes.COMPRESSING_TYPE, DefaultShapelessCompressingDisplay::new);
        registry.registerRecipeFiller(ShapedCompressingRecipe.class, GCRecipes.COMPRESSING_TYPE, ElectricShapedCompressingDisplay::new);
        registry.registerRecipeFiller(ShapelessCompressingRecipe.class, GCRecipes.COMPRESSING_TYPE, ElectricShapelessCompressingDisplay::new);
        registry.registerRecipeFiller(SmeltingRecipe.class, RecipeType.SMELTING, ElectricFurnaceDisplay::new);
        registry.registerRecipeFiller(BlastingRecipe.class, RecipeType.BLASTING, ElectricArcFurnaceDisplay::new);
        registry.registerRecipeFiller(RocketRecipe.class, GCRecipes.ROCKET_TYPE, DefaultRocketDisplay::new);

        for (CraftingRecipeFiller<?> filler : CRAFTING_RECIPE_FILLERS) {
            filler.registerDisplays(registry);
        }
    }

    @Override
    public void registerEntries(EntryRegistry registry) {
        for (ItemLike item : GCItems.HIDDEN_ITEMS) {
            registry.removeEntry(EntryStacks.of(item));
        }
    }

    @Override
    public void registerCollapsibleEntries(CollapsibleEntryRegistry registry) {
        registry.group(Constant.id(Constant.Item.CANNED_FOOD), Component.translatable(GCItems.CANNED_FOOD.getDescriptionId()),
                stack -> stack.getType() == VanillaEntryTypes.ITEM && stack.<ItemStack>castValue().is(GCItems.CANNED_FOOD));
    }

    @Override
    public void registerScreens(ScreenRegistry registry) {
        registry.registerContainerClickArea(
                new Rectangle(79, 50, 83, 20),
                CircuitFabricatorScreen.class,
                GalacticraftREIServerPlugin.CIRCUIT_FABRICATION
        );
        registry.registerContainerClickArea(
                new Rectangle(
                        Constant.Compressor.PROGRESS_X - 1,
                        Constant.Compressor.PROGRESS_Y - 3,
                        Constant.Compressor.PROGRESS_WIDTH + 2,
                        3 + Math.min(Constant.Compressor.PROGRESS_HEIGHT, Constant.Compressor.FUEL_Y - Constant.Compressor.PROGRESS_Y - 2)
                ),
                CompressorScreen.class,
                GalacticraftREIServerPlugin.COMPRESSING
        );
        registry.registerContainerClickArea(
                new Rectangle(
                        Constant.ElectricCompressor.PROGRESS_X - 1,
                        Constant.ElectricCompressor.PROGRESS_Y - 3,
                        Constant.ElectricCompressor.PROGRESS_WIDTH + 2,
                        Constant.ElectricCompressor.PROGRESS_HEIGHT + 6
                ),
                ElectricCompressorScreen.class,
                GalacticraftREIServerPlugin.ELECTRIC_COMPRESSING
        );
        registry.registerContainerClickArea(
                new Rectangle(
                        Constant.ElectricFurnace.PROGRESS_X - 1,
                        Constant.ElectricFurnace.PROGRESS_Y - 3,
                        Constant.ElectricFurnace.PROGRESS_WIDTH + 2,
                        Constant.ElectricFurnace.PROGRESS_HEIGHT + 6
                ),
                ElectricFurnaceScreen.class,
                GalacticraftREIServerPlugin.ELECTRIC_SMELTING
        );
        registry.registerContainerClickArea(
                new Rectangle(
                        Constant.ElectricArcFurnace.PROGRESS_X - 1,
                        Constant.ElectricArcFurnace.PROGRESS_Y - 3,
                        Constant.ElectricArcFurnace.PROGRESS_WIDTH + 2,
                        Constant.ElectricArcFurnace.PROGRESS_HEIGHT + 6
                ),
                ElectricArcFurnaceScreen.class,
                GalacticraftREIServerPlugin.ELECTRIC_BLASTING
        );
    }

    @Override
    public void registerTransferHandlers(TransferHandlerRegistry registry) {
<<<<<<< HEAD
        registry.register(SimpleTransferHandler.create(RecipeMachineMenu.class, GalacticraftREIServerPlugin.COMPRESSING,
                new SimpleTransferHandler.IntRange(1, 10)));
        registry.register(SimpleTransferHandler.create(RecipeMachineMenu.class, GalacticraftREIServerPlugin.FABRICATION,
=======
        registry.register(SimpleTransferHandler.create(RecipeMachineMenu.class, GalacticraftREIServerPlugin.CIRCUIT_FABRICATION,
>>>>>>> 43ac3588
                new SimpleTransferHandler.IntRange(1, 6)));
        registry.register(SimpleTransferHandler.create(RecipeMachineMenu.class, GalacticraftREIServerPlugin.COMPRESSING,
                new SimpleTransferHandler.IntRange(1, 10)));
        registry.register(SimpleTransferHandler.create(RecipeMachineMenu.class, GalacticraftREIServerPlugin.ELECTRIC_COMPRESSING,
                new SimpleTransferHandler.IntRange(1, 10)));
        registry.register(SimpleTransferHandler.create(RecipeMachineMenu.class, GalacticraftREIServerPlugin.ROCKET,
                new SimpleTransferHandler.IntRange(1, 15)));
    }
}<|MERGE_RESOLUTION|>--- conflicted
+++ resolved
@@ -86,14 +86,9 @@
         registry.add(new ElectricArcFurnaceCategory());
         registry.add(new DefaultRocketCategory());
 
-<<<<<<< HEAD
         registry.addWorkstations(GalacticraftREIServerPlugin.FABRICATION, EntryStacks.of(GCBlocks.CIRCUIT_FABRICATOR));
-        registry.addWorkstations(GalacticraftREIServerPlugin.COMPRESSING, EntryStacks.of(GCBlocks.COMPRESSOR), EntryStacks.of(GCBlocks.ELECTRIC_COMPRESSOR));
-=======
-        registry.addWorkstations(GalacticraftREIServerPlugin.CIRCUIT_FABRICATION, EntryStacks.of(GCBlocks.CIRCUIT_FABRICATOR));
         registry.addWorkstations(GalacticraftREIServerPlugin.COMPRESSING, EntryStacks.of(GCBlocks.COMPRESSOR));
         registry.addWorkstations(GalacticraftREIServerPlugin.ELECTRIC_COMPRESSING, EntryStacks.of(GCBlocks.ELECTRIC_COMPRESSOR));
->>>>>>> 43ac3588
         registry.addWorkstations(GalacticraftREIServerPlugin.ROCKET, EntryStacks.of(GCBlocks.ROCKET_WORKBENCH));
         registry.addWorkstations(GalacticraftREIServerPlugin.ELECTRIC_SMELTING, EntryStacks.of(GCBlocks.ELECTRIC_FURNACE));
         registry.addWorkstations(GalacticraftREIServerPlugin.ELECTRIC_BLASTING, EntryStacks.of(GCBlocks.ELECTRIC_ARC_FURNACE));
@@ -184,13 +179,7 @@
 
     @Override
     public void registerTransferHandlers(TransferHandlerRegistry registry) {
-<<<<<<< HEAD
-        registry.register(SimpleTransferHandler.create(RecipeMachineMenu.class, GalacticraftREIServerPlugin.COMPRESSING,
-                new SimpleTransferHandler.IntRange(1, 10)));
         registry.register(SimpleTransferHandler.create(RecipeMachineMenu.class, GalacticraftREIServerPlugin.FABRICATION,
-=======
-        registry.register(SimpleTransferHandler.create(RecipeMachineMenu.class, GalacticraftREIServerPlugin.CIRCUIT_FABRICATION,
->>>>>>> 43ac3588
                 new SimpleTransferHandler.IntRange(1, 6)));
         registry.register(SimpleTransferHandler.create(RecipeMachineMenu.class, GalacticraftREIServerPlugin.COMPRESSING,
                 new SimpleTransferHandler.IntRange(1, 10)));
