--- conflicted
+++ resolved
@@ -52,12 +52,8 @@
 import java.util.ArrayList;
 import java.util.List;
 
-<<<<<<< HEAD
-import static dev.galacticraft.mod.Constant.RecipeViewer.*;
+import static dev.galacticraft.mod.Constant.RocketWorkbench.*;
 import static dev.galacticraft.mod.content.GCBlocks.ROCKET_WORKBENCH;
-=======
-import static dev.galacticraft.mod.Constant.RocketWorkbench.*;
->>>>>>> 747228a6
 
 @Environment(EnvType.CLIENT)
 public class DefaultRocketCategory implements DisplayCategory<DefaultRocketDisplay> {
@@ -88,11 +84,6 @@
         final Point startPoint = new Point(bounds.x - RECIPE_VIEWER_X + 5, bounds.y - RECIPE_VIEWER_Y + 5);
         List<Widget> widgets = new ArrayList<>();
         widgets.add(Widgets.createRecipeBase(bounds));
-<<<<<<< HEAD
-        widgets.add(Widgets.createTexturedWidget(ROCKET_WORKBENCH_DISPLAY_TEXTURE, startPoint.x, startPoint.y, ROCKET_WORKBENCH_U, ROCKET_WORKBENCH_V, ROCKET_WORKBENCH_WIDTH, ROCKET_WORKBENCH_HEIGHT));
-
-=======
->>>>>>> 747228a6
         List<EntryIngredient> input = recipeDisplay.getInputEntries();
         List<Slot> slots = Lists.newArrayList();
 
