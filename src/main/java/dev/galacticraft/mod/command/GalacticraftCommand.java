--- conflicted
+++ resolved
@@ -26,33 +26,10 @@
 import com.mojang.brigadier.context.CommandContext;
 import com.mojang.brigadier.exceptions.CommandSyntaxException;
 import com.mojang.brigadier.tree.LiteralCommandNode;
-import dev.galacticraft.api.rocket.RocketData;
 import dev.galacticraft.api.universe.celestialbody.CelestialBody;
 import dev.galacticraft.mod.Constant;
-import dev.galacticraft.mod.accessor.ServerPlayerEntityAccessor;
-import io.netty.buffer.Unpooled;
 import it.unimi.dsi.fastutil.objects.Object2IntArrayMap;
 import it.unimi.dsi.fastutil.objects.Object2IntMap;
-<<<<<<< HEAD
-import net.fabricmc.fabric.api.command.v1.CommandRegistrationCallback;
-import net.minecraft.block.Block;
-import net.minecraft.command.argument.BlockPosArgumentType;
-import net.minecraft.command.argument.DimensionArgumentType;
-import net.minecraft.command.argument.EntityArgumentType;
-import net.minecraft.entity.Entity;
-import net.minecraft.nbt.NbtCompound;
-import net.minecraft.network.PacketByteBuf;
-import net.minecraft.network.packet.s2c.play.CustomPayloadS2CPacket;
-import net.minecraft.server.command.CommandManager;
-import net.minecraft.server.command.ServerCommandSource;
-import net.minecraft.server.network.ServerPlayerEntity;
-import net.minecraft.server.world.ServerWorld;
-import net.minecraft.text.TranslatableText;
-import net.minecraft.util.Identifier;
-import net.minecraft.util.math.BlockPos;
-import net.minecraft.util.math.MathHelper;
-import net.minecraft.world.World;
-=======
 import net.fabricmc.fabric.api.command.v2.CommandRegistrationCallback;
 import net.minecraft.commands.CommandSourceStack;
 import net.minecraft.commands.Commands;
@@ -67,7 +44,6 @@
 import net.minecraft.world.entity.Entity;
 import net.minecraft.world.level.Level;
 import net.minecraft.world.level.block.Block;
->>>>>>> 05d65347
 
 import java.util.Collection;
 import java.util.UUID;
@@ -86,50 +62,6 @@
                     Commands.literal("gchouston")
                     .executes(GalacticraftCommand::teleportToEarth));
 
-<<<<<<< HEAD
-            /* This looks convoluted, but it works. Essentially, it registers three branches of the same command.
-             * One as the base, one to also teleport entities, and one to also teleport to a specific position.
-             * This is because the command I added, to teleport to a specific position, breaks when combined with
-             * teleporting multiple non-player entities for some reason. So, I made it where you can pick
-             * teleporting entities OR setting a custom position to go to, but not both :P
-             */
-            LiteralCommandNode<ServerCommandSource> dimtp_gui = commandDispatcher.register(
-                    CommandManager.literal("dimensiontp")
-                            .requires(serverCommandSource -> serverCommandSource.hasPermissionLevel(2))
-                            .executes(context -> {
-                                context.getSource().getPlayer().networkHandler.sendPacket(new CustomPayloadS2CPacket(new Identifier(Constant.MOD_ID, "planet_menu_open"), new PacketByteBuf(Unpooled.buffer()).writeNbt(RocketData.empty().toNbt(new NbtCompound()))));
-                                ((ServerPlayerEntityAccessor) context.getSource().getPlayer()).setCelestialScreenState(RocketData.empty());
-                                return 1;
-                            })
-            );
-
-            LiteralCommandNode<ServerCommandSource> dimensiontp_root = commandDispatcher.register(
-                    CommandManager.literal("dimensiontp")
-                    .requires(serverCommandSource -> serverCommandSource.hasPermissionLevel(2))
-                    .then(CommandManager.argument("dimension", DimensionArgumentType.dimension())
-                    .executes(GalacticraftCommand::teleport)));
-            // TODO: either fix this or remove it
-             LiteralCommandNode<ServerCommandSource> dimensiontp_entities = commandDispatcher.register(
-                     CommandManager.literal("dimensiontp")
-                    .requires(serverCommandSource -> serverCommandSource.hasPermissionLevel(2))
-                    .then(CommandManager.argument("dimension", DimensionArgumentType.dimension())
-                    .then(CommandManager.argument("entities", EntityArgumentType.entities())
-                    .executes(((GalacticraftCommand::teleportMultiple))))));
-            LiteralCommandNode<ServerCommandSource> dimensiontp_pos = commandDispatcher.register(
-                    CommandManager.literal("dimensiontp")
-                    .requires(serverCommandSource -> serverCommandSource.hasPermissionLevel(2))
-                    .then(CommandManager.argument("dimension", DimensionArgumentType.dimension())
-                    .then(CommandManager.argument("pos", BlockPosArgumentType.blockPos())
-                    .executes(GalacticraftCommand::teleportToCoords))));
-
-            // Because I don't like to type
-            commandDispatcher.register(CommandManager.literal("dimtp")
-                    .redirect(dimtp_gui)
-                    .redirect(dimensiontp_root)
-                    .redirect(dimensiontp_entities)
-                    .redirect(dimensiontp_pos)
-            );
-=======
             LiteralCommandNode<CommandSourceStack> node = commandDispatcher.register(
                     Commands.literal("dimensiontp")
                     .requires(stack -> stack.hasPermission(2))
@@ -140,7 +72,6 @@
                             .then(Commands.argument("pos", BlockPosArgument.blockPos())
                                     .executes(GalacticraftCommand::teleportToCoords))));
             commandDispatcher.register(Commands.literal("dimtp").redirect(node));
->>>>>>> 05d65347
         });
     }
 
