/*
 * Copyright (c) 2019-2022 Team Galacticraft
 *
 * Permission is hereby granted, free of charge, to any person obtaining a copy
 * of this software and associated documentation files (the "Software"), to deal
 * in the Software without restriction, including without limitation the rights
 * to use, copy, modify, merge, publish, distribute, sublicense, and/or sell
 * copies of the Software, and to permit persons to whom the Software is
 * furnished to do so, subject to the following conditions:
 *
 * The above copyright notice and this permission notice shall be included in all
 * copies or substantial portions of the Software.
 *
 * THE SOFTWARE IS PROVIDED "AS IS", WITHOUT WARRANTY OF ANY KIND, EXPRESS OR
 * IMPLIED, INCLUDING BUT NOT LIMITED TO THE WARRANTIES OF MERCHANTABILITY,
 * FITNESS FOR A PARTICULAR PURPOSE AND NONINFRINGEMENT. IN NO EVENT SHALL THE
 * AUTHORS OR COPYRIGHT HOLDERS BE LIABLE FOR ANY CLAIM, DAMAGES OR OTHER
 * LIABILITY, WHETHER IN AN ACTION OF CONTRACT, TORT OR OTHERWISE, ARISING FROM,
 * OUT OF OR IN CONNECTION WITH THE SOFTWARE OR THE USE OR OTHER DEALINGS IN THE
 * SOFTWARE.
 */

package dev.galacticraft.mod.command;

import com.mojang.brigadier.Command;
import com.mojang.brigadier.context.CommandContext;
import com.mojang.brigadier.exceptions.CommandSyntaxException;
import com.mojang.brigadier.tree.LiteralCommandNode;
import dev.galacticraft.api.universe.celestialbody.CelestialBody;
import dev.galacticraft.mod.Constant;
import it.unimi.dsi.fastutil.objects.Object2IntArrayMap;
import it.unimi.dsi.fastutil.objects.Object2IntMap;
import net.fabricmc.fabric.api.command.v2.CommandRegistrationCallback;
import net.minecraft.commands.CommandSourceStack;
import net.minecraft.commands.Commands;
import net.minecraft.commands.arguments.DimensionArgument;
import net.minecraft.commands.arguments.EntityArgument;
import net.minecraft.commands.arguments.coordinates.BlockPosArgument;
import net.minecraft.core.BlockPos;
import net.minecraft.network.chat.Component;
import net.minecraft.server.level.ServerLevel;
import net.minecraft.server.level.ServerPlayer;
import net.minecraft.util.Mth;
import net.minecraft.world.entity.Entity;
import net.minecraft.world.level.Level;
import net.minecraft.world.level.block.Block;
import java.util.Collection;
import java.util.UUID;

/**
 * @author <a href="https://github.com/TeamGalacticraft">TeamGalacticraft</a>
 */
public class GalacticraftCommand {
    private static final Object2IntMap<UUID> GC_HOUSTON_TIMERS = new Object2IntArrayMap<>();
    private static final int GC_HOUSTON_TIMER_LENGTH = 12 * 20; // seconds * tps

    public static void register() {
        CommandRegistrationCallback.EVENT.register((commandDispatcher, registryAccess, environment) -> {
            commandDispatcher.register(
                    Commands.literal("gchouston")
                    .executes(GalacticraftCommand::teleportToEarth));

<<<<<<< HEAD
            LiteralCommandNode<ServerCommandSource> node = commandDispatcher.register(
                    CommandManager.literal("dimensiontp")
                    .requires(serverCommandSource -> serverCommandSource.hasPermissionLevel(2))
                    .then(CommandManager.argument("dimension", DimensionArgumentType.dimension())
                    .executes(GalacticraftCommand::teleport)
                            .then(CommandManager.argument("entities", EntityArgumentType.entities())
                                    .executes(((GalacticraftCommand::teleportMultiple))))
                            .then(CommandManager.argument("pos", BlockPosArgumentType.blockPos())
                                    .executes(GalacticraftCommand::teleportToCoords))));
            commandDispatcher.register(CommandManager.literal("dimtp").redirect(node));
=======
            /* This looks convoluted, but it works. Essentially, it registers three branches of the same command.
             * One as the base, one to also teleport entities, and one to also teleport to a specific position.
             * This is because the command I added, to teleport to a specific position, breaks when combined with
             * teleporting multiple non-player entities for some reason. So, I made it where you can pick
             * teleporting entities OR setting a custom position to go to, but not both :P
             */
            LiteralCommandNode<CommandSourceStack> dimensiontp_root = commandDispatcher.register(
                    Commands.literal("dimensiontp")
                    .requires(serverCommandSource -> serverCommandSource.hasPermission(2))
                    .then(Commands.argument("dimension", DimensionArgument.dimension())
                    .executes(GalacticraftCommand::teleport)));
            // TODO: either fix this or remove it
             LiteralCommandNode<CommandSourceStack> dimensiontp_entities = commandDispatcher.register(
                     Commands.literal("dimensiontp")
                    .requires(serverCommandSource -> serverCommandSource.hasPermission(2))
                    .then(Commands.argument("dimension", DimensionArgument.dimension())
                    .then(Commands.argument("entities", EntityArgument.entities())
                    .executes(((GalacticraftCommand::teleportMultiple))))));
            LiteralCommandNode<CommandSourceStack> dimensiontp_pos = commandDispatcher.register(
                    Commands.literal("dimensiontp")
                    .requires(serverCommandSource -> serverCommandSource.hasPermission(2))
                    .then(Commands.argument("dimension", DimensionArgument.dimension())
                    .then(Commands.argument("pos", BlockPosArgument.blockPos())
                    .executes(GalacticraftCommand::teleportToCoords))));

            // Because I don't like to type
            commandDispatcher.register(Commands.literal("dimtp")
                    .redirect(dimensiontp_root)
                    .redirect(dimensiontp_entities)
                    .redirect(dimensiontp_pos)
            );
>>>>>>> 45783a2f
        });
    }

    private static int teleportToEarth(CommandContext<CommandSourceStack> context) {
        final int[] retval = new int[]{Command.SINGLE_SUCCESS};
        // Clear the expired timers
        for (UUID id : GC_HOUSTON_TIMERS.keySet()) {
            if (GC_HOUSTON_TIMERS.getInt(id) + GC_HOUSTON_TIMER_LENGTH < context.getSource().getServer().getTickCount()) {
                GC_HOUSTON_TIMERS.removeInt(id);
            }
        }
        context.getSource().getServer().execute(() -> {
            if (CelestialBody.getByDimension(context.getSource().registryAccess(), context.getSource().getLevel().dimension()).isEmpty()) {
                context.getSource().sendFailure(Component.translatable("commands.galacticraft.gchouston.cannot_detect_signal").setStyle(Constant.Text.Color.RED_STYLE));
                retval[0] = -1;
                return;
            }
            ServerPlayer player = context.getSource().getPlayer();
            ServerLevel serverWorld = context.getSource().getServer().getLevel(Level.OVERWORLD);
            if (serverWorld == null) {
                context.getSource().sendFailure(Component.translatable("commands.galacticraft.dimensiontp.failure.dimension").setStyle(Constant.Text.Color.RED_STYLE));
                retval[0] = -1;
                return;
            } else if (context.getSource().getLevel().equals(serverWorld)) {
                context.getSource().sendFailure(Component.translatable("commands.galacticraft.gchouston.on_earth_already").setStyle(Constant.Text.Color.RED_STYLE));
                retval[0] = -1;
                return;
            }
            UUID playerID = context.getSource().getPlayer().getGameProfile().getId();
            if (!GC_HOUSTON_TIMERS.containsKey(playerID)) {
                GC_HOUSTON_TIMERS.put(playerID, context.getSource().getServer().getTickCount());
                context.getSource().sendSuccess(Component.translatable("commands.galacticraft.gchouston.confirm", serverWorld.dimension().location()).setStyle(Constant.Text.Color.RED_STYLE), false);
            } else if (GC_HOUSTON_TIMERS.getInt(playerID) + GC_HOUSTON_TIMER_LENGTH > context.getSource().getServer().getTickCount()) {
                GC_HOUSTON_TIMERS.removeInt(playerID);
                BlockPos pos = getValidTeleportPos(serverWorld, player);
                player.teleportTo(serverWorld,
                        pos.getX(),
                        pos.getY(),
                        pos.getZ(),
                        player.getYRot(),
                        player.getXRot());
                context.getSource().sendSuccess(Component.translatable("commands.galacticraft.gchouston.success", serverWorld.dimension().location()).setStyle(Constant.Text.Color.GREEN_STYLE), true);
            }
        });
        return retval[0];
    }

    private static int teleport(CommandContext<CommandSourceStack> context) {
        final int[] retval = new int[]{Command.SINGLE_SUCCESS};
        context.getSource().getServer().execute(() -> {
            ServerPlayer player;
            player = context.getSource().getPlayer();
            try {
                ServerLevel serverWorld = DimensionArgument.getDimension(context, "dimension");
                if (serverWorld == null) {
                    context.getSource().sendFailure(Component.translatable("commands.galacticraft.dimensiontp.failure.dimension").setStyle(Constant.Text.Color.RED_STYLE));
                    retval[0] = -1;
                    return;
                } else if (context.getSource().getLevel().equals(serverWorld)) {
                    context.getSource().sendFailure(Component.translatable("commands.galacticraft.dimensiontp.failure.already_in_dimension", serverWorld.dimension().location()).setStyle(Constant.Text.Color.RED_STYLE));
                    retval[0] = -1;
                    return;
                }
                BlockPos pos = getValidTeleportPos(serverWorld, player);
                player.teleportTo(serverWorld,
                        pos.getX(),
                        pos.getY(),
                        pos.getZ(),
                        player.getYRot(),
                        player.getXRot());
                context.getSource().sendSuccess(Component.translatable("commands.galacticraft.dimensiontp.success.single", serverWorld.dimension().location()), true);
            } catch (CommandSyntaxException e) {
                context.getSource().sendFailure(Component.translatable("commands.galacticraft.dimensiontp.failure.dimension").setStyle(Constant.Text.Color.RED_STYLE));
                retval[0] = -1;
            }
        });
        return retval[0];
    }

    private static int teleportMultiple(CommandContext<CommandSourceStack> context) {
        final int[] retval = new int[]{Command.SINGLE_SUCCESS};
        context.getSource().getServer().execute(() -> {
            try {
                ServerLevel serverWorld = DimensionArgument.getDimension(context, "dimension");
                if (serverWorld == null) {
                    context.getSource().sendFailure(Component.translatable("commands.galacticraft.dimensiontp.failure.dimension").setStyle(Constant.Text.Color.RED_STYLE));
                    retval[0] = -1;
                    return;
                } else if (context.getSource().getLevel().equals(serverWorld)) {
                    context.getSource().sendFailure(Component.translatable("commands.galacticraft.dimensiontp.failure.already_in_dimension", serverWorld.dimension().location()).setStyle(Constant.Text.Color.RED_STYLE));
                    retval[0] = -1;
                    return;
                }
                Collection<? extends Entity> entities = EntityArgument.getEntities(context, "entities");
                for (Entity entity : entities) {
                    BlockPos pos = getValidTeleportPos(serverWorld, entity);
                    if (entity instanceof ServerPlayer player) {
                        player.teleportTo(serverWorld,
                                pos.getX(),
                                pos.getY(),
                                pos.getZ(),
                                player.getYRot(),
                                player.getXRot());
                    } else {
                        entity = entity.changeDimension(serverWorld); //Entities are recreated upon dim change, not moved.
                        if (entity != null) {
                            entity.teleportToWithTicket(pos.getX(), pos.getY(), pos.getZ());
                        } else {
                            context.getSource().sendFailure(Component.translatable("commands.galacticraft.dimensiontp.failure.entity").setStyle(Constant.Text.Color.RED_STYLE));
                        }
                    }
                }
                context.getSource().sendSuccess(Component.translatable("commands.galacticraft.dimensiontp.success.multiple", entities.size(), serverWorld.dimension().location()), true);
            } catch (CommandSyntaxException e) {
                context.getSource().sendFailure(Component.translatable("commands.galacticraft.dimensiontp.failure.entity").setStyle(Constant.Text.Color.RED_STYLE));
                retval[0] = -1;
            }
        });
        return retval[0];
    }

    private static int teleportToCoords(CommandContext<CommandSourceStack> context) {
        final int[] retval = new int[]{Command.SINGLE_SUCCESS};
        context.getSource().getServer().execute(() -> {
            ServerLevel serverWorld;
            BlockPos pos;
            try {
                serverWorld = DimensionArgument.getDimension(context, "dimension");
                pos = BlockPosArgument.getSpawnablePos(context, "pos");
                if (serverWorld == null || pos == null) {
                    context.getSource().sendFailure(Component.translatable("commands.galacticraft.dimensiontp.failure.dimension").setStyle(Constant.Text.Color.RED_STYLE));
                    retval[0] = -1;
                    return;
                } else if (context.getSource().getLevel().equals(serverWorld)) {
                    context.getSource().sendFailure(Component.translatable("commands.galacticraft.dimensiontp.failure.already_in_dimension", serverWorld.dimension().location()).setStyle(Constant.Text.Color.RED_STYLE));
                    retval[0] = -1;
                    return;
                }
            } catch (CommandSyntaxException e) {
                context.getSource().sendFailure(Component.translatable("commands.galacticraft.dimensiontp.failure.dimension").setStyle(Constant.Text.Color.RED_STYLE));
                retval[0] = -1;
                return;
            }
            ServerPlayer player = context.getSource().getPlayer();
            player.teleportTo(serverWorld,
                    Mth.clamp(pos.getX(), -30000000, 30000000),
                    Mth.clamp(pos.getY(), 0, serverWorld.getHeight() - 1),
                    Mth.clamp(pos.getZ(), -30000000, 30000000),
                    player.getYRot(),
                    player.getXRot());
            context.getSource().sendSuccess(Component.translatable("commands.galacticraft.dimensiontp.success.pos", serverWorld.dimension().location(), pos.getX(), pos.getY(), pos.getZ()), true);
        });
        return retval[0];
    }

    /**
     * Finds the highest solid block in the world to teleport to.
     * @param world The ServerWorld.
     * @param entity The entity to teleport.
     * @return A valid position (BlockPos) to teleport to.
     */
    private static BlockPos getValidTeleportPos(ServerLevel world, Entity entity) {
        int posX = (int) entity.getX();
        int posZ = (int) entity.getZ();

        for (int i = world.getHeight(); i > 0; i--) {
            BlockPos.MutableBlockPos pos = new BlockPos.MutableBlockPos(posX, i, posZ);
            Block currentBlock = world.getBlockState(pos).getBlock();
            if (!currentBlock.defaultBlockState().isAir()) {
                pos.setY(pos.getY() + 1);
                return pos;
            }
        }
        // SHOULD NOT happen! Entity gets teleported to where they were before.
        return entity.blockPosition();
    }
}<|MERGE_RESOLUTION|>--- conflicted
+++ resolved
@@ -44,6 +44,15 @@
 import net.minecraft.world.entity.Entity;
 import net.minecraft.world.level.Level;
 import net.minecraft.world.level.block.Block;
+import net.minecraft.server.command.Commands;
+import net.minecraft.server.command.ServerCommandSource;
+import net.minecraft.server.network.ServerPlayerEntity;
+import net.minecraft.server.world.ServerWorld;
+import net.minecraft.text.Text;
+import net.minecraft.util.math.BlockPos;
+import net.minecraft.util.math.MathHelper;
+import net.minecraft.world.World;
+
 import java.util.Collection;
 import java.util.UUID;
 
@@ -56,54 +65,22 @@
 
     public static void register() {
         CommandRegistrationCallback.EVENT.register((commandDispatcher, registryAccess, environment) -> {
+
             commandDispatcher.register(
                     Commands.literal("gchouston")
                     .executes(GalacticraftCommand::teleportToEarth));
 
-<<<<<<< HEAD
             LiteralCommandNode<ServerCommandSource> node = commandDispatcher.register(
-                    CommandManager.literal("dimensiontp")
+                    Commands.literal("dimensiontp")
                     .requires(serverCommandSource -> serverCommandSource.hasPermissionLevel(2))
-                    .then(CommandManager.argument("dimension", DimensionArgumentType.dimension())
+                    .then(Commands.argument("dimension", DimensionArgumentType.dimension())
                     .executes(GalacticraftCommand::teleport)
-                            .then(CommandManager.argument("entities", EntityArgumentType.entities())
+                            .then(Commands.argument("entities", EntityArgumentType.entities())
                                     .executes(((GalacticraftCommand::teleportMultiple))))
-                            .then(CommandManager.argument("pos", BlockPosArgumentType.blockPos())
+                            .then(Commands.argument("pos", BlockPosArgumentType.blockPos())
                                     .executes(GalacticraftCommand::teleportToCoords))));
-            commandDispatcher.register(CommandManager.literal("dimtp").redirect(node));
-=======
-            /* This looks convoluted, but it works. Essentially, it registers three branches of the same command.
-             * One as the base, one to also teleport entities, and one to also teleport to a specific position.
-             * This is because the command I added, to teleport to a specific position, breaks when combined with
-             * teleporting multiple non-player entities for some reason. So, I made it where you can pick
-             * teleporting entities OR setting a custom position to go to, but not both :P
-             */
-            LiteralCommandNode<CommandSourceStack> dimensiontp_root = commandDispatcher.register(
-                    Commands.literal("dimensiontp")
-                    .requires(serverCommandSource -> serverCommandSource.hasPermission(2))
-                    .then(Commands.argument("dimension", DimensionArgument.dimension())
-                    .executes(GalacticraftCommand::teleport)));
-            // TODO: either fix this or remove it
-             LiteralCommandNode<CommandSourceStack> dimensiontp_entities = commandDispatcher.register(
-                     Commands.literal("dimensiontp")
-                    .requires(serverCommandSource -> serverCommandSource.hasPermission(2))
-                    .then(Commands.argument("dimension", DimensionArgument.dimension())
-                    .then(Commands.argument("entities", EntityArgument.entities())
-                    .executes(((GalacticraftCommand::teleportMultiple))))));
-            LiteralCommandNode<CommandSourceStack> dimensiontp_pos = commandDispatcher.register(
-                    Commands.literal("dimensiontp")
-                    .requires(serverCommandSource -> serverCommandSource.hasPermission(2))
-                    .then(Commands.argument("dimension", DimensionArgument.dimension())
-                    .then(Commands.argument("pos", BlockPosArgument.blockPos())
-                    .executes(GalacticraftCommand::teleportToCoords))));
-
-            // Because I don't like to type
-            commandDispatcher.register(Commands.literal("dimtp")
-                    .redirect(dimensiontp_root)
-                    .redirect(dimensiontp_entities)
-                    .redirect(dimensiontp_pos)
-            );
->>>>>>> 45783a2f
+            commandDispatcher.register(Commands.literal("dimtp").redirect(node));
+                    Commands.literal("gchouston")
         });
     }
 
