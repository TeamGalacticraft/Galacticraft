--- conflicted
+++ resolved
@@ -56,13 +56,8 @@
     String ADDON_API_ID = "galacticraft-api";
     String COMMON_NAMESPACE = "c";
 
-<<<<<<< HEAD
-    static Identifier id(String id) {
-        return new Identifier(MOD_ID, id);
-=======
     static ResourceLocation id(String id) {
-        return new ResourceLocation(MOD_ID, id);  
->>>>>>> 05d65347
+        return new ResourceLocation(MOD_ID, id);
     }
 
     interface Block {
@@ -333,12 +328,9 @@
         String OXYGEN_DISTRIBUTOR_BUBBLE_DUMMY_BLOCK = "oxygen_distributor_bubble_dummy_block";
         String LUNAR_CARTOGRAPHY_TABLE = "lunar_cartography_table";
         String OXYGEN_STORAGE_MODULE = "oxygen_storage_module";
-<<<<<<< HEAD
+        String MOON_DIRT_PATH = "moon_dirt_path";
         String ROCKET_DESIGNER = "rocket_designer";
         String ROCKET_ASSEMBLER = "rocket_assembler";
-=======
-        String MOON_DIRT_PATH = "moon_dirt_path";
->>>>>>> 05d65347
     }
 
     interface Fluid {
@@ -584,39 +576,6 @@
     }
 
     interface ScreenTexture {
-<<<<<<< HEAD
-        Identifier COAL_GENERATOR_SCREEN = id("textures/gui/coal_generator_screen.png");
-        Identifier SOLAR_PANEL_SCREEN = id("textures/gui/solar_panel_screen.png");
-        Identifier CIRCUIT_FABRICATOR_SCREEN = id("textures/gui/circuit_fabricator_screen.png");
-        Identifier REFINERY_SCREEN = id("textures/gui/refinery_screen.png");
-        Identifier ELECTRIC_FURNACE_SCREEN = id("textures/gui/electric_furnace_screen.png");
-        Identifier ELECTRIC_ARC_FURNACE_SCREEN = id("textures/gui/electric_arc_furnace_screen.png");
-        Identifier COMPRESSOR_SCREEN = id("textures/gui/compressor_screen.png");
-        Identifier ELECTRIC_COMPRESSOR_SCREEN = id("textures/gui/electric_compressor_screen.png");
-        Identifier ENERGY_STORAGE_MODULE_SCREEN = id("textures/gui/energy_storage_module_screen.png");
-        Identifier OXYGEN_COLLECTOR_SCREEN = id("textures/gui/oxygen_collector_screen.png");
-
-        Identifier MACHINE_CONFIG_PANELS = id("textures/gui/machine_config.png");
-        Identifier PLAYER_INVENTORY_SCREEN = id("textures/gui/player_inventory_screen.png");
-        Identifier PLAYER_INVENTORY_TABS = id("textures/gui/player_inventory_switch_tabs.png");
-        Identifier OVERLAY = id("textures/gui/overlay.png");
-
-        Identifier MAP_SCREEN = id("textures/gui/map.png");
-        Identifier PLANET_ICONS = id("textures/gui/planet_icons.png");
-        Identifier BUBBLE_DISTRIBUTOR_SCREEN = id("textures/gui/oxygen_bubble_distributor_screen.png");
-        Identifier OXYGEN_COMPRESSOR_SCREEN = id("textures/gui/oxygen_compressor_screen.png");
-        Identifier OXYGEN_STORAGE_MODULE_SCREEN = id("textures/gui/oxygen_storage_module_screen.png");
-        Identifier OXYGEN_SEALER_SCREEN = id("textures/gui/oxygen_sealer_screen.png");
-        Identifier DEFAULT_SOLAR_PANELS = id("textures/solar_panel/default_solar_panels.png");
-        Identifier DEFAULT_LIGHT_SOURCES = id("textures/solar_panel/default_light_sources.png");
-        Identifier MOON_LIGHT_SOURCES = id("textures/solar_panel/moon_light_sources.png");
-        Identifier ROCKET_DESIGNER_SCREEN = id("textures/gui/rocket_designer_screen.png");
-        Identifier ROCKET_ASSEMBLER_SCREEN = id("textures/gui/rocket_assembler_screen.png");
-        Identifier RESEARCH_PANELS = id("textures/gui/research_panels.png");
-        Identifier FUEL_LOADER_SCREEN = id("textures/gui/fuel_loader_screen.png");
-
-        Identifier REI_DISPLAY_TEXTURE = id("textures/gui/rei_display.png");
-=======
         ResourceLocation COAL_GENERATOR_SCREEN = id("textures/gui/coal_generator_screen.png");
         ResourceLocation SOLAR_PANEL_SCREEN = id("textures/gui/solar_panel_screen.png");
         ResourceLocation CIRCUIT_FABRICATOR_SCREEN = id("textures/gui/circuit_fabricator_screen.png");
@@ -642,9 +601,12 @@
         ResourceLocation DEFAULT_SOLAR_PANELS = id("textures/solar_panel/default_solar_panels.png");
         ResourceLocation DEFAULT_LIGHT_SOURCES = id("textures/solar_panel/default_light_sources.png");
         ResourceLocation MOON_LIGHT_SOURCES = id("textures/solar_panel/moon_light_sources.png");
+        Identifier ROCKET_DESIGNER_SCREEN = id("textures/gui/rocket_designer_screen.png");
+        Identifier ROCKET_ASSEMBLER_SCREEN = id("textures/gui/rocket_assembler_screen.png");
+        Identifier RESEARCH_PANELS = id("textures/gui/research_panels.png");
+        Identifier FUEL_LOADER_SCREEN = id("textures/gui/fuel_loader_screen.png");
 
         ResourceLocation REI_DISPLAY_TEXTURE = id("textures/gui/rei_display.png");
->>>>>>> 05d65347
     }
 
     interface SlotSprite {
@@ -737,14 +699,10 @@
         String OXYGEN_COMPRESSOR_SCREEN_HANDLER = "oxygen_compressor_screen_handler";
         String OXYGEN_DECOMPRESSOR_SCREEN_HANDLER = "oxygen_decompressor_screen_handler";
         String OXYGEN_STORAGE_MODULE_SCREEN_HANDLER = "oxygen_storage_module_screen_handler";
-<<<<<<< HEAD
-        String OXYGEN_SEALER_SCREEN_HANDLER = "oxygen_sealer";
+        String OXYGEN_SEALER_SCREEN_HANDLER = "oxygen_sealer_screen_handler";
         String ROCKET_DESIGNER_SCREEN_HANDLER = "rocket_designer_screen_handler";
         String ROCKET_ASSEMBLER_SCREEN_HANDLER = "rocket_assembler_screen_handler";
         String FUEL_LOADER_SCREEN_HANDLER = "fuel_loader_screen_handler";
-=======
-        String OXYGEN_SEALER_SCREEN_HANDLER = "oxygen_sealer_screen_handler";
->>>>>>> 05d65347
     }
 
     interface Biome {
@@ -835,7 +793,7 @@
                 return Style.EMPTY.withColor(TextColor.fromRgb(Mth.hsvToRgb(ticks / 1000.0f, 1, 1)));
             }
         }
-        
+
         interface TranslationKey {
               String NOT_ENOUGH_LEAVES = "ui.galacticraft.machine.status.not_enough_leaves";
               String ACTIVE = "ui.galacticraft.machine.status.active";
