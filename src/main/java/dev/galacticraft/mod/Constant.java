--- conflicted
+++ resolved
@@ -617,22 +617,6 @@
     }
 
     interface SlotSprite {
-<<<<<<< HEAD
-        String THERMAL_HEAD = "slot/thermal_helmet";
-        String THERMAL_CHEST = "slot/thermal_chestpiece";
-        String THERMAL_PANTS = "slot/thermal_leggings";
-        String THERMAL_BOOTS = "slot/thermal_boots";
-        String OXYGEN_MASK = "slot/oxygen_mask";
-        String OXYGEN_GEAR = "slot/oxygen_gear";
-        String OXYGEN_TANK = "slot/oxygen_tank";
-
-        ResourceLocation ROCKET_CONE = id("slot/rocket_cone");
-        ResourceLocation ROCKET_PLATING = id("slot/rocket_plating");
-        ResourceLocation ROCKET_BOOSTER = id("slot/rocket_booster");
-        ResourceLocation ROCKET_FIN = id("slot/rocket_fin");
-        ResourceLocation ROCKET_ENGINE = id("slot/rocket_engine");
-        ResourceLocation CHEST = id("slot/chest");
-=======
         ResourceLocation ENERGY = id("slot/energy");
         ResourceLocation BUCKET = id("slot/bucket");
         ResourceLocation DIAMOND = ResourceLocation.withDefaultNamespace("item/empty_slot_diamond");
@@ -645,7 +629,13 @@
         ResourceLocation OXYGEN_MASK = id("slot/oxygen_mask");
         ResourceLocation OXYGEN_GEAR = id("slot/oxygen_gear");
         ResourceLocation OXYGEN_TANK = id("slot/oxygen_tank");
->>>>>>> 245b1d6e
+
+        ResourceLocation ROCKET_CONE = id("slot/rocket_cone");
+        ResourceLocation ROCKET_PLATING = id("slot/rocket_plating");
+        ResourceLocation ROCKET_BOOSTER = id("slot/rocket_booster");
+        ResourceLocation ROCKET_FIN = id("slot/rocket_fin");
+        ResourceLocation ROCKET_ENGINE = id("slot/rocket_engine");
+        ResourceLocation CHEST = id("slot/chest");
     }
 
     interface Entity {
