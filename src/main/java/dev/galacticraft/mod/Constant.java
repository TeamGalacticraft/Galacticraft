/*
 * Copyright (c) 2019-2025 Team Galacticraft
 *
 * Permission is hereby granted, free of charge, to any person obtaining a copy
 * of this software and associated documentation files (the "Software"), to deal
 * in the Software without restriction, including without limitation the rights
 * to use, copy, modify, merge, publish, distribute, sublicense, and/or sell
 * copies of the Software, and to permit persons to whom the Software is
 * furnished to do so, subject to the following conditions:
 *
 * The above copyright notice and this permission notice shall be included in all
 * copies or substantial portions of the Software.
 *
 * THE SOFTWARE IS PROVIDED "AS IS", WITHOUT WARRANTY OF ANY KIND, EXPRESS OR
 * IMPLIED, INCLUDING BUT NOT LIMITED TO THE WARRANTIES OF MERCHANTABILITY,
 * FITNESS FOR A PARTICULAR PURPOSE AND NONINFRINGEMENT. IN NO EVENT SHALL THE
 * AUTHORS OR COPYRIGHT HOLDERS BE LIABLE FOR ANY CLAIM, DAMAGES OR OTHER
 * LIABILITY, WHETHER IN AN ACTION OF CONTRACT, TORT OR OTHERWISE, ARISING FROM,
 * OUT OF OR IN CONNECTION WITH THE SOFTWARE OR THE USE OR OTHER DEALINGS IN THE
 * SOFTWARE.
 */

package dev.galacticraft.mod;

import net.fabricmc.api.EnvType;
import net.fabricmc.api.Environment;
import net.minecraft.ChatFormatting;
import net.minecraft.core.Direction;
import net.minecraft.core.Registry;
import net.minecraft.network.chat.Style;
import net.minecraft.network.chat.TextColor;
import net.minecraft.resources.ResourceKey;
import net.minecraft.resources.ResourceLocation;
import org.apache.logging.log4j.LogManager;
import org.apache.logging.log4j.Logger;
import org.jetbrains.annotations.ApiStatus;
import org.jetbrains.annotations.Contract;
import org.jetbrains.annotations.NotNull;

public interface Constant {
    String MOD_ID = "galacticraft";
    String COMMON_NAMESPACE = "c";
    Logger LOGGER = LogManager.getLogger("Galacticraft");

    double RADIANS_TO_DEGREES = 180.0 / Math.PI;
    int OVERWORLD_SKYPROVIDER_STARTHEIGHT = 200;

    @Contract(value = "_ -> new", pure = true)
    static @NotNull ResourceLocation id(String id) {
        return ResourceLocation.fromNamespaceAndPath(MOD_ID, id);
    }

    @Contract(value = "_, _ -> new", pure = true)
    static @NotNull <T> ResourceKey<T> key(ResourceKey<Registry<T>> registry, String id) {
        return ResourceKey.create(registry, Constant.id(id));
    }

    interface Block {
        String ITEM_GROUP_BLOCKS = "blocks";
        String ITEM_GROUP_MACHINES = "machines";

        // Natural
        String MOON_TURF = "moon_turf";
        String MOON_SURFACE_ROCK = "moon_surface_rock";
        String MOON_DUNGEON_BRICK = "moon_dungeon_brick";

        String MOON_ROCK = "moon_rock";
        String MOON_ROCK_SLAB = "moon_rock_slab";
        String MOON_ROCK_STAIRS = "moon_rock_stairs";
        String MOON_ROCK_WALL = "moon_rock_wall";

        String MOON_ROCK_BRICK = "moon_rock_brick";
        String MOON_ROCK_BRICK_SLAB = "moon_rock_brick_slab";
        String MOON_ROCK_BRICK_STAIRS = "moon_rock_brick_stairs";
        String MOON_ROCK_BRICK_WALL = "moon_rock_brick_wall";

        String CRACKED_MOON_ROCK_BRICK = "cracked_moon_rock_brick";
        String CRACKED_MOON_ROCK_BRICK_SLAB = "cracked_moon_rock_brick_slab";
        String CRACKED_MOON_ROCK_BRICK_STAIRS = "cracked_moon_rock_brick_stairs";
        String CRACKED_MOON_ROCK_BRICK_WALL = "cracked_moon_rock_brick_wall";

        String POLISHED_MOON_ROCK = "polished_moon_rock";
        String POLISHED_MOON_ROCK_SLAB = "polished_moon_rock_slab";
        String POLISHED_MOON_ROCK_STAIRS = "polished_moon_rock_stairs";
        String POLISHED_MOON_ROCK_WALL = "polished_moon_rock_wall";

        String CHISELED_MOON_ROCK_BRICK = "chiseled_moon_rock_brick";
        String MOON_ROCK_PILLAR = "moon_rock_pillar";

        String COBBLED_MOON_ROCK = "cobbled_moon_rock";
        String COBBLED_MOON_ROCK_SLAB = "cobbled_moon_rock_slab";
        String COBBLED_MOON_ROCK_STAIRS = "cobbled_moon_rock_stairs";
        String COBBLED_MOON_ROCK_WALL = "cobbled_moon_rock_wall";

        String LUNASLATE = "lunaslate";
        String LUNASLATE_SLAB = "lunaslate_slab";
        String LUNASLATE_STAIRS = "lunaslate_stairs";
        String LUNASLATE_WALL = "lunaslate_wall";

        String COBBLED_LUNASLATE = "cobbled_lunaslate";
        String COBBLED_LUNASLATE_SLAB = "cobbled_lunaslate_slab";
        String COBBLED_LUNASLATE_STAIRS = "cobbled_lunaslate_stairs";
        String COBBLED_LUNASLATE_WALL = "cobbled_lunaslate_wall";

        String MOON_BASALT = "moon_basalt";
        String MOON_BASALT_SLAB = "moon_basalt_slab";
        String MOON_BASALT_STAIRS = "moon_basalt_stairs";
        String MOON_BASALT_WALL = "moon_basalt_wall";

        String MOON_BASALT_BRICK = "moon_basalt_brick";
        String MOON_BASALT_BRICK_SLAB = "moon_basalt_brick_slab";
        String MOON_BASALT_BRICK_STAIRS = "moon_basalt_brick_stairs";
        String MOON_BASALT_BRICK_WALL = "moon_basalt_brick_wall";

        String CRACKED_MOON_BASALT_BRICK = "cracked_moon_basalt_brick";
        String CRACKED_MOON_BASALT_BRICK_SLAB = "cracked_moon_basalt_brick_slab";
        String CRACKED_MOON_BASALT_BRICK_STAIRS = "cracked_moon_basalt_brick_stairs";
        String CRACKED_MOON_BASALT_BRICK_WALL = "cracked_moon_basalt_brick_wall";

        String OLIVINE_CLUSTER = "olivine_cluster";
        String OLIVINE_BASALT = "olivine_basalt";
        String RICH_OLIVINE_BASALT = "rich_olivine_basalt";

        String MOON_DIRT = "moon_dirt";
        String MARS_SURFACE_ROCK = "mars_surface_rock";
        String MARS_SUB_SURFACE_ROCK = "mars_sub_surface_rock";
        String MARS_STONE = "mars_stone";
        String MARS_STONE_SLAB = "mars_stone_slab";
        String MARS_STONE_STAIRS = "mars_stone_stairs";
        String MARS_STONE_WALL = "mars_stone_wall";
        String MARS_COBBLESTONE = "mars_cobblestone";
        String MARS_COBBLESTONE_SLAB = "mars_cobblestone_slab";
        String MARS_COBBLESTONE_STAIRS = "mars_cobblestone_stairs";
        String MARS_COBBLESTONE_WALL = "mars_cobblestone_wall";

        String ASTEROID_ROCK = "asteroid_rock";
        String ASTEROID_ROCK_1 = "asteroid_rock_block_1";
        String ASTEROID_ROCK_2 = "asteroid_rock_block_2";

        String SOFT_VENUS_ROCK = "soft_venus_rock";
        String HARD_VENUS_ROCK = "hard_venus_rock";
        String SCORCHED_VENUS_ROCK = "scorched_venus_rock";
        String VOLCANIC_ROCK = "volcanic_rock";
        String PUMICE = "pumice";
        String VAPOR_SPOUT = "vapor_spout";

        // Ore
        String MARS_IRON_ORE = "mars_iron_ore";
        String ASTEROID_IRON_ORE = "asteroid_iron_ore";
        String MOON_COPPER_ORE = "moon_copper_ore";
        String LUNASLATE_COPPER_ORE = "lunaslate_copper_ore";
        String MARS_COPPER_ORE = "mars_copper_ore";
        String VENUS_COPPER_ORE = "venus_copper_ore";
        String SILICON_ORE = "silicon_ore";
        String DEEPSLATE_SILICON_ORE = "deepslate_silicon_ore";
        String TIN_ORE = "tin_ore";
        String DEEPSLATE_TIN_ORE = "deepslate_tin_ore";
        String MOON_TIN_ORE = "moon_tin_ore";
        String LUNASLATE_TIN_ORE = "lunaslate_tin_ore";
        String MARS_TIN_ORE = "mars_tin_ore";
        String VENUS_TIN_ORE = "venus_tin_ore";
        String ALUMINUM_ORE = "aluminum_ore";
        String DEEPSLATE_ALUMINUM_ORE = "deepslate_aluminum_ore";
        String ASTEROID_ALUMINUM_ORE = "asteroid_aluminum_ore";
        String VENUS_ALUMINUM_ORE = "venus_aluminum_ore";
        String MOON_CHEESE_ORE = "moon_cheese_ore";
        String LUNAR_SAPPHIRE_ORE = "lunar_sapphire_ore";
        String DESH_ORE = "desh_ore";
        String ILMENITE_ORE = "ilmenite_ore";
        String GALENA_ORE = "galena_ore";
        String SOLAR_ORE = "solar_ore";

        // Solid Blocks
        String SILICON_BLOCK = "silicon_block";
        String METEORIC_IRON_BLOCK = "meteoric_iron_block";
        String DESH_BLOCK = "desh_block";
        String ALUMINUM_BLOCK = "aluminum_block";
        String TIN_BLOCK = "tin_block";
        String TITANIUM_BLOCK = "titanium_block";
        String LEAD_BLOCK = "lead_block";
        String LUNAR_SAPPHIRE_BLOCK = "lunar_sapphire_block";
        String OLIVINE_BLOCK = "olivine_block";
        String RAW_METEORIC_IRON_BLOCK = "raw_meteoric_iron_block";
        String RAW_DESH_BLOCK = "raw_desh_block";
        String RAW_ALUMINUM_BLOCK = "raw_aluminum_block";
        String RAW_TIN_BLOCK = "raw_tin_block";
        String RAW_TITANIUM_BLOCK = "raw_titanium_block";
        String RAW_LEAD_BLOCK = "raw_lead_block";

        // Decorative BLocks
        String ALUMINUM_DECORATION = "aluminum_decoration";
        String BRONZE_DECORATION = "bronze_decoration";
        String COPPER_DECORATION = "copper_decoration";
        String IRON_DECORATION = "iron_decoration";
        String METEORIC_IRON_DECORATION = "meteoric_iron_decoration";
        String STEEL_DECORATION = "steel_decoration";
        String TIN_DECORATION = "tin_decoration";
        String TITANIUM_DECORATION = "titanium_decoration";
        String DARK_DECORATION = "dark_decoration";

        String IRON_GRATING = "iron_grating";
        String TIN_LADDER = "tin_ladder";
        String SQUARE_LIGHT_PANEL = "square_light_panel";
        String SPOTLIGHT_LIGHT_PANEL = "spotlight_light_panel";
        String LINEAR_LIGHT_PANEL = "linear_light_panel";
        String DASHED_LIGHT_PANEL = "dashed_light_panel";
        String DIAGONAL_LIGHT_PANEL = "diagonal_light_panel";
        String VACUUM_GLASS = "vacuum_glass";
        String CLEAR_VACUUM_GLASS = "vacuum_glass_clear";
        String STRONG_VACUUM_GLASS = "vacuum_glass_strong";
        String WALKWAY = "walkway";
        String WIRE_WALKWAY = "wire_walkway";
        String FLUID_PIPE_WALKWAY = "fluid_pipe_walkway";

        //  Environment
        String GLOWSTONE_TORCH = "glowstone_torch";
        String GLOWSTONE_WALL_TORCH = "glowstone_wall_torch";
        String GLOWSTONE_LANTERN = "glowstone_lantern";
        String UNLIT_TORCH = "unlit_torch";
        String UNLIT_WALL_TORCH = "unlit_wall_torch";
        String UNLIT_LANTERN = "unlit_lantern";
        String CAVERNOUS_VINES = "cavernous_vines";
        String CAVERNOUS_VINES_PLANT = "cavernous_vines_plant";
        String WEB_TORCH = "web_torch";
        String FALLEN_METEOR = "fallen_meteor";
        String SLIMELING_EGG = "slimeling_egg";
        String CREEPER_EGG = "creeper_egg";

        // Special
        String PARACHEST = "parachest";
        String SPACE_STATION_ARRIVAL = "space_station_arrival";
        String TREASURE_CHEST_TIER_1 = "treasure_chest_tier_1";
        String TREASURE_CHEST_TIER_2 = "treasure_chest_tier_2";
        String TREASURE_CHEST_TIER_3 = "treasure_chest_tier_3";
        String CRASHED_PROBE_BLOCK = "crashed_probe";
        String BOSS_SPAWNER = "boss_spawner";

        // Moon Cheese
        String MOON_CHEESE_BLOCK = "moon_cheese_block";
        String MOON_CHEESE_LOG = "moon_cheese_log";
        String MOON_CHEESE_LEAVES = "moon_cheese_leaves";

        String MOON_CHEESE_WHEEL = "moon_cheese_wheel";
        String CANDLE_MOON_CHEESE_WHEEL = "candle_moon_cheese_wheel";
        String WHITE_CANDLE_MOON_CHEESE_WHEEL = "white_candle_moon_cheese_wheel";
        String ORANGE_CANDLE_MOON_CHEESE_WHEEL = "orange_candle_moon_cheese_wheel";
        String MAGENTA_CANDLE_MOON_CHEESE_WHEEL = "magenta_candle_moon_cheese_wheel";
        String LIGHT_BLUE_CANDLE_MOON_CHEESE_WHEEL = "light_blue_candle_moon_cheese_wheel";
        String YELLOW_CANDLE_MOON_CHEESE_WHEEL = "yellow_candle_moon_cheese_wheel";
        String LIME_CANDLE_MOON_CHEESE_WHEEL = "lime_candle_moon_cheese_wheel";
        String PINK_CANDLE_MOON_CHEESE_WHEEL = "pink_candle_moon_cheese_wheel";
        String GRAY_CANDLE_MOON_CHEESE_WHEEL = "gray_candle_moon_cheese_wheel";
        String LIGHT_GRAY_CANDLE_MOON_CHEESE_WHEEL = "light_gray_candle_moon_cheese_wheel";
        String CYAN_CANDLE_MOON_CHEESE_WHEEL = "cyan_candle_moon_cheese_wheel";
        String PURPLE_CANDLE_MOON_CHEESE_WHEEL = "purple_candle_moon_cheese_wheel";
        String BLUE_CANDLE_MOON_CHEESE_WHEEL = "blue_candle_moon_cheese_wheel";
        String BROWN_CANDLE_MOON_CHEESE_WHEEL = "brown_candle_moon_cheese_wheel";
        String GREEN_CANDLE_MOON_CHEESE_WHEEL = "green_candle_moon_cheese_wheel";
        String RED_CANDLE_MOON_CHEESE_WHEEL = "red_candle_moon_cheese_wheel";
        String BLACK_CANDLE_MOON_CHEESE_WHEEL = "black_candle_moon_cheese_wheel";

        // Liquids
        String FUEL = "fuel";
        String CRUDE_OIL = "crude_oil";
        String SULFURIC_ACID = "sulfuric_acid";

        // Machines
        String CIRCUIT_FABRICATOR = "circuit_fabricator";
        String COMPRESSOR = "compressor";
        String ELECTRIC_COMPRESSOR = "electric_compressor";
        String ELECTRIC_FURNACE = "electric_furnace";
        String ELECTRIC_ARC_FURNACE = "electric_arc_furnace";
        String OXYGEN_BUBBLE_DISTRIBUTOR = "oxygen_bubble_distributor";
        String OXYGEN_COLLECTOR = "oxygen_collector";
        String OXYGEN_COMPRESSOR = "oxygen_compressor";
        String OXYGEN_DECOMPRESSOR = "oxygen_decompressor";
        String OXYGEN_DETECTOR = "oxygen_detector";
        String OXYGEN_SEALER = "oxygen_sealer";
        String FLUID_PIPE = "fluid_pipe";
        String GLASS_FLUID_PIPE = "glass_fluid_pipe";
        String REFINERY = "refinery";
        String TERRAFORMER = "terraformer";
        String DECONSTRUCTOR = "deconstructor";
        String WATER_ELECTROLYZER = "water_electrolyzer";
        String METHANE_SYNTHESIZIER = "methane_synthesizer";
        String GAS_LIQUEFIER = "gas_liquefier";

        // Pad Blocks
        String FUELING_PAD = "fueling_pad";
        String ROCKET_LAUNCH_PAD = "rocket_launch_pad";
        String FUEL_LOADER = "fuel_loader";
        String CARGO_LOADER = "cargo_loader";
        String CARGO_UNLOADER = "cargo_unloader";
        String LAUNCH_CONTROLLER = "launch_controller";

        // Space Base
        String HYDRAULIC_PLATFORM = "hydraulic_platform";
        String MAGNETIC_CRAFTING_TABLE = "magnetic_crafting_table";
        String ROCKET_WORKBENCH = "rocket_workbench";
        String AIR_LOCK_FRAME = "air_lock_frame";
        String AIR_LOCK_CONTROLLER = "air_lock_controller";
        String AIR_LOCK_SEAL = "air_lock_seal";
        String CHROMATIC_APPLICATOR = "chromatic_applicator";
        String DISPLAY_SCREEN = "display_screen";
        String TELEMETRY_UNIT = "telemetry_unit";
        String COMMUNICATIONS_DISH = "communications_dish";
        String ARC_LAMP = "arc_lamp";
        String SPIN_THRUSTER = "spin_thruster";
        String CRYOGENIC_CHAMBER = "cryogenic_chamber";
        String CRYOGENIC_CHAMBER_PART = "cryogenic_chamber_part";
        String ASTRO_MINER_BASE = "astro_miner_base";
        String SHORT_RANGE_TELEPAD = "short_range_telepad";
        String PLAYER_TRANSPORT_TUBE = "player_transport_tube";
        String HYPERLOOP = "hyperloop";

        // Power
        String BASIC_SOLAR_PANEL = "basic_solar_panel";
        String SOLAR_PANEL_PART = "solar_panel_part";
        String ADVANCED_SOLAR_PANEL = "advanced_solar_panel";
        String COAL_GENERATOR = "coal_generator";
        String GEOTHERMAL_GENERATOR = "geothermal_generator";
        String ENERGY_STORAGE_MODULE = "energy_storage_module";
        String ENERGY_STORAGE_CLUSTER = "energy_storage_cluster";
        String ALUMINUM_WIRE = "aluminum_wire";
        String HEAVY_ALUMINUM_WIRE = "heavy_aluminum_wire";
        String SWITCHABLE_ALUMINUM_WIRE = "switchable_aluminum_wire";
        String SEALABLE_ALUMINUM_WIRE = "sealable_aluminum_wire";
        String HEAVY_SEALABLE_ALUMINUM_WIRE = "heavy_sealable_aluminum_wire";
        String BEAM_REFLECTOR = "beam_reflector";
        String BEAM_RECEIVER = "beam_receiver";
        String SOLAR_ARRAY_MODULE = "solar_array_module";
        String OXYGEN_DISTRIBUTOR_BUBBLE_DUMMY_BLOCK = "oxygen_distributor_bubble_dummy_block";
        String LUNAR_CARTOGRAPHY_TABLE = "lunar_cartography_table";
        String OXYGEN_STORAGE_MODULE = "oxygen_storage_module";
        String MOON_DIRT_PATH = "moon_dirt_path";
    }

    interface Fluid {
        String CRUDE_OIL_FLOWING = "crude_oil_flowing";
        String CRUDE_OIL_STILL = "crude_oil_still";
        String FUEL_FLOWING = "fuel_flowing";
        String FUEL_STILL = "fuel_still";
        String BACTERIAL_ACID_FLOWING = "bacterial_acid_flowing";
        String BACTERIAL_ACID_STILL = "bacterial_acid_still";
        String SULFURIC_ACID_FLOWING = "sulfuric_acid_flowing";
        String SULFURIC_ACID_STILL = "sulfuric_acid_still";
        String OXYGEN_GAS = "oxygen_gas";
        String LIQUID_OXYGEN = "liquid_oxygen";

        static ResourceLocation fluidId(String s) {
            return Constant.id("block/fluid/" + s);
        }
    }

    interface Item {
        String ITEM_GROUP = "items";
        String SILICON = "silicon";
        String RAW_METEORIC_IRON = "raw_meteoric_iron";
        String METEORIC_IRON_INGOT = "meteoric_iron_ingot";
        String METEORIC_IRON_NUGGET = "meteoric_iron_nugget";
        String RAW_DESH = "raw_desh";
        String DESH_INGOT = "desh_ingot";
        String DESH_NUGGET = "desh_nugget";
        String RAW_LEAD = "raw_lead";
        String LEAD_INGOT = "lead_ingot";
        String LEAD_NUGGET = "lead_nugget";
        String RAW_ALUMINUM = "raw_aluminum";
        String ALUMINUM_INGOT = "aluminum_ingot";
        String ALUMINUM_NUGGET = "aluminum_nugget";
        String RAW_TIN = "raw_tin";
        String TIN_INGOT = "tin_ingot";
        String TIN_NUGGET = "tin_nugget";
        String RAW_TITANIUM = "raw_titanium";
        String TITANIUM_INGOT = "titanium_ingot";
        String TITANIUM_NUGGET = "titanium_nugget";
        String STEEL_INGOT = "steel_ingot";
        String LUNAR_SAPPHIRE = "lunar_sapphire";
        String OLIVINE_SHARD = "olivine_shard";
        String DESH_STICK = "desh_stick";
        String CARBON_FRAGMENTS = "carbon_fragments";
        String SOLAR_DUST = "solar_dust";
        String BASIC_WAFER = "basic_wafer";
        String ADVANCED_WAFER = "advanced_wafer";
        String BEAM_CORE = "beam_core";
        String CANVAS = "canvas";
        String COMPRESSED_ALUMINUM = "compressed_aluminum";
        String COMPRESSED_COPPER = "compressed_copper";
        String COMPRESSED_TIN = "compressed_tin";
        String COMPRESSED_BRONZE = "compressed_bronze";
        String COMPRESSED_IRON = "compressed_iron";
        String COMPRESSED_STEEL = "compressed_steel";
        String COMPRESSED_METEORIC_IRON = "compressed_meteoric_iron";
        String COMPRESSED_DESH = "compressed_desh";
        String COMPRESSED_TITANIUM = "compressed_titanium";
        String FLUID_MANIPULATOR = "fluid_manipulator";
        String OXYGEN_CONCENTRATOR = "oxygen_concentrator";
        String OXYGEN_FAN = "oxygen_fan";
        String OXYGEN_VENT = "oxygen_vent";
        String SENSOR_LENS = "sensor_lens";
        String BLUE_SOLAR_WAFER = "blue_solar_wafer";
        String SINGLE_SOLAR_MODULE = "single_solar_module";
        String FULL_SOLAR_PANEL = "full_solar_panel";
        String SOLAR_ARRAY_WAFER = "solar_array_wafer";
        String SOLAR_ARRAY_PANEL = "solar_array_panel";
        String STEEL_POLE = "steel_pole";
        String COPPER_CANISTER = "copper_canister";
        String TIN_CANISTER = "tin_canister";
        String THERMAL_CLOTH = "thermal_cloth";
        String ISOTHERMAL_FABRIC = "isothermal_fabric";
        String ORION_DRIVE = "orion_drive";
        String ATMOSPHERIC_VALVE = "atmospheric_valve";
        String AMBIENT_THERMAL_CONTROLLER = "ambient_thermal_controller";
        String LIQUID_CANISTER = "liquid_canister";
        //FOOD
        String MOON_CHEESE_WHEEL = "moon_cheese_wheel";
        String MOON_CHEESE_CURD = "moon_cheese_curd";
        String MOON_CHEESE_SLICE = "moon_cheese_slice";
        String BURGER_BUN = "burger_bun";
        String GROUND_BEEF = "ground_beef";
        String BEEF_PATTY = "beef_patty";
        String CHEESEBURGER = "cheeseburger";
        //CANNED FOOD
        String CANNED_DEHYDRATED_APPLE = "canned_dehydrated_apple";
        String CANNED_DEHYDRATED_CARROT = "canned_dehydrated_carrot";
        String CANNED_DEHYDRATED_MELON = "canned_dehydrated_melon";
        String CANNED_DEHYDRATED_POTATO = "canned_dehydrated_potato";
        String CANNED_BEEF = "canned_beef";
        //ROCKET PARTS
        String TIER_1_HEAVY_DUTY_PLATE = "heavy_plating";
        String TIER_2_HEAVY_DUTY_PLATE = "heavy_plating_t2";
        String TIER_3_HEAVY_DUTY_PLATE = "heavy_plating_t3";
        //THROWABLE METEOR CHUNKS
        String THROWABLE_METEOR_CHUNK = "throwable_meteor_chunk";
        String HOT_THROWABLE_METEOR_CHUNK = "hot_throwable_meteor_chunk";
        //ARMOR
        String HEAVY_DUTY_HELMET = "heavy_duty_helmet";
        String HEAVY_DUTY_CHESTPLATE = "heavy_duty_chestplate";
        String HEAVY_DUTY_LEGGINGS = "heavy_duty_leggings";
        String HEAVY_DUTY_BOOTS = "heavy_duty_boots";
        String DESH_HELMET = "desh_helmet";
        String DESH_CHESTPLATE = "desh_chestplate";
        String DESH_LEGGINGS = "desh_leggings";
        String DESH_BOOTS = "desh_boots";
        String TITANIUM_HELMET = "titanium_helmet";
        String TITANIUM_CHESTPLATE = "titanium_chestplate";
        String TITANIUM_LEGGINGS = "titanium_leggings";
        String TITANIUM_BOOTS = "titanium_boots";
        String SENSOR_GLASSES = "sensor_glasses";
        //TOOLS + WEAPONS
        String HEAVY_DUTY_SWORD = "heavy_duty_sword";
        String HEAVY_DUTY_SHOVEL = "heavy_duty_shovel";
        String HEAVY_DUTY_PICKAXE = "heavy_duty_pickaxe";
        String HEAVY_DUTY_AXE = "heavy_duty_axe";
        String HEAVY_DUTY_HOE = "heavy_duty_hoe";

        String DESH_SWORD = "desh_sword";
        String DESH_SHOVEL = "desh_shovel";
        String DESH_PICKAXE = "desh_pickaxe";
        String DESH_AXE = "desh_axe";
        String DESH_HOE = "desh_hoe";

        String TITANIUM_SWORD = "titanium_sword";
        String TITANIUM_SHOVEL = "titanium_shovel";
        String TITANIUM_PICKAXE = "titanium_pickaxe";
        String TITANIUM_AXE = "titanium_axe";
        String TITANIUM_HOE = "titanium_hoe";

        String STANDARD_WRENCH = "standard_wrench";
        String TITANTIUM_UPGRADE_SMITHING_TEMPLATE = "titanium_upgrade_smithing_template";
        String BATTERY = "battery";
        String INFINITE_BATTERY = "infinite_battery";
        String INFINITE_INDICATOR = "infinite_indicator";

        //Fluid buckets
        String CRUDE_OIL_BUCKET = "crude_oil_bucket";
        String FUEL_BUCKET = "fuel_bucket";
        String SULFURIC_ACID_BUCKET = "sulfuric_acid_bucket";

        //GC INVENTORY
        String PARACHUTE = "parachute";

        String OXYGEN_MASK = "oxygen_mask";
        String OXYGEN_GEAR = "oxygen_gear";

        String SHIELD_CONTROLLER = "shield_controller";
        String FREQUENCY_MODULE = "frequency_module";

        String SMALL_OXYGEN_TANK = "small_oxygen_tank";
        String MEDIUM_OXYGEN_TANK = "medium_oxygen_tank";
        String LARGE_OXYGEN_TANK = "large_oxygen_tank";
        String INFINITE_OXYGEN_TANK = "infinite_oxygen_tank";

        String EMERGENCY_KIT = "emergency_kit";

        String THERMAL_PADDING_HELMET = "thermal_padding_helmet";
        String THERMAL_PADDING_CHESTPIECE = "thermal_padding_chestpiece";
        String THERMAL_PADDING_LEGGINGS = "thermal_padding_leggings";
        String THERMAL_PADDING_BOOTS = "thermal_padding_boots";

        String ISOTHERMAL_PADDING_HELMET = "isothermal_padding_helmet";
        String ISOTHERMAL_PADDING_CHESTPIECE = "isothermal_padding_chestpiece";
        String ISOTHERMAL_PADDING_LEGGINGS = "isothermal_padding_leggings";
        String ISOTHERMAL_PADDING_BOOTS = "isothermal_padding_boots";

        String BUGGY = "buggy";
        String ROCKET = "rocket";

        String TIER_2_ROCKET_SCHEMATIC = "tier_2_rocket_schematic";
        String TIER_3_ROCKET_SCHEMATIC = "tier_3_rocket_schematic";
        String CARGO_ROCKET_SCHEMATIC = "cargo_rocket_schematic";
        String MOON_BUGGY_SCHEMATIC = "moon_buggy_schematic";
        String ASTRO_MINER_SCHEMATIC = "astro_miner_schematic";

        String LEGACY_MUSIC_DISC_MARS = "legacy_music_disc_mars";
        String LEGACY_MUSIC_DISC_MIMAS = "legacy_music_disc_mimas";
        String LEGACY_MUSIC_DISC_ORBIT = "legacy_music_disc_orbit";
        String LEGACY_MUSIC_DISC_SPACERACE = "legacy_music_disc_spacerace";

        String NOSE_CONE = "nose_cone";
        String HEAVY_NOSE_CONE = "heavy_nose_cone";
        String ROCKET_FIN = "rocket_fin";
        String HEAVY_ROCKET_FIN = "heavy_rocket_fin";
        String ROCKET_ENGINE = "rocket_engine";
        String HEAVY_ROCKET_ENGINE = "heavy_rocket_engine";
        String ROCKET_BOOSTER = "rocket_booster";
        String BUGGY_WHEEL = "buggy_wheel";
        String BUGGY_SEAT = "buggy_seat";
        String BUGGY_STORAGE = "buggy_storage";
        String BASIC_ROCKET_CONE_SCHEMATIC = "basic_rocket_cone_schematic";
        String BASIC_ROCKET_BODY_SCHEMATIC = "basic_rocket_body_schematic";
        String BASIC_ROCKET_FINS_SCHEMATIC = "basic_rocket_fins_schematic";
        String BASIC_ROCKET_ENGINE_SCHEMATIC = "basic_rocket_engine_schematic";
    }

    interface Particle {
        String DRIPPING_CRUDE_OIL = "dripping_crude_oil";
        String FALLING_CRUDE_OIL = "falling_crude_oil";
        String DRIPPING_FUEL = "dripping_fuel";
        String FALLING_FUEL = "falling_fuel";
        String DRIPPING_SULFURIC_ACID = "dripping_sulfuric_acid";
        String FALLING_SULFURIC_ACID = "falling_sulfuric_acid";

        String CRYOGENIC_PARTICLE = "cryogenic_particle";
        String LANDER_FLAME = "lander_flame_particle";
        String SPARK = "spark";
        String LAUNCH_SMOKE = "launch_smoke";
        String LAUNCH_FLAME = "launch_flame";
        String LAUNCH_FLAME_LAUNCHED = "launch_flame_launched";
        String ACID_VAPOR_PARTICLE = "acid_vapor";
        String SPLASH_VENUS = "splash_venus";
    }

    interface ScreenTexture {
        ResourceLocation COAL_GENERATOR_SCREEN = id("textures/gui/coal_generator_screen.png");
        ResourceLocation SOLAR_PANEL_SCREEN = id("textures/gui/solar_panel_screen.png");
        ResourceLocation CIRCUIT_FABRICATOR_SCREEN = id("textures/gui/circuit_fabricator_screen.png");
        ResourceLocation REFINERY_SCREEN = id("textures/gui/refinery_screen.png");
        ResourceLocation ELECTRIC_FURNACE_SCREEN = id("textures/gui/electric_furnace_screen.png");
        ResourceLocation ELECTRIC_ARC_FURNACE_SCREEN = id("textures/gui/electric_arc_furnace_screen.png");
        ResourceLocation COMPRESSOR_SCREEN = id("textures/gui/compressor_screen.png");
        ResourceLocation ELECTRIC_COMPRESSOR_SCREEN = id("textures/gui/electric_compressor_screen.png");
        ResourceLocation ENERGY_STORAGE_MODULE_SCREEN = id("textures/gui/energy_storage_module_screen.png");
        ResourceLocation OXYGEN_COLLECTOR_SCREEN = id("textures/gui/oxygen_collector_screen.png");
        ResourceLocation ROCKET_WORKBENCH_SCREEN = id("textures/gui/rocket_workbench.png");
        ResourceLocation ROCKET_SELECTION = id("textures/gui/rocket_part_selection.png");

        ResourceLocation PLAYER_INVENTORY_SCREEN = id("textures/gui/player_inventory_screen.png");
        ResourceLocation ROCKET_INVENTORY = id("textures/gui/rocket.png");
        ResourceLocation OVERLAY = id("textures/gui/overlay.png");
        ResourceLocation WARNING_SIGN = id("textures/gui/warning.png");

        ResourceLocation MAP_SCREEN = id("textures/gui/map.png");
        ResourceLocation PLANET_ICONS = id("textures/gui/planet_icons.png");
        ResourceLocation BUBBLE_DISTRIBUTOR_SCREEN = id("textures/gui/oxygen_bubble_distributor_screen.png");
        ResourceLocation OXYGEN_COMPRESSOR_SCREEN = id("textures/gui/oxygen_compressor_screen.png");
        ResourceLocation OXYGEN_STORAGE_MODULE_SCREEN = id("textures/gui/oxygen_storage_module_screen.png");
        ResourceLocation OXYGEN_SEALER_SCREEN = id("textures/gui/oxygen_sealer_screen.png");
        ResourceLocation FUEL_LOADER_SCREEN = id("textures/gui/fuel_loader_screen.png");
        ResourceLocation SOLAR_PANEL_DAY = id("textures/gui/solar_panel/day.png");
        ResourceLocation SOLAR_PANEL_NIGHT = id("textures/gui/solar_panel/night.png");
        ResourceLocation SOLAR_PANEL_BLOCKED = id("textures/gui/solar_panel/blocked.png");
    }

    interface CelestialBody {
        ResourceLocation SOL = id("textures/gui/celestialbodies/sol.png");
        ResourceLocation SOL_OVERCAST = id("textures/gui/celestialbodies/sol_overcast.png");
        ResourceLocation SOL_FROM_MOON = id("textures/gui/celestialbodies/sol_from_moon.png");
        ResourceLocation MERCURY = id("textures/gui/celestialbodies/mercury.png");
        ResourceLocation VENUS = id("textures/gui/celestialbodies/venus.png");
        ResourceLocation EARTH = id("textures/gui/celestialbodies/earth.png");
        ResourceLocation SPACE_STATION = id("textures/gui/celestialbodies/space_station.png");
        ResourceLocation MOON = id("textures/gui/celestialbodies/moon.png");
        ResourceLocation MARS = id("textures/gui/celestialbodies/mars.png");
        ResourceLocation ASTEROID = id("textures/gui/celestialbodies/asteroid.png");
        ResourceLocation SATURN = id("textures/gui/celestialbodies/saturn.png");
        ResourceLocation SATURN_RINGS = id("textures/gui/celestialbodies/saturn_rings.png");
        ResourceLocation JUPITER = id("textures/gui/celestialbodies/jupiter.png");
        ResourceLocation CALLISTO = id("textures/gui/celestialbodies/callisto.png");
        ResourceLocation EUROPA = id("textures/gui/celestialbodies/europa.png");
        ResourceLocation GANYMEDE = id("textures/gui/celestialbodies/ganymede.png");
        ResourceLocation IO = id("textures/gui/celestialbodies/io.png");
        ResourceLocation URANUS = id("textures/gui/celestialbodies/uranus.png");
        ResourceLocation URANUS_RINGS = id("textures/gui/celestialbodies/uranus_rings.png");
        ResourceLocation NEPTUNE = id("textures/gui/celestialbodies/neptune.png");
    }

    interface RecipeViewer {
        ResourceLocation RECIPE_VIEWER_DISPLAY_TEXTURE = id("textures/gui/rei_display.png");

        int CIRCUIT_FABRICATOR_U = 0;
        int CIRCUIT_FABRICATOR_V = 0;
        int CIRCUIT_FABRICATOR_WIDTH = 139;
        int CIRCUIT_FABRICATOR_HEIGHT = 73;

        int DIAMOND_X = 1;
        int DIAMOND_Y = 1;
        int SILICON_X_1 = 32;
        int SILICON_Y_1 = 31;
        int SILICON_X_2 = 32;
        int SILICON_Y_2 = 49;
        int REDSTONE_X = 77;
        int REDSTONE_Y = 56;
        int INGREDIENT_X = 104;
        int INGREDIENT_Y = 1;
        int WAFER_X = 122;
        int WAFER_Y = 56;

        int COMPRESSOR_U = 0;
        int COMPRESSOR_V = 74;
        int COMPRESSOR_WIDTH = 148;
        int COMPRESSOR_HEIGHT = 54;

        int FIRE_X = 67;
        int FIRE_Y = 9;
        int FUEL_X = 67;
        int FUEL_Y = 31;
        int COMPRESSED_X = 127;
        int COMPRESSED_Y = 20;
    }

    interface SlotSprite {
        ResourceLocation ENERGY = id("slot/energy");
        ResourceLocation BUCKET = id("slot/bucket");
        ResourceLocation DIAMOND = ResourceLocation.withDefaultNamespace("item/empty_slot_diamond");
        ResourceLocation DUST = ResourceLocation.withDefaultNamespace("item/empty_slot_redstone_dust");
        ResourceLocation SILICON = id("slot/silicon");
        ResourceLocation THERMAL_HEAD = id("slot/thermal_helmet");
        ResourceLocation THERMAL_CHEST = id("slot/thermal_chestpiece");
        ResourceLocation THERMAL_PANTS = id("slot/thermal_leggings");
        ResourceLocation THERMAL_BOOTS = id("slot/thermal_boots");
        ResourceLocation OXYGEN_MASK = id("slot/oxygen_mask");
        ResourceLocation OXYGEN_GEAR = id("slot/oxygen_gear");
        ResourceLocation OXYGEN_TANK = id("slot/oxygen_tank");
<<<<<<< HEAD
        ResourceLocation FREQUENCY_MODULE = id("slot/frequency_module");
        ResourceLocation PARACHUTE = id("slot/parachute");
        ResourceLocation SHIELD_CONTROLLER = id("slot/shield_controller");
=======

        ResourceLocation ROCKET_CONE = id("slot/rocket_cone");
        ResourceLocation ROCKET_PLATING = id("slot/rocket_plating");
        ResourceLocation ROCKET_BOOSTER = id("slot/rocket_booster");
        ResourceLocation ROCKET_FIN = id("slot/rocket_fin");
        ResourceLocation ROCKET_ENGINE = id("slot/rocket_engine");
        ResourceLocation CHEST = id("slot/chest");
>>>>>>> cd2521f3
    }

    interface Entity {
        String MOON_VILLAGER = "moon_villager";
        String EVOLVED_ZOMBIE = "evolved_zombie";
        String EVOLVED_CREEPER = "evolved_creeper";
        String EVOLVED_SKELETON = "evolved_skeleton";
        String EVOLVED_SPIDER = "evolved_spider";
        String EVOLVED_ENDERMAN = "evolved_enderman";
        String EVOLVED_WITCH = "evolved_witch";
        String EVOLVED_PILLAGER = "evolved_pillager";
        String EVOLVED_EVOKER = "evolved_evoker";
        String EVOLVED_VINDICATOR = "evolved_vindicator";
        String T1_ROCKET = "t1_rocket";
        String ROCKET = "rocket";
        String LANDER = "lander";
        String BUGGY = "buggy";
        String PARACHEST = "parachest";
        String BUBBLE = "bubble";
        String GREY = "grey";
        String ARCH_GREY = "arch_grey";
        String RUMBLER = "rumbler";
        String OLI_GRUB = "oli_grub";
        String COMET_CUBE = "comet_cube";
        String GAZER = "gazer";
        String EVOLVED_SKELETON_BOSS = "evolved_skeleton_boss";
    }

    interface SpawnEgg {
        String MOON_VILLAGER = "moon_villager_spawn_egg";
        String EVOLVED_ZOMBIE = "evolved_zombie_spawn_egg";
        String EVOLVED_CREEPER = "evolved_creeper_spawn_egg";
        String EVOLVED_SKELETON = "evolved_skeleton_spawn_egg";
        String EVOLVED_SPIDER = "evolved_spider_spawn_egg";
        String EVOLVED_ENDERMAN = "evolved_enderman_spawn_egg";
        String EVOLVED_WITCH = "evolved_witch_spawn_egg";
        String EVOLVED_PILLAGER = "evolved_pillager_spawn_egg";
        String EVOLVED_EVOKER = "evolved_evoker_spawn_egg";
        String EVOLVED_VINDICATOR = "evolved_vindicator_spawn_egg";
        String GREY = "grey_spawn_egg";
        String ARCH_GREY = "arch_grey_spawn_egg";
        String RUMBLER = "rumbler_spawn_egg";
        String OLI_GRUB = "oli_grub_spawn_egg";
        String COMET_CUBE = "comet_cube_spawn_egg";
        String GAZER = "gazer_spawn_egg";
    }

    interface EntityTexture {
        String GREY = "textures/entity/grey.png";
        String ARCH_GREY = "textures/entity/arch_grey.png";
        String RUMBLER = "textures/entity/rumbler.png";
        String OLI_GRUB = "textures/entity/oli_grub.png";
        String COMET_CUBE = "textures/entity/comet_cube.png";
        String GAZER = "textures/entity/gazer.png";
        String LANDER = "textures/entity/lander.png";
        String SKELETON_BOSS = "textures/entity/skeletonboss.png";
    }

    interface TextureCoordinate {
        int OVERLAY_WIDTH = 16;
        int OVERLAY_HEIGHT = 48;

        int ENERGY_DARK_X = 0;
        int ENERGY_DARK_Y = 0;
        int ENERGY_LIGHT_X = 16;
        int ENERGY_LIGHT_Y = 0;

        int OXYGEN_DARK_X = 0;
        int OXYGEN_DARK_Y = 50;
        int OXYGEN_LIGHT_X = 16;
        int OXYGEN_LIGHT_Y = 50;

        int FLUID_TANK_WIDTH = 18;

        int BASE_FLUID_TANK_Y = 49;

        int BUTTON_WIDTH = 13;
        int BUTTON_HEIGHT = 13;

        int BUTTON_RED_X = 0;
        int BUTTON_RED_Y = 115;
        int BUTTON_RED_HOVER_X = 0;
        int BUTTON_RED_HOVER_Y = 102;

        int BUTTON_GREEN_X = 13;
        int BUTTON_GREEN_Y = 115;
        int BUTTON_GREEN_HOVER_X = 13;
        int BUTTON_GREEN_HOVER_Y = 102;

        int BUTTON_NORMAL_X = 26;
        int BUTTON_NORMAL_Y = 115;
        int BUTTON_NORMAL_HOVER_X = 26;
        int BUTTON_NORMAL_HOVER_Y = 102;

        int ARROW_VERTICAL_WIDTH = 11;
        int ARROW_VERTICAL_HEIGHT = 10;

        int ARROW_UP_X = 39;
        int ARROW_UP_Y = 108;
        int ARROW_UP_HOVER_X = 50;
        int ARROW_UP_HOVER_Y = 108;

        int ARROW_DOWN_X = 39;
        int ARROW_DOWN_Y = 118;
        int ARROW_DOWN_HOVER_X = 50;
        int ARROW_DOWN_HOVER_Y = 118;
    }

    interface Menu {
        String COAL_GENERATOR_MENU = "coal_generator_menu";
        String BASIC_SOLAR_PANEL_MENU = "basic_solar_panel_menu";
        String ADVANCED_SOLAR_PANEL_MENU = "advanced_solar_panel_menu";
        String CIRCUIT_FABRICATOR_MENU = "circuit_fabricator_menu";
        String COMPRESSOR_MENU = "compressor_menu";
        String ELECTRIC_COMPRESSOR_MENU = "electric_compressor_menu";
        String PLAYER_INVENTORY_MENU = "player_inventory_menu";
        String ENERGY_STORAGE_MODULE_MENU = "energy_storage_module_menu";
        String REFINERY_MENU = "refinery_menu";
        String ELECTRIC_FURNACE_MENU = "electric_furnace_menu";
        String ELECTRIC_ARC_FURNACE_MENU = "electric_arc_furnace_menu";
        String OXYGEN_COLLECTOR_MENU = "oxygen_collector_menu";
        String BUBBLE_DISTRIBUTOR_MENU = "bubble_distributor_menu";
        String OXYGEN_COMPRESSOR_MENU = "oxygen_compressor_menu";
        String OXYGEN_DECOMPRESSOR_MENU = "oxygen_decompressor_menu";
        String OXYGEN_STORAGE_MODULE_MENU = "oxygen_storage_module_menu";
        String OXYGEN_SEALER_MENU = "oxygen_sealer_menu";
        String FUEL_LOADER_MENU = "fuel_loader_menu";
        String AIR_LOCK_CONTROLLER_MENU = "air_lock_menu";
        String ROCKET_WORKBENCH_MENU = "rocket_workbench_menu";
        String ROCKET = "rocket";
        String PARACHEST = "parachest";
        String BUGGY_BENCH = "buggy_bench";
        String TIER_1_ROCKET = "tier_1_rocket";
    }

    interface LootTable {
        String BASIC_MOON_RUINS_CHEST = "chests/moon_ruins/basic_chest";
    }

    interface Text {
        Style DARK_GRAY_STYLE = Style.EMPTY.withColor(ChatFormatting.DARK_GRAY);
        Style GOLD_STYLE = Style.EMPTY.withColor(ChatFormatting.GOLD);
        Style GREEN_STYLE = Style.EMPTY.withColor(ChatFormatting.GREEN);
        Style RED_STYLE = Style.EMPTY.withColor(ChatFormatting.RED);
        Style BLUE_STYLE = Style.EMPTY.withColor(ChatFormatting.BLUE);
        Style AQUA_STYLE = Style.EMPTY.withColor(ChatFormatting.AQUA);
        Style GRAY_STYLE = Style.EMPTY.withColor(ChatFormatting.GRAY);
        Style DARK_RED_STYLE = Style.EMPTY.withColor(ChatFormatting.DARK_RED);
        Style LIGHT_PURPLE_STYLE = Style.EMPTY.withColor(ChatFormatting.LIGHT_PURPLE);
        Style YELLOW_STYLE = Style.EMPTY.withColor(ChatFormatting.YELLOW);
        Style WHITE_STYLE = Style.EMPTY.withColor(ChatFormatting.WHITE);
        Style DARK_BLUE_STYLE = Style.EMPTY.withColor(ChatFormatting.DARK_BLUE);

        static int getStorageLevelColor(double scale) {
            return ((int) (255 * scale) << 16) + (((int) (255 * (1.0 - scale))) << 8);
        }

        static Style getStorageLevelStyle(double scale) {
            return Style.EMPTY.withColor(TextColor.fromRgb(getStorageLevelColor(scale)));
        }

        static int getCoolingColor(double scale) {
            return (255 << 16) + (((int) (255 * 0.75 * (1.0 - scale))) << 8);
        }

        static Style getCoolingStyle(double scale) {
            return Style.EMPTY.withColor(TextColor.fromRgb(getCoolingColor(scale)));
        }
    }

    interface Nbt {
        String GC_API = "GCApi";
        String CHANGE_COUNT = "Modified";
        String OXYGEN = "Inversion";
        String GEAR_INV = "GearInv";
        String BLOCK_ENTITY_TAG = "BlockEntityTag";
        String NO_DROP = "NoDrop";
        String OWNER = "Owner";
        String PROGRESS = "Progress";
        String SIZE = "Size";
        String MAX_SIZE = "MaxSize";
        String VISIBLE = "Visible";
        String FUEL_TIME = "FuelTime";
        String FUEL_LENGTH = "FuelLength";
        String TEAM = "Team";
        String ACCESSIBILITY = "Accessibility";
        String SECURITY = "Security";
        String CONFIGURATION = "Configuration";
        String VALUE = "Value";
        String ENERGY = "Energy";
        String AUTOMATION_TYPE = "AutomationType";
        String BABY = "Baby";
        String DIRECTION = "Direction";
        String REDSTONE_INTERACTION_TYPE = "RedstoneInteraction";
        String MATCH = "Match";
        String IS_SLOT_ID = "IsSlotId";
        String MAX_PROGRESS = "MaxProgress";
        String COLOR = "Color";
        String PULL = "Pull";
        String HEAT = "Heat";
        String INPUTS = "Inputs";
        String OUTPUTS = "Outputs";
        String SHAPED = "Shaped";
        String ITEMS = "Items";
        String GASES = "Gases";
        String CRYOGENIC_COOLDOWN = "cryogenic_cooldown";
        String ROCKET_UUID = "RocketUuid";
    }

    interface Chunk {
        int WIDTH = 16;
        int SECTION_HEIGHT = 16;
        int CHUNK_SECTION_AREA = WIDTH * WIDTH * SECTION_HEIGHT;
    }

    interface Energy {
        long T1_MACHINE_ENERGY_USAGE = 100; // TODO: adjust these later
        long T2_MACHINE_ENERGY_USAGE = 200;
    }

    interface Landing {
        double SAFE_VELOCITY = 1.0D; // meters per tick (~1/20 second)
        double EXPLOSION_SCALE = 4.0D;
    }

    @ApiStatus.Internal
    interface Misc {
        ResourceLocation INVALID = Constant.id("invalid");
        ResourceLocation EMPTY = ResourceLocation.withDefaultNamespace("empty");
        Direction[] DIRECTIONS = Direction.values();
        Direction[] HORIZONTALS = {Direction.NORTH, Direction.EAST, Direction.SOUTH, Direction.WEST};
        Direction[] VERTICALS = {Direction.UP, Direction.DOWN};
        String LOGGER_PREFIX = "[Galacticraft] ";
        boolean DEBUG = false;
        int MAX_STRING_READ = 32767;
    }

    interface Recipe {
        String FABRICATION = "fabrication";
        String COMPRESSING = "compressing";
        String ROCKET = "rocket";

        interface Serializer {
            String FABRICATION = "fabrication";
            String COMPRESSING_SHAPELESS = "compressing_shapeless";
            String COMPRESSING_SHAPED = "compressing_shaped";
            String ROCKET = "rocket";
        }
    }

    @Environment(EnvType.CLIENT)
    interface ModelPartName {
        String OXYGEN_MASK = "oxygen_mask";
        String OXYGEN_PIPE = "oxygen_pipe";
        String OXYGEN_TANK = "oxygen_tank";
        String ILLAGER_NOSE_COMPARTMENT = "illager_nose_compartment";
        String MOON_VILLAGER_BRAIN = "moon_villager_brain";
        String SOLAR_PANEL_POLE = "solar_panel_pole";
        String SOLAR_PANEL_PANEL = "solar_panel_panel";
        String SOLAR_PANEL_PANEL_HORIZONTAL_1 = "solar_panel_panel_horizontal_1";
        String SOLAR_PANEL_PANEL_HORIZONTAL_2 = "solar_panel_panel_horizontal_2";
        String SOLAR_PANEL_PANEL_HORIZONTAL_3 = "solar_panel_panel_horizontal_3";
        String SOLAR_PANEL_PANEL_HORIZONTAL_4 = "solar_panel_panel_horizontal_4";
        String SOLAR_PANEL_PANEL_VERTICAL_1 = "solar_panel_panel_vertical_1";
        String SOLAR_PANEL_PANEL_VERTICAL_2 = "solar_panel_panel_vertical_2";
        String SOLAR_PANEL_PANEL_VERTICAL_3 = "solar_panel_panel_vertical_3";
    }

    // Used in Data Generator
    interface BakedModel {
        ResourceLocation WALKWAY_MARKER = id("autogenerated/walkway");
        ResourceLocation FLUID_PIPE_WALKWAY_MARKER = id("autogenerated/fluid_pipe_walkway");
        ResourceLocation WIRE_WALKWAY_MARKER = id("autogenerated/wire_walkway");
        ResourceLocation WIRE_MARKER = id("autogenerated/aluminum_wire");
        ResourceLocation GLASS_FLUID_PIPE_MARKER = id("autogenerated/glass_fluid_pipe");
        ResourceLocation VACUUM_GLASS_MODEL = id("vacuum_glass");
    }

    interface Carver {
        String MOON_CANYON_CARVER = "moon_canyon_carver";
        String MOON_CRATER_CARVER = "moon_crater_carver";
        String MOON_HIGHLANDS_CAVE_CARVER = "moon_highlands_cave_carver";
        String MOON_MARE_CAVE_CARVER = "moon_mare_cave_carver";
    }

    interface Packet {
        ResourceLocation STREAM_CODECBUBBLE_SIZE = id("bubble_size");
        ResourceLocation BUBBLE_MAX = id("bubble_max");
        ResourceLocation BUBBLE_VISIBLE = id("bubble_visible");
        ResourceLocation OPEN_GC_INVENTORY = id("open_gc_inv");
        ResourceLocation OPEN_GC_ROCKET = id("open_gc_rocket");
        ResourceLocation CREATE_SATELLITE = id("create_satellite");
        ResourceLocation OPEN_SCREEN = id("open_screen");
        ResourceLocation PLANET_MENU_PACKET = id("planet_menu_open");
        ResourceLocation SELECT_PART = id("select_part");

        ResourceLocation CONTROLLABLE_ENTITY = id("controllable_entity");
        ResourceLocation PLANET_TP = id("planet_tp");
        ResourceLocation ROCKET_SPAWN = id("rocket_spawn");
        ResourceLocation FOOTPRINT = id("footprint");
        ResourceLocation FOOTPRINT_REMOVED = id("footprint_removed");
        ResourceLocation RESET_THIRD_PERSON = id("reset_camera_type");
    }

    interface Structure {
        ResourceLocation SPACE_STATION = id("space_station");
    }

    interface Command {
        String HOUSTON = "gchouston";
        String DIMENSION_TP = "dimensiontp";
        String DIMTP = "dimtp";
        String OPEN_CELESTIAL_SCREEN = "opencelestialscreen";
    }

    interface Attachments {
        String SERVER_PLAYER = "server_player";
        String CLIENT_PLAYER = "client_player";
    }

    interface Teleporters {
        String LANDER = "lander";
        String OVERWORLD = "overworld";
    }

    interface Triggers {
        String ROCKET_LAUNCH = "launch_rocket";
        String FIND_MOON_BOSS = "boss_moon";
        String CREATE_SPACE_STATION = "create_space_station";
    }
}<|MERGE_RESOLUTION|>--- conflicted
+++ resolved
@@ -651,11 +651,9 @@
         ResourceLocation OXYGEN_MASK = id("slot/oxygen_mask");
         ResourceLocation OXYGEN_GEAR = id("slot/oxygen_gear");
         ResourceLocation OXYGEN_TANK = id("slot/oxygen_tank");
-<<<<<<< HEAD
         ResourceLocation FREQUENCY_MODULE = id("slot/frequency_module");
         ResourceLocation PARACHUTE = id("slot/parachute");
         ResourceLocation SHIELD_CONTROLLER = id("slot/shield_controller");
-=======
 
         ResourceLocation ROCKET_CONE = id("slot/rocket_cone");
         ResourceLocation ROCKET_PLATING = id("slot/rocket_plating");
@@ -663,7 +661,6 @@
         ResourceLocation ROCKET_FIN = id("slot/rocket_fin");
         ResourceLocation ROCKET_ENGINE = id("slot/rocket_engine");
         ResourceLocation CHEST = id("slot/chest");
->>>>>>> cd2521f3
     }
 
     interface Entity {
