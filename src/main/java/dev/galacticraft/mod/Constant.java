--- conflicted
+++ resolved
@@ -367,23 +367,6 @@
         String BLACK_PARACHUTE = "black_parachute";
 
         String OXYGEN_MASK = "oxygen_mask";
-        String WHITE_OXYGEN_MASK = "white_oxygen_mask";
-        String GREY_OXYGEN_MASK = "grey_oxygen_mask";
-        String BLACK_OXYGEN_MASK = "black_oxygen_mask";
-        String ORANGE_OXYGEN_MASK = "orange_oxygen_mask";
-        String MAGENTA_OXYGEN_MASK = "magenta_oxygen_mask";
-        String LIGHT_BLUE_OXYGEN_MASK = "light_blue_oxygen_mask";
-        String YELLOW_OXYGEN_MASK = "yellow_oxygen_mask";
-        String LIME_OXYGEN_MASK = "lime_oxygen_mask";
-        String PINK_OXYGEN_MASK = "pink_oxygen_mask";
-        String LIGHT_GREY_OXYGEN_MASK = "light_grey_oxygen_mask";
-        String CYAN_OXYGEN_MASK = "cyan_oxygen_mask";
-        String PURPLE_OXYGEN_MASK = "purple_oxygen_mask";
-        String BLUE_OXYGEN_MASK = "blue_oxygen_mask";
-        String BROWN_OXYGEN_MASK = "brown_oxygen_mask";
-        String GREEN_OXYGEN_MASK = "green_oxygen_mask";
-        String RED_OXYGEN_MASK = "red_oxygen_mask";
-
         String OXYGEN_GEAR = "oxygen_gear";
 
         String SHIELD_CONTROLLER = "shield_controller";
@@ -593,27 +576,6 @@
         int ARROW_DOWN_HOVER_X = 50;
         int ARROW_DOWN_HOVER_Y = 118;
 
-    }
-
-    interface FeatureRendererTexture {
-        String EVOLVED_CREEPER_CHARGE = "textures/entity/creeper/creeper_armor.png";
-        String EVOLVED_SPIDER_EYES = "textures/entity/evolved/spider_eyes.png";
-
-        String GEAR = "textures/entity/gear/galacticraft_gear.png";
-        int GEAR_WIDTH = 128;
-        int GEAR_HEIGHT = 32;
-
-        String OXYGEN_MASK = "textures/entity/gear/oxygen_mask.png";
-        int OXYGEN_MASK_WIDTH = 128;
-        int OXYGEN_MASK_HEIGHT = 128;
-
-        String OXYGEN_TANK = "textures/entity/gear/oxygen_tank.png";
-        int OXYGEN_TANK_WIDTH = 128;
-        int OXYGEN_TANK_HEIGHT = 128;
-
-        String FREQUENCY_MODULE = "textures/entity/gear/frequency_module.png";
-        int FREQUENCY_MODULE_WIDTH = 16;
-        int FREQUENCY_MODULE_HEIGHT = 16;
     }
 
     interface ScreenHandler {
@@ -697,10 +659,6 @@
         String DIRECTION = "Direction";
         String REDSTONE_INTERACTION_TYPE = "RedstoneInteraction";
         String MATCH = "Match";
-<<<<<<< HEAD
-        String INTEGER = "Integer";
-        String MAX_PROGRESS = "MaxProgress";
-=======
         String IS_SLOT_ID = "IsSlotId";
         String MAX_PROGRESS = "MaxProgress";
         String COLOR = "Color";
@@ -709,7 +667,6 @@
         String INPUTS = "Inputs";
         String OUTPUTS = "Outputs";
         String SHAPED = "Shaped";
->>>>>>> 66edabdc
     }
 
     interface Property {
@@ -745,23 +702,8 @@
     @Environment(EnvType.CLIENT)
     interface ModelPartName {
         String OXYGEN_MASK = "oxygen_mask";
-<<<<<<< HEAD
-        String LEFT_OXYGEN_TANK_LIGHT = "left_oxygen_tank_light";
-        String LEFT_OXYGEN_TANK_MEDIUM = "left_oxygen_tank_medium";
-        String LEFT_OXYGEN_TANK_HEAVY = "left_oxygen_tank_heavy";
-        String LEFT_OXYGEN_TANK_INFINITE = "left_oxygen_tank_infinite";
-        String RIGHT_OXYGEN_TANK_LIGHT = "right_oxygen_tank_light";
-        String RIGHT_OXYGEN_TANK_MEDIUM = "right_oxygen_tank_medium";
-        String RIGHT_OXYGEN_TANK_HEAVY = "right_oxygen_tank_heavy";
-        String RIGHT_OXYGEN_TANK_INFINITE = "right_oxygen_tank_infinite";
-        String LEFT_OXYGEN_PIPE = "left_oxygen_pipe";
-        String RIGHT_OXYGEN_PIPE = "right_oxygen_pipe";
-        String SENSOR_GLASSES = "sensor_glasses";
-        String FREQUENCY_MODULE = "frequency_module";
-=======
         String OXYGEN_TANK = "oxygen_tank";
         String OXYGEN_PIPE = "oxygen_pipe";
->>>>>>> 66edabdc
         String MOON_VILLAGER_BRAIN = "moon_villager_brain";
         String SOLAR_PANEL_POLE = "solar_panel_pole";
         String SOLAR_PANEL_PANEL = "solar_panel_panel";
