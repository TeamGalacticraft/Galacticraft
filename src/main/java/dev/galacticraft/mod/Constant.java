/*
 * Copyright (c) 2019-2025 Team Galacticraft
 *
 * Permission is hereby granted, free of charge, to any person obtaining a copy
 * of this software and associated documentation files (the "Software"), to deal
 * in the Software without restriction, including without limitation the rights
 * to use, copy, modify, merge, publish, distribute, sublicense, and/or sell
 * copies of the Software, and to permit persons to whom the Software is
 * furnished to do so, subject to the following conditions:
 *
 * The above copyright notice and this permission notice shall be included in all
 * copies or substantial portions of the Software.
 *
 * THE SOFTWARE IS PROVIDED "AS IS", WITHOUT WARRANTY OF ANY KIND, EXPRESS OR
 * IMPLIED, INCLUDING BUT NOT LIMITED TO THE WARRANTIES OF MERCHANTABILITY,
 * FITNESS FOR A PARTICULAR PURPOSE AND NONINFRINGEMENT. IN NO EVENT SHALL THE
 * AUTHORS OR COPYRIGHT HOLDERS BE LIABLE FOR ANY CLAIM, DAMAGES OR OTHER
 * LIABILITY, WHETHER IN AN ACTION OF CONTRACT, TORT OR OTHERWISE, ARISING FROM,
 * OUT OF OR IN CONNECTION WITH THE SOFTWARE OR THE USE OR OTHER DEALINGS IN THE
 * SOFTWARE.
 */

package dev.galacticraft.mod;

import net.fabricmc.api.EnvType;
import net.fabricmc.api.Environment;
import net.minecraft.ChatFormatting;
import net.minecraft.core.Direction;
import net.minecraft.core.Registry;
import net.minecraft.network.chat.Style;
import net.minecraft.network.chat.TextColor;
import net.minecraft.resources.ResourceKey;
import net.minecraft.resources.ResourceLocation;
import org.apache.logging.log4j.LogManager;
import org.apache.logging.log4j.Logger;
import org.jetbrains.annotations.ApiStatus;
import org.jetbrains.annotations.Contract;
import org.jetbrains.annotations.NotNull;

public interface Constant {
    String MOD_ID = "galacticraft";
    String COMMON_NAMESPACE = "c";
    Logger LOGGER = LogManager.getLogger("Galacticraft");

    double RADIANS_TO_DEGREES = 180.0 / Math.PI;
    int OVERWORLD_SKYPROVIDER_STARTHEIGHT = 200;

    @Contract(value = "_ -> new", pure = true)
    static @NotNull ResourceLocation id(String id) {
        return ResourceLocation.fromNamespaceAndPath(MOD_ID, id);
    }

    @Contract(value = "_, _ -> new", pure = true)
    static @NotNull <T> ResourceKey<T> key(ResourceKey<Registry<T>> registry, String id) {
        return ResourceKey.create(registry, Constant.id(id));
    }

    interface Block {
        String ITEM_GROUP_BLOCKS = "blocks";
        String ITEM_GROUP_MACHINES = "machines";

        // Natural
        String MOON_TURF = "moon_turf";
        String MOON_SURFACE_ROCK = "moon_surface_rock";
        String MOON_DUNGEON_BRICK = "moon_dungeon_brick";

        String MOON_ROCK = "moon_rock";
        String MOON_ROCK_SLAB = "moon_rock_slab";
        String MOON_ROCK_STAIRS = "moon_rock_stairs";
        String MOON_ROCK_WALL = "moon_rock_wall";

        String MOON_ROCK_BRICK = "moon_rock_brick";
        String MOON_ROCK_BRICK_SLAB = "moon_rock_brick_slab";
        String MOON_ROCK_BRICK_STAIRS = "moon_rock_brick_stairs";
        String MOON_ROCK_BRICK_WALL = "moon_rock_brick_wall";

        String CRACKED_MOON_ROCK_BRICK = "cracked_moon_rock_brick";
        String CRACKED_MOON_ROCK_BRICK_SLAB = "cracked_moon_rock_brick_slab";
        String CRACKED_MOON_ROCK_BRICK_STAIRS = "cracked_moon_rock_brick_stairs";
        String CRACKED_MOON_ROCK_BRICK_WALL = "cracked_moon_rock_brick_wall";

        String POLISHED_MOON_ROCK = "polished_moon_rock";
        String POLISHED_MOON_ROCK_SLAB = "polished_moon_rock_slab";
        String POLISHED_MOON_ROCK_STAIRS = "polished_moon_rock_stairs";
        String POLISHED_MOON_ROCK_WALL = "polished_moon_rock_wall";

        String CHISELED_MOON_ROCK_BRICK = "chiseled_moon_rock_brick";
        String MOON_ROCK_PILLAR = "moon_rock_pillar";

        String COBBLED_MOON_ROCK = "cobbled_moon_rock";
        String COBBLED_MOON_ROCK_SLAB = "cobbled_moon_rock_slab";
        String COBBLED_MOON_ROCK_STAIRS = "cobbled_moon_rock_stairs";
        String COBBLED_MOON_ROCK_WALL = "cobbled_moon_rock_wall";

        String LUNASLATE = "lunaslate";
        String LUNASLATE_SLAB = "lunaslate_slab";
        String LUNASLATE_STAIRS = "lunaslate_stairs";
        String LUNASLATE_WALL = "lunaslate_wall";

        String COBBLED_LUNASLATE = "cobbled_lunaslate";
        String COBBLED_LUNASLATE_SLAB = "cobbled_lunaslate_slab";
        String COBBLED_LUNASLATE_STAIRS = "cobbled_lunaslate_stairs";
        String COBBLED_LUNASLATE_WALL = "cobbled_lunaslate_wall";

        String MOON_BASALT = "moon_basalt";
        String MOON_BASALT_SLAB = "moon_basalt_slab";
        String MOON_BASALT_STAIRS = "moon_basalt_stairs";
        String MOON_BASALT_WALL = "moon_basalt_wall";

        String MOON_BASALT_BRICK = "moon_basalt_brick";
        String MOON_BASALT_BRICK_SLAB = "moon_basalt_brick_slab";
        String MOON_BASALT_BRICK_STAIRS = "moon_basalt_brick_stairs";
        String MOON_BASALT_BRICK_WALL = "moon_basalt_brick_wall";

        String CRACKED_MOON_BASALT_BRICK = "cracked_moon_basalt_brick";
        String CRACKED_MOON_BASALT_BRICK_SLAB = "cracked_moon_basalt_brick_slab";
        String CRACKED_MOON_BASALT_BRICK_STAIRS = "cracked_moon_basalt_brick_stairs";
        String CRACKED_MOON_BASALT_BRICK_WALL = "cracked_moon_basalt_brick_wall";

        String OLIVINE_CLUSTER = "olivine_cluster";
        String OLIVINE_BASALT = "olivine_basalt";
        String RICH_OLIVINE_BASALT = "rich_olivine_basalt";

        String MOON_DIRT = "moon_dirt";
        String MARS_SURFACE_ROCK = "mars_surface_rock";
        String MARS_SUB_SURFACE_ROCK = "mars_sub_surface_rock";
        String MARS_STONE = "mars_stone";
        String MARS_STONE_SLAB = "mars_stone_slab";
        String MARS_STONE_STAIRS = "mars_stone_stairs";
        String MARS_STONE_WALL = "mars_stone_wall";
        String MARS_COBBLESTONE = "mars_cobblestone";
        String MARS_COBBLESTONE_SLAB = "mars_cobblestone_slab";
        String MARS_COBBLESTONE_STAIRS = "mars_cobblestone_stairs";
        String MARS_COBBLESTONE_WALL = "mars_cobblestone_wall";

        String ASTEROID_ROCK = "asteroid_rock";
        String ASTEROID_ROCK_1 = "asteroid_rock_block_1";
        String ASTEROID_ROCK_2 = "asteroid_rock_block_2";

        String SOFT_VENUS_ROCK = "soft_venus_rock";
        String HARD_VENUS_ROCK = "hard_venus_rock";
        String SCORCHED_VENUS_ROCK = "scorched_venus_rock";
        String VOLCANIC_ROCK = "volcanic_rock";
        String PUMICE = "pumice";
        String VAPOR_SPOUT = "vapor_spout";

        // Ore
        String MOON_COPPER_ORE = "moon_copper_ore";
        String LUNASLATE_COPPER_ORE = "lunaslate_copper_ore";
        String DESH_ORE = "desh_ore";
        String ILMENITE_ORE = "ilmenite_ore";
        String SILICON_ORE = "silicon_ore";
        String DEEPSLATE_SILICON_ORE = "deepslate_silicon_ore";
        String TIN_ORE = "tin_ore";
        String DEEPSLATE_TIN_ORE = "deepslate_tin_ore";
        String MOON_TIN_ORE = "moon_tin_ore";
        String LUNASLATE_TIN_ORE = "lunaslate_tin_ore";
        String ALUMINUM_ORE = "aluminum_ore";
        String DEEPSLATE_ALUMINUM_ORE = "deepslate_aluminum_ore";
        String GALENA_ORE = "galena_ore";

        // Solid Blocks
        String SILICON_BLOCK = "silicon_block";
        String METEORIC_IRON_BLOCK = "meteoric_iron_block";
        String DESH_BLOCK = "desh_block";
        String ALUMINUM_BLOCK = "aluminum_block";
        String TIN_BLOCK = "tin_block";
        String TITANIUM_BLOCK = "titanium_block";
        String LEAD_BLOCK = "lead_block";
        String LUNAR_SAPPHIRE_BLOCK = "lunar_sapphire_block";
        String OLIVINE_BLOCK = "olivine_block";
        String RAW_METEORIC_IRON_BLOCK = "raw_meteoric_iron_block";
        String RAW_DESH_BLOCK = "raw_desh_block";
        String RAW_ALUMINUM_BLOCK = "raw_aluminum_block";
        String RAW_TIN_BLOCK = "raw_tin_block";
        String RAW_TITANIUM_BLOCK = "raw_titanium_block";
        String RAW_LEAD_BLOCK = "raw_lead_block";

        // Decorative BLocks
        String ALUMINUM_DECORATION = "aluminum_decoration";
        String BRONZE_DECORATION = "bronze_decoration";
        String COPPER_DECORATION = "copper_decoration";
        String IRON_DECORATION = "iron_decoration";
        String METEORIC_IRON_DECORATION = "meteoric_iron_decoration";
        String STEEL_DECORATION = "steel_decoration";
        String TIN_DECORATION = "tin_decoration";
        String TITANIUM_DECORATION = "titanium_decoration";
        String DARK_DECORATION = "dark_decoration";

        String IRON_GRATING = "iron_grating";
        String TIN_LADDER = "tin_ladder";
        String SQUARE_LIGHT_PANEL = "square_light_panel";
        String SPOTLIGHT_LIGHT_PANEL = "spotlight_light_panel";
        String LINEAR_LIGHT_PANEL = "linear_light_panel";
        String DASHED_LIGHT_PANEL = "dashed_light_panel";
        String DIAGONAL_LIGHT_PANEL = "diagonal_light_panel";
        String VACUUM_GLASS = "vacuum_glass";
        String CLEAR_VACUUM_GLASS = "vacuum_glass_clear";
        String STRONG_VACUUM_GLASS = "vacuum_glass_strong";
        String WALKWAY = "walkway";
        String WIRE_WALKWAY = "wire_walkway";
        String FLUID_PIPE_WALKWAY = "fluid_pipe_walkway";

        //  Environment
        String GLOWSTONE_TORCH = "glowstone_torch";
        String GLOWSTONE_WALL_TORCH = "glowstone_wall_torch";
        String GLOWSTONE_LANTERN = "glowstone_lantern";
        String UNLIT_TORCH = "unlit_torch";
        String UNLIT_WALL_TORCH = "unlit_wall_torch";
        String UNLIT_LANTERN = "unlit_lantern";
        String CAVERNOUS_VINES = "cavernous_vines";
        String CAVERNOUS_VINES_PLANT = "cavernous_vines_plant";
        String WEB_TORCH = "web_torch";
        String FALLEN_METEOR = "fallen_meteor";
        String SLIMELING_EGG = "slimeling_egg";
        String CREEPER_EGG = "creeper_egg";

        // Special
        String PARACHEST = "parachest";
        String SPACE_STATION_ARRIVAL = "space_station_arrival";
        String TREASURE_CHEST_TIER_1 = "treasure_chest_tier_1";
        String TREASURE_CHEST_TIER_2 = "treasure_chest_tier_2";
        String TREASURE_CHEST_TIER_3 = "treasure_chest_tier_3";
        String CRASHED_PROBE_BLOCK = "crashed_probe";
        String BOSS_SPAWNER = "boss_spawner";

        // Moon Cheese
        String MOON_CHEESE_WHEEL = "moon_cheese_wheel";
        String CANDLE_MOON_CHEESE_WHEEL = "candle_moon_cheese_wheel";
        String WHITE_CANDLE_MOON_CHEESE_WHEEL = "white_candle_moon_cheese_wheel";
        String ORANGE_CANDLE_MOON_CHEESE_WHEEL = "orange_candle_moon_cheese_wheel";
        String MAGENTA_CANDLE_MOON_CHEESE_WHEEL = "magenta_candle_moon_cheese_wheel";
        String LIGHT_BLUE_CANDLE_MOON_CHEESE_WHEEL = "light_blue_candle_moon_cheese_wheel";
        String YELLOW_CANDLE_MOON_CHEESE_WHEEL = "yellow_candle_moon_cheese_wheel";
        String LIME_CANDLE_MOON_CHEESE_WHEEL = "lime_candle_moon_cheese_wheel";
        String PINK_CANDLE_MOON_CHEESE_WHEEL = "pink_candle_moon_cheese_wheel";
        String GRAY_CANDLE_MOON_CHEESE_WHEEL = "gray_candle_moon_cheese_wheel";
        String LIGHT_GRAY_CANDLE_MOON_CHEESE_WHEEL = "light_gray_candle_moon_cheese_wheel";
        String CYAN_CANDLE_MOON_CHEESE_WHEEL = "cyan_candle_moon_cheese_wheel";
        String PURPLE_CANDLE_MOON_CHEESE_WHEEL = "purple_candle_moon_cheese_wheel";
        String BLUE_CANDLE_MOON_CHEESE_WHEEL = "blue_candle_moon_cheese_wheel";
        String BROWN_CANDLE_MOON_CHEESE_WHEEL = "brown_candle_moon_cheese_wheel";
        String GREEN_CANDLE_MOON_CHEESE_WHEEL = "green_candle_moon_cheese_wheel";
        String RED_CANDLE_MOON_CHEESE_WHEEL = "red_candle_moon_cheese_wheel";
        String BLACK_CANDLE_MOON_CHEESE_WHEEL = "black_candle_moon_cheese_wheel";

        // Liquids
        String FUEL = "fuel";
        String CRUDE_OIL = "crude_oil";
        String SULFURIC_ACID = "sulfuric_acid";

        // Machines
        String CIRCUIT_FABRICATOR = "circuit_fabricator";
        String COMPRESSOR = "compressor";
        String ELECTRIC_COMPRESSOR = "electric_compressor";
        String ELECTRIC_FURNACE = "electric_furnace";
        String ELECTRIC_ARC_FURNACE = "electric_arc_furnace";
        String OXYGEN_BUBBLE_DISTRIBUTOR = "oxygen_bubble_distributor";
        String OXYGEN_COLLECTOR = "oxygen_collector";
        String OXYGEN_COMPRESSOR = "oxygen_compressor";
        String OXYGEN_DECOMPRESSOR = "oxygen_decompressor";
        String OXYGEN_DETECTOR = "oxygen_detector";
        String OXYGEN_SEALER = "oxygen_sealer";
        String FLUID_PIPE = "fluid_pipe";
        String GLASS_FLUID_PIPE = "glass_fluid_pipe";
        String REFINERY = "refinery";
        String TERRAFORMER = "terraformer";
        String DECONSTRUCTOR = "deconstructor";
        String WATER_ELECTROLYZER = "water_electrolyzer";
        String METHANE_SYNTHESIZIER = "methane_synthesizer";
        String GAS_LIQUEFIER = "gas_liquefier";

        // Pad Blocks
        String FUELING_PAD = "fueling_pad";
        String ROCKET_LAUNCH_PAD = "rocket_launch_pad";
        String FUEL_LOADER = "fuel_loader";
        String CARGO_LOADER = "cargo_loader";
        String CARGO_UNLOADER = "cargo_unloader";
        String LAUNCH_CONTROLLER = "launch_controller";

        // Space Base
        String HYDRAULIC_PLATFORM = "hydraulic_platform";
        String MAGNETIC_CRAFTING_TABLE = "magnetic_crafting_table";
        String ROCKET_WORKBENCH = "rocket_workbench";
        String AIR_LOCK_FRAME = "air_lock_frame";
        String AIR_LOCK_CONTROLLER = "air_lock_controller";
        String AIR_LOCK_SEAL = "air_lock_seal";
        String CHROMATIC_APPLICATOR = "chromatic_applicator";
        String DISPLAY_SCREEN = "display_screen";
        String TELEMETRY_UNIT = "telemetry_unit";
        String COMMUNICATIONS_DISH = "communications_dish";
        String ARC_LAMP = "arc_lamp";
        String SPIN_THRUSTER = "spin_thruster";
        String CRYOGENIC_CHAMBER = "cryogenic_chamber";
        String CRYOGENIC_CHAMBER_PART = "cryogenic_chamber_part";
        String ASTRO_MINER_BASE = "astro_miner_base";
        String SHORT_RANGE_TELEPAD = "short_range_telepad";
        String PLAYER_TRANSPORT_TUBE = "player_transport_tube";
        String HYPERLOOP = "hyperloop";

        // Power
        String BASIC_SOLAR_PANEL = "basic_solar_panel";
        String SOLAR_PANEL_PART = "solar_panel_part";
        String ADVANCED_SOLAR_PANEL = "advanced_solar_panel";
        String COAL_GENERATOR = "coal_generator";
        String GEOTHERMAL_GENERATOR = "geothermal_generator";
        String ENERGY_STORAGE_MODULE = "energy_storage_module";
        String ENERGY_STORAGE_CLUSTER = "energy_storage_cluster";
        String ALUMINUM_WIRE = "aluminum_wire";
        String HEAVY_ALUMINUM_WIRE = "heavy_aluminum_wire";
        String SWITCHABLE_ALUMINUM_WIRE = "switchable_aluminum_wire";
        String SEALABLE_ALUMINUM_WIRE = "sealable_aluminum_wire";
        String HEAVY_SEALABLE_ALUMINUM_WIRE = "heavy_sealable_aluminum_wire";
        String BEAM_REFLECTOR = "beam_reflector";
        String BEAM_RECEIVER = "beam_receiver";
        String SOLAR_ARRAY_MODULE = "solar_array_module";
        String OXYGEN_DISTRIBUTOR_BUBBLE_DUMMY_BLOCK = "oxygen_distributor_bubble_dummy_block";
        String LUNAR_CARTOGRAPHY_TABLE = "lunar_cartography_table";
        String OXYGEN_STORAGE_MODULE = "oxygen_storage_module";
        String MOON_DIRT_PATH = "moon_dirt_path";
    }

    interface Fluid {
        String CRUDE_OIL_FLOWING = "crude_oil_flowing";
        String CRUDE_OIL_STILL = "crude_oil_still";
        String FUEL_FLOWING = "fuel_flowing";
        String FUEL_STILL = "fuel_still";
        String BACTERIAL_ACID_FLOWING = "bacterial_acid_flowing";
        String BACTERIAL_ACID_STILL = "bacterial_acid_still";
        String SULFURIC_ACID_FLOWING = "sulfuric_acid_flowing";
        String SULFURIC_ACID_STILL = "sulfuric_acid_still";
        String OXYGEN_GAS = "oxygen_gas";
        String LIQUID_OXYGEN = "liquid_oxygen";

        static ResourceLocation getId(String s) {
            return Constant.id("block/" + s);
        }
    }

    interface Item {
        String ITEM_GROUP = "items";
        String SILICON = "silicon";
        String RAW_METEORIC_IRON = "raw_meteoric_iron";
        String METEORIC_IRON_INGOT = "meteoric_iron_ingot";
        String METEORIC_IRON_NUGGET = "meteoric_iron_nugget";
        String RAW_DESH = "raw_desh";
        String DESH_INGOT = "desh_ingot";
        String DESH_NUGGET = "desh_nugget";
        String RAW_LEAD = "raw_lead";
        String LEAD_INGOT = "lead_ingot";
        String LEAD_NUGGET = "lead_nugget";
        String RAW_ALUMINUM = "raw_aluminum";
        String ALUMINUM_INGOT = "aluminum_ingot";
        String ALUMINUM_NUGGET = "aluminum_nugget";
        String RAW_TIN = "raw_tin";
        String TIN_INGOT = "tin_ingot";
        String TIN_NUGGET = "tin_nugget";
        String RAW_TITANIUM = "raw_titanium";
        String TITANIUM_INGOT = "titanium_ingot";
        String TITANIUM_NUGGET = "titanium_nugget";
        String STEEL_INGOT = "steel_ingot";
        String LUNAR_SAPPHIRE = "lunar_sapphire";
        String OLIVINE_SHARD = "olivine_shard";
        String DESH_STICK = "desh_stick";
        String CARBON_FRAGMENTS = "carbon_fragments";
        String SOLAR_DUST = "solar_dust";
        String BASIC_WAFER = "basic_wafer";
        String ADVANCED_WAFER = "advanced_wafer";
        String BEAM_CORE = "beam_core";
        String CANVAS = "canvas";
        String COMPRESSED_ALUMINUM = "compressed_aluminum";
        String COMPRESSED_COPPER = "compressed_copper";
        String COMPRESSED_TIN = "compressed_tin";
        String COMPRESSED_BRONZE = "compressed_bronze";
        String COMPRESSED_IRON = "compressed_iron";
        String COMPRESSED_STEEL = "compressed_steel";
        String COMPRESSED_METEORIC_IRON = "compressed_meteoric_iron";
        String COMPRESSED_DESH = "compressed_desh";
        String COMPRESSED_TITANIUM = "compressed_titanium";
        String FLUID_MANIPULATOR = "fluid_manipulator";
        String OXYGEN_CONCENTRATOR = "oxygen_concentrator";
        String OXYGEN_FAN = "oxygen_fan";
        String OXYGEN_VENT = "oxygen_vent";
        String SENSOR_LENS = "sensor_lens";
        String BLUE_SOLAR_WAFER = "blue_solar_wafer";
        String SINGLE_SOLAR_MODULE = "single_solar_module";
        String FULL_SOLAR_PANEL = "full_solar_panel";
        String SOLAR_ARRAY_WAFER = "solar_array_wafer";
        String STEEL_POLE = "steel_pole";
        String COPPER_CANISTER = "copper_canister";
        String TIN_CANISTER = "tin_canister";
        String THERMAL_CLOTH = "thermal_cloth";
        String ISOTHERMAL_FABRIC = "isothermal_fabric";
        String ORION_DRIVE = "orion_drive";
        String ATMOSPHERIC_VALVE = "atmospheric_valve";
        String AMBIENT_THERMAL_CONTROLLER = "ambient_thermal_controller";
        String LIQUID_CANISTER = "liquid_canister";
        //FOOD
        String MOON_CHEESE_CURD = "moon_cheese_curd";
        String MOON_CHEESE_SLICE = "moon_cheese_slice";
        String BURGER_BUN = "burger_bun";
        String GROUND_BEEF = "ground_beef";
        String BEEF_PATTY = "beef_patty";
        String CHEESEBURGER = "cheeseburger";
        //CANNED FOOD
        String CANNED_DEHYDRATED_APPLE = "canned_dehydrated_apple";
        String CANNED_DEHYDRATED_CARROT = "canned_dehydrated_carrot";
        String CANNED_DEHYDRATED_MELON = "canned_dehydrated_melon";
        String CANNED_DEHYDRATED_POTATO = "canned_dehydrated_potato";
        String CANNED_BEEF = "canned_beef";
        //ROCKET PARTS
        String TIER_1_HEAVY_DUTY_PLATE = "heavy_plating";
        String TIER_2_HEAVY_DUTY_PLATE = "heavy_plating_t2";
        String TIER_3_HEAVY_DUTY_PLATE = "heavy_plating_t3";
        //THROWABLE METEOR CHUNKS
        String THROWABLE_METEOR_CHUNK = "throwable_meteor_chunk";
        String HOT_THROWABLE_METEOR_CHUNK = "hot_throwable_meteor_chunk";
        //ARMOR
        String HEAVY_DUTY_HELMET = "heavy_duty_helmet";
        String HEAVY_DUTY_CHESTPLATE = "heavy_duty_chestplate";
        String HEAVY_DUTY_LEGGINGS = "heavy_duty_leggings";
        String HEAVY_DUTY_BOOTS = "heavy_duty_boots";
        String DESH_HELMET = "desh_helmet";
        String DESH_CHESTPLATE = "desh_chestplate";
        String DESH_LEGGINGS = "desh_leggings";
        String DESH_BOOTS = "desh_boots";
        String TITANIUM_HELMET = "titanium_helmet";
        String TITANIUM_CHESTPLATE = "titanium_chestplate";
        String TITANIUM_LEGGINGS = "titanium_leggings";
        String TITANIUM_BOOTS = "titanium_boots";
        String SENSOR_GLASSES = "sensor_glasses";
        //TOOLS + WEAPONS
        String HEAVY_DUTY_SWORD = "heavy_duty_sword";
        String HEAVY_DUTY_SHOVEL = "heavy_duty_shovel";
        String HEAVY_DUTY_PICKAXE = "heavy_duty_pickaxe";
        String HEAVY_DUTY_AXE = "heavy_duty_axe";
        String HEAVY_DUTY_HOE = "heavy_duty_hoe";

        String DESH_SWORD = "desh_sword";
        String DESH_SHOVEL = "desh_shovel";
        String DESH_PICKAXE = "desh_pickaxe";
        String DESH_AXE = "desh_axe";
        String DESH_HOE = "desh_hoe";

        String TITANIUM_SWORD = "titanium_sword";
        String TITANIUM_SHOVEL = "titanium_shovel";
        String TITANIUM_PICKAXE = "titanium_pickaxe";
        String TITANIUM_AXE = "titanium_axe";
        String TITANIUM_HOE = "titanium_hoe";

        String STANDARD_WRENCH = "standard_wrench";
        String TITANTIUM_UPGRADE_SMITHING_TEMPLATE = "titanium_upgrade_smithing_template";
        String BATTERY = "battery";
        String INFINITE_BATTERY = "infinite_battery";

        //Fluid buckets
        String CRUDE_OIL_BUCKET = "crude_oil_bucket";
        String FUEL_BUCKET = "fuel_bucket";
        String SULFURIC_ACID_BUCKET = "sulfuric_acid_bucket";

        //GC INVENTORY
        String PARACHUTE = "parachute";

        String OXYGEN_MASK = "oxygen_mask";
        String OXYGEN_GEAR = "oxygen_gear";

        String SHIELD_CONTROLLER = "shield_controller";
        String FREQUENCY_MODULE = "frequency_module";

        String SMALL_OXYGEN_TANK = "small_oxygen_tank";
        String MEDIUM_OXYGEN_TANK = "medium_oxygen_tank";
        String LARGE_OXYGEN_TANK = "large_oxygen_tank";
        String INFINITE_OXYGEN_TANK = "infinite_oxygen_tank";

        String THERMAL_PADDING_HELMET = "thermal_padding_helmet";
        String THERMAL_PADDING_CHESTPIECE = "thermal_padding_chestpiece";
        String THERMAL_PADDING_LEGGINGS = "thermal_padding_leggings";
        String THERMAL_PADDING_BOOTS = "thermal_padding_boots";

        String ISOTHERMAL_PADDING_HELMET = "isothermal_padding_helmet";
        String ISOTHERMAL_PADDING_CHESTPIECE = "isothermal_padding_chestpiece";
        String ISOTHERMAL_PADDING_LEGGINGS = "isothermal_padding_leggings";
        String ISOTHERMAL_PADDING_BOOTS = "isothermal_padding_boots";

        String BUGGY = "buggy";
        String ROCKET = "rocket";

        String TIER_2_ROCKET_SCHEMATIC = "tier_2_rocket_schematic";
        String TIER_3_ROCKET_SCHEMATIC = "tier_3_rocket_schematic";
        String CARGO_ROCKET_SCHEMATIC = "cargo_rocket_schematic";
        String MOON_BUGGY_SCHEMATIC = "moon_buggy_schematic";
        String ASTRO_MINER_SCHEMATIC = "astro_miner_schematic";

        String EVOLVED_ZOMBIE_SPAWN_EGG = "evolved_zombie_spawn_egg";
        String EVOLVED_PILLAGER_SPAWN_EGG = "evolved_pillager_spawn_egg";
        String EVOLVED_VINDICATOR_SPAWN_EGG = "evolved_vindicator_spawn_egg";
        String EVOLVED_EVOKER_SPAWN_EGG = "evolved_evoker_spawn_egg";
        String EVOLVED_SPIDER_SPAWN_EGG = "evolved_spider_spawn_egg";
        String EVOLVED_SKELETON_SPAWN_EGG = "evolved_skeleton_spawn_egg";
        String EVOLVED_CREEPER_SPAWN_EGG = "evolved_creeper_spawn_egg";

        String LEGACY_MUSIC_DISC_MARS = "legacy_music_disc_mars";
        String LEGACY_MUSIC_DISC_MIMAS = "legacy_music_disc_mimas";
        String LEGACY_MUSIC_DISC_ORBIT = "legacy_music_disc_orbit";
        String LEGACY_MUSIC_DISC_SPACERACE = "legacy_music_disc_spacerace";
        String NOSE_CONE = "nose_cone";
        String HEAVY_NOSE_CONE = "heavy_nose_cone";
        String ROCKET_FIN = "rocket_fin";
        String ROCKET_ENGINE = "rocket_engine";
        String BASIC_ROCKET_CONE_SCHEMATIC = "basic_rocket_cone_schematic";
        String BASIC_ROCKET_BODY_SCHEMATIC = "basic_rocket_body_schematic";
        String BASIC_ROCKET_FINS_SCHEMATIC = "basic_rocket_fins_schematic";
        String BASIC_ROCKET_ENGINE_SCHEMATIC = "basic_rocket_engine_schematic";
    }

    interface Particle {
        String DRIPPING_FUEL = "dripping_fuel";
        String FALLING_FUEL = "falling_fuel";
        String DRIPPING_CRUDE_OIL = "dripping_crude_oil";
        String FALLING_CRUDE_OIL = "falling_crude_oil";
        String CRYOGENIC_PARTICLE = "cryogenic_particle";
        String LANDER_FLAME = "lander_flame_particle";
        String SPARK = "spark";
        String DRIPPING_SULFURIC_ACID = "dripping_sulfuric_acid";
        String FALLING_SULFURIC_ACID = "falling_sulfuric_acid";
        String LAUNCH_SMOKE = "launch_smoke";
        String LAUNCH_FLAME = "launch_flame";
        String LAUNCH_FLAME_LAUNCHED = "launch_flame_launched";
        String ACID_VAPOR_PARTICLE = "acid_vapor";
    }

    interface ScreenTexture {
        ResourceLocation COAL_GENERATOR_SCREEN = id("textures/gui/coal_generator_screen.png");
        ResourceLocation SOLAR_PANEL_SCREEN = id("textures/gui/solar_panel_screen.png");
        ResourceLocation CIRCUIT_FABRICATOR_SCREEN = id("textures/gui/circuit_fabricator_screen.png");
        ResourceLocation REFINERY_SCREEN = id("textures/gui/refinery_screen.png");
        ResourceLocation ELECTRIC_FURNACE_SCREEN = id("textures/gui/electric_furnace_screen.png");
        ResourceLocation ELECTRIC_ARC_FURNACE_SCREEN = id("textures/gui/electric_arc_furnace_screen.png");
        ResourceLocation COMPRESSOR_SCREEN = id("textures/gui/compressor_screen.png");
        ResourceLocation ELECTRIC_COMPRESSOR_SCREEN = id("textures/gui/electric_compressor_screen.png");
        ResourceLocation ENERGY_STORAGE_MODULE_SCREEN = id("textures/gui/energy_storage_module_screen.png");
        ResourceLocation OXYGEN_COLLECTOR_SCREEN = id("textures/gui/oxygen_collector_screen.png");
        ResourceLocation ROCKET_WORKBENCH_SCREEN = id("textures/gui/rocket_workbench.png");
        ResourceLocation ROCKET_SELECTION = id("textures/gui/rocket_part_selection.png");

        ResourceLocation PLAYER_INVENTORY_SCREEN = id("textures/gui/player_inventory_screen.png");
        ResourceLocation ROCKET_INVENTORY = id("textures/gui/rocket.png");
        ResourceLocation OVERLAY = id("textures/gui/overlay.png");

        ResourceLocation MAP_SCREEN = id("textures/gui/map.png");
        ResourceLocation PLANET_ICONS = id("textures/gui/planet_icons.png");
        ResourceLocation BUBBLE_DISTRIBUTOR_SCREEN = id("textures/gui/oxygen_bubble_distributor_screen.png");
        ResourceLocation OXYGEN_COMPRESSOR_SCREEN = id("textures/gui/oxygen_compressor_screen.png");
        ResourceLocation OXYGEN_STORAGE_MODULE_SCREEN = id("textures/gui/oxygen_storage_module_screen.png");
        ResourceLocation OXYGEN_SEALER_SCREEN = id("textures/gui/oxygen_sealer_screen.png");
        ResourceLocation FUEL_LOADER_SCREEN = id("textures/gui/fuel_loader_screen.png");
        ResourceLocation SOLAR_PANEL_DAY = id("textures/gui/solar_panel/day.png");
        ResourceLocation SOLAR_PANEL_NIGHT = id("textures/gui/solar_panel/night.png");
        ResourceLocation SOLAR_PANEL_BLOCKED = id("textures/gui/solar_panel/blocked.png");
    }

    interface CelestialBody {
        ResourceLocation SOL = id("textures/gui/celestialbodies/sol.png");
        ResourceLocation SOL_OVERCAST = id("textures/gui/celestialbodies/sol_overcast.png");
        ResourceLocation SOL_FROM_MOON = id("textures/gui/celestialbodies/sol_from_moon.png");
        ResourceLocation MERCURY = id("textures/gui/celestialbodies/mercury.png");
        ResourceLocation VENUS = id("textures/gui/celestialbodies/venus.png");
        ResourceLocation EARTH = id("textures/gui/celestialbodies/earth.png");
        ResourceLocation SPACE_STATION = id("textures/gui/celestialbodies/space_station.png");
        ResourceLocation MOON = id("textures/gui/celestialbodies/moon.png");
        ResourceLocation MARS = id("textures/gui/celestialbodies/mars.png");
        ResourceLocation ASTEROID = id("textures/gui/celestialbodies/asteroid.png");
        ResourceLocation SATURN = id("textures/gui/celestialbodies/saturn.png");
        ResourceLocation SATURN_RINGS = id("textures/gui/celestialbodies/saturn_rings.png");
        ResourceLocation JUPITER = id("textures/gui/celestialbodies/jupiter.png");
        ResourceLocation CALLISTO = id("textures/gui/celestialbodies/callisto.png");
        ResourceLocation EUROPA = id("textures/gui/celestialbodies/europa.png");
        ResourceLocation GANYMEDE = id("textures/gui/celestialbodies/ganymede.png");
        ResourceLocation IO = id("textures/gui/celestialbodies/io.png");
        ResourceLocation URANUS = id("textures/gui/celestialbodies/uranus.png");
        ResourceLocation URANUS_RINGS = id("textures/gui/celestialbodies/uranus_rings.png");
        ResourceLocation NEPTUNE = id("textures/gui/celestialbodies/neptune.png");
    }

    interface RecipeViewer {
        ResourceLocation RECIPE_VIEWER_DISPLAY_TEXTURE = id("textures/gui/rei_display.png");

        int CIRCUIT_FABRICATOR_U = 0;
        int CIRCUIT_FABRICATOR_V = 0;
        int CIRCUIT_FABRICATOR_WIDTH = 139;
        int CIRCUIT_FABRICATOR_HEIGHT = 73;

        int DIAMOND_X = 1;
        int DIAMOND_Y = 1;
        int SILICON_X_1 = 32;
        int SILICON_Y_1 = 31;
        int SILICON_X_2 = 32;
        int SILICON_Y_2 = 49;
        int REDSTONE_X = 77;
        int REDSTONE_Y = 56;
        int INGREDIENT_X = 104;
        int INGREDIENT_Y = 1;
        int WAFER_X = 122;
        int WAFER_Y = 56;

        int COMPRESSOR_U = 0;
        int COMPRESSOR_V = 74;
        int COMPRESSOR_WIDTH = 148;
        int COMPRESSOR_HEIGHT = 54;

        int FIRE_X = 67;
        int FIRE_Y = 9;
        int FUEL_X = 67;
        int FUEL_Y = 31;
        int COMPRESSED_X = 127;
        int COMPRESSED_Y = 20;
    }

    interface SlotSprite {
        ResourceLocation ENERGY = id("slot/energy");
<<<<<<< HEAD
=======
        ResourceLocation BUCKET = id("slot/bucket");
        ResourceLocation DIAMOND = ResourceLocation.withDefaultNamespace("item/empty_slot_diamond");
        ResourceLocation DUST = ResourceLocation.withDefaultNamespace("item/empty_slot_redstone_dust");
        ResourceLocation SILICON = id("slot/silicon");
>>>>>>> ed183bb1
        ResourceLocation THERMAL_HEAD = id("slot/thermal_helmet");
        ResourceLocation THERMAL_CHEST = id("slot/thermal_chestpiece");
        ResourceLocation THERMAL_PANTS = id("slot/thermal_leggings");
        ResourceLocation THERMAL_BOOTS = id("slot/thermal_boots");
        ResourceLocation OXYGEN_MASK = id("slot/oxygen_mask");
        ResourceLocation OXYGEN_GEAR = id("slot/oxygen_gear");
        ResourceLocation OXYGEN_TANK = id("slot/oxygen_tank");
<<<<<<< HEAD
        ResourceLocation FREQUENCY_MODULE = id("slot/frequency_module");
        ResourceLocation PARACHUTE = id("slot/parachute");
        ResourceLocation SHIELD_CONTROLLER = id("slot/shield_controller");
=======
>>>>>>> ed183bb1
    }

    interface Entity {
        String MOON_VILLAGER = "moon_villager";
        String EVOLVED_ZOMBIE = "evolved_zombie";
        String EVOLVED_CREEPER = "evolved_creeper";
        String EVOLVED_SKELETON = "evolved_skeleton";
        String EVOLVED_SPIDER = "evolved_spider";
        String EVOLVED_PILLAGER = "evolved_pillager";
        String EVOLVED_EVOKER = "evolved_evoker";
        String EVOLVED_VINDICATOR = "evolved_vindicator";
        String T1_ROCKET = "t1_rocket";
        String ROCKET = "rocket";
        String LANDER = "lander";
        String BUGGY = "buggy";
        String PARACHEST = "parachest";
        String BUBBLE = "bubble";
        String GREY = "grey";
        String ARCH_GREY = "arch_grey";
        String RUMBLER = "rumbler";
        String OLI_GRUB = "oli_grub";
        String COMET_CUBE = "comet_cube";
        String GAZER = "gazer";
        String EVOLVED_SKELETON_BOSS = "evolved_skeleton_boss";
    }

    interface SpawnEgg {
        String MOON_VILLAGER = "moon_villager_spawn_egg";
        String EVOLVED_ZOMBIE = "evolved_zombie_spawn_egg";
        String EVOLVED_CREEPER = "evolved_creeper_spawn_egg";
        String EVOLVED_SKELETON = "evolved_skeleton_spawn_egg";
        String EVOLVED_SPIDER = "evolved_spider_spawn_egg";
        String EVOLVED_PILLAGER = "evolved_pillager_spawn_egg";
        String EVOLVED_EVOKER = "evolved_evoker_spawn_egg";
        String EVOLVED_VINDICATOR = "evolved_vindicator_spawn_egg";
        String GREY = "grey_spawn_egg";
        String ARCH_GREY = "arch_grey_spawn_egg";
        String RUMBLER = "rumbler_spawn_egg";
        String OLI_GRUB = "oli_grub_spawn_egg";
        String COMET_CUBE = "comet_cube_spawn_egg";
        String GAZER = "gazer_spawn_egg";
    }

    interface EntityTexture {
        String GREY = "textures/entity/grey.png";
        String ARCH_GREY = "textures/entity/arch_grey.png";
        String RUMBLER = "textures/entity/rumbler.png";
        String OLI_GRUB = "textures/entity/oli_grub.png";
        String COMET_CUBE = "textures/entity/comet_cube.png";
        String GAZER = "textures/entity/gazer.png";
        String LANDER = "textures/entity/lander.png";
        String SKELETON_BOSS = "textures/entity/skeletonboss.png";
    }

    interface TextureCoordinate {
        int OVERLAY_WIDTH = 16;
        int OVERLAY_HEIGHT = 48;

        int ENERGY_DARK_X = 0;
        int ENERGY_DARK_Y = 0;
        int ENERGY_LIGHT_X = 16;
        int ENERGY_LIGHT_Y = 0;

        int OXYGEN_DARK_X = 0;
        int OXYGEN_DARK_Y = 50;
        int OXYGEN_LIGHT_X = 16;
        int OXYGEN_LIGHT_Y = 50;

        int FLUID_TANK_WIDTH = 18;

        int BASE_FLUID_TANK_Y = 49;

        int BUTTON_WIDTH = 13;
        int BUTTON_HEIGHT = 13;

        int BUTTON_RED_X = 0;
        int BUTTON_RED_Y = 115;
        int BUTTON_RED_HOVER_X = 0;
        int BUTTON_RED_HOVER_Y = 102;

        int BUTTON_GREEN_X = 13;
        int BUTTON_GREEN_Y = 115;
        int BUTTON_GREEN_HOVER_X = 13;
        int BUTTON_GREEN_HOVER_Y = 102;

        int BUTTON_NORMAL_X = 26;
        int BUTTON_NORMAL_Y = 115;
        int BUTTON_NORMAL_HOVER_X = 26;
        int BUTTON_NORMAL_HOVER_Y = 102;

        int ARROW_VERTICAL_WIDTH = 11;
        int ARROW_VERTICAL_HEIGHT = 10;

        int ARROW_UP_X = 39;
        int ARROW_UP_Y = 108;
        int ARROW_UP_HOVER_X = 50;
        int ARROW_UP_HOVER_Y = 108;

        int ARROW_DOWN_X = 39;
        int ARROW_DOWN_Y = 118;
        int ARROW_DOWN_HOVER_X = 50;
        int ARROW_DOWN_HOVER_Y = 118;

    }

    interface Menu {
        String COAL_GENERATOR_MENU = "coal_generator_menu";
        String BASIC_SOLAR_PANEL_MENU = "basic_solar_panel_menu";
        String ADVANCED_SOLAR_PANEL_MENU = "advanced_solar_panel_menu";
        String CIRCUIT_FABRICATOR_MENU = "circuit_fabricator_menu";
        String COMPRESSOR_MENU = "compressor_menu";
        String ELECTRIC_COMPRESSOR_MENU = "electric_compressor_menu";
        String PLAYER_INVENTORY_MENU = "player_inventory_menu";
        String ENERGY_STORAGE_MODULE_MENU = "energy_storage_module_menu";
        String REFINERY_MENU = "refinery_menu";
        String ELECTRIC_FURNACE_MENU = "electric_furnace_menu";
        String ELECTRIC_ARC_FURNACE_MENU = "electric_arc_furnace_menu";
        String OXYGEN_COLLECTOR_MENU = "oxygen_collector_menu";
        String BUBBLE_DISTRIBUTOR_MENU = "bubble_distributor_menu";
        String OXYGEN_COMPRESSOR_MENU = "oxygen_compressor_menu";
        String OXYGEN_DECOMPRESSOR_MENU = "oxygen_decompressor_menu";
        String OXYGEN_STORAGE_MODULE_MENU = "oxygen_storage_module_menu";
        String OXYGEN_SEALER_MENU = "oxygen_sealer_menu";
        String FUEL_LOADER_MENU = "fuel_loader_menu";
        String AIR_LOCK_CONTROLLER_MENU = "air_lock_menu";
        String ROCKET_WORKBENCH_MENU = "rocket_workbench_menu";
        String ROCKET = "rocket";
        String PARACHEST = "parachest";
        String BUGGY_BENCH = "buggy_bench";
        String TIER_1_ROCKET = "tier_1_rocket";
    }

    interface LootTable {
        String BASIC_MOON_RUINS_CHEST = "chests/moon_ruins/basic_chest";
    }

    interface Text {
        Style DARK_GRAY_STYLE = Style.EMPTY.withColor(ChatFormatting.DARK_GRAY);
        Style GOLD_STYLE = Style.EMPTY.withColor(ChatFormatting.GOLD);
        Style GREEN_STYLE = Style.EMPTY.withColor(ChatFormatting.GREEN);
        Style RED_STYLE = Style.EMPTY.withColor(ChatFormatting.RED);
        Style BLUE_STYLE = Style.EMPTY.withColor(ChatFormatting.BLUE);
        Style AQUA_STYLE = Style.EMPTY.withColor(ChatFormatting.AQUA);
        Style GRAY_STYLE = Style.EMPTY.withColor(ChatFormatting.GRAY);
        Style DARK_RED_STYLE = Style.EMPTY.withColor(ChatFormatting.DARK_RED);
        Style LIGHT_PURPLE_STYLE = Style.EMPTY.withColor(ChatFormatting.LIGHT_PURPLE);
        Style YELLOW_STYLE = Style.EMPTY.withColor(ChatFormatting.YELLOW);
        Style WHITE_STYLE = Style.EMPTY.withColor(ChatFormatting.WHITE);
        Style DARK_BLUE_STYLE = Style.EMPTY.withColor(ChatFormatting.DARK_BLUE);

        static int getStorageLevelColor(double scale) {
            return ((int) (255 * scale) << 16) + (((int) (255 * (1.0 - scale))) << 8);
        }

        static Style getStorageLevelStyle(double scale) {
            return Style.EMPTY.withColor(TextColor.fromRgb(getStorageLevelColor(scale)));
        }

        static int getCoolingColor(double scale) {
            return (255 << 16) + (((int) (255 * 0.75 * (1.0 - scale))) << 8);
        }

        static Style getCoolingStyle(double scale) {
            return Style.EMPTY.withColor(TextColor.fromRgb(getCoolingColor(scale)));
        }
    }

    interface Nbt {
        String GC_API = "GCApi";
        String CHANGE_COUNT = "Modified";
        String OXYGEN = "Inversion";
        String GEAR_INV = "GearInv";
        String BLOCK_ENTITY_TAG = "BlockEntityTag";
        String NO_DROP = "NoDrop";
        String OWNER = "Owner";
        String PROGRESS = "Progress";
        String SIZE = "Size";
        String MAX_SIZE = "MaxSize";
        String VISIBLE = "Visible";
        String FUEL_TIME = "FuelTime";
        String FUEL_LENGTH = "FuelLength";
        String TEAM = "Team";
        String ACCESSIBILITY = "Accessibility";
        String SECURITY = "Security";
        String CONFIGURATION = "Configuration";
        String VALUE = "Value";
        String ENERGY = "Energy";
        String AUTOMATION_TYPE = "AutomationType";
        String BABY = "Baby";
        String DIRECTION = "Direction";
        String REDSTONE_INTERACTION_TYPE = "RedstoneInteraction";
        String MATCH = "Match";
        String IS_SLOT_ID = "IsSlotId";
        String MAX_PROGRESS = "MaxProgress";
        String COLOR = "Color";
        String PULL = "Pull";
        String HEAT = "Heat";
        String INPUTS = "Inputs";
        String OUTPUTS = "Outputs";
        String SHAPED = "Shaped";
        String ITEMS = "Items";
        String GASES = "Gases";
        String CRYOGENIC_COOLDOWN = "cryogenic_cooldown";
        String ROCKET_UUID = "RocketUuid";
    }

    interface Chunk {
        int WIDTH = 16;
        int SECTION_HEIGHT = 16;
        int CHUNK_SECTION_AREA = WIDTH * WIDTH * SECTION_HEIGHT;
    }

    interface Energy {
        long T1_MACHINE_ENERGY_USAGE = 100; // TODO: adjust these later
        long T2_MACHINE_ENERGY_USAGE = 200;
    }

    interface Landing {
        double SAFE_VELOCITY = 1.0D; // meters per tick (~1/20 second)
        double EXPLOSION_SCALE = 4.0D;
    }

    @ApiStatus.Internal
    interface Misc {
        ResourceLocation INVALID = Constant.id("invalid");
        ResourceLocation EMPTY = ResourceLocation.withDefaultNamespace("empty");
        Direction[] DIRECTIONS = Direction.values();
        Direction[] HORIZONTALS = {Direction.NORTH, Direction.EAST, Direction.SOUTH, Direction.WEST};
        Direction[] VERTICALS = {Direction.UP, Direction.DOWN};
        String LOGGER_PREFIX = "[Galacticraft] ";
        boolean DEBUG = false;
        int MAX_STRING_READ = 32767;
    }

    interface Recipe {
        String FABRICATION = "fabrication";
        String COMPRESSING = "compressing";

        interface Serializer {
            String FABRICATION = "fabrication";
            String COMPRESSING_SHAPELESS = "compressing_shapeless";
            String COMPRESSING_SHAPED = "compressing_shaped";
        }
    }

    @Environment(EnvType.CLIENT)
    interface ModelPartName {
        String OXYGEN_MASK = "oxygen_mask";
        String OXYGEN_TANK = "oxygen_tank";
        String OXYGEN_PIPE = "oxygen_pipe";
        String MOON_VILLAGER_BRAIN = "moon_villager_brain";
        String SOLAR_PANEL_POLE = "solar_panel_pole";
        String SOLAR_PANEL_PANEL = "solar_panel_panel";
        String SOLAR_PANEL_PANEL_HORIZONTAL_1 = "solar_panel_panel_horizontal_1";
        String SOLAR_PANEL_PANEL_HORIZONTAL_2 = "solar_panel_panel_horizontal_2";
        String SOLAR_PANEL_PANEL_HORIZONTAL_3 = "solar_panel_panel_horizontal_3";
        String SOLAR_PANEL_PANEL_HORIZONTAL_4 = "solar_panel_panel_horizontal_4";
        String SOLAR_PANEL_PANEL_VERTICAL_1 = "solar_panel_panel_vertical_1";
        String SOLAR_PANEL_PANEL_VERTICAL_2 = "solar_panel_panel_vertical_2";
        String SOLAR_PANEL_PANEL_VERTICAL_3 = "solar_panel_panel_vertical_3";
    }

    // Used in Data Generator
    interface BakedModel {
        ResourceLocation WALKWAY_MARKER = id("autogenerated/walkway");
        ResourceLocation FLUID_PIPE_WALKWAY_MARKER = id("autogenerated/fluid_pipe_walkway");
        ResourceLocation WIRE_WALKWAY_MARKER = id("autogenerated/wire_walkway");
        ResourceLocation WIRE_MARKER = id("autogenerated/aluminum_wire");
        ResourceLocation GLASS_FLUID_PIPE_MARKER = id("autogenerated/glass_fluid_pipe");
        ResourceLocation VACUUM_GLASS_MODEL = id("vacuum_glass");
    }

    interface Carver {
        String MOON_CANYON_CARVER = "moon_canyon_carver";
        String MOON_CRATER_CARVER = "moon_crater_carver";
        String MOON_HIGHLANDS_CAVE_CARVER = "moon_highlands_cave_carver";
        String MOON_MARE_CAVE_CARVER = "moon_mare_cave_carver";
    }

    interface Packet {
        ResourceLocation STREAM_CODECBUBBLE_SIZE = id("bubble_size");
        ResourceLocation BUBBLE_MAX = id("bubble_max");
        ResourceLocation BUBBLE_VISIBLE = id("bubble_visible");
        ResourceLocation OPEN_GC_INVENTORY = id("open_gc_inv");
        ResourceLocation OPEN_GC_ROCKET = id("open_gc_rocket");
        ResourceLocation CREATE_SATELLITE = id("create_satellite");
        ResourceLocation OPEN_SCREEN = id("open_screen");
        ResourceLocation PLANET_MENU_PACKET = id("planet_menu_open");
        ResourceLocation SELECT_PART = id("select_part");

        ResourceLocation CONTROLLABLE_ENTITY = id("controllable_entity");
        ResourceLocation PLANET_TP = id("planet_tp");
        ResourceLocation ROCKET_SPAWN = id("rocket_spawn");
        ResourceLocation FOOTPRINT = id("footprint");
        ResourceLocation FOOTPRINT_REMOVED = id("footprint_removed");
        ResourceLocation RESET_THIRD_PERSON = id("reset_camera_type");
    }

    interface Structure {
        ResourceLocation SPACE_STATION = id("space_station");
    }

    interface Command {
        String HOUSTON = "gchouston";
        String DIMENSION_TP = "dimensiontp";
        String DIMTP = "dimtp";
        String OPEN_CELESTIAL_SCREEN = "opencelestialscreen";
    }

    interface Attachments {
        String SERVER_PLAYER = "server_player";
        String CLIENT_PLAYER = "client_player";
    }

    interface Teleporters {
        String LANDER = "lander";
        String OVERWORLD = "overworld";
    }

    interface Triggers {
        String ROCKET_LAUNCH = "launch_rocket";
        String FIND_MOON_BOSS = "boss_moon";
        String CREATE_SPACE_STATION = "create_space_station";
    }
}<|MERGE_RESOLUTION|>--- conflicted
+++ resolved
@@ -618,13 +618,10 @@
 
     interface SlotSprite {
         ResourceLocation ENERGY = id("slot/energy");
-<<<<<<< HEAD
-=======
         ResourceLocation BUCKET = id("slot/bucket");
         ResourceLocation DIAMOND = ResourceLocation.withDefaultNamespace("item/empty_slot_diamond");
         ResourceLocation DUST = ResourceLocation.withDefaultNamespace("item/empty_slot_redstone_dust");
         ResourceLocation SILICON = id("slot/silicon");
->>>>>>> ed183bb1
         ResourceLocation THERMAL_HEAD = id("slot/thermal_helmet");
         ResourceLocation THERMAL_CHEST = id("slot/thermal_chestpiece");
         ResourceLocation THERMAL_PANTS = id("slot/thermal_leggings");
@@ -632,12 +629,9 @@
         ResourceLocation OXYGEN_MASK = id("slot/oxygen_mask");
         ResourceLocation OXYGEN_GEAR = id("slot/oxygen_gear");
         ResourceLocation OXYGEN_TANK = id("slot/oxygen_tank");
-<<<<<<< HEAD
         ResourceLocation FREQUENCY_MODULE = id("slot/frequency_module");
         ResourceLocation PARACHUTE = id("slot/parachute");
         ResourceLocation SHIELD_CONTROLLER = id("slot/shield_controller");
-=======
->>>>>>> ed183bb1
     }
 
     interface Entity {
