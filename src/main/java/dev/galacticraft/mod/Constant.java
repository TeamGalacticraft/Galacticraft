--- conflicted
+++ resolved
@@ -437,18 +437,15 @@
         String ENERGY_STORAGE_SIZE = "config.galacticraft.energy.machines.energy_storage_size";
         String OXYGEN_COMPRESSOR_ENERGY_CONSUMPTION_RATE = "config.galacticraft.energy.machines.oxygen_compressor_energy_consumption_rate";
         String OXYGEN_DECOMPRESSOR_ENERGY_CONSUMPTION_RATE = "config.galacticraft.energy.machines.oxygen_decompressor_energy_consumption_rate";
-<<<<<<< HEAD
         String ROCKET_ASSEMBLER_ENERGY_CONSUMPTION_RATE = "config.galacticraft.energy.machines.rocket_assembler_energy_consumption_rate";
         String ROCKET_ASSEMBLER_PROCESS_TIME = "config.galacticraft.misc.machines.rocket_assembler_process_time";
 
         String MISC = "config.galacticraft.misc";
         String MISC_MACHINES = "config.galacticraft.misc.machines";
-=======
 
         String CLIENT = "config.galacticraft.client";
         String SKYBOX = "config.galacticraft.client.skybox";
         String MULTICOLOR_STARS = "config.galacticraft.client.skybox.multicolor_stars";
->>>>>>> f7099442
     }
 
     interface ScreenTexture {
