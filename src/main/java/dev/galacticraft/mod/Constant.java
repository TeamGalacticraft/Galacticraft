--- conflicted
+++ resolved
@@ -473,15 +473,12 @@
         Identifier OXYGEN_COMPRESSOR_SCREEN = new Identifier(MOD_ID, "textures/gui/oxygen_compressor_screen.png");
         Identifier OXYGEN_STORAGE_MODULE_SCREEN = new Identifier(MOD_ID, "textures/gui/oxygen_storage_module_screen.png");
         Identifier OXYGEN_SEALER_SCREEN = new Identifier(MOD_ID, "textures/gui/oxygen_sealer_screen.png");
-<<<<<<< HEAD
         Identifier ROCKET_DESIGNER_SCREEN = new Identifier(MOD_ID, "textures/gui/rocket_designer_screen.png");
         Identifier ROCKET_ASSEMBLER_SCREEN = new Identifier(MOD_ID, "textures/gui/rocket_assembler_screen.png");
         Identifier RESEARCH_PANELS = new Identifier(MOD_ID, "textures/gui/research_panels.png");
         Identifier FUEL_LOADER_SCREEN = new Identifier(MOD_ID, "textures/gui/fuel_loader_screen.png");
-=======
 
         Identifier REI_DISPLAY_TEXTURE = new Identifier(MOD_ID, "textures/gui/rei_display.png");
->>>>>>> 537ef23a
     }
 
     interface SlotSprite {
