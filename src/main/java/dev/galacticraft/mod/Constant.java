/*
 * Copyright (c) 2019-2025 Team Galacticraft
 *
 * Permission is hereby granted, free of charge, to any person obtaining a copy
 * of this software and associated documentation files (the "Software"), to deal
 * in the Software without restriction, including without limitation the rights
 * to use, copy, modify, merge, publish, distribute, sublicense, and/or sell
 * copies of the Software, and to permit persons to whom the Software is
 * furnished to do so, subject to the following conditions:
 *
 * The above copyright notice and this permission notice shall be included in all
 * copies or substantial portions of the Software.
 *
 * THE SOFTWARE IS PROVIDED "AS IS", WITHOUT WARRANTY OF ANY KIND, EXPRESS OR
 * IMPLIED, INCLUDING BUT NOT LIMITED TO THE WARRANTIES OF MERCHANTABILITY,
 * FITNESS FOR A PARTICULAR PURPOSE AND NONINFRINGEMENT. IN NO EVENT SHALL THE
 * AUTHORS OR COPYRIGHT HOLDERS BE LIABLE FOR ANY CLAIM, DAMAGES OR OTHER
 * LIABILITY, WHETHER IN AN ACTION OF CONTRACT, TORT OR OTHERWISE, ARISING FROM,
 * OUT OF OR IN CONNECTION WITH THE SOFTWARE OR THE USE OR OTHER DEALINGS IN THE
 * SOFTWARE.
 */

package dev.galacticraft.mod;

import net.fabricmc.api.EnvType;
import net.fabricmc.api.Environment;
import net.minecraft.ChatFormatting;
import net.minecraft.core.Direction;
import net.minecraft.core.Registry;
import net.minecraft.network.chat.Style;
import net.minecraft.network.chat.TextColor;
import net.minecraft.resources.ResourceKey;
import net.minecraft.resources.ResourceLocation;
import net.minecraft.util.FastColor;
import org.apache.logging.log4j.LogManager;
import org.apache.logging.log4j.Logger;
import org.jetbrains.annotations.ApiStatus;
import org.jetbrains.annotations.Contract;
import org.jetbrains.annotations.NotNull;

public interface Constant {
    String MOD_ID = "galacticraft";
    String COMMON_NAMESPACE = "c";
    Logger LOGGER = LogManager.getLogger("Galacticraft");

    double RADIANS_TO_DEGREES = 180.0 / Math.PI;

    int OVERWORLD_SKYPROVIDER_STARTHEIGHT = 200;
    int CLOUD_HEIGHT = 200;
    int CLOUD_LIMIT = CLOUD_HEIGHT + 50;
    int SPACE_HEIGHT = 1000;
    int REENTRY_HEIGHT = 1100;
    int ESCAPE_HEIGHT = 1200;

    @Contract(value = "_ -> new", pure = true)
    static @NotNull ResourceLocation id(String id) {
        return ResourceLocation.fromNamespaceAndPath(MOD_ID, id);
    }

    @Contract(value = "_, _ -> new", pure = true)
    static @NotNull <T> ResourceKey<T> key(ResourceKey<Registry<T>> registry, String id) {
        return ResourceKey.create(registry, Constant.id(id));
    }

    String CAPES = "https://raw.githubusercontent.com/TeamGalacticraft/Galacticraft/main/capes_roles.json";

    interface Cape {
        String EARTH = "earth";
        String JUPITER = "jupiter";
        String MARS = "mars";
        String MERCURY = "mercury";
        String MOON = "moon";
        String NEPTUNE = "neptune";
        String PLAIN = "plain";
        String SPACE_STATION = "space_station";
        String SUN = "sun";
        String URANUS = "uranus";
        String VENUS = "venus";
        String DEVELOPER = "developer";
        String REWOVEN = "rewoven";
        String DEVELOPER_RED = "developer_red";
    }

    interface Block {
        String ITEM_GROUP_BLOCKS = "blocks";
        String ITEM_GROUP_MACHINES = "machines";

        // Natural
        String MOON_TURF = "moon_turf";
        String MOON_SURFACE_ROCK = "moon_surface_rock";
        String MOON_DUNGEON_BRICK = "moon_dungeon_brick";

        String MOON_ROCK = "moon_rock";
        String MOON_ROCK_SLAB = "moon_rock_slab";
        String MOON_ROCK_STAIRS = "moon_rock_stairs";
        String MOON_ROCK_WALL = "moon_rock_wall";

        String MOON_ROCK_BRICK = "moon_rock_brick";
        String MOON_ROCK_BRICK_SLAB = "moon_rock_brick_slab";
        String MOON_ROCK_BRICK_STAIRS = "moon_rock_brick_stairs";
        String MOON_ROCK_BRICK_WALL = "moon_rock_brick_wall";

        String CRACKED_MOON_ROCK_BRICK = "cracked_moon_rock_brick";
        String CRACKED_MOON_ROCK_BRICK_SLAB = "cracked_moon_rock_brick_slab";
        String CRACKED_MOON_ROCK_BRICK_STAIRS = "cracked_moon_rock_brick_stairs";
        String CRACKED_MOON_ROCK_BRICK_WALL = "cracked_moon_rock_brick_wall";

        String POLISHED_MOON_ROCK = "polished_moon_rock";
        String POLISHED_MOON_ROCK_SLAB = "polished_moon_rock_slab";
        String POLISHED_MOON_ROCK_STAIRS = "polished_moon_rock_stairs";
        String POLISHED_MOON_ROCK_WALL = "polished_moon_rock_wall";

        String CHISELED_MOON_ROCK_BRICK = "chiseled_moon_rock_brick";
        String MOON_ROCK_PILLAR = "moon_rock_pillar";

        String COBBLED_MOON_ROCK = "cobbled_moon_rock";
        String COBBLED_MOON_ROCK_SLAB = "cobbled_moon_rock_slab";
        String COBBLED_MOON_ROCK_STAIRS = "cobbled_moon_rock_stairs";
        String COBBLED_MOON_ROCK_WALL = "cobbled_moon_rock_wall";

        String LUNASLATE = "lunaslate";
        String LUNASLATE_SLAB = "lunaslate_slab";
        String LUNASLATE_STAIRS = "lunaslate_stairs";
        String LUNASLATE_WALL = "lunaslate_wall";

        String COBBLED_LUNASLATE = "cobbled_lunaslate";
        String COBBLED_LUNASLATE_SLAB = "cobbled_lunaslate_slab";
        String COBBLED_LUNASLATE_STAIRS = "cobbled_lunaslate_stairs";
        String COBBLED_LUNASLATE_WALL = "cobbled_lunaslate_wall";

        String MOON_BASALT = "moon_basalt";
        String MOON_BASALT_SLAB = "moon_basalt_slab";
        String MOON_BASALT_STAIRS = "moon_basalt_stairs";
        String MOON_BASALT_WALL = "moon_basalt_wall";

        String MOON_BASALT_BRICK = "moon_basalt_brick";
        String MOON_BASALT_BRICK_SLAB = "moon_basalt_brick_slab";
        String MOON_BASALT_BRICK_STAIRS = "moon_basalt_brick_stairs";
        String MOON_BASALT_BRICK_WALL = "moon_basalt_brick_wall";

        String CRACKED_MOON_BASALT_BRICK = "cracked_moon_basalt_brick";
        String CRACKED_MOON_BASALT_BRICK_SLAB = "cracked_moon_basalt_brick_slab";
        String CRACKED_MOON_BASALT_BRICK_STAIRS = "cracked_moon_basalt_brick_stairs";
        String CRACKED_MOON_BASALT_BRICK_WALL = "cracked_moon_basalt_brick_wall";

        String OLIVINE_CLUSTER = "olivine_cluster";
        String OLIVINE_BASALT = "olivine_basalt";
        String RICH_OLIVINE_BASALT = "rich_olivine_basalt";

        String MOON_DIRT = "moon_dirt";
        String MARS_SURFACE_ROCK = "mars_surface_rock";
        String MARS_SUB_SURFACE_ROCK = "mars_sub_surface_rock";
        String MARS_STONE = "mars_stone";
        String MARS_STONE_SLAB = "mars_stone_slab";
        String MARS_STONE_STAIRS = "mars_stone_stairs";
        String MARS_STONE_WALL = "mars_stone_wall";
        String MARS_COBBLESTONE = "mars_cobblestone";
        String MARS_COBBLESTONE_SLAB = "mars_cobblestone_slab";
        String MARS_COBBLESTONE_STAIRS = "mars_cobblestone_stairs";
        String MARS_COBBLESTONE_WALL = "mars_cobblestone_wall";

        String ASTEROID_ROCK = "asteroid_rock";
        String ASTEROID_ROCK_1 = "asteroid_rock_block_1";
        String ASTEROID_ROCK_2 = "asteroid_rock_block_2";
        String DENSE_ICE = "dense_ice";

        String SOFT_VENUS_ROCK = "soft_venus_rock";
        String HARD_VENUS_ROCK = "hard_venus_rock";
        String SCORCHED_VENUS_ROCK = "scorched_venus_rock";
        String VOLCANIC_ROCK = "volcanic_rock";
        String PUMICE = "pumice";
        String VAPOR_SPOUT = "vapor_spout";

        // Ore
        String MARS_IRON_ORE = "mars_iron_ore";
        String MARS_TIN_ORE = "mars_tin_ore";
        String MARS_COPPER_ORE = "mars_copper_ore";
        String ASTEROID_IRON_ORE = "asteroid_iron_ore";
        String MOON_COPPER_ORE = "moon_copper_ore";
        String LUNASLATE_COPPER_ORE = "lunaslate_copper_ore";
        String VENUS_COPPER_ORE = "venus_copper_ore";
        String SILICON_ORE = "silicon_ore";
        String DEEPSLATE_SILICON_ORE = "deepslate_silicon_ore";
        String TIN_ORE = "tin_ore";
        String DEEPSLATE_TIN_ORE = "deepslate_tin_ore";
        String MOON_TIN_ORE = "moon_tin_ore";
        String LUNASLATE_TIN_ORE = "lunaslate_tin_ore";
        String ASTEROID_ALUMINUM_ORE = "asteroid_aluminum_ore";
        String ASTEROID_SILICON_ORE = "asteroid_silicon_ore";
        String VENUS_TIN_ORE = "venus_tin_ore";
        String ALUMINUM_ORE = "aluminum_ore";
        String DEEPSLATE_ALUMINUM_ORE = "deepslate_aluminum_ore";
        String VENUS_ALUMINUM_ORE = "venus_aluminum_ore";
        String MOON_CHEESE_ORE = "moon_cheese_ore";
        String LUNAR_SAPPHIRE_ORE = "lunar_sapphire_ore";
        String DESH_ORE = "desh_ore";
        String ILMENITE_ORE = "ilmenite_ore";
        String GALENA_ORE = "galena_ore";
        String SOLAR_ORE = "solar_ore";

        // Solid Blocks
        String SILICON_BLOCK = "silicon_block";
        String METEORIC_IRON_BLOCK = "meteoric_iron_block";
        String DESH_BLOCK = "desh_block";
        String ALUMINUM_BLOCK = "aluminum_block";
        String TIN_BLOCK = "tin_block";
        String TITANIUM_BLOCK = "titanium_block";
        String LEAD_BLOCK = "lead_block";
        String LUNAR_SAPPHIRE_BLOCK = "lunar_sapphire_block";
        String OLIVINE_BLOCK = "olivine_block";
        String RAW_METEORIC_IRON_BLOCK = "raw_meteoric_iron_block";
        String RAW_DESH_BLOCK = "raw_desh_block";
        String RAW_ALUMINUM_BLOCK = "raw_aluminum_block";
        String RAW_TIN_BLOCK = "raw_tin_block";
        String RAW_TITANIUM_BLOCK = "raw_titanium_block";
        String RAW_LEAD_BLOCK = "raw_lead_block";

        // Decorative BLocks
        String ALUMINUM_DECORATION = "aluminum_decoration";
        String BRONZE_DECORATION = "bronze_decoration";
        String COPPER_DECORATION = "copper_decoration";
        String IRON_DECORATION = "iron_decoration";
        String METEORIC_IRON_DECORATION = "meteoric_iron_decoration";
        String STEEL_DECORATION = "steel_decoration";
        String TIN_DECORATION = "tin_decoration";
        String TITANIUM_DECORATION = "titanium_decoration";
        String DARK_DECORATION = "dark_decoration";

        String IRON_GRATING = "iron_grating";
        String TIN_LADDER = "tin_ladder";
        String SQUARE_LIGHT_PANEL = "square_light_panel";
        String SPOTLIGHT_LIGHT_PANEL = "spotlight_light_panel";
        String LINEAR_LIGHT_PANEL = "linear_light_panel";
        String DASHED_LIGHT_PANEL = "dashed_light_panel";
        String DIAGONAL_LIGHT_PANEL = "diagonal_light_panel";
        String VACUUM_GLASS = "vacuum_glass";
        String CLEAR_VACUUM_GLASS = "vacuum_glass_clear";
        String STRONG_VACUUM_GLASS = "vacuum_glass_strong";
        String WALKWAY = "walkway";
        String WIRE_WALKWAY = "wire_walkway";
        String FLUID_PIPE_WALKWAY = "fluid_pipe_walkway";

        //  Environment
        String GLOWSTONE_TORCH = "glowstone_torch";
        String GLOWSTONE_WALL_TORCH = "glowstone_wall_torch";
        String GLOWSTONE_LANTERN = "glowstone_lantern";
        String UNLIT_TORCH = "unlit_torch";
        String UNLIT_WALL_TORCH = "unlit_wall_torch";
        String UNLIT_LANTERN = "unlit_lantern";
        String UNLIT_SOUL_TORCH = "unlit_soul_torch";
        String UNLIT_SOUL_WALL_TORCH = "unlit_soul_wall_torch";
        String UNLIT_SOUL_LANTERN = "unlit_soul_lantern";
        String CAVERNOUS_VINES = "cavernous_vines";
        String CAVERNOUS_VINES_PLANT = "cavernous_vines_plant";
        String WEB_TORCH = "web_torch";
        String FALLEN_METEOR = "fallen_meteor";
        String SLIMELING_EGG = "slimeling_egg";
        String CREEPER_EGG = "creeper_egg";

        // Special
        String PARACHEST = "parachest";
        String SPACE_STATION_ARRIVAL = "space_station_arrival";
        String TREASURE_CHEST_TIER_1 = "treasure_chest_tier_1";
        String TREASURE_CHEST_TIER_2 = "treasure_chest_tier_2";
        String TREASURE_CHEST_TIER_3 = "treasure_chest_tier_3";
        String CRASHED_PROBE_BLOCK = "crashed_probe";
        String BOSS_SPAWNER = "boss_spawner";

        // Moon Cheese
        String MOON_CHEESE_BLOCK = "moon_cheese_block";
        String MOON_CHEESE_LOG = "moon_cheese_log";
        String MOON_CHEESE_LEAVES = "moon_cheese_leaves";

        String MOON_CHEESE_WHEEL = "moon_cheese_wheel";
        String CANDLE_MOON_CHEESE_WHEEL = "candle_moon_cheese_wheel";
        String WHITE_CANDLE_MOON_CHEESE_WHEEL = "white_candle_moon_cheese_wheel";
        String ORANGE_CANDLE_MOON_CHEESE_WHEEL = "orange_candle_moon_cheese_wheel";
        String MAGENTA_CANDLE_MOON_CHEESE_WHEEL = "magenta_candle_moon_cheese_wheel";
        String LIGHT_BLUE_CANDLE_MOON_CHEESE_WHEEL = "light_blue_candle_moon_cheese_wheel";
        String YELLOW_CANDLE_MOON_CHEESE_WHEEL = "yellow_candle_moon_cheese_wheel";
        String LIME_CANDLE_MOON_CHEESE_WHEEL = "lime_candle_moon_cheese_wheel";
        String PINK_CANDLE_MOON_CHEESE_WHEEL = "pink_candle_moon_cheese_wheel";
        String GRAY_CANDLE_MOON_CHEESE_WHEEL = "gray_candle_moon_cheese_wheel";
        String LIGHT_GRAY_CANDLE_MOON_CHEESE_WHEEL = "light_gray_candle_moon_cheese_wheel";
        String CYAN_CANDLE_MOON_CHEESE_WHEEL = "cyan_candle_moon_cheese_wheel";
        String PURPLE_CANDLE_MOON_CHEESE_WHEEL = "purple_candle_moon_cheese_wheel";
        String BLUE_CANDLE_MOON_CHEESE_WHEEL = "blue_candle_moon_cheese_wheel";
        String BROWN_CANDLE_MOON_CHEESE_WHEEL = "brown_candle_moon_cheese_wheel";
        String GREEN_CANDLE_MOON_CHEESE_WHEEL = "green_candle_moon_cheese_wheel";
        String RED_CANDLE_MOON_CHEESE_WHEEL = "red_candle_moon_cheese_wheel";
        String BLACK_CANDLE_MOON_CHEESE_WHEEL = "black_candle_moon_cheese_wheel";

        // Liquids
        String FUEL = "fuel";
        String CRUDE_OIL = "crude_oil";
        String SULFURIC_ACID = "sulfuric_acid";

        // Machines
        String CIRCUIT_FABRICATOR = "circuit_fabricator";
        String COMPRESSOR = "compressor";
        String ELECTRIC_COMPRESSOR = "electric_compressor";
        String ELECTRIC_FURNACE = "electric_furnace";
        String ELECTRIC_ARC_FURNACE = "electric_arc_furnace";
        String OXYGEN_BUBBLE_DISTRIBUTOR = "oxygen_bubble_distributor";
        String OXYGEN_COLLECTOR = "oxygen_collector";
        String OXYGEN_COMPRESSOR = "oxygen_compressor";
        String FOOD_CANNER = "food_canner";
        String OXYGEN_DECOMPRESSOR = "oxygen_decompressor";
        String OXYGEN_DETECTOR = "oxygen_detector";
        String OXYGEN_SEALER = "oxygen_sealer";
        String FLUID_PIPE = "fluid_pipe";
        String REFINERY = "refinery";
        String TERRAFORMER = "terraformer";
        String DECONSTRUCTOR = "deconstructor";
        String WATER_ELECTROLYZER = "water_electrolyzer";
        String METHANE_SYNTHESIZIER = "methane_synthesizer";
        String GAS_LIQUEFIER = "gas_liquefier";

        // Glass fluid pipes
        String GLASS_FLUID_PIPE = "glass_fluid_pipe";
        String WHITE_GLASS_FLUID_PIPE = "white_glass_fluid_pipe";
        String ORANGE_GLASS_FLUID_PIPE = "orange_glass_fluid_pipe";
        String MAGENTA_GLASS_FLUID_PIPE = "magenta_glass_fluid_pipe";
        String LIGHT_BLUE_GLASS_FLUID_PIPE = "light_blue_glass_fluid_pipe";
        String YELLOW_GLASS_FLUID_PIPE = "yellow_glass_fluid_pipe";
        String LIME_GLASS_FLUID_PIPE = "lime_glass_fluid_pipe";
        String PINK_GLASS_FLUID_PIPE = "pink_glass_fluid_pipe";
        String GRAY_GLASS_FLUID_PIPE = "gray_glass_fluid_pipe";
        String LIGHT_GRAY_GLASS_FLUID_PIPE = "light_gray_glass_fluid_pipe";
        String CYAN_GLASS_FLUID_PIPE = "cyan_glass_fluid_pipe";
        String PURPLE_GLASS_FLUID_PIPE = "purple_glass_fluid_pipe";
        String BLUE_GLASS_FLUID_PIPE = "blue_glass_fluid_pipe";
        String BROWN_GLASS_FLUID_PIPE = "brown_glass_fluid_pipe";
        String GREEN_GLASS_FLUID_PIPE = "green_glass_fluid_pipe";
        String RED_GLASS_FLUID_PIPE = "red_glass_fluid_pipe";
        String BLACK_GLASS_FLUID_PIPE = "black_glass_fluid_pipe";

        // Pad Blocks
        String FUELING_PAD = "fueling_pad";
        String ROCKET_LAUNCH_PAD = "rocket_launch_pad";
        String FUEL_LOADER = "fuel_loader";
        String CARGO_LOADER = "cargo_loader";
        String CARGO_UNLOADER = "cargo_unloader";
        String LAUNCH_CONTROLLER = "launch_controller";

        // Space Base
        String HYDRAULIC_PLATFORM = "hydraulic_platform";
        String MAGNETIC_CRAFTING_TABLE = "magnetic_crafting_table";
        String ROCKET_WORKBENCH = "rocket_workbench";
        String AIR_LOCK_FRAME = "air_lock_frame";
        String AIR_LOCK_CONTROLLER = "air_lock_controller";
        String AIR_LOCK_SEAL = "air_lock_seal";
        String CHROMATIC_APPLICATOR = "chromatic_applicator";
        String DISPLAY_SCREEN = "display_screen";
        String TELEMETRY_UNIT = "telemetry_unit";
        String COMMUNICATIONS_DISH = "communications_dish";
        String ARC_LAMP = "arc_lamp";
        String SPIN_THRUSTER = "spin_thruster";
        String CRYOGENIC_CHAMBER = "cryogenic_chamber";
        String CRYOGENIC_CHAMBER_PART = "cryogenic_chamber_part";
        String ASTRO_MINER_BASE = "astro_miner_base";
        String SHORT_RANGE_TELEPAD = "short_range_telepad";
        String PLAYER_TRANSPORT_TUBE = "player_transport_tube";
        String HYPERLOOP = "hyperloop";

        // Power
        String BASIC_SOLAR_PANEL = "basic_solar_panel";
        String SOLAR_PANEL_PART = "solar_panel_part";
        String ADVANCED_SOLAR_PANEL = "advanced_solar_panel";
        String COAL_GENERATOR = "coal_generator";
        String GEOTHERMAL_GENERATOR = "geothermal_generator";
        String ENERGY_STORAGE_MODULE = "energy_storage_module";
        String ENERGY_STORAGE_CLUSTER = "energy_storage_cluster";
        String ALUMINUM_WIRE = "aluminum_wire";
        String HEAVY_ALUMINUM_WIRE = "heavy_aluminum_wire";
        String SWITCHABLE_ALUMINUM_WIRE = "switchable_aluminum_wire";
        String SEALABLE_ALUMINUM_WIRE = "sealable_aluminum_wire";
        String HEAVY_SEALABLE_ALUMINUM_WIRE = "heavy_sealable_aluminum_wire";
        String BEAM_REFLECTOR = "beam_reflector";
        String BEAM_RECEIVER = "beam_receiver";
        String SOLAR_ARRAY_MODULE = "solar_array_module";
        String OXYGEN_DISTRIBUTOR_BUBBLE_DUMMY_BLOCK = "oxygen_distributor_bubble_dummy_block";
        String LUNAR_CARTOGRAPHY_TABLE = "lunar_cartography_table";
        String OXYGEN_STORAGE_MODULE = "oxygen_storage_module";
        String MOON_DIRT_PATH = "moon_dirt_path";
        String CANNED_FOOD = "canned_food";
    }

    interface Fluid {
        String CRUDE_OIL_FLOWING = "crude_oil_flowing";
        String CRUDE_OIL_STILL = "crude_oil_still";
        String FUEL_FLOWING = "fuel_flowing";
        String FUEL_STILL = "fuel_still";
        String BACTERIAL_ACID_FLOWING = "bacterial_acid_flowing";
        String BACTERIAL_ACID_STILL = "bacterial_acid_still";
        String SULFURIC_ACID_FLOWING = "sulfuric_acid_flowing";
        String SULFURIC_ACID_STILL = "sulfuric_acid_still";
        String OXYGEN_GAS = "oxygen_gas";
        String LIQUID_OXYGEN = "liquid_oxygen";

        static ResourceLocation fluidId(String s) {
            return Constant.id("block/fluid/" + s);
        }
    }

    interface Item {
        String ITEM_GROUP_CANS = "cans";
        String ITEM_GROUP = "items";
        String SILICON = "silicon";
        String EMPTY_CAN = "empty_can";
        String CANNED_FOOD = "canned_food";
        String CANNED_FOOD_LABEL = "canned_food_label";
        String RAW_SILICON = "raw_silicon";
        String RAW_METEORIC_IRON = "raw_meteoric_iron";
        String METEORIC_IRON_INGOT = "meteoric_iron_ingot";
        String METEORIC_IRON_NUGGET = "meteoric_iron_nugget";
        String RAW_DESH = "raw_desh";
        String DESH_INGOT = "desh_ingot";
        String DESH_NUGGET = "desh_nugget";
        String RAW_LEAD = "raw_lead";
        String LEAD_INGOT = "lead_ingot";
        String LEAD_NUGGET = "lead_nugget";
        String RAW_ALUMINUM = "raw_aluminum";
        String ALUMINUM_INGOT = "aluminum_ingot";
        String ALUMINUM_NUGGET = "aluminum_nugget";
        String RAW_TIN = "raw_tin";
        String TIN_INGOT = "tin_ingot";
        String TIN_NUGGET = "tin_nugget";
        String RAW_TITANIUM = "raw_titanium";
        String TITANIUM_INGOT = "titanium_ingot";
        String TITANIUM_NUGGET = "titanium_nugget";
        String STEEL_INGOT = "steel_ingot";
        String LUNAR_SAPPHIRE = "lunar_sapphire";
        String OLIVINE_SHARD = "olivine_shard";
        String DESH_STICK = "desh_stick";
        String CARBON_FRAGMENTS = "carbon_fragments";
        String SOLAR_DUST = "solar_dust";
        String BASIC_WAFER = "basic_wafer";
        String ADVANCED_WAFER = "advanced_wafer";
        String BEAM_CORE = "beam_core";
        String CANVAS = "canvas";
        String COMPRESSED_ALUMINUM = "compressed_aluminum";
        String COMPRESSED_COPPER = "compressed_copper";
        String COMPRESSED_TIN = "compressed_tin";
        String COMPRESSED_BRONZE = "compressed_bronze";
        String COMPRESSED_IRON = "compressed_iron";
        String COMPRESSED_STEEL = "compressed_steel";
        String COMPRESSED_METEORIC_IRON = "compressed_meteoric_iron";
        String COMPRESSED_DESH = "compressed_desh";
        String COMPRESSED_TITANIUM = "compressed_titanium";
        String FLUID_MANIPULATOR = "fluid_manipulator";
        String OXYGEN_CONCENTRATOR = "oxygen_concentrator";
        String OXYGEN_FAN = "oxygen_fan";
        String OXYGEN_VENT = "oxygen_vent";
        String SENSOR_LENS = "sensor_lens";
        String BLUE_SOLAR_WAFER = "blue_solar_wafer";
        String SINGLE_SOLAR_MODULE = "single_solar_module";
        String FULL_SOLAR_PANEL = "full_solar_panel";
        String SOLAR_ARRAY_WAFER = "solar_array_wafer";
        String SOLAR_ARRAY_PANEL = "solar_array_panel";
        String STEEL_POLE = "steel_pole";
        String COPPER_CANISTER = "copper_canister";
        String TIN_CANISTER = "tin_canister";
        String THERMAL_CLOTH = "thermal_cloth";
        String ISOTHERMAL_FABRIC = "isothermal_fabric";
        String ORION_DRIVE = "orion_drive";
        String ATMOSPHERIC_VALVE = "atmospheric_valve";
        String AMBIENT_THERMAL_CONTROLLER = "ambient_thermal_controller";
        String LIQUID_CANISTER = "liquid_canister";
        //FOOD
        String MOON_CHEESE_WHEEL = "moon_cheese_wheel";
        String MOON_CHEESE_CURD = "moon_cheese_curd";
        String MOON_CHEESE_SLICE = "moon_cheese_slice";
        String CRACKER = "cracker";
        String CHEESE_CRACKER = "cheese_cracker";
        String BURGER_BUN = "burger_bun";
        String GROUND_BEEF = "ground_beef";
        String BEEF_PATTY = "beef_patty";
        String CHEESEBURGER = "cheeseburger";
        //ROCKET PARTS
        String TIER_1_HEAVY_DUTY_PLATE = "heavy_plating";
        String TIER_2_HEAVY_DUTY_PLATE = "heavy_plating_t2";
        String TIER_3_HEAVY_DUTY_PLATE = "heavy_plating_t3";
        //THROWABLE METEOR CHUNKS
        String THROWABLE_METEOR_CHUNK = "throwable_meteor_chunk";
        String HOT_THROWABLE_METEOR_CHUNK = "hot_throwable_meteor_chunk";
        //ARMOR
        String HEAVY_DUTY_HELMET = "heavy_duty_helmet";
        String HEAVY_DUTY_CHESTPLATE = "heavy_duty_chestplate";
        String HEAVY_DUTY_LEGGINGS = "heavy_duty_leggings";
        String HEAVY_DUTY_BOOTS = "heavy_duty_boots";
        String DESH_HELMET = "desh_helmet";
        String DESH_CHESTPLATE = "desh_chestplate";
        String DESH_LEGGINGS = "desh_leggings";
        String DESH_BOOTS = "desh_boots";
        String TITANIUM_HELMET = "titanium_helmet";
        String TITANIUM_CHESTPLATE = "titanium_chestplate";
        String TITANIUM_LEGGINGS = "titanium_leggings";
        String TITANIUM_BOOTS = "titanium_boots";
        String SENSOR_GLASSES = "sensor_glasses";
        //TOOLS + WEAPONS
        String HEAVY_DUTY_SWORD = "heavy_duty_sword";
        String HEAVY_DUTY_SHOVEL = "heavy_duty_shovel";
        String HEAVY_DUTY_PICKAXE = "heavy_duty_pickaxe";
        String HEAVY_DUTY_AXE = "heavy_duty_axe";
        String HEAVY_DUTY_HOE = "heavy_duty_hoe";

        String DESH_SWORD = "desh_sword";
        String DESH_SHOVEL = "desh_shovel";
        String DESH_PICKAXE = "desh_pickaxe";
        String DESH_AXE = "desh_axe";
        String DESH_HOE = "desh_hoe";

        String TITANIUM_SWORD = "titanium_sword";
        String TITANIUM_SHOVEL = "titanium_shovel";
        String TITANIUM_PICKAXE = "titanium_pickaxe";
        String TITANIUM_AXE = "titanium_axe";
        String TITANIUM_HOE = "titanium_hoe";

        String STANDARD_WRENCH = "standard_wrench";
        String TITANTIUM_UPGRADE_SMITHING_TEMPLATE = "titanium_upgrade_smithing_template";
        String BATTERY = "battery";
        String INFINITE_BATTERY = "infinite_battery";
        String INFINITE_INDICATOR = "infinite_indicator";

        //Fluid buckets
        String CRUDE_OIL_BUCKET = "crude_oil_bucket";
        String FUEL_BUCKET = "fuel_bucket";
        String SULFURIC_ACID_BUCKET = "sulfuric_acid_bucket";

        //GC INVENTORY
        String PARACHUTE = "parachute";

        String OXYGEN_MASK = "oxygen_mask";
        String OXYGEN_GEAR = "oxygen_gear";

        String SHIELD_CONTROLLER = "shield_controller";
        String FREQUENCY_MODULE = "frequency_module";

        String SMALL_OXYGEN_TANK = "small_oxygen_tank";
        String MEDIUM_OXYGEN_TANK = "medium_oxygen_tank";
        String LARGE_OXYGEN_TANK = "large_oxygen_tank";
        String INFINITE_OXYGEN_TANK = "infinite_oxygen_tank";

        String EMERGENCY_KIT = "emergency_kit";

        String THERMAL_PADDING_HELMET = "thermal_padding_helmet";
        String THERMAL_PADDING_CHESTPIECE = "thermal_padding_chestpiece";
        String THERMAL_PADDING_LEGGINGS = "thermal_padding_leggings";
        String THERMAL_PADDING_BOOTS = "thermal_padding_boots";

        String ISOTHERMAL_PADDING_HELMET = "isothermal_padding_helmet";
        String ISOTHERMAL_PADDING_CHESTPIECE = "isothermal_padding_chestpiece";
        String ISOTHERMAL_PADDING_LEGGINGS = "isothermal_padding_leggings";
        String ISOTHERMAL_PADDING_BOOTS = "isothermal_padding_boots";

        String BUGGY = "buggy";
        String ROCKET = "rocket";

        String TIER_2_ROCKET_SCHEMATIC = "tier_2_rocket_schematic";
        String TIER_3_ROCKET_SCHEMATIC = "tier_3_rocket_schematic";
        String CARGO_ROCKET_SCHEMATIC = "cargo_rocket_schematic";
        String MOON_BUGGY_SCHEMATIC = "moon_buggy_schematic";
        String ASTRO_MINER_SCHEMATIC = "astro_miner_schematic";

        String LEGACY_MUSIC_DISC_MARS = "legacy_music_disc_mars";
        String LEGACY_MUSIC_DISC_MIMAS = "legacy_music_disc_mimas";
        String LEGACY_MUSIC_DISC_ORBIT = "legacy_music_disc_orbit";
        String LEGACY_MUSIC_DISC_SPACERACE = "legacy_music_disc_spacerace";

        String NOSE_CONE = "nose_cone";
        String HEAVY_NOSE_CONE = "heavy_nose_cone";
        String ROCKET_FIN = "rocket_fin";
        String HEAVY_ROCKET_FIN = "heavy_rocket_fin";
        String ROCKET_ENGINE = "rocket_engine";
        String HEAVY_ROCKET_ENGINE = "heavy_rocket_engine";
        String ROCKET_BOOSTER = "rocket_booster";
        String BUGGY_WHEEL = "buggy_wheel";
        String BUGGY_SEAT = "buggy_seat";
        String BUGGY_STORAGE = "buggy_storage";
        String BASIC_ROCKET_CONE_SCHEMATIC = "basic_rocket_cone_schematic";
        String BASIC_ROCKET_BODY_SCHEMATIC = "basic_rocket_body_schematic";
        String BASIC_ROCKET_FINS_SCHEMATIC = "basic_rocket_fins_schematic";
        String BASIC_ROCKET_ENGINE_SCHEMATIC = "basic_rocket_engine_schematic";
    }

    interface Particle {
        String DRIPPING_CRUDE_OIL = "dripping_crude_oil";
        String FALLING_CRUDE_OIL = "falling_crude_oil";
        String DRIPPING_FUEL = "dripping_fuel";
        String FALLING_FUEL = "falling_fuel";
        String DRIPPING_SULFURIC_ACID = "dripping_sulfuric_acid";
        String FALLING_SULFURIC_ACID = "falling_sulfuric_acid";

        String CRYOGENIC_PARTICLE = "cryogenic_particle";
        String LANDER_FLAME = "lander_flame_particle";
        String SPARK = "spark";
        String LAUNCH_SMOKE = "launch_smoke";
        String LAUNCH_FLAME = "launch_flame";
        String LAUNCH_FLAME_LAUNCHED = "launch_flame_launched";
        String ACID_VAPOR_PARTICLE = "acid_vapor";
        String SPLASH_VENUS = "splash_venus";
    }

    interface ScreenTexture {
        ResourceLocation COAL_GENERATOR_SCREEN = id("textures/gui/coal_generator_screen.png");
        ResourceLocation SOLAR_PANEL_SCREEN = id("textures/gui/solar_panel_screen.png");
        ResourceLocation REFINERY_SCREEN = id("textures/gui/refinery_screen.png");
        ResourceLocation ELECTRIC_FURNACE_SCREEN = id("textures/gui/electric_furnace_screen.png");
        ResourceLocation ELECTRIC_ARC_FURNACE_SCREEN = id("textures/gui/electric_arc_furnace_screen.png");
        ResourceLocation ELECTRIC_COMPRESSOR_SCREEN = id("textures/gui/electric_compressor_screen.png");
        ResourceLocation ENERGY_STORAGE_MODULE_SCREEN = id("textures/gui/energy_storage_module_screen.png");
        ResourceLocation OXYGEN_COLLECTOR_SCREEN = id("textures/gui/oxygen_collector_screen.png");
        ResourceLocation ROCKET_SELECTION = id("textures/gui/rocket_part_selection.png");

        ResourceLocation PLAYER_INVENTORY_SCREEN = id("textures/gui/player_inventory_screen.png");
        ResourceLocation PET_INVENTORY_SCREEN = id("textures/gui/pet_inventory_screen.png");
        ResourceLocation ROCKET_INVENTORY = id("textures/gui/rocket.png");
        ResourceLocation OVERLAY = id("textures/gui/overlay.png");
        ResourceLocation WARNING_SIGN = id("textures/gui/warning.png");

        ResourceLocation BUBBLE_DISTRIBUTOR_SCREEN = id("textures/gui/oxygen_bubble_distributor_screen.png");
        ResourceLocation OXYGEN_COMPRESSOR_SCREEN = id("textures/gui/oxygen_compressor_screen.png");
        ResourceLocation FOOD_CANNER_SCREEN = id("textures/gui/food_canner_screen.png");
        ResourceLocation OXYGEN_STORAGE_MODULE_SCREEN = id("textures/gui/oxygen_storage_module_screen.png");
        ResourceLocation OXYGEN_SEALER_SCREEN = id("textures/gui/oxygen_sealer_screen.png");
        ResourceLocation FUEL_LOADER_SCREEN = id("textures/gui/fuel_loader_screen.png");
        ResourceLocation SOLAR_PANEL_DAY = id("textures/gui/solar_panel/day.png");
        ResourceLocation SOLAR_PANEL_NIGHT = id("textures/gui/solar_panel/night.png");
        ResourceLocation SOLAR_PANEL_BLOCKED = id("textures/gui/solar_panel/blocked.png");
    }

    interface CircuitFabricator {
        ResourceLocation SCREEN_TEXTURE = id("textures/gui/circuit_fabricator_screen.png");

        int DIAMOND_X = 31;
        int DIAMOND_Y = 17;
        int SILICON_X_1 = 62;
        int SILICON_Y_1 = 47;
        int SILICON_X_2 = 62;
        int SILICON_Y_2 = 65;
        int REDSTONE_X = 107;
        int REDSTONE_Y = 72;
        int INGREDIENT_X = 134;
        int INGREDIENT_Y = 17;
        int OUTPUT_X = 152;
        int OUTPUT_Y = 72;

        int PROGRESS_X = 48;
        int PROGRESS_Y = 23;
        int PROGRESS_WIDTH = 113;
        int PROGRESS_HEIGHT = 51;
        int PROGRESS_BACKGROUND_U = 128;
        int PROGRESS_BACKGROUND_V = 180;

        int RECIPE_VIEWER_X = 30;
        int RECIPE_VIEWER_Y = 16;
        int RECIPE_VIEWER_WIDTH = 139;
        int RECIPE_VIEWER_HEIGHT = 73;
    }

    interface Compressor {
        ResourceLocation SCREEN_TEXTURE = id("textures/gui/compressor_screen.png");

        int GRID_X = 17;
        int GRID_Y = 17;
        int OUTPUT_X = 143;
        int OUTPUT_Y = 36;

        int PROGRESS_X = 82;
        int PROGRESS_Y = 26;
        int PROGRESS_U = 204;
        int PROGRESS_V = 0;
        int PROGRESS_WIDTH = 52;
        int PROGRESS_HEIGHT = 24;
        int PROGRESS_BACKGROUND_U = PROGRESS_U;
        int PROGRESS_BACKGROUND_V = PROGRESS_HEIGHT + 1;

        int FIRE_X = 83;
        int FIRE_Y = 25;
        int FIRE_U = 178;
        int FIRE_V = 0;
        int FIRE_WIDTH = 14;
        int FIRE_HEIGHT = 14;

        int FUEL_X = FIRE_X;
        int FUEL_Y = FIRE_Y + 22;

        int RECIPE_VIEWER_X = 16;
        int RECIPE_VIEWER_Y = 16;
        int RECIPE_VIEWER_WIDTH = 148;
        int RECIPE_VIEWER_HEIGHT = 54;
    }

    interface RocketWorkbench {
        ResourceLocation SCREEN_TEXTURE = id("textures/gui/rocket_workbench.png");

        int CENTER_X = 53;

        int SLOT_U = 200;
        int SLOT_V = 0;
        int SLOT_WIDTH = 18;
        int SLOT_HEIGHT = 18;

        int CHEST_X = 44;
        int CHEST_Y = 140;
        int CHEST_U = 178;
        int CHEST_V = 0;
        int CHEST_WIDTH = 20;
        int CHEST_HEIGHT = 20;

        int OUTPUT_X = 125;
        int OUTPUT_Y = 135;
        int OUTPUT_X_OFFSET = 9;
        int OUTPUT_Y_OFFSET = 9;
        int OUTPUT_U = 178;
        int OUTPUT_V = 126;
        int OUTPUT_WIDTH = 34;
        int OUTPUT_HEIGHT = 34;
        int OUTPUT_INNER_WIDTH = 24;
        int OUTPUT_INNER_HEIGHT = 24;

        int ROCKET_X = 133;
        int ROCKET_Y = 104;

        int PREVIEW_X = 100;
        int PREVIEW_Y = 26;
        int PREVIEW_U = 100;
        int PREVIEW_V = 26;
        int PREVIEW_WIDTH = 65;
        int PREVIEW_HEIGHT = 94;

        int PREVIEW_DARK_U = 178;
        int PREVIEW_DARK_V = 26;

        int RECIPE_VIEWER_X = 16;
        int RECIPE_VIEWER_Y = 26;
        int RECIPE_VIEWER_WIDTH = 149;
        int RECIPE_VIEWER_HEIGHT = 134;
    }

    interface CelestialScreen {
        ResourceLocation CELESTIAL_SELECTION = id("textures/gui/celestial_selection.png");
        ResourceLocation CELESTIAL_SELECTION_1 = id("textures/gui/celestial_selection_1.png");
        ResourceLocation SELECTION_CURSOR = id("textures/gui/selection_cursor.png");

        ResourceLocation SOL = id("sol");

        // String colours
        int BLACK = FastColor.ARGB32.color(255, 0, 0, 0);
        int GREY3 = FastColor.ARGB32.color(255, 120, 120, 120);
        int GREY4 = FastColor.ARGB32.color(255, 140, 140, 140);
        int GREY5 = FastColor.ARGB32.color(255, 150, 150, 150);
        int GREY6 = FastColor.ARGB32.color(255, 165, 165, 165);
        int WHITE = FastColor.ARGB32.color(255, 255, 255, 255);
        int RED = FastColor.ARGB32.color(255, 255, 0, 0);
        int RED3 = FastColor.ARGB32.color(255, 255, 100, 100);
        int GREEN = FastColor.ARGB32.color(255, 0, 255, 0);
        int GREEN1 = FastColor.ARGB32.color(255, 0, 255, 25);
        int BLUE = FastColor.ARGB32.color(255, 0, 153, 255);
        int YELLOW = FastColor.ARGB32.color(255, 255, 255, 0);

        int BORDER_EDGE_TOP_LEFT = FastColor.ARGB32.color(255, 40, 40, 40);
        int BORDER_EDGE_BOTTOM_RIGHT = FastColor.ARGB32.color(255, 80, 80, 80);
        int BORDER_GREY = FastColor.ARGB32.color(255, 100, 100, 100);
        int BORDER_Z = 799; // Just below text in toasts to prevent clipping

        int MAX_SPACE_STATION_NAME_LENGTH = 32;

        int SELECTION_CURSOR_U = 0;
        int SELECTION_CURSOR_V = 0;
        int SELECTION_CURSOR_SIZE = 64;

        int SIDE_PANEL_U = 0;
        int SIDE_PANEL_V = 0;
        int SIDE_PANEL_WIDTH = 95;
        int SIDE_PANEL_HEIGHT = 137;

        int CATALOG_U = 0;
        int CATALOG_V = 197;
        int CATALOG_WIDTH = 74;
        int CATALOG_HEIGHT = 11;

        int CATALOG_BACKING_U = 0;
        int CATALOG_BACKING_V = 221;
        int CATALOG_BACKING_WIDTH = 83;
        int CATALOG_BACKING_HEIGHT = 12;

        int ZOOM_INFO_TAB_U = 134;
        int ZOOM_INFO_TAB_V = 67;
        int ZOOM_INFO_TAB_WIDTH = 83;
        int ZOOM_INFO_TAB_HEIGHT = 38;

        int PROFILE_UPPER_TAB_U = 134;
        int PROFILE_UPPER_TAB_V = 0;
        int PROFILE_UPPER_TAB_WIDTH = 86;
        int PROFILE_UPPER_TAB_HEIGHT = 15;

        int PARENT_LABEL_U = 134;
        int PARENT_LABEL_V = 151;
        int PARENT_LABEL_WIDTH = 95;
        int PARENT_LABEL_HEIGHT = 41;

        int GRANDPARENT_LABEL_U = 134;
        int GRANDPARENT_LABEL_V = 193;
        int GRANDPARENT_LABEL_WIDTH = 93;
        int GRANDPARENT_LABEL_HEIGHT = 17;

        int SIDE_BUTTON_U = 134;
        int SIDE_BUTTON_V = 223;
        int SIDE_BUTTON_WIDTH = 92;
        int SIDE_BUTTON_HEIGHT = 12;

        int SIDE_BUTTON_GRADIENT_U = 0;
        int SIDE_BUTTON_GRADIENT_V = 234;
        int SIDE_BUTTON_GRADIENT_WIDTH = 86;
        int SIDE_BUTTON_GRADIENTn_HEIGHT = 20;

        int TOP_RIGHT_ACTION_BUTTON_U = 134;
        int TOP_RIGHT_ACTION_BUTTON_V = 211;
        int TOP_RIGHT_ACTION_BUTTON_WIDTH = 74;
        int TOP_RIGHT_ACTION_BUTTON_HEIGHT = 11;

        int TOPBAR_U = 134;
        int TOPBAR_V = 138;
        int TOPBAR_WIDTH = 94;
        int TOPBAR_HEIGHT = 12;

        int TOPBAR_SUB_U = 0;
        int TOPBAR_SUB_V = 209;
        int TOPBAR_SUB_WIDTH = 94;
        int TOPBAR_SUB_HEIGHT = 11;

        int CREATE_SS_PANEL_U = 0;
        int CREATE_SS_PANEL_V = 137;
        int CREATE_SS_PANEL_WIDTH = 93;
        int CREATE_SS_PANEL_HEIGHT = 47;
        int CREATE_SS_PANEL_CAP_U = 0;
        int CREATE_SS_PANEL_CAP_V = 185;
        int CREATE_SS_PANEL_CAP_WIDTH = 61;
        int CREATE_SS_PANEL_CAP_HEIGHT = 4;
        int CREATE_SS_PANEL_BUTTON_U = 134;
        int CREATE_SS_PANEL_BUTTON_V = 236;
        int CREATE_SS_PANEL_BUTTON_WIDTH = 93;
        int CREATE_SS_PANEL_BUTTON_HEIGHT = 12;
    }

    interface CelestialBody {
        ResourceLocation SOL = id("textures/gui/celestialbodies/sol.png");
        ResourceLocation SOL_OVERCAST = id("textures/gui/celestialbodies/sol_overcast.png");
        ResourceLocation SOL_FROM_MOON = id("textures/gui/celestialbodies/sol_from_moon.png");
        ResourceLocation MERCURY = id("textures/gui/celestialbodies/mercury.png");
        ResourceLocation VENUS = id("textures/gui/celestialbodies/venus.png");
        ResourceLocation EARTH = id("textures/gui/celestialbodies/earth.png");
        ResourceLocation SPACE_STATION = id("textures/gui/celestialbodies/space_station.png");
        ResourceLocation MOON = id("textures/gui/celestialbodies/moon.png");
        ResourceLocation MARS = id("textures/gui/celestialbodies/mars.png");
        ResourceLocation ASTEROID = id("textures/gui/celestialbodies/asteroid.png");
        ResourceLocation SATURN = id("textures/gui/celestialbodies/saturn.png");
        ResourceLocation SATURN_RINGS = id("textures/gui/celestialbodies/saturn_rings.png");
        ResourceLocation JUPITER = id("textures/gui/celestialbodies/jupiter.png");
        ResourceLocation CALLISTO = id("textures/gui/celestialbodies/callisto.png");
        ResourceLocation EUROPA = id("textures/gui/celestialbodies/europa.png");
        ResourceLocation GANYMEDE = id("textures/gui/celestialbodies/ganymede.png");
        ResourceLocation IO = id("textures/gui/celestialbodies/io.png");
        ResourceLocation URANUS = id("textures/gui/celestialbodies/uranus.png");
        ResourceLocation URANUS_RINGS = id("textures/gui/celestialbodies/uranus_rings.png");
        ResourceLocation NEPTUNE = id("textures/gui/celestialbodies/neptune.png");
    }

    interface CelestialOverlay {
        ResourceLocation EARTH = Constant.id("textures/gui/rocket/overworld_rocket_gui.png");
        ResourceLocation MOON = Constant.id("textures/gui/rocket/moon_rocket_gui.png");
        ResourceLocation MARS = Constant.id("textures/gui/rocket/mars_rocket_gui.png");
        ResourceLocation VENUS = Constant.id("textures/gui/rocket/venus_rocket_gui.png");
    }

    interface Skybox {
        ResourceLocation MOON_PHASES = ResourceLocation.withDefaultNamespace("textures/environment/moon_phases.png");
        ResourceLocation SUN = ResourceLocation.withDefaultNamespace("textures/environment/sun.png");
        ResourceLocation SUN_MOON = id("textures/environment/sun_moon.png");
        ResourceLocation SUN_VENUS = id("textures/environment/sun_venus.png");
        ResourceLocation EARTH = id("textures/environment/earth.png");
        ResourceLocation CLOUDS = id("textures/environment/clouds.png");
        ResourceLocation ATMOSPHERE = id("textures/environment/atmosphere.png");
    }

<<<<<<< HEAD
    interface RecipeViewer {
        ResourceLocation RECIPE_VIEWER_DISPLAY_TEXTURE = id("textures/gui/rei_display.png");
        ResourceLocation ROCKET_WORKBENCH_DISPLAY_TEXTURE = id("textures/gui/rocket_workbench.png");

        int CIRCUIT_FABRICATOR_U = 0;
        int CIRCUIT_FABRICATOR_V = 0;
        int CIRCUIT_FABRICATOR_WIDTH = 139;
        int CIRCUIT_FABRICATOR_HEIGHT = 73;

        int DIAMOND_X = 1;
        int DIAMOND_Y = 1;
        int SILICON_X_1 = 32;
        int SILICON_Y_1 = 31;
        int SILICON_X_2 = 32;
        int SILICON_Y_2 = 49;
        int REDSTONE_X = 77;
        int REDSTONE_Y = 56;
        int INGREDIENT_X = 104;
        int INGREDIENT_Y = 1;
        int WAFER_X = 122;
        int WAFER_Y = 56;
        int CIRCUIT_FABRICATOR_PROGRESS_X = 18;
        int CIRCUIT_FABRICATOR_PROGRESS_Y = 7;

        int COMPRESSOR_U = 0;
        int COMPRESSOR_V = 74;
        int COMPRESSOR_WIDTH = 148;
        int COMPRESSOR_HEIGHT = 54;

        int FIRE_X = 67;
        int FIRE_Y = 9;
        int FUEL_X = 67;
        int FUEL_Y = 31;
        int COMPRESSED_X = 127;
        int COMPRESSED_Y = 20;

        int COMPRESSOR_PROGRESS_X = 66;
        int COMPRESSOR_PROGRESS_Y = 10;
        int COMPRESSOR_PROGRESS_U = 203;
        int COMPRESSOR_PROGRESS_V = 74;
        int COMPRESSOR_PROGRESS_WIDTH = 52;
        int COMPRESSOR_PROGRESS_HEIGHT = 24;

        int ELECTRIC_COMPRESSOR_U = 0;
        int ELECTRIC_COMPRESSOR_V = 129;
        int ELECTRIC_COMPRESSOR_WIDTH = 140;
        int ELECTRIC_COMPRESSOR_HEIGHT = 54;

        int ELECTRIC_COMPRESSED_X = 119;
        int ELECTRIC_COMPRESSED_Y = 6;

        int ELECTRIC_COMPRESSOR_PROGRESS_X = 58;
        int ELECTRIC_COMPRESSOR_PROGRESS_Y = 11;
        int ELECTRIC_COMPRESSOR_PROGRESS_U = 203;
        int ELECTRIC_COMPRESSOR_PROGRESS_V = 129;
        int ELECTRIC_COMPRESSOR_PROGRESS_WIDTH = 52;
        int ELECTRIC_COMPRESSOR_PROGRESS_HEIGHT = 25;

        int ELECTRIC_FURNACE_U = 0;
        int ELECTRIC_FURNACE_V = 184;
        int ELECTRIC_ARC_FURNACE_U = 116;
        int ELECTRIC_FURNACE_WIDTH = 83;
        int ELECTRIC_FURNACE_HEIGHT = 26;
        int ELECTRIC_ARC_FURNACE_WIDTH = 112;

        int ELECTRIC_FURNACE_INPUT_X = 1;
        int ELECTRIC_FURNACE_INPUT_Y = 5;
        int ELECTRIC_FURNACE_OUTPUT_X = 62;
        int ELECTRIC_FURNACE_OUTPUT_Y = 5;
        int ELECTRIC_ARC_FURNACE_OUTPUT_X = 65;

        int ELECTRIC_FURNACE_PROGRESS_X = 23;
        int ELECTRIC_FURNACE_PROGRESS_Y = 4;
        int ELECTRIC_ARC_FURNACE_PROGRESS_X = 25;
        int ELECTRIC_FURNACE_PROGRESS_U = 84;
        int ELECTRIC_FURNACE_PROGRESS_V = 188;
        int ELECTRIC_ARC_FURNACE_PROGRESS_U = 229;
        int ELECTRIC_FURNACE_PROGRESS_WIDTH = 30;
        int ELECTRIC_FURNACE_PROGRESS_HEIGHT = 16;
        int ELECTRIC_ARC_FURNACE_PROGRESS_WIDTH = 26;

        int ROCKET_WORKBENCH_U = 6;
        int ROCKET_WORKBENCH_V = 20;
        int ROCKET_WORKBENCH_WIDTH = 162;
        int ROCKET_WORKBENCH_HEIGHT = 145;
        int CHEST_SLOT_U = 177;
        int CHEST_SLOT_V = 0;

        int ROCKET_PREVIEW_X = 133 - ROCKET_WORKBENCH_U;
        int ROCKET_PREVIEW_Y = 100 - ROCKET_WORKBENCH_V;
        int ROCKET_OUTPUT_X = 119;
        int ROCKET_OUTPUT_Y = 115;
    }

=======
>>>>>>> 747228a6
    interface SlotSprite {
        ResourceLocation ENERGY = id("slot/energy");
        ResourceLocation BUCKET = id("slot/bucket");
        ResourceLocation DIAMOND = ResourceLocation.withDefaultNamespace("item/empty_slot_diamond");
        ResourceLocation DUST = ResourceLocation.withDefaultNamespace("item/empty_slot_redstone_dust");
        ResourceLocation SILICON = id("slot/silicon");

        ResourceLocation OXYGEN_MASK = id("slot/oxygen_mask");
        ResourceLocation OXYGEN_GEAR = id("slot/oxygen_gear");
        ResourceLocation OXYGEN_TANK = id("slot/oxygen_tank");
        ResourceLocation FREQUENCY_MODULE = id("slot/frequency_module");
        ResourceLocation PARACHUTE = id("slot/parachute");
        ResourceLocation SHIELD_CONTROLLER = id("slot/shield_controller");
        ResourceLocation GENERIC_ACCESSORY = null;
        ResourceLocation THERMAL_HEAD = id("slot/thermal_helmet");
        ResourceLocation THERMAL_CHEST = id("slot/thermal_chestpiece");
        ResourceLocation THERMAL_PANTS = id("slot/thermal_leggings");
        ResourceLocation THERMAL_BOOTS = id("slot/thermal_boots");
        ResourceLocation WOLF_ARMOR = id("slot/wolf_armor");

        ResourceLocation ROCKET_CONE = id("slot/rocket_cone");
        ResourceLocation ROCKET_PLATING = id("slot/rocket_plating");
        ResourceLocation ROCKET_BOOSTER = id("slot/rocket_booster");
        ResourceLocation ROCKET_FIN_LEFT = id("slot/rocket_fin_left");
        ResourceLocation ROCKET_FIN_RIGHT = id("slot/rocket_fin_right");
        ResourceLocation ROCKET_ENGINE = id("slot/rocket_engine");
        ResourceLocation CHEST = id("slot/chest");
        ResourceLocation FOOD_CAN = id("slot/food_can");
    }

    interface Entity {
        String MOON_VILLAGER = "moon_villager";
        String EVOLVED_ZOMBIE = "evolved_zombie";
        String EVOLVED_CREEPER = "evolved_creeper";
        String EVOLVED_SKELETON = "evolved_skeleton";
        String EVOLVED_SPIDER = "evolved_spider";
        String EVOLVED_ENDERMAN = "evolved_enderman";
        String EVOLVED_WITCH = "evolved_witch";
        String EVOLVED_PILLAGER = "evolved_pillager";
        String EVOLVED_EVOKER = "evolved_evoker";
        String EVOLVED_VINDICATOR = "evolved_vindicator";
        String T1_ROCKET = "t1_rocket";
        String ROCKET = "rocket";
        String LANDER = "lander";
        String BUGGY = "buggy";
        String PARACHEST = "parachest";
        String BUBBLE = "bubble";
        String GREY = "grey";
        String ARCH_GREY = "arch_grey";
        String RUMBLER = "rumbler";
        String OLI_GRUB = "oli_grub";
        String COMET_CUBE = "comet_cube";
        String GAZER = "gazer";
        String FALLING_METEOR = "falling_meteor";
        String EVOLVED_SKELETON_BOSS = "evolved_skeleton_boss";
    }

    interface SpawnEgg {
        String MOON_VILLAGER = "moon_villager_spawn_egg";
        String EVOLVED_ZOMBIE = "evolved_zombie_spawn_egg";
        String EVOLVED_CREEPER = "evolved_creeper_spawn_egg";
        String EVOLVED_SKELETON = "evolved_skeleton_spawn_egg";
        String EVOLVED_SPIDER = "evolved_spider_spawn_egg";
        String EVOLVED_ENDERMAN = "evolved_enderman_spawn_egg";
        String EVOLVED_WITCH = "evolved_witch_spawn_egg";
        String EVOLVED_PILLAGER = "evolved_pillager_spawn_egg";
        String EVOLVED_EVOKER = "evolved_evoker_spawn_egg";
        String EVOLVED_VINDICATOR = "evolved_vindicator_spawn_egg";
        String GREY = "grey_spawn_egg";
        String ARCH_GREY = "arch_grey_spawn_egg";
        String RUMBLER = "rumbler_spawn_egg";
        String OLI_GRUB = "oli_grub_spawn_egg";
        String COMET_CUBE = "comet_cube_spawn_egg";
        String GAZER = "gazer_spawn_egg";
    }

    interface EntityTexture {
        String EVOLVED_SPIDER = "textures/entity/evolved/spider.png";
        String EVOLVED_SPIDER_EYES = "textures/entity/evolved/spider_eyes.png";
        String MOON_VILLAGER = "textures/entity/villager/moon_villager.png";
        String GREY = "textures/entity/grey.png";
        String ARCH_GREY = "textures/entity/arch_grey.png";
        String RUMBLER = "textures/entity/rumbler.png";
        String OLI_GRUB = "textures/entity/oli_grub.png";
        String COMET_CUBE = "textures/entity/comet_cube.png";
        String GAZER = "textures/entity/gazer.png";
        String LANDER = "textures/entity/lander.png";
        String SKELETON_BOSS = "textures/entity/skeletonboss.png";
    }

    interface GearTexture {
        String OXYGEN_TANKS = "textures/entity/gear/oxygen_tanks.png";
        String OXYGEN_GEAR = "textures/entity/gear/oxygen_gear.png";
        String PET_GEAR = "textures/entity/gear/pet_gear.png";
        String PARROT_GEAR = "textures/entity/gear/parrot_gear.png";
        String SPIDER_GEAR = "textures/entity/gear/spider_gear.png";
        String WITCH_GEAR = "textures/entity/gear/witch_gear.png";
        String ILLAGER_GEAR = "textures/entity/gear/illager_gear.png";
    }

    interface TextureCoordinate {
        int OVERLAY_WIDTH = 16;
        int OVERLAY_HEIGHT = 48;

        int ENERGY_DARK_X = 0;
        int ENERGY_DARK_Y = 0;
        int ENERGY_LIGHT_X = 16;
        int ENERGY_LIGHT_Y = 0;

        int OXYGEN_DARK_X = 0;
        int OXYGEN_DARK_Y = 50;
        int OXYGEN_LIGHT_X = 16;
        int OXYGEN_LIGHT_Y = 50;

        int FLUID_TANK_WIDTH = 18;

        int BASE_FLUID_TANK_Y = 49;

        int BUTTON_WIDTH = 13;
        int BUTTON_HEIGHT = 13;

        int BUTTON_RED_X = 0;
        int BUTTON_RED_Y = 115;
        int BUTTON_RED_HOVER_X = 0;
        int BUTTON_RED_HOVER_Y = 102;

        int BUTTON_GREEN_X = 13;
        int BUTTON_GREEN_Y = 115;
        int BUTTON_GREEN_HOVER_X = 13;
        int BUTTON_GREEN_HOVER_Y = 102;

        int BUTTON_NORMAL_X = 26;
        int BUTTON_NORMAL_Y = 115;
        int BUTTON_NORMAL_HOVER_X = 26;
        int BUTTON_NORMAL_HOVER_Y = 102;

        int ARROW_VERTICAL_WIDTH = 11;
        int ARROW_VERTICAL_HEIGHT = 10;

        int ARROW_UP_X = 39;
        int ARROW_UP_Y = 108;
        int ARROW_UP_HOVER_X = 50;
        int ARROW_UP_HOVER_Y = 108;

        int ARROW_DOWN_X = 39;
        int ARROW_DOWN_Y = 118;
        int ARROW_DOWN_HOVER_X = 50;
        int ARROW_DOWN_HOVER_Y = 118;
    }

    interface Menu {
        String COAL_GENERATOR_MENU = "coal_generator_menu";
        String BASIC_SOLAR_PANEL_MENU = "basic_solar_panel_menu";
        String ADVANCED_SOLAR_PANEL_MENU = "advanced_solar_panel_menu";
        String CIRCUIT_FABRICATOR_MENU = "circuit_fabricator_menu";
        String COMPRESSOR_MENU = "compressor_menu";
        String ELECTRIC_COMPRESSOR_MENU = "electric_compressor_menu";
        String PLAYER_INVENTORY_MENU = "player_inventory_menu";
        String PET_INVENTORY_MENU = "pet_inventory_menu";
        String ENERGY_STORAGE_MODULE_MENU = "energy_storage_module_menu";
        String REFINERY_MENU = "refinery_menu";
        String ELECTRIC_FURNACE_MENU = "electric_furnace_menu";
        String ELECTRIC_ARC_FURNACE_MENU = "electric_arc_furnace_menu";
        String OXYGEN_COLLECTOR_MENU = "oxygen_collector_menu";
        String BUBBLE_DISTRIBUTOR_MENU = "bubble_distributor_menu";
        String OXYGEN_COMPRESSOR_MENU = "oxygen_compressor_menu";
        String FOOD_CANNER_MENU = "food_canner_menu";
        String OXYGEN_DECOMPRESSOR_MENU = "oxygen_decompressor_menu";
        String OXYGEN_STORAGE_MODULE_MENU = "oxygen_storage_module_menu";
        String OXYGEN_SEALER_MENU = "oxygen_sealer_menu";
        String FUEL_LOADER_MENU = "fuel_loader_menu";
        String AIR_LOCK_CONTROLLER_MENU = "air_lock_menu";
        String ROCKET_WORKBENCH_MENU = "rocket_workbench_menu";
        String ROCKET = "rocket";
        String PARACHEST = "parachest";
        String BUGGY_BENCH = "buggy_bench";
        String TIER_1_ROCKET = "tier_1_rocket";
    }

    interface LootTable {
        String BASIC_MOON_RUINS_CHEST = "chests/moon_ruins/basic_chest";
    }

    interface Text {
        Style DARK_GRAY_STYLE = Style.EMPTY.withColor(ChatFormatting.DARK_GRAY);
        Style GOLD_STYLE = Style.EMPTY.withColor(ChatFormatting.GOLD);
        Style GREEN_STYLE = Style.EMPTY.withColor(ChatFormatting.GREEN);
        Style RED_STYLE = Style.EMPTY.withColor(ChatFormatting.RED);
        Style BLUE_STYLE = Style.EMPTY.withColor(ChatFormatting.BLUE);
        Style AQUA_STYLE = Style.EMPTY.withColor(ChatFormatting.AQUA);
        Style GRAY_STYLE = Style.EMPTY.withColor(ChatFormatting.GRAY);
        Style DARK_RED_STYLE = Style.EMPTY.withColor(ChatFormatting.DARK_RED);
        Style LIGHT_PURPLE_STYLE = Style.EMPTY.withColor(ChatFormatting.LIGHT_PURPLE);
        Style YELLOW_STYLE = Style.EMPTY.withColor(ChatFormatting.YELLOW);
        Style WHITE_STYLE = Style.EMPTY.withColor(ChatFormatting.WHITE);
        Style DARK_BLUE_STYLE = Style.EMPTY.withColor(ChatFormatting.DARK_BLUE);

        static int getStorageLevelColor(double scale) {
            return ((int) (255 * scale) << 16) + (((int) (255 * (1.0 - scale))) << 8);
        }

        static Style getStorageLevelStyle(double scale) {
            return Style.EMPTY.withColor(TextColor.fromRgb(getStorageLevelColor(scale)));
        }

        static int getCoolingColor(double scale) {
            return (255 << 16) + (((int) (255 * 0.75 * (1.0 - scale))) << 8);
        }

        static Style getCoolingStyle(double scale) {
            return Style.EMPTY.withColor(TextColor.fromRgb(getCoolingColor(scale)));
        }
    }

    interface Nbt {
        String GC_API = "GCApi";
        String CHANGE_COUNT = "Modified";
        String OXYGEN = "Inversion";
        String GEAR_INV = "GearInv";
        String HAS_MASK = "HasMask";
        String HAS_GEAR = "HasGear";
        String OXYGEN_TANK_1 = "OxygenTank1";
        String OXYGEN_TANK_2 = "OxygenTank2";
        String BLOCK_ENTITY_TAG = "BlockEntityTag";
        String NO_DROP = "NoDrop";
        String OWNER = "Owner";
        String PROGRESS = "Progress";
        String TRANSFERRING_CAN = "TransferringCan";
        String TRANSFERRING_FOOD = "TransferringFood";
        String STORAGE = "StorageStack";
        String SIZE = "Size";
        String MAX_SIZE = "MaxSize";
        String VISIBLE = "Visible";
        String FUEL_TIME = "FuelTime";
        String FUEL_LENGTH = "FuelLength";
        String TEAM = "Team";
        String ACCESSIBILITY = "Accessibility";
        String SECURITY = "Security";
        String CONFIGURATION = "Configuration";
        String VALUE = "Value";
        String ENERGY = "Energy";
        String AUTOMATION_TYPE = "AutomationType";
        String BABY = "Baby";
        String DIRECTION = "Direction";
        String REDSTONE_INTERACTION_TYPE = "RedstoneInteraction";
        String MATCH = "Match";
        String IS_SLOT_ID = "IsSlotId";
        String MAX_PROGRESS = "MaxProgress";
        String COLOR = "Color";
        String PULL = "Pull";
        String HEAT = "Heat";
        String INPUTS = "Inputs";
        String OUTPUTS = "Outputs";
        String SHAPED = "Shaped";
        String ITEMS = "Items";
        String GASES = "Gases";
        String CRYOGENIC_COOLDOWN = "CryogenicCooldown";
        String DOCKED_UUID = "DockedUuid";
        String CAN_CONTENTS = "CanContents";
        String CAN_COUNT = "CanCount";
    }

    interface Chunk {
        int WIDTH = 16;
        int SECTION_HEIGHT = 16;
        int CHUNK_SECTION_AREA = WIDTH * WIDTH * SECTION_HEIGHT;
    }

    interface Energy {
        long T1_MACHINE_ENERGY_USAGE = 100; // TODO: adjust these later
        long T2_MACHINE_ENERGY_USAGE = 200;
    }

    interface Landing {
        double SAFE_VELOCITY = 1.0D; // meters per tick (~1/20 second)
        double EXPLOSION_SCALE = 4.0D;
    }

    @ApiStatus.Internal
    interface Misc {
        ResourceLocation INVALID = Constant.id("invalid");
        ResourceLocation EMPTY = ResourceLocation.withDefaultNamespace("empty");
        Direction[] DIRECTIONS = Direction.values();
        Direction[] HORIZONTALS = {Direction.NORTH, Direction.EAST, Direction.SOUTH, Direction.WEST};
        Direction[] VERTICALS = {Direction.UP, Direction.DOWN};
        String LOGGER_PREFIX = "[Galacticraft] ";
        boolean DEBUG = false;
        int MAX_STRING_READ = 32767;
    }

    interface Recipe {
        String FABRICATION = "fabrication";
        String COMPRESSING = "compressing";
        String ROCKET = "rocket";

        interface Serializer {
            String FABRICATION = "fabrication";
            String COMPRESSING_SHAPELESS = "compressing_shapeless";
            String COMPRESSING_SHAPED = "compressing_shaped";
            String ROCKET = "rocket";
            String EMERGENCY_KIT = "crafting_special_emergencykit";
        }
    }

    @Environment(EnvType.CLIENT)
    interface ModelPartName {
        String OXYGEN_MASK = "oxygen_mask";
        String REAL_OXYGEN_MASK = "real_oxygen_mask";
        String OXYGEN_PIPE = "oxygen_pipe";
        String OXYGEN_PIPE_SITTING = "oxygen_pipe_sitting";
        String OXYGEN_TANK = "oxygen_tank";
        String ILLAGER_NOSE_COMPARTMENT = "illager_nose_compartment";
        String MOON_VILLAGER_BRAIN = "moon_villager_brain";
        String SOLAR_PANEL_POLE = "solar_panel_pole";
        String SOLAR_PANEL_PANEL = "solar_panel_panel";
        String SOLAR_PANEL_PANEL_HORIZONTAL_1 = "solar_panel_panel_horizontal_1";
        String SOLAR_PANEL_PANEL_HORIZONTAL_2 = "solar_panel_panel_horizontal_2";
        String SOLAR_PANEL_PANEL_HORIZONTAL_3 = "solar_panel_panel_horizontal_3";
        String SOLAR_PANEL_PANEL_HORIZONTAL_4 = "solar_panel_panel_horizontal_4";
        String SOLAR_PANEL_PANEL_VERTICAL_1 = "solar_panel_panel_vertical_1";
        String SOLAR_PANEL_PANEL_VERTICAL_2 = "solar_panel_panel_vertical_2";
        String SOLAR_PANEL_PANEL_VERTICAL_3 = "solar_panel_panel_vertical_3";
        String ROCKET_WORKBENCH_TOP = "rocket_workbench_top";
        String ROCKET_WORKBENCH_PLIER_TOOL = "rocket_workbench_plier_tool";
        String ROCKET_WORKBENCH_PLIER_TOOL_ARM = "rocket_workbench_plier_tool_arm";
        String ROCKET_WORKBENCH_PLIER_TOOL_SMALL_ARM = "rocket_workbench_plier_tool_small_arm";
        String ROCKET_WORKBENCH_PLIER_TOOL_PLIERS = "rocket_workbench_plier_tool_pliers";
        String ROCKET_WORKBENCH_DRILL_TOOL = "rocket_workbench_drill_tool";
        String ROCKET_WORKBENCH_DRILL_TOOL_SMALL_ARM = "rocket_workbench_drill_tool_small_arm";
        String ROCKET_WORKBENCH_DRILL_TOOL_DRILL = "rocket_workbench_drill_tool_drill";
        String ROCKET_WORKBENCH_DRILL_TOOL_DRILL_BIT = "rocket_workbench_drill_tool_drill_bit";
        String ROCKET_WORKBENCH_FLASHLIGHT = "rocket_workbench_flashlight";
        String ROCKET_WORKBENCH_FLASHLIGHT_LIGHT = "rocket_workbench_flashlight_light";
        String ROCKET_WORKBENCH_FLASHLIGHT_HANDLE = "rocket_workbench_flashlight_handle";
        String ROCKET_WORKBENCH_FLASHLIGHT_HOLDER = "rocket_workbench_flashlight_holder";
        String ROCKET_WORKBENCH_DISPLAY = "rocket_workbench_display";
    }

    // Used in Data Generator
    interface BakedModel {
        ResourceLocation WALKWAY_CONNECTOR_MARKER = id("autogenerated/walkway_connector");
        ResourceLocation WALKWAY_CENTER_MARKER = id("autogenerated/walkway_center");
        ResourceLocation PIPE_WALKWAY_CENTER_MARKER = id("autogenerated/glass_fluid_pipe_walkway_center");
        ResourceLocation WIRE_WALKWAY_CENTER_MARKER = id("autogenerated/aluminum_wire_walkway_center");
        ResourceLocation FLUID_PIPE_WALKWAY_MARKER = id("autogenerated/fluid_pipe_walkway");
        ResourceLocation WIRE_WALKWAY_MARKER = id("autogenerated/wire_walkway");
        ResourceLocation WIRE_MARKER = id("autogenerated/aluminum_wire");
        ResourceLocation GLASS_FLUID_PIPE_MARKER = id("autogenerated/glass_fluid_pipe");
        ResourceLocation VACUUM_GLASS_MODEL = id("vacuum_glass");
        ResourceLocation CANNED_FOOD = id("block/canned_food_model");
    }

    interface Carver {
        String MOON_CANYON_CARVER = "moon_canyon_carver";
        String MOON_CRATER_CARVER = "moon_crater_carver";
        String MOON_HIGHLANDS_CAVE_CARVER = "moon_highlands_cave_carver";
        String MOON_MARE_CAVE_CARVER = "moon_mare_cave_carver";
    }

    interface Packet {
        ResourceLocation STREAM_CODECBUBBLE_SIZE = id("bubble_size");
        ResourceLocation BUBBLE_MAX = id("bubble_max");
        ResourceLocation BUBBLE_VISIBLE = id("bubble_visible");
        ResourceLocation OPEN_GC_INVENTORY = id("open_gc_inv");
        ResourceLocation OPEN_GC_ROCKET = id("open_gc_rocket");
        ResourceLocation CREATE_SATELLITE = id("create_satellite");
        ResourceLocation OPEN_SCREEN = id("open_screen");
        ResourceLocation PLANET_MENU_PACKET = id("planet_menu_open");
        ResourceLocation SELECT_PART = id("select_part");

        ResourceLocation CONTROLLABLE_ENTITY = id("controllable_entity");
        ResourceLocation PLANET_TP = id("planet_tp");
        ResourceLocation ROCKET_SPAWN = id("rocket_spawn");
        ResourceLocation FOOTPRINT = id("footprint");
        ResourceLocation FOOTPRINT_REMOVED = id("footprint_removed");
        ResourceLocation RESET_THIRD_PERSON = id("reset_camera_type");
    }

    interface Structure {
        ResourceLocation SPACE_STATION = id("space_station");
    }

    interface Command {
        String HOUSTON = "gchouston";
        String DIMENSION_TP = "dimensiontp";
        String DIMTP = "dimtp";
        String OPEN_CELESTIAL_SCREEN = "opencelestialscreen";
    }

    interface Attachments {
        String SERVER_PLAYER = "server_player";
        String CLIENT_PLAYER = "client_player";
    }

    interface Teleporters {
        String LANDER = "lander";
        String OVERWORLD = "overworld";
    }

    interface Triggers {
        String LEAVE_ROCKET_DURING_COUNTDOWN = "leave_rocket_during_countdown";
        String ROCKET_LAUNCH = "launch_rocket";
        String SAFE_LANDING = "safe_landing";
        String FIND_MOON_BOSS = "boss_moon";
        String CREATE_SPACE_STATION = "create_space_station";
    }
}<|MERGE_RESOLUTION|>--- conflicted
+++ resolved
@@ -885,7 +885,6 @@
         ResourceLocation ATMOSPHERE = id("textures/environment/atmosphere.png");
     }
 
-<<<<<<< HEAD
     interface RecipeViewer {
         ResourceLocation RECIPE_VIEWER_DISPLAY_TEXTURE = id("textures/gui/rei_display.png");
         ResourceLocation ROCKET_WORKBENCH_DISPLAY_TEXTURE = id("textures/gui/rocket_workbench.png");
@@ -980,8 +979,6 @@
         int ROCKET_OUTPUT_Y = 115;
     }
 
-=======
->>>>>>> 747228a6
     interface SlotSprite {
         ResourceLocation ENERGY = id("slot/energy");
         ResourceLocation BUCKET = id("slot/bucket");
