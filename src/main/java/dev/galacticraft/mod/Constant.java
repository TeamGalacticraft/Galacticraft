/*
 * Copyright (c) 2019-2024 Team Galacticraft
 *
 * Permission is hereby granted, free of charge, to any person obtaining a copy
 * of this software and associated documentation files (the "Software"), to deal
 * in the Software without restriction, including without limitation the rights
 * to use, copy, modify, merge, publish, distribute, sublicense, and/or sell
 * copies of the Software, and to permit persons to whom the Software is
 * furnished to do so, subject to the following conditions:
 *
 * The above copyright notice and this permission notice shall be included in all
 * copies or substantial portions of the Software.
 *
 * THE SOFTWARE IS PROVIDED "AS IS", WITHOUT WARRANTY OF ANY KIND, EXPRESS OR
 * IMPLIED, INCLUDING BUT NOT LIMITED TO THE WARRANTIES OF MERCHANTABILITY,
 * FITNESS FOR A PARTICULAR PURPOSE AND NONINFRINGEMENT. IN NO EVENT SHALL THE
 * AUTHORS OR COPYRIGHT HOLDERS BE LIABLE FOR ANY CLAIM, DAMAGES OR OTHER
 * LIABILITY, WHETHER IN AN ACTION OF CONTRACT, TORT OR OTHERWISE, ARISING FROM,
 * OUT OF OR IN CONNECTION WITH THE SOFTWARE OR THE USE OR OTHER DEALINGS IN THE
 * SOFTWARE.
 */

package dev.galacticraft.mod;

import net.fabricmc.api.EnvType;
import net.fabricmc.api.Environment;
import net.minecraft.ChatFormatting;
import net.minecraft.core.Direction;
import net.minecraft.core.Registry;
import net.minecraft.data.models.model.ModelTemplate;
import net.minecraft.data.models.model.TextureSlot;
import net.minecraft.network.chat.Style;
import net.minecraft.network.chat.TextColor;
import net.minecraft.resources.ResourceKey;
import net.minecraft.resources.ResourceLocation;
import org.apache.logging.log4j.LogManager;
import org.apache.logging.log4j.Logger;
import org.jetbrains.annotations.ApiStatus;
import org.jetbrains.annotations.Contract;
import org.jetbrains.annotations.NotNull;

public interface Constant {
    String MOD_ID = "galacticraft";
    public static final String GCDATAFOLDER = "../galacticraft/";
    String COMMON_NAMESPACE = "c";
    Logger LOGGER = LogManager.getLogger("Galacticraft");

    double RADIANS_TO_DEGREES = 180.0 / Math.PI;
    int OVERWORLD_SKYPROVIDER_STARTHEIGHT = 200;

    @Contract(value = "_ -> new", pure = true)
    static @NotNull ResourceLocation id(String id) {
        return ResourceLocation.fromNamespaceAndPath(MOD_ID, id);
    }

    @Contract(value = "_, _ -> new", pure = true)
    static @NotNull <T> ResourceKey<T> key(ResourceKey<Registry<T>> registry, String id) {
        return ResourceKey.create(registry, Constant.id(id));
    }

    interface Block {
        String ITEM_GROUP_BLOCKS = "blocks";
        String ITEM_GROUP_MACHINES = "machines";

        // Natural
        String MOON_TURF = "moon_turf";
        String MOON_SURFACE_ROCK = "moon_surface_rock";
        String MOON_DUNGEON_BRICK = "moon_dungeon_brick";

        String MOON_ROCK = "moon_rock";
        String MOON_ROCK_SLAB = "moon_rock_slab";
        String MOON_ROCK_STAIRS = "moon_rock_stairs";
        String MOON_ROCK_WALL = "moon_rock_wall";

        String MOON_ROCK_BRICK = "moon_rock_brick";
        String MOON_ROCK_BRICK_SLAB = "moon_rock_brick_slab";
        String MOON_ROCK_BRICK_STAIRS = "moon_rock_brick_stairs";
        String MOON_ROCK_BRICK_WALL = "moon_rock_brick_wall";

        String CRACKED_MOON_ROCK_BRICK = "cracked_moon_rock_brick";
        String CRACKED_MOON_ROCK_BRICK_SLAB = "cracked_moon_rock_brick_slab";
        String CRACKED_MOON_ROCK_BRICK_STAIRS = "cracked_moon_rock_brick_stairs";
        String CRACKED_MOON_ROCK_BRICK_WALL = "cracked_moon_rock_brick_wall";

        String POLISHED_MOON_ROCK = "polished_moon_rock";
        String POLISHED_MOON_ROCK_SLAB = "polished_moon_rock_slab";
        String POLISHED_MOON_ROCK_STAIRS = "polished_moon_rock_stairs";
        String POLISHED_MOON_ROCK_WALL = "polished_moon_rock_wall";

        String CHISELED_MOON_ROCK_BRICK = "chiseled_moon_rock_brick";
        String MOON_ROCK_PILLAR = "moon_rock_pillar";

        String COBBLED_MOON_ROCK = "cobbled_moon_rock";
        String COBBLED_MOON_ROCK_SLAB = "cobbled_moon_rock_slab";
        String COBBLED_MOON_ROCK_STAIRS = "cobbled_moon_rock_stairs";
        String COBBLED_MOON_ROCK_WALL = "cobbled_moon_rock_wall";

        String LUNASLATE = "lunaslate";
        String LUNASLATE_SLAB = "lunaslate_slab";
        String LUNASLATE_STAIRS = "lunaslate_stairs";
        String LUNASLATE_WALL = "lunaslate_wall";

        String COBBLED_LUNASLATE = "cobbled_lunaslate";
        String COBBLED_LUNASLATE_SLAB = "cobbled_lunaslate_slab";
        String COBBLED_LUNASLATE_STAIRS = "cobbled_lunaslate_stairs";
        String COBBLED_LUNASLATE_WALL = "cobbled_lunaslate_wall";

        String MOON_BASALT = "moon_basalt";
        String MOON_BASALT_SLAB = "moon_basalt_slab";
        String MOON_BASALT_STAIRS = "moon_basalt_stairs";
        String MOON_BASALT_WALL = "moon_basalt_wall";

        String MOON_BASALT_BRICK = "moon_basalt_brick";
        String MOON_BASALT_BRICK_SLAB = "moon_basalt_brick_slab";
        String MOON_BASALT_BRICK_STAIRS = "moon_basalt_brick_stairs";
        String MOON_BASALT_BRICK_WALL = "moon_basalt_brick_wall";

        String CRACKED_MOON_BASALT_BRICK = "cracked_moon_basalt_brick";
        String CRACKED_MOON_BASALT_BRICK_SLAB = "cracked_moon_basalt_brick_slab";
        String CRACKED_MOON_BASALT_BRICK_STAIRS = "cracked_moon_basalt_brick_stairs";
        String CRACKED_MOON_BASALT_BRICK_WALL = "cracked_moon_basalt_brick_wall";

        String OLIVINE_CLUSTER = "olivine_cluster";
        String OLIVINE_BASALT = "olivine_basalt";
        String RICH_OLIVINE_BASALT = "rich_olivine_basalt";

        String MOON_DIRT = "moon_dirt";
        String MARS_SURFACE_ROCK = "mars_surface_rock";
        String MARS_SUB_SURFACE_ROCK = "mars_sub_surface_rock";
        String MARS_STONE = "mars_stone";
        String MARS_STONE_SLAB = "mars_stone_slab";
        String MARS_STONE_STAIRS = "mars_stone_stairs";
        String MARS_STONE_WALL = "mars_stone_wall";
        String MARS_COBBLESTONE = "mars_cobblestone";
        String MARS_COBBLESTONE_SLAB = "mars_cobblestone_slab";
        String MARS_COBBLESTONE_STAIRS = "mars_cobblestone_stairs";
        String MARS_COBBLESTONE_WALL = "mars_cobblestone_wall";

        String ASTEROID_ROCK = "asteroid_rock";
        String ASTEROID_ROCK_1 = "asteroid_rock_block_1";
        String ASTEROID_ROCK_2 = "asteroid_rock_block_2";
        String DENSE_ICE = "dense_ice";

        String SOFT_VENUS_ROCK = "soft_venus_rock";
        String HARD_VENUS_ROCK = "hard_venus_rock";
        String SCORCHED_VENUS_ROCK = "scorched_venus_rock";
        String VOLCANIC_ROCK = "volcanic_rock";
        String PUMICE = "pumice";
        String VAPOR_SPOUT = "vapor_spout";

        // Ore
        String MARS_IRON_ORE = "mars_iron_ore";
        String MARS_TIN_ORE = "mars_tin_ore";
        String MARS_COPPER_ORE = "mars_copper_ore";
        String MOON_COPPER_ORE = "moon_copper_ore";
        String LUNASLATE_COPPER_ORE = "lunaslate_copper_ore";
        String DESH_ORE = "desh_ore";
        String ILMENITE_ORE = "ilmenite_ore";
        String SILICON_ORE = "silicon_ore";
        String DEEPSLATE_SILICON_ORE = "deepslate_silicon_ore";
        String TIN_ORE = "tin_ore";
        String DEEPSLATE_TIN_ORE = "deepslate_tin_ore";
        String MOON_TIN_ORE = "moon_tin_ore";
        String LUNASLATE_TIN_ORE = "lunaslate_tin_ore";
        String ASTEROID_ALUMINUM_ORE = "asteroid_aluminum_ore";
        String ASTEROID_IRON_ORE = "asteroid_iron_ore";
        String ASTEROID_SILICON_ORE = "asteroid_silicon_ore";
        String ALUMINUM_ORE = "aluminum_ore";
        String DEEPSLATE_ALUMINUM_ORE = "deepslate_aluminum_ore";
        String GALENA_ORE = "galena_ore";

        // Solid Blocks
        String SILICON_BLOCK = "silicon_block";
        String METEORIC_IRON_BLOCK = "meteoric_iron_block";
        String DESH_BLOCK = "desh_block";
        String ALUMINUM_BLOCK = "aluminum_block";
        String TIN_BLOCK = "tin_block";
        String TITANIUM_BLOCK = "titanium_block";
        String LEAD_BLOCK = "lead_block";
        String LUNAR_SAPPHIRE_BLOCK = "lunar_sapphire_block";
        String OLIVINE_BLOCK = "olivine_block";
        String RAW_METEORIC_IRON_BLOCK = "raw_meteoric_iron_block";
        String RAW_DESH_BLOCK = "raw_desh_block";
        String RAW_ALUMINUM_BLOCK = "raw_aluminum_block";
        String RAW_TIN_BLOCK = "raw_tin_block";
        String RAW_TITANIUM_BLOCK = "raw_titanium_block";
        String RAW_LEAD_BLOCK = "raw_lead_block";

        // Decorative BLocks
        String ALUMINUM_DECORATION = "aluminum_decoration";
        String BRONZE_DECORATION = "bronze_decoration";
        String COPPER_DECORATION = "copper_decoration";
        String IRON_DECORATION = "iron_decoration";
        String METEORIC_IRON_DECORATION = "meteoric_iron_decoration";
        String STEEL_DECORATION = "steel_decoration";
        String TIN_DECORATION = "tin_decoration";
        String TITANIUM_DECORATION = "titanium_decoration";
        String DARK_DECORATION = "dark_decoration";

        String IRON_GRATING = "iron_grating";
        String TIN_LADDER = "tin_ladder";
        String SQUARE_LIGHT_PANEL = "square_light_panel";
        String SPOTLIGHT_LIGHT_PANEL = "spotlight_light_panel";
        String LINEAR_LIGHT_PANEL = "linear_light_panel";
        String DASHED_LIGHT_PANEL = "dashed_light_panel";
        String DIAGONAL_LIGHT_PANEL = "diagonal_light_panel";
        String VACUUM_GLASS = "vacuum_glass";
        String CLEAR_VACUUM_GLASS = "vacuum_glass_clear";
        String STRONG_VACUUM_GLASS = "vacuum_glass_strong";
        String WALKWAY = "walkway";
        String WIRE_WALKWAY = "wire_walkway";
        String FLUID_PIPE_WALKWAY = "fluid_pipe_walkway";

        //  Environment
        String GLOWSTONE_TORCH = "glowstone_torch";
        String GLOWSTONE_WALL_TORCH = "glowstone_wall_torch";
        String GLOWSTONE_LANTERN = "glowstone_lantern";
        String UNLIT_TORCH = "unlit_torch";
        String UNLIT_WALL_TORCH = "unlit_wall_torch";
        String UNLIT_LANTERN = "unlit_lantern";
        String CAVERNOUS_VINES = "cavernous_vines";
        String CAVERNOUS_VINES_PLANT = "cavernous_vines_plant";
        String WEB_TORCH = "web_torch";
        String FALLEN_METEOR = "fallen_meteor";
        String SLIMELING_EGG = "slimeling_egg";
        String CREEPER_EGG = "creeper_egg";

        // Special
        String PARACHEST = "parachest";
        String SPACE_STATION_ARRIVAL = "space_station_arrival";
        String TREASURE_CHEST_TIER_1 = "treasure_chest_tier_1";
        String TREASURE_CHEST_TIER_2 = "treasure_chest_tier_2";
        String TREASURE_CHEST_TIER_3 = "treasure_chest_tier_3";
        String CRASHED_PROBE_BLOCK = "crashed_probe";
        String BOSS_SPAWNER = "boss_spawner";

        // Moon Cheese
        String MOON_CHEESE_WHEEL = "moon_cheese_wheel";
        String CANDLE_MOON_CHEESE_WHEEL = "candle_moon_cheese_wheel";
        String WHITE_CANDLE_MOON_CHEESE_WHEEL = "white_candle_moon_cheese_wheel";
        String ORANGE_CANDLE_MOON_CHEESE_WHEEL = "orange_candle_moon_cheese_wheel";
        String MAGENTA_CANDLE_MOON_CHEESE_WHEEL = "magenta_candle_moon_cheese_wheel";
        String LIGHT_BLUE_CANDLE_MOON_CHEESE_WHEEL = "light_blue_candle_moon_cheese_wheel";
        String YELLOW_CANDLE_MOON_CHEESE_WHEEL = "yellow_candle_moon_cheese_wheel";
        String LIME_CANDLE_MOON_CHEESE_WHEEL = "lime_candle_moon_cheese_wheel";
        String PINK_CANDLE_MOON_CHEESE_WHEEL = "pink_candle_moon_cheese_wheel";
        String GRAY_CANDLE_MOON_CHEESE_WHEEL = "gray_candle_moon_cheese_wheel";
        String LIGHT_GRAY_CANDLE_MOON_CHEESE_WHEEL = "light_gray_candle_moon_cheese_wheel";
        String CYAN_CANDLE_MOON_CHEESE_WHEEL = "cyan_candle_moon_cheese_wheel";
        String PURPLE_CANDLE_MOON_CHEESE_WHEEL = "purple_candle_moon_cheese_wheel";
        String BLUE_CANDLE_MOON_CHEESE_WHEEL = "blue_candle_moon_cheese_wheel";
        String BROWN_CANDLE_MOON_CHEESE_WHEEL = "brown_candle_moon_cheese_wheel";
        String GREEN_CANDLE_MOON_CHEESE_WHEEL = "green_candle_moon_cheese_wheel";
        String RED_CANDLE_MOON_CHEESE_WHEEL = "red_candle_moon_cheese_wheel";
        String BLACK_CANDLE_MOON_CHEESE_WHEEL = "black_candle_moon_cheese_wheel";

        // Liquids
        String FUEL = "fuel";
        String CRUDE_OIL = "crude_oil";
        String SULFURIC_ACID = "sulfuric_acid";

        // Machines
        String CIRCUIT_FABRICATOR = "circuit_fabricator";
        String COMPRESSOR = "compressor";
        String ELECTRIC_COMPRESSOR = "electric_compressor";
        String ELECTRIC_FURNACE = "electric_furnace";
        String ELECTRIC_ARC_FURNACE = "electric_arc_furnace";
        String OXYGEN_BUBBLE_DISTRIBUTOR = "oxygen_bubble_distributor";
        String OXYGEN_COLLECTOR = "oxygen_collector";
        String OXYGEN_COMPRESSOR = "oxygen_compressor";
        String FOOD_CANNER = "food_canner";
        String OXYGEN_DECOMPRESSOR = "oxygen_decompressor";
        String OXYGEN_DETECTOR = "oxygen_detector";
        String OXYGEN_SEALER = "oxygen_sealer";
        String FLUID_PIPE = "fluid_pipe";
        String GLASS_FLUID_PIPE = "glass_fluid_pipe";
        String REFINERY = "refinery";
        String TERRAFORMER = "terraformer";
        String DECONSTRUCTOR = "deconstructor";
        String WATER_ELECTROLYZER = "water_electrolyzer";
        String METHANE_SYNTHESIZIER = "methane_synthesizer";
        String GAS_LIQUEFIER = "gas_liquefier";

        // Pad Blocks
        String FUELING_PAD = "fueling_pad";
        String ROCKET_LAUNCH_PAD = "rocket_launch_pad";
        String FUEL_LOADER = "fuel_loader";
        String CARGO_LOADER = "cargo_loader";
        String CARGO_UNLOADER = "cargo_unloader";
        String LAUNCH_CONTROLLER = "launch_controller";

        // Space Base
        String HYDRAULIC_PLATFORM = "hydraulic_platform";
        String MAGNETIC_CRAFTING_TABLE = "magnetic_crafting_table";
        String ROCKET_WORKBENCH = "rocket_workbench";
        String AIR_LOCK_FRAME = "air_lock_frame";
        String AIR_LOCK_CONTROLLER = "air_lock_controller";
        String AIR_LOCK_SEAL = "air_lock_seal";
        String CHROMATIC_APPLICATOR = "chromatic_applicator";
        String DISPLAY_SCREEN = "display_screen";
        String TELEMETRY_UNIT = "telemetry_unit";
        String COMMUNICATIONS_DISH = "communications_dish";
        String ARC_LAMP = "arc_lamp";
        String SPIN_THRUSTER = "spin_thruster";
        String CRYOGENIC_CHAMBER = "cryogenic_chamber";
        String CRYOGENIC_CHAMBER_PART = "cryogenic_chamber_part";
        String ASTRO_MINER_BASE = "astro_miner_base";
        String SHORT_RANGE_TELEPAD = "short_range_telepad";
        String PLAYER_TRANSPORT_TUBE = "player_transport_tube";
        String HYPERLOOP = "hyperloop";

        // Power
        String BASIC_SOLAR_PANEL = "basic_solar_panel";
        String SOLAR_PANEL_PART = "solar_panel_part";
        String ADVANCED_SOLAR_PANEL = "advanced_solar_panel";
        String COAL_GENERATOR = "coal_generator";
        String GEOTHERMAL_GENERATOR = "geothermal_generator";
        String ENERGY_STORAGE_MODULE = "energy_storage_module";
        String ENERGY_STORAGE_CLUSTER = "energy_storage_cluster";
        String ALUMINUM_WIRE = "aluminum_wire";
        String HEAVY_ALUMINUM_WIRE = "heavy_aluminum_wire";
        String SWITCHABLE_ALUMINUM_WIRE = "switchable_aluminum_wire";
        String SEALABLE_ALUMINUM_WIRE = "sealable_aluminum_wire";
        String HEAVY_SEALABLE_ALUMINUM_WIRE = "heavy_sealable_aluminum_wire";
        String BEAM_REFLECTOR = "beam_reflector";
        String BEAM_RECEIVER = "beam_receiver";
        String SOLAR_ARRAY_MODULE = "solar_array_module";
        String OXYGEN_DISTRIBUTOR_BUBBLE_DUMMY_BLOCK = "oxygen_distributor_bubble_dummy_block";
        String LUNAR_CARTOGRAPHY_TABLE = "lunar_cartography_table";
        String OXYGEN_STORAGE_MODULE = "oxygen_storage_module";
        String MOON_DIRT_PATH = "moon_dirt_path";
    }

    interface Fluid {
        String CRUDE_OIL_FLOWING = "crude_oil_flowing";
        String CRUDE_OIL_STILL = "crude_oil_still";
        String FUEL_FLOWING = "fuel_flowing";
        String FUEL_STILL = "fuel_still";
        String BACTERIAL_ACID_FLOWING = "bacterial_acid_flowing";
        String BACTERIAL_ACID_STILL = "bacterial_acid_still";
        String SULFURIC_ACID_FLOWING = "sulfuric_acid_flowing";
        String SULFURIC_ACID_STILL = "sulfuric_acid_still";
        String OXYGEN_GAS = "oxygen_gas";
        String LIQUID_OXYGEN = "liquid_oxygen";

        static ResourceLocation getId(String s) {
            return Constant.id("block/" + s);
        }
    }

    interface Item {
        String ITEM_GROUP_CANS = "cans";
        String ITEM_GROUP = "items";
<<<<<<< HEAD
        String CANNED_FOOD = "canned_food";
        String EMPTY_CANNED_FOOD = "empty_can";
        String RAW_SILICON = "raw_silicon";
=======
        String SILICON = "silicon";
>>>>>>> cd68e908
        String RAW_METEORIC_IRON = "raw_meteoric_iron";
        String METEORIC_IRON_INGOT = "meteoric_iron_ingot";
        String METEORIC_IRON_NUGGET = "meteoric_iron_nugget";
        String RAW_DESH = "raw_desh";
        String DESH_INGOT = "desh_ingot";
        String DESH_NUGGET = "desh_nugget";
        String RAW_LEAD = "raw_lead";
        String LEAD_INGOT = "lead_ingot";
        String LEAD_NUGGET = "lead_nugget";
        String RAW_ALUMINUM = "raw_aluminum";
        String ALUMINUM_INGOT = "aluminum_ingot";
        String ALUMINUM_NUGGET = "aluminum_nugget";
        String RAW_TIN = "raw_tin";
        String TIN_INGOT = "tin_ingot";
        String TIN_NUGGET = "tin_nugget";
        String RAW_TITANIUM = "raw_titanium";
        String TITANIUM_INGOT = "titanium_ingot";
        String TITANIUM_NUGGET = "titanium_nugget";
        String STEEL_INGOT = "steel_ingot";
        String LUNAR_SAPPHIRE = "lunar_sapphire";
        String OLIVINE_SHARD = "olivine_shard";
        String DESH_STICK = "desh_stick";
        String CARBON_FRAGMENTS = "carbon_fragments";
        String SOLAR_DUST = "solar_dust";
        String BASIC_WAFER = "basic_wafer";
        String ADVANCED_WAFER = "advanced_wafer";
        String BEAM_CORE = "beam_core";
        String CANVAS = "canvas";
        String COMPRESSED_ALUMINUM = "compressed_aluminum";
        String COMPRESSED_COPPER = "compressed_copper";
        String COMPRESSED_TIN = "compressed_tin";
        String COMPRESSED_BRONZE = "compressed_bronze";
        String COMPRESSED_IRON = "compressed_iron";
        String COMPRESSED_STEEL = "compressed_steel";
        String COMPRESSED_METEORIC_IRON = "compressed_meteoric_iron";
        String COMPRESSED_DESH = "compressed_desh";
        String COMPRESSED_TITANIUM = "compressed_titanium";
        String FLUID_MANIPULATOR = "fluid_manipulator";
        String OXYGEN_CONCENTRATOR = "oxygen_concentrator";
        String OXYGEN_FAN = "oxygen_fan";
        String OXYGEN_VENT = "oxygen_vent";
        String SENSOR_LENS = "sensor_lens";
        String BLUE_SOLAR_WAFER = "blue_solar_wafer";
        String SINGLE_SOLAR_MODULE = "single_solar_module";
        String FULL_SOLAR_PANEL = "full_solar_panel";
        String SOLAR_ARRAY_WAFER = "solar_array_wafer";
        String STEEL_POLE = "steel_pole";
        String COPPER_CANISTER = "copper_canister";
        String TIN_CANISTER = "tin_canister";
        String THERMAL_CLOTH = "thermal_cloth";
        String ISOTHERMAL_FABRIC = "isothermal_fabric";
        String ORION_DRIVE = "orion_drive";
        String ATMOSPHERIC_VALVE = "atmospheric_valve";
        String AMBIENT_THERMAL_CONTROLLER = "ambient_thermal_controller";
        String LIQUID_CANISTER = "liquid_canister";
        //FOOD
        String CHEESE_CURD = "cheese_curd";
        String CHEESE_SLICE = "cheese_slice";
        String BURGER_BUN = "burger_bun";
        String GROUND_BEEF = "ground_beef";
        String BEEF_PATTY = "beef_patty";
        String CHEESEBURGER = "cheeseburger";
        //ROCKET PARTS
        String TIER_1_HEAVY_DUTY_PLATE = "heavy_plating";
        String TIER_2_HEAVY_DUTY_PLATE = "heavy_plating_t2";
        String TIER_3_HEAVY_DUTY_PLATE = "heavy_plating_t3";
        //THROWABLE METEOR CHUNKS
        String THROWABLE_METEOR_CHUNK = "throwable_meteor_chunk";
        String HOT_THROWABLE_METEOR_CHUNK = "hot_throwable_meteor_chunk";
        //ARMOR
        String HEAVY_DUTY_HELMET = "heavy_duty_helmet";
        String HEAVY_DUTY_CHESTPLATE = "heavy_duty_chestplate";
        String HEAVY_DUTY_LEGGINGS = "heavy_duty_leggings";
        String HEAVY_DUTY_BOOTS = "heavy_duty_boots";
        String DESH_HELMET = "desh_helmet";
        String DESH_CHESTPLATE = "desh_chestplate";
        String DESH_LEGGINGS = "desh_leggings";
        String DESH_BOOTS = "desh_boots";
        String TITANIUM_HELMET = "titanium_helmet";
        String TITANIUM_CHESTPLATE = "titanium_chestplate";
        String TITANIUM_LEGGINGS = "titanium_leggings";
        String TITANIUM_BOOTS = "titanium_boots";
        String SENSOR_GLASSES = "sensor_glasses";
        //TOOLS + WEAPONS
        String HEAVY_DUTY_SWORD = "heavy_duty_sword";
        String HEAVY_DUTY_SHOVEL = "heavy_duty_shovel";
        String HEAVY_DUTY_PICKAXE = "heavy_duty_pickaxe";
        String HEAVY_DUTY_AXE = "heavy_duty_axe";
        String HEAVY_DUTY_HOE = "heavy_duty_hoe";

        String DESH_SWORD = "desh_sword";
        String DESH_SHOVEL = "desh_shovel";
        String DESH_PICKAXE = "desh_pickaxe";
        String DESH_AXE = "desh_axe";
        String DESH_HOE = "desh_hoe";

        String TITANIUM_SWORD = "titanium_sword";
        String TITANIUM_SHOVEL = "titanium_shovel";
        String TITANIUM_PICKAXE = "titanium_pickaxe";
        String TITANIUM_AXE = "titanium_axe";
        String TITANIUM_HOE = "titanium_hoe";

        String STANDARD_WRENCH = "standard_wrench";
        String TITANTIUM_UPGRADE_SMITHING_TEMPLATE = "titanium_upgrade_smithing_template";
        String BATTERY = "battery";
        String INFINITE_BATTERY = "infinite_battery";

        //Fluid buckets
        String CRUDE_OIL_BUCKET = "crude_oil_bucket";
        String FUEL_BUCKET = "fuel_bucket";
        String SULFURIC_ACID_BUCKET = "sulfuric_acid_bucket";

        //GC INVENTORY
        String PARACHUTE = "parachute";

        String OXYGEN_MASK = "oxygen_mask";
        String OXYGEN_GEAR = "oxygen_gear";

        String SHIELD_CONTROLLER = "shield_controller";
        String FREQUENCY_MODULE = "frequency_module";

        String SMALL_OXYGEN_TANK = "small_oxygen_tank";
        String MEDIUM_OXYGEN_TANK = "medium_oxygen_tank";
        String LARGE_OXYGEN_TANK = "large_oxygen_tank";
        String INFINITE_OXYGEN_TANK = "infinite_oxygen_tank";

        String THERMAL_PADDING_HELMET = "thermal_padding_helmet";
        String THERMAL_PADDING_CHESTPIECE = "thermal_padding_chestpiece";
        String THERMAL_PADDING_LEGGINGS = "thermal_padding_leggings";
        String THERMAL_PADDING_BOOTS = "thermal_padding_boots";

        String ISOTHERMAL_PADDING_HELMET = "isothermal_padding_helmet";
        String ISOTHERMAL_PADDING_CHESTPIECE = "isothermal_padding_chestpiece";
        String ISOTHERMAL_PADDING_LEGGINGS = "isothermal_padding_leggings";
        String ISOTHERMAL_PADDING_BOOTS = "isothermal_padding_boots";

        String BUGGY = "buggy";
        String ROCKET = "rocket";

        String TIER_2_ROCKET_SCHEMATIC = "tier_2_rocket_schematic";
        String TIER_3_ROCKET_SCHEMATIC = "tier_3_rocket_schematic";
        String CARGO_ROCKET_SCHEMATIC = "cargo_rocket_schematic";
        String MOON_BUGGY_SCHEMATIC = "moon_buggy_schematic";
        String ASTRO_MINER_SCHEMATIC = "astro_miner_schematic";

        String EVOLVED_ZOMBIE_SPAWN_EGG = "evolved_zombie_spawn_egg";
        String EVOLVED_PILLAGER_SPAWN_EGG = "evolved_pillager_spawn_egg";
        String EVOLVED_VINDICATOR_SPAWN_EGG = "evolved_vindicator_spawn_egg";
        String EVOLVED_EVOKER_SPAWN_EGG = "evolved_evoker_spawn_egg";
        String EVOLVED_SPIDER_SPAWN_EGG = "evolved_spider_spawn_egg";
        String EVOLVED_SKELETON_SPAWN_EGG = "evolved_skeleton_spawn_egg";
        String EVOLVED_CREEPER_SPAWN_EGG = "evolved_creeper_spawn_egg";

        String LEGACY_MUSIC_DISC_MARS = "legacy_music_disc_mars";
        String LEGACY_MUSIC_DISC_MIMAS = "legacy_music_disc_mimas";
        String LEGACY_MUSIC_DISC_ORBIT = "legacy_music_disc_orbit";
        String LEGACY_MUSIC_DISC_SPACERACE = "legacy_music_disc_spacerace";
        String NOSE_CONE = "nose_cone";
        String HEAVY_NOSE_CONE = "heavy_nose_cone";
        String ROCKET_FIN = "rocket_fin";
        String ROCKET_ENGINE = "rocket_engine";
        String BASIC_ROCKET_CONE_SCHEMATIC = "basic_rocket_cone_schematic";
        String BASIC_ROCKET_BODY_SCHEMATIC = "basic_rocket_body_schematic";
        String BASIC_ROCKET_FINS_SCHEMATIC = "basic_rocket_fins_schematic";
        String BASIC_ROCKET_ENGINE_SCHEMATIC = "basic_rocket_engine_schematic";
    }

    interface Particle {
        String DRIPPING_FUEL = "dripping_fuel";
        String FALLING_FUEL = "falling_fuel";
        String DRIPPING_CRUDE_OIL = "dripping_crude_oil";
        String FALLING_CRUDE_OIL = "falling_crude_oil";
        String CRYOGENIC_PARTICLE = "cryogenic_particle";
        String LANDER_FLAME = "lander_flame_particle";
        String SPARK = "spark";
        String DRIPPING_SULFURIC_ACID = "dripping_sulfuric_acid";
        String FALLING_SULFURIC_ACID = "falling_sulfuric_acid";
        String LAUNCH_SMOKE = "launch_smoke";
        String LAUNCH_FLAME = "launch_flame";
        String LAUNCH_FLAME_LAUNCHED = "launch_flame_launched";
        String ACID_VAPOR_PARTICLE = "acid_vapor";
    }

    interface ScreenTexture {
        ResourceLocation COAL_GENERATOR_SCREEN = id("textures/gui/coal_generator_screen.png");
        ResourceLocation SOLAR_PANEL_SCREEN = id("textures/gui/solar_panel_screen.png");
        ResourceLocation CIRCUIT_FABRICATOR_SCREEN = id("textures/gui/circuit_fabricator_screen.png");
        ResourceLocation REFINERY_SCREEN = id("textures/gui/refinery_screen.png");
        ResourceLocation ELECTRIC_FURNACE_SCREEN = id("textures/gui/electric_furnace_screen.png");
        ResourceLocation ELECTRIC_ARC_FURNACE_SCREEN = id("textures/gui/electric_arc_furnace_screen.png");
        ResourceLocation COMPRESSOR_SCREEN = id("textures/gui/compressor_screen.png");
        ResourceLocation ELECTRIC_COMPRESSOR_SCREEN = id("textures/gui/electric_compressor_screen.png");
        ResourceLocation ENERGY_STORAGE_MODULE_SCREEN = id("textures/gui/energy_storage_module_screen.png");
        ResourceLocation OXYGEN_COLLECTOR_SCREEN = id("textures/gui/oxygen_collector_screen.png");
        ResourceLocation ROCKET_WORKBENCH_SCREEN = id("textures/gui/rocket_workbench.png");
        ResourceLocation ROCKET_SELECTION = id("textures/gui/rocket_part_selection.png");

        ResourceLocation MACHINE_CONFIG_PANELS = id("textures/gui/machine_config.png");
        ResourceLocation PLAYER_INVENTORY_SCREEN = id("textures/gui/player_inventory_screen.png");
        ResourceLocation ROCKET_INVENTORY = id("textures/gui/rocket.png");
        ResourceLocation OVERLAY = id("textures/gui/overlay.png");

        ResourceLocation MAP_SCREEN = id("textures/gui/map.png");
        ResourceLocation PLANET_ICONS = id("textures/gui/planet_icons.png");
        ResourceLocation BUBBLE_DISTRIBUTOR_SCREEN = id("textures/gui/oxygen_bubble_distributor_screen.png");
        ResourceLocation OXYGEN_COMPRESSOR_SCREEN = id("textures/gui/oxygen_compressor_screen.png");
        ResourceLocation FOOD_CANNER_SCREEN = id("textures/gui/food_canner_screen.png");
        ResourceLocation OXYGEN_STORAGE_MODULE_SCREEN = id("textures/gui/oxygen_storage_module_screen.png");
        ResourceLocation OXYGEN_SEALER_SCREEN = id("textures/gui/oxygen_sealer_screen.png");
        ResourceLocation FUEL_LOADER_SCREEN = id("textures/gui/fuel_loader_screen.png");
        ResourceLocation DEFAULT_SOLAR_PANELS = id("textures/solar_panel/default_solar_panels.png");
        ResourceLocation DEFAULT_LIGHT_SOURCES = id("textures/solar_panel/default_light_sources.png");
        ResourceLocation MOON_LIGHT_SOURCES = id("textures/solar_panel/moon_light_sources.png");

        ResourceLocation RECIPE_VEIWER_DISPLAY_TEXTURE = id("textures/gui/rei_display.png");
    }

    interface SlotSprite {
        String THERMAL_HEAD = "slot/thermal_helmet";
        String THERMAL_CHEST = "slot/thermal_chestpiece";
        String THERMAL_PANTS = "slot/thermal_leggings";
        String THERMAL_BOOTS = "slot/thermal_boots";
        String OXYGEN_MASK = "slot/oxygen_mask";
        String OXYGEN_GEAR = "slot/oxygen_gear";
        String OXYGEN_TANK = "slot/oxygen_tank";
    }

    interface Entity {
        String EVOLVED_ZOMBIE = "evolved_zombie";
        String EVOLVED_CREEPER = "evolved_creeper";
        String T1_ROCKET = "t1_rocket";
        String ROCKET = "rocket";
        String LANDER = "lander";
        String BUGGY = "buggy";
        String PARACHEST = "parachest";
        String BUBBLE = "bubble";
        String EVOLVED_SKELETON = "evolved_skeleton";
        String EVOLVED_SPIDER = "evolved_spider";
        String EVOLVED_PILLAGER = "evolved_pillager";
        String EVOLVED_EVOKER = "evolved_evoker";
        String EVOLVED_VINDICATOR = "evolved_vindicator";
        String EVOLVED_SKELETON_BOSS = "evolved_skeleton_boss";
        String GREY = "grey";
        String ARCH_GREY = "arch_grey";
        String RUMBLER = "rumbler";
        String OLI_GRUB = "oli_grub";
        String COMET_CUBE = "comet_cube";
        String GAZER = "gazer";
    }

    interface EntityTexture {
        String GREY = "textures/entity/grey.png";
        String ARCH_GREY = "textures/entity/arch_grey.png";
        String RUMBLER = "textures/entity/rumbler.png";
        String OLI_GRUB = "textures/entity/oli_grub.png";
        String COMET_CUBE = "textures/entity/comet_cube.png";
        String GAZER = "textures/entity/gazer.png";
        String LANDER = "textures/entity/lander.png";
        String SKELETON_BOSS = "textures/entity/skeletonboss.png";
    }

    interface TextureCoordinate {
        int OVERLAY_WIDTH = 16;
        int OVERLAY_HEIGHT = 48;

        int ENERGY_DARK_X = 0;
        int ENERGY_DARK_Y = 0;
        int ENERGY_LIGHT_X = 16;
        int ENERGY_LIGHT_Y = 0;

        int OXYGEN_DARK_X = 0;
        int OXYGEN_DARK_Y = 50;
        int OXYGEN_LIGHT_X = 16;
        int OXYGEN_LIGHT_Y = 50;

        int FLUID_TANK_WIDTH = 18;

        int BASE_FLUID_TANK_Y = 49;

        int BUTTON_WIDTH = 13;
        int BUTTON_HEIGHT = 13;

        int BUTTON_RED_X = 0;
        int BUTTON_RED_Y = 115;
        int BUTTON_RED_HOVER_X = 0;
        int BUTTON_RED_HOVER_Y = 102;

        int BUTTON_GREEN_X = 13;
        int BUTTON_GREEN_Y = 115;
        int BUTTON_GREEN_HOVER_X = 13;
        int BUTTON_GREEN_HOVER_Y = 102;

        int BUTTON_NORMAL_X = 26;
        int BUTTON_NORMAL_Y = 115;
        int BUTTON_NORMAL_HOVER_X = 26;
        int BUTTON_NORMAL_HOVER_Y = 102;

        int ARROW_VERTICAL_WIDTH = 11;
        int ARROW_VERTICAL_HEIGHT = 10;

        int ARROW_UP_X = 39;
        int ARROW_UP_Y = 108;
        int ARROW_UP_HOVER_X = 50;
        int ARROW_UP_HOVER_Y = 108;

        int ARROW_DOWN_X = 39;
        int ARROW_DOWN_Y = 118;
        int ARROW_DOWN_HOVER_X = 50;
        int ARROW_DOWN_HOVER_Y = 118;

    }

    interface Menu {
        String COAL_GENERATOR_MENU = "coal_generator_menu";
        String BASIC_SOLAR_PANEL_MENU = "basic_solar_panel_menu";
        String ADVANCED_SOLAR_PANEL_MENU = "advanced_solar_panel_menu";
        String CIRCUIT_FABRICATOR_MENU = "circuit_fabricator_menu";
        String COMPRESSOR_MENU = "compressor_menu";
        String ELECTRIC_COMPRESSOR_MENU = "electric_compressor_menu";
        String PLAYER_INVENTORY_MENU = "player_inventory_menu";
        String ENERGY_STORAGE_MODULE_MENU = "energy_storage_module_menu";
        String REFINERY_MENU = "refinery_menu";
        String ELECTRIC_FURNACE_MENU = "electric_furnace_menu";
        String ELECTRIC_ARC_FURNACE_MENU = "electric_arc_furnace_menu";
        String OXYGEN_COLLECTOR_MENU = "oxygen_collector_menu";
        String BUBBLE_DISTRIBUTOR_MENU = "bubble_distributor_menu";
        String OXYGEN_COMPRESSOR_MENU = "oxygen_compressor_menu";
        String FOOD_CANNER_MENU = "food_canner_menu";
        String OXYGEN_DECOMPRESSOR_MENU = "oxygen_decompressor_menu";
        String OXYGEN_STORAGE_MODULE_MENU = "oxygen_storage_module_menu";
        String OXYGEN_SEALER_MENU = "oxygen_sealer_menu";
        String FUEL_LOADER_MENU = "fuel_loader_menu";
        String AIR_LOCK_CONTROLLER_MENU = "air_lock_menu";
        String ROCKET_WORKBENCH_MENU = "rocket_workbench_menu";
        String ROCKET = "rocket";
        String PARACHEST = "parachest";
        String BUGGY_BENCH = "buggy_bench";
        String TIER_1_ROCKET = "tirer_1_rocket";
    }

    interface LootTable {
        String BASIC_MOON_RUINS_CHEST = "chests/moon_ruins/basic_chest";
    }

    interface Text {
        interface Color {
            Style DARK_GRAY_STYLE = Style.EMPTY.withColor(ChatFormatting.DARK_GRAY);
            Style GOLD_STYLE = Style.EMPTY.withColor(ChatFormatting.GOLD);
            Style GREEN_STYLE = Style.EMPTY.withColor(ChatFormatting.GREEN);
            Style RED_STYLE = Style.EMPTY.withColor(ChatFormatting.RED);
            Style BLUE_STYLE = Style.EMPTY.withColor(ChatFormatting.BLUE);
            Style AQUA_STYLE = Style.EMPTY.withColor(ChatFormatting.AQUA);
            Style GRAY_STYLE = Style.EMPTY.withColor(ChatFormatting.GRAY);
            Style DARK_RED_STYLE = Style.EMPTY.withColor(ChatFormatting.DARK_RED);
            Style LIGHT_PURPLE_STYLE = Style.EMPTY.withColor(ChatFormatting.LIGHT_PURPLE);
            Style YELLOW_STYLE = Style.EMPTY.withColor(ChatFormatting.YELLOW);
            Style WHITE_STYLE = Style.EMPTY.withColor(ChatFormatting.WHITE);
            Style DARK_BLUE_STYLE = Style.EMPTY.withColor(ChatFormatting.DARK_BLUE);

            static int getStorageLevelColor(double scale) {
                return ((int) (255 * scale) << 16) + (((int) (255 * (1.0 - scale))) << 8);
            }

            static Style getStorageLevelStyle(double scale) {
                return Style.EMPTY.withColor(TextColor.fromRgb(getStorageLevelColor(scale)));
            }
        }
    }

    interface Nbt {
        String GC_API = "GCApi";
        String CHANGE_COUNT = "Modified";
        String OXYGEN = "Inversion";
        String GEAR_INV = "GearInv";
        String BLOCK_ENTITY_TAG = "BlockEntityTag";
        String NO_DROP = "NoDrop";
        String OWNER = "Owner";
        String PROGRESS = "Progress";
        String SIZE = "Size";
        String MAX_SIZE = "MaxSize";
        String VISIBLE = "Visible";
        String FUEL_TIME = "FuelTime";
        String FUEL_LENGTH = "FuelLength";
        String TEAM = "Team";
        String ACCESSIBILITY = "Accessibility";
        String SECURITY = "Security";
        String CONFIGURATION = "Configuration";
        String VALUE = "Value";
        String ENERGY = "Energy";
        String AUTOMATION_TYPE = "AutomationType";
        String BABY = "Baby";
        String DIRECTION = "Direction";
        String REDSTONE_INTERACTION_TYPE = "RedstoneInteraction";
        String MATCH = "Match";
        String IS_SLOT_ID = "IsSlotId";
        String MAX_PROGRESS = "MaxProgress";
        String COLOR = "Color";
        String PULL = "Pull";
        String HEAT = "Heat";
        String INPUTS = "Inputs";
        String OUTPUTS = "Outputs";
        String SHAPED = "Shaped";
        String ITEMS = "Items";
        String GASES = "Gases";
        String CRYOGENIC_COOLDOWN = "cryogenic_cooldown";
        String ROCKET_UUID = "RocketUuid";
    }

    interface Chunk {
        int WIDTH = 16;
        int SECTION_HEIGHT = 16;
        int CHUNK_SECTION_AREA = WIDTH * WIDTH * SECTION_HEIGHT;
    }

    interface Energy {
        long T1_MACHINE_ENERGY_USAGE = 100; // TODO: adjust these later
        long T2_MACHINE_ENERGY_USAGE = 200;
    }

    @ApiStatus.Internal
    interface Misc {
        ResourceLocation INVALID = Constant.id("invalid");
        ResourceLocation EMPTY = ResourceLocation.withDefaultNamespace("empty");
        Direction[] DIRECTIONS = Direction.values();
        Direction[] HORIZONTALS = {Direction.NORTH, Direction.EAST, Direction.SOUTH, Direction.WEST};
        Direction[] VERTICALS = {Direction.UP, Direction.DOWN};
        String LOGGER_PREFIX = "[Galacticraft] ";
        boolean DEBUG = false;
        int MAX_STRING_READ = 32767;
    }

    interface Recipe {
        String FABRICATION = "fabrication";
        String COMPRESSING = "compressing";

        interface Serializer {
            String FABRICATION = "fabrication";
            String COMPRESSING_SHAPELESS = "compressing_shapeless";
            String COMPRESSING_SHAPED = "compressing_shaped";
        }
    }

    @Environment(EnvType.CLIENT)
    interface ModelPartName {
        String OXYGEN_MASK = "oxygen_mask";
        String OXYGEN_TANK = "oxygen_tank";
        String OXYGEN_PIPE = "oxygen_pipe";
        String MOON_VILLAGER_BRAIN = "moon_villager_brain";
        String SOLAR_PANEL_POLE = "solar_panel_pole";
        String SOLAR_PANEL_PANEL = "solar_panel_panel";
        String SOLAR_PANEL_PANEL_HORIZONTAL_1 = "solar_panel_panel_horizontal_1";
        String SOLAR_PANEL_PANEL_HORIZONTAL_2 = "solar_panel_panel_horizontal_2";
        String SOLAR_PANEL_PANEL_HORIZONTAL_3 = "solar_panel_panel_horizontal_3";
        String SOLAR_PANEL_PANEL_HORIZONTAL_4 = "solar_panel_panel_horizontal_4";
        String SOLAR_PANEL_PANEL_VERTICAL_1 = "solar_panel_panel_vertical_1";
        String SOLAR_PANEL_PANEL_VERTICAL_2 = "solar_panel_panel_vertical_2";
        String SOLAR_PANEL_PANEL_VERTICAL_3 = "solar_panel_panel_vertical_3";
    }

    // Used in Data Generator
    interface BakedModel {
        ResourceLocation WALKWAY_MARKER = id("autogenerated/walkway");
        ResourceLocation FLUID_PIPE_WALKWAY_MARKER = id("autogenerated/fluid_pipe_walkway");
        ResourceLocation WIRE_WALKWAY_MARKER = id("autogenerated/wire_walkway");
        ResourceLocation WIRE_MARKER = id("autogenerated/aluminum_wire");
        ResourceLocation GLASS_FLUID_PIPE_MARKER = id("autogenerated/glass_fluid_pipe");
        ResourceLocation VACUUM_GLASS_MODEL = id("vacuum_glass");
    }

    interface Carver {
        String MOON_CANYON_CARVER = "moon_canyon_carver";
        String MOON_CRATER_CARVER = "moon_crater_carver";
        String MOON_HIGHLANDS_CAVE_CARVER = "moon_highlands_cave_carver";
        String MOON_MARE_CAVE_CARVER = "moon_mare_cave_carver";
    }

    interface Packet {
        ResourceLocation STREAM_CODECBUBBLE_SIZE = id("bubble_size");
        ResourceLocation BUBBLE_MAX = id("bubble_max");
        ResourceLocation BUBBLE_VISIBLE = id("bubble_visible");
        ResourceLocation OPEN_GC_INVENTORY = id("open_gc_inv");
        ResourceLocation OPEN_GC_ROCKET = id("open_gc_rocket");
        ResourceLocation CREATE_SATELLITE = id("create_satellite");
        ResourceLocation OPEN_SCREEN = id("open_screen");
        ResourceLocation PLANET_MENU_PACKET = id("planet_menu_open");
        ResourceLocation SELECT_PART = id("select_part");

        ResourceLocation CONTROLLABLE_ENTITY = id("controllable_entity");
        ResourceLocation PLANET_TP = id("planet_tp");
        ResourceLocation ROCKET_SPAWN = id("rocket_spawn");
        ResourceLocation FOOTPRINT = id("footprint");
        ResourceLocation FOOTPRINT_REMOVED = id("footprint_removed");
        ResourceLocation RESET_THIRD_PERSON = id("reset_camera_type");
    }

    interface Structure {
        ResourceLocation SPACE_STATION = id("space_station");
    }

    interface Command {
        String HOUSTON = "gchouston";
        String DIMENSION_TP = "dimensiontp";
        String DIMTP = "dimtp";
        String OPEN_CELESTIAL_SCREEN = "opencelestialscreen";
    }

    interface Attachments {
        String SERVER_PLAYER = "server_player";
        String CLIENT_PLAYER = "client_player";
    }

    interface Teleporters {
        String LANDER = "lander";
        String OVERWORLD = "overworld";
    }

    interface Triggers {
        String ROCKET_LAUNCH = "launch_rocket";
        String FIND_MOON_BOSS = "boss_moon";
        String CREATE_SPACE_STATION = "create_space_station";
    }
}<|MERGE_RESOLUTION|>--- conflicted
+++ resolved
@@ -351,13 +351,10 @@
     interface Item {
         String ITEM_GROUP_CANS = "cans";
         String ITEM_GROUP = "items";
-<<<<<<< HEAD
+        String SILICON = "silicon";
         String CANNED_FOOD = "canned_food";
         String EMPTY_CANNED_FOOD = "empty_can";
         String RAW_SILICON = "raw_silicon";
-=======
-        String SILICON = "silicon";
->>>>>>> cd68e908
         String RAW_METEORIC_IRON = "raw_meteoric_iron";
         String METEORIC_IRON_INGOT = "meteoric_iron_ingot";
         String METEORIC_IRON_NUGGET = "meteoric_iron_nugget";
