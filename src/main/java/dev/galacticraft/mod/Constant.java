/*
 * Copyright (c) 2019-2025 Team Galacticraft
 *
 * Permission is hereby granted, free of charge, to any person obtaining a copy
 * of this software and associated documentation files (the "Software"), to deal
 * in the Software without restriction, including without limitation the rights
 * to use, copy, modify, merge, publish, distribute, sublicense, and/or sell
 * copies of the Software, and to permit persons to whom the Software is
 * furnished to do so, subject to the following conditions:
 *
 * The above copyright notice and this permission notice shall be included in all
 * copies or substantial portions of the Software.
 *
 * THE SOFTWARE IS PROVIDED "AS IS", WITHOUT WARRANTY OF ANY KIND, EXPRESS OR
 * IMPLIED, INCLUDING BUT NOT LIMITED TO THE WARRANTIES OF MERCHANTABILITY,
 * FITNESS FOR A PARTICULAR PURPOSE AND NONINFRINGEMENT. IN NO EVENT SHALL THE
 * AUTHORS OR COPYRIGHT HOLDERS BE LIABLE FOR ANY CLAIM, DAMAGES OR OTHER
 * LIABILITY, WHETHER IN AN ACTION OF CONTRACT, TORT OR OTHERWISE, ARISING FROM,
 * OUT OF OR IN CONNECTION WITH THE SOFTWARE OR THE USE OR OTHER DEALINGS IN THE
 * SOFTWARE.
 */

package dev.galacticraft.mod;

import net.fabricmc.api.EnvType;
import net.fabricmc.api.Environment;
import net.minecraft.ChatFormatting;
import net.minecraft.core.Direction;
import net.minecraft.core.Registry;
import net.minecraft.network.chat.Style;
import net.minecraft.network.chat.TextColor;
import net.minecraft.resources.ResourceKey;
import net.minecraft.resources.ResourceLocation;
import net.minecraft.util.FastColor;
import org.apache.logging.log4j.LogManager;
import org.apache.logging.log4j.Logger;
import org.jetbrains.annotations.ApiStatus;
import org.jetbrains.annotations.Contract;
import org.jetbrains.annotations.NotNull;

public interface Constant {
    String MOD_ID = "galacticraft";
    String COMMON_NAMESPACE = "c";
    Logger LOGGER = LogManager.getLogger("Galacticraft");

    double RADIANS_TO_DEGREES = 180.0 / Math.PI;

    int OVERWORLD_SKYPROVIDER_STARTHEIGHT = 200;
    int CLOUD_HEIGHT = 200;
    int CLOUD_LIMIT = CLOUD_HEIGHT + 50;
    int SPACE_HEIGHT = 1000;
    int REENTRY_HEIGHT = 1100;
    int ESCAPE_HEIGHT = 1200;

    @Contract(value = "_ -> new", pure = true)
    static @NotNull ResourceLocation id(String id) {
        return ResourceLocation.fromNamespaceAndPath(MOD_ID, id);
    }

    @Contract(value = "_, _ -> new", pure = true)
    static @NotNull <T> ResourceKey<T> key(ResourceKey<Registry<T>> registry, String id) {
        return ResourceKey.create(registry, Constant.id(id));
    }

    String CAPES = "https://raw.githubusercontent.com/TeamGalacticraft/Galacticraft/main/capes_roles.json";

    interface Cape {
        String EARTH = "earth";
        String JUPITER = "jupiter";
        String MARS = "mars";
        String MERCURY = "mercury";
        String MOON = "moon";
        String NEPTUNE = "neptune";
        String PLAIN = "plain";
        String SPACE_STATION = "space_station";
        String SUN = "sun";
        String URANUS = "uranus";
        String VENUS = "venus";
        String DEVELOPER = "developer";
        String REWOVEN = "rewoven";
        String DEVELOPER_RED = "developer_red";
    }

    interface Block {
        String ITEM_GROUP_BLOCKS = "blocks";
        String ITEM_GROUP_MACHINES = "machines";

        // Natural
        String MOON_TURF = "moon_turf";
        String MOON_SURFACE_ROCK = "moon_surface_rock";
        String MOON_DUNGEON_BRICK = "moon_dungeon_brick";

        String MOON_ROCK = "moon_rock";
        String MOON_ROCK_SLAB = "moon_rock_slab";
        String MOON_ROCK_STAIRS = "moon_rock_stairs";
        String MOON_ROCK_WALL = "moon_rock_wall";

        String MOON_ROCK_BRICK = "moon_rock_brick";
        String MOON_ROCK_BRICK_SLAB = "moon_rock_brick_slab";
        String MOON_ROCK_BRICK_STAIRS = "moon_rock_brick_stairs";
        String MOON_ROCK_BRICK_WALL = "moon_rock_brick_wall";

        String CRACKED_MOON_ROCK_BRICK = "cracked_moon_rock_brick";
        String CRACKED_MOON_ROCK_BRICK_SLAB = "cracked_moon_rock_brick_slab";
        String CRACKED_MOON_ROCK_BRICK_STAIRS = "cracked_moon_rock_brick_stairs";
        String CRACKED_MOON_ROCK_BRICK_WALL = "cracked_moon_rock_brick_wall";

        String POLISHED_MOON_ROCK = "polished_moon_rock";
        String POLISHED_MOON_ROCK_SLAB = "polished_moon_rock_slab";
        String POLISHED_MOON_ROCK_STAIRS = "polished_moon_rock_stairs";
        String POLISHED_MOON_ROCK_WALL = "polished_moon_rock_wall";

        String CHISELED_MOON_ROCK_BRICK = "chiseled_moon_rock_brick";
        String MOON_ROCK_PILLAR = "moon_rock_pillar";

        String COBBLED_MOON_ROCK = "cobbled_moon_rock";
        String COBBLED_MOON_ROCK_SLAB = "cobbled_moon_rock_slab";
        String COBBLED_MOON_ROCK_STAIRS = "cobbled_moon_rock_stairs";
        String COBBLED_MOON_ROCK_WALL = "cobbled_moon_rock_wall";

        String LUNASLATE = "lunaslate";
        String LUNASLATE_SLAB = "lunaslate_slab";
        String LUNASLATE_STAIRS = "lunaslate_stairs";
        String LUNASLATE_WALL = "lunaslate_wall";

        String COBBLED_LUNASLATE = "cobbled_lunaslate";
        String COBBLED_LUNASLATE_SLAB = "cobbled_lunaslate_slab";
        String COBBLED_LUNASLATE_STAIRS = "cobbled_lunaslate_stairs";
        String COBBLED_LUNASLATE_WALL = "cobbled_lunaslate_wall";

        String MOON_BASALT = "moon_basalt";
        String MOON_BASALT_SLAB = "moon_basalt_slab";
        String MOON_BASALT_STAIRS = "moon_basalt_stairs";
        String MOON_BASALT_WALL = "moon_basalt_wall";

        String MOON_BASALT_BRICK = "moon_basalt_brick";
        String MOON_BASALT_BRICK_SLAB = "moon_basalt_brick_slab";
        String MOON_BASALT_BRICK_STAIRS = "moon_basalt_brick_stairs";
        String MOON_BASALT_BRICK_WALL = "moon_basalt_brick_wall";

        String CRACKED_MOON_BASALT_BRICK = "cracked_moon_basalt_brick";
        String CRACKED_MOON_BASALT_BRICK_SLAB = "cracked_moon_basalt_brick_slab";
        String CRACKED_MOON_BASALT_BRICK_STAIRS = "cracked_moon_basalt_brick_stairs";
        String CRACKED_MOON_BASALT_BRICK_WALL = "cracked_moon_basalt_brick_wall";

        String OLIVINE_CLUSTER = "olivine_cluster";
        String OLIVINE_BASALT = "olivine_basalt";
        String RICH_OLIVINE_BASALT = "rich_olivine_basalt";

        String MOON_DIRT = "moon_dirt";
        String MARS_SURFACE_ROCK = "mars_surface_rock";
        String MARS_SUB_SURFACE_ROCK = "mars_sub_surface_rock";
        String MARS_STONE = "mars_stone";
        String MARS_STONE_SLAB = "mars_stone_slab";
        String MARS_STONE_STAIRS = "mars_stone_stairs";
        String MARS_STONE_WALL = "mars_stone_wall";
        String MARS_COBBLESTONE = "mars_cobblestone";
        String MARS_COBBLESTONE_SLAB = "mars_cobblestone_slab";
        String MARS_COBBLESTONE_STAIRS = "mars_cobblestone_stairs";
        String MARS_COBBLESTONE_WALL = "mars_cobblestone_wall";

        String ASTEROID_ROCK = "asteroid_rock";
        String ASTEROID_ROCK_1 = "asteroid_rock_block_1";
        String ASTEROID_ROCK_2 = "asteroid_rock_block_2";
        String DENSE_ICE = "dense_ice";

        String SOFT_VENUS_ROCK = "soft_venus_rock";
        String HARD_VENUS_ROCK = "hard_venus_rock";
        String SCORCHED_VENUS_ROCK = "scorched_venus_rock";
        String VOLCANIC_ROCK = "volcanic_rock";
        String PUMICE = "pumice";
        String VAPOR_SPOUT = "vapor_spout";

        // Ore
        String MARS_IRON_ORE = "mars_iron_ore";
        String MARS_TIN_ORE = "mars_tin_ore";
        String MARS_COPPER_ORE = "mars_copper_ore";
        String ASTEROID_IRON_ORE = "asteroid_iron_ore";
        String MOON_COPPER_ORE = "moon_copper_ore";
        String LUNASLATE_COPPER_ORE = "lunaslate_copper_ore";
        String VENUS_COPPER_ORE = "venus_copper_ore";
        String SILICON_ORE = "silicon_ore";
        String DEEPSLATE_SILICON_ORE = "deepslate_silicon_ore";
        String TIN_ORE = "tin_ore";
        String DEEPSLATE_TIN_ORE = "deepslate_tin_ore";
        String MOON_TIN_ORE = "moon_tin_ore";
        String LUNASLATE_TIN_ORE = "lunaslate_tin_ore";
        String ASTEROID_ALUMINUM_ORE = "asteroid_aluminum_ore";
        String ASTEROID_SILICON_ORE = "asteroid_silicon_ore";
        String VENUS_TIN_ORE = "venus_tin_ore";
        String ALUMINUM_ORE = "aluminum_ore";
        String DEEPSLATE_ALUMINUM_ORE = "deepslate_aluminum_ore";
        String VENUS_ALUMINUM_ORE = "venus_aluminum_ore";
        String MOON_CHEESE_ORE = "moon_cheese_ore";
        String LUNAR_SAPPHIRE_ORE = "lunar_sapphire_ore";
        String DESH_ORE = "desh_ore";
        String ILMENITE_ORE = "ilmenite_ore";
        String GALENA_ORE = "galena_ore";
        String SOLAR_ORE = "solar_ore";

        // Solid Blocks
        String SILICON_BLOCK = "silicon_block";
        String METEORIC_IRON_BLOCK = "meteoric_iron_block";
        String DESH_BLOCK = "desh_block";
        String ALUMINUM_BLOCK = "aluminum_block";
        String TIN_BLOCK = "tin_block";
        String TITANIUM_BLOCK = "titanium_block";
        String LEAD_BLOCK = "lead_block";
        String LUNAR_SAPPHIRE_BLOCK = "lunar_sapphire_block";
        String OLIVINE_BLOCK = "olivine_block";
        String RAW_METEORIC_IRON_BLOCK = "raw_meteoric_iron_block";
        String RAW_DESH_BLOCK = "raw_desh_block";
        String RAW_ALUMINUM_BLOCK = "raw_aluminum_block";
        String RAW_TIN_BLOCK = "raw_tin_block";
        String RAW_TITANIUM_BLOCK = "raw_titanium_block";
        String RAW_LEAD_BLOCK = "raw_lead_block";

        // Decorative BLocks
        String ALUMINUM_DECORATION = "aluminum_decoration";
        String BRONZE_DECORATION = "bronze_decoration";
        String COPPER_DECORATION = "copper_decoration";
        String IRON_DECORATION = "iron_decoration";
        String METEORIC_IRON_DECORATION = "meteoric_iron_decoration";
        String STEEL_DECORATION = "steel_decoration";
        String TIN_DECORATION = "tin_decoration";
        String TITANIUM_DECORATION = "titanium_decoration";
        String DARK_DECORATION = "dark_decoration";

        String IRON_GRATING = "iron_grating";
        String TIN_LADDER = "tin_ladder";
        String VACUUM_GLASS = "vacuum_glass";
        String CLEAR_VACUUM_GLASS = "vacuum_glass_clear";
        String STRONG_VACUUM_GLASS = "vacuum_glass_strong";
        String WALKWAY = "walkway";
        String WIRE_WALKWAY = "wire_walkway";
        String FLUID_PIPE_WALKWAY = "fluid_pipe_walkway";

        //  Environment
        String GLOWSTONE_TORCH = "glowstone_torch";
        String GLOWSTONE_WALL_TORCH = "glowstone_wall_torch";
        String GLOWSTONE_LANTERN = "glowstone_lantern";
        String UNLIT_TORCH = "unlit_torch";
        String UNLIT_WALL_TORCH = "unlit_wall_torch";
        String UNLIT_LANTERN = "unlit_lantern";
        String UNLIT_SOUL_TORCH = "unlit_soul_torch";
        String UNLIT_SOUL_WALL_TORCH = "unlit_soul_wall_torch";
        String UNLIT_SOUL_LANTERN = "unlit_soul_lantern";
        String CAVERNOUS_VINES = "cavernous_vines";
        String CAVERNOUS_VINES_PLANT = "cavernous_vines_plant";
        String WEB_TORCH = "web_torch";
        String FALLEN_METEOR = "fallen_meteor";
        String SLIMELING_EGG = "slimeling_egg";
        String CREEPER_EGG = "creeper_egg";

        // Special
        String PARACHEST = "parachest";
        String SPACE_STATION_ARRIVAL = "space_station_arrival";
        String TREASURE_CHEST_TIER_1 = "treasure_chest_tier_1";
        String TREASURE_CHEST_TIER_2 = "treasure_chest_tier_2";
        String TREASURE_CHEST_TIER_3 = "treasure_chest_tier_3";
        String CRASHED_PROBE_BLOCK = "crashed_probe";
        String BOSS_SPAWNER = "boss_spawner";

        // Moon Cheese
        String MOON_CHEESE_BLOCK = "moon_cheese_block";
        String MOON_CHEESE_LOG = "moon_cheese_log";
        String MOON_CHEESE_LEAVES = "moon_cheese_leaves";

        String MOON_CHEESE_WHEEL = "moon_cheese_wheel";
        String CANDLE_MOON_CHEESE_WHEEL = "candle_moon_cheese_wheel";
        String WHITE_CANDLE_MOON_CHEESE_WHEEL = "white_candle_moon_cheese_wheel";
        String ORANGE_CANDLE_MOON_CHEESE_WHEEL = "orange_candle_moon_cheese_wheel";
        String MAGENTA_CANDLE_MOON_CHEESE_WHEEL = "magenta_candle_moon_cheese_wheel";
        String LIGHT_BLUE_CANDLE_MOON_CHEESE_WHEEL = "light_blue_candle_moon_cheese_wheel";
        String YELLOW_CANDLE_MOON_CHEESE_WHEEL = "yellow_candle_moon_cheese_wheel";
        String LIME_CANDLE_MOON_CHEESE_WHEEL = "lime_candle_moon_cheese_wheel";
        String PINK_CANDLE_MOON_CHEESE_WHEEL = "pink_candle_moon_cheese_wheel";
        String GRAY_CANDLE_MOON_CHEESE_WHEEL = "gray_candle_moon_cheese_wheel";
        String LIGHT_GRAY_CANDLE_MOON_CHEESE_WHEEL = "light_gray_candle_moon_cheese_wheel";
        String CYAN_CANDLE_MOON_CHEESE_WHEEL = "cyan_candle_moon_cheese_wheel";
        String PURPLE_CANDLE_MOON_CHEESE_WHEEL = "purple_candle_moon_cheese_wheel";
        String BLUE_CANDLE_MOON_CHEESE_WHEEL = "blue_candle_moon_cheese_wheel";
        String BROWN_CANDLE_MOON_CHEESE_WHEEL = "brown_candle_moon_cheese_wheel";
        String GREEN_CANDLE_MOON_CHEESE_WHEEL = "green_candle_moon_cheese_wheel";
        String RED_CANDLE_MOON_CHEESE_WHEEL = "red_candle_moon_cheese_wheel";
        String BLACK_CANDLE_MOON_CHEESE_WHEEL = "black_candle_moon_cheese_wheel";

        // Liquids
        String FUEL = "fuel";
        String CRUDE_OIL = "crude_oil";
        String SULFURIC_ACID = "sulfuric_acid";

        // Machines
        String CIRCUIT_FABRICATOR = "circuit_fabricator";
        String COMPRESSOR = "compressor";
        String ELECTRIC_COMPRESSOR = "electric_compressor";
        String ELECTRIC_FURNACE = "electric_furnace";
        String ELECTRIC_ARC_FURNACE = "electric_arc_furnace";
        String OXYGEN_BUBBLE_DISTRIBUTOR = "oxygen_bubble_distributor";
        String OXYGEN_COLLECTOR = "oxygen_collector";
        String OXYGEN_COMPRESSOR = "oxygen_compressor";
        String FOOD_CANNER = "food_canner";
        String OXYGEN_DECOMPRESSOR = "oxygen_decompressor";
        String OXYGEN_DETECTOR = "oxygen_detector";
        String OXYGEN_SEALER = "oxygen_sealer";
        String FLUID_PIPE = "fluid_pipe";
        String REFINERY = "refinery";
        String TERRAFORMER = "terraformer";
        String DECONSTRUCTOR = "deconstructor";
        String WATER_ELECTROLYZER = "water_electrolyzer";
        String METHANE_SYNTHESIZIER = "methane_synthesizer";
        String GAS_LIQUEFIER = "gas_liquefier";

        // Glass fluid pipes
        String GLASS_FLUID_PIPE = "glass_fluid_pipe";
        String WHITE_GLASS_FLUID_PIPE = "white_glass_fluid_pipe";
        String ORANGE_GLASS_FLUID_PIPE = "orange_glass_fluid_pipe";
        String MAGENTA_GLASS_FLUID_PIPE = "magenta_glass_fluid_pipe";
        String LIGHT_BLUE_GLASS_FLUID_PIPE = "light_blue_glass_fluid_pipe";
        String YELLOW_GLASS_FLUID_PIPE = "yellow_glass_fluid_pipe";
        String LIME_GLASS_FLUID_PIPE = "lime_glass_fluid_pipe";
        String PINK_GLASS_FLUID_PIPE = "pink_glass_fluid_pipe";
        String GRAY_GLASS_FLUID_PIPE = "gray_glass_fluid_pipe";
        String LIGHT_GRAY_GLASS_FLUID_PIPE = "light_gray_glass_fluid_pipe";
        String CYAN_GLASS_FLUID_PIPE = "cyan_glass_fluid_pipe";
        String PURPLE_GLASS_FLUID_PIPE = "purple_glass_fluid_pipe";
        String BLUE_GLASS_FLUID_PIPE = "blue_glass_fluid_pipe";
        String BROWN_GLASS_FLUID_PIPE = "brown_glass_fluid_pipe";
        String GREEN_GLASS_FLUID_PIPE = "green_glass_fluid_pipe";
        String RED_GLASS_FLUID_PIPE = "red_glass_fluid_pipe";
        String BLACK_GLASS_FLUID_PIPE = "black_glass_fluid_pipe";

        // Pad Blocks
        String FUELING_PAD = "fueling_pad";
        String ROCKET_LAUNCH_PAD = "rocket_launch_pad";
        String FUEL_LOADER = "fuel_loader";
        String CARGO_LOADER = "cargo_loader";
        String CARGO_UNLOADER = "cargo_unloader";
        String LAUNCH_CONTROLLER = "launch_controller";

        // Space Base
        String HYDRAULIC_PLATFORM = "hydraulic_platform";
        String MAGNETIC_CRAFTING_TABLE = "magnetic_crafting_table";
        String ROCKET_WORKBENCH = "rocket_workbench";
        String AIR_LOCK_FRAME = "air_lock_frame";
        String AIR_LOCK_CONTROLLER = "air_lock_controller";
        String AIR_LOCK_SEAL = "air_lock_seal";
        String CHROMATIC_APPLICATOR = "chromatic_applicator";
        String DISPLAY_SCREEN = "display_screen";
        String TELEMETRY_UNIT = "telemetry_unit";
        String COMMUNICATIONS_DISH = "communications_dish";
        String ARC_LAMP = "arc_lamp";
        String SPIN_THRUSTER = "spin_thruster";
        String CRYOGENIC_CHAMBER = "cryogenic_chamber";
        String CRYOGENIC_CHAMBER_PART = "cryogenic_chamber_part";
        String ASTRO_MINER_BASE = "astro_miner_base";
        String SHORT_RANGE_TELEPAD = "short_range_telepad";
        String PLAYER_TRANSPORT_TUBE = "player_transport_tube";
        String HYPERLOOP = "hyperloop";

        // Power
        String BASIC_SOLAR_PANEL = "basic_solar_panel";
        String SOLAR_PANEL_PART = "solar_panel_part";
        String ADVANCED_SOLAR_PANEL = "advanced_solar_panel";
        String COAL_GENERATOR = "coal_generator";
        String GEOTHERMAL_GENERATOR = "geothermal_generator";
        String ENERGY_STORAGE_MODULE = "energy_storage_module";
        String ENERGY_STORAGE_CLUSTER = "energy_storage_cluster";
        String ALUMINUM_WIRE = "aluminum_wire";
        String HEAVY_ALUMINUM_WIRE = "heavy_aluminum_wire";
        String SWITCHABLE_ALUMINUM_WIRE = "switchable_aluminum_wire";
        String SEALABLE_ALUMINUM_WIRE = "sealable_aluminum_wire";
        String HEAVY_SEALABLE_ALUMINUM_WIRE = "heavy_sealable_aluminum_wire";
        String BEAM_REFLECTOR = "beam_reflector";
        String BEAM_RECEIVER = "beam_receiver";
        String SOLAR_ARRAY_MODULE = "solar_array_module";
        String OXYGEN_DISTRIBUTOR_BUBBLE_DUMMY_BLOCK = "oxygen_distributor_bubble_dummy_block";
        String LUNAR_CARTOGRAPHY_TABLE = "lunar_cartography_table";
        String OXYGEN_STORAGE_MODULE = "oxygen_storage_module";
        String MOON_DIRT_PATH = "moon_dirt_path";
        String CANNED_FOOD = "canned_food";
    }

    interface Fluid {
        String CRUDE_OIL_FLOWING = "crude_oil_flowing";
        String CRUDE_OIL_STILL = "crude_oil_still";
        String FUEL_FLOWING = "fuel_flowing";
        String FUEL_STILL = "fuel_still";
        String BACTERIAL_ACID_FLOWING = "bacterial_acid_flowing";
        String BACTERIAL_ACID_STILL = "bacterial_acid_still";
        String SULFURIC_ACID_FLOWING = "sulfuric_acid_flowing";
        String SULFURIC_ACID_STILL = "sulfuric_acid_still";
        String OXYGEN_GAS = "oxygen_gas";
        String LIQUID_OXYGEN = "liquid_oxygen";

        static ResourceLocation fluidId(String s) {
            return Constant.id("block/fluid/" + s);
        }
    }

    interface Item {
        String ITEM_GROUP_CANS = "cans";
        String ITEM_GROUP = "items";
        String SILICON = "silicon";
        String EMPTY_CAN = "empty_can";
        String CANNED_FOOD = "canned_food";
        String CANNED_FOOD_LABEL = "canned_food_label";
        String RAW_SILICON = "raw_silicon";
        String RAW_METEORIC_IRON = "raw_meteoric_iron";
        String METEORIC_IRON_INGOT = "meteoric_iron_ingot";
        String METEORIC_IRON_NUGGET = "meteoric_iron_nugget";
        String RAW_DESH = "raw_desh";
        String DESH_INGOT = "desh_ingot";
        String DESH_NUGGET = "desh_nugget";
        String RAW_LEAD = "raw_lead";
        String LEAD_INGOT = "lead_ingot";
        String LEAD_NUGGET = "lead_nugget";
        String RAW_ALUMINUM = "raw_aluminum";
        String ALUMINUM_INGOT = "aluminum_ingot";
        String ALUMINUM_NUGGET = "aluminum_nugget";
        String RAW_TIN = "raw_tin";
        String TIN_INGOT = "tin_ingot";
        String TIN_NUGGET = "tin_nugget";
        String RAW_TITANIUM = "raw_titanium";
        String TITANIUM_INGOT = "titanium_ingot";
        String TITANIUM_NUGGET = "titanium_nugget";
        String STEEL_INGOT = "steel_ingot";
        String LUNAR_SAPPHIRE = "lunar_sapphire";
        String OLIVINE_SHARD = "olivine_shard";
        String DESH_STICK = "desh_stick";
        String CARBON_FRAGMENTS = "carbon_fragments";
        String SOLAR_DUST = "solar_dust";
        String BASIC_WAFER = "basic_wafer";
        String ADVANCED_WAFER = "advanced_wafer";
        String BEAM_CORE = "beam_core";
        String CANVAS = "canvas";
        String COMPRESSED_ALUMINUM = "compressed_aluminum";
        String COMPRESSED_COPPER = "compressed_copper";
        String COMPRESSED_TIN = "compressed_tin";
        String COMPRESSED_BRONZE = "compressed_bronze";
        String COMPRESSED_IRON = "compressed_iron";
        String COMPRESSED_STEEL = "compressed_steel";
        String COMPRESSED_METEORIC_IRON = "compressed_meteoric_iron";
        String COMPRESSED_DESH = "compressed_desh";
        String COMPRESSED_TITANIUM = "compressed_titanium";
        String FLUID_MANIPULATOR = "fluid_manipulator";
        String OXYGEN_CONCENTRATOR = "oxygen_concentrator";
        String OXYGEN_FAN = "oxygen_fan";
        String OXYGEN_VENT = "oxygen_vent";
        String SENSOR_LENS = "sensor_lens";
        String BLUE_SOLAR_WAFER = "blue_solar_wafer";
        String SINGLE_SOLAR_MODULE = "single_solar_module";
        String FULL_SOLAR_PANEL = "full_solar_panel";
        String SOLAR_ARRAY_WAFER = "solar_array_wafer";
        String SOLAR_ARRAY_PANEL = "solar_array_panel";
        String STEEL_POLE = "steel_pole";
        String COPPER_CANISTER = "copper_canister";
        String TIN_CANISTER = "tin_canister";
        String THERMAL_CLOTH = "thermal_cloth";
        String ISOTHERMAL_FABRIC = "isothermal_fabric";
        String ORION_DRIVE = "orion_drive";
        String ATMOSPHERIC_VALVE = "atmospheric_valve";
        String AMBIENT_THERMAL_CONTROLLER = "ambient_thermal_controller";
        String LIQUID_CANISTER = "liquid_canister";
        //FOOD
        String MOON_CHEESE_WHEEL = "moon_cheese_wheel";
        String MOON_CHEESE_CURD = "moon_cheese_curd";
        String MOON_CHEESE_SLICE = "moon_cheese_slice";
        String CRACKER = "cracker";
        String CHEESE_CRACKER = "cheese_cracker";
        String BURGER_BUN = "burger_bun";
        String GROUND_BEEF = "ground_beef";
        String BEEF_PATTY = "beef_patty";
        String CHEESEBURGER = "cheeseburger";
        //ROCKET PARTS
        String TIER_1_HEAVY_DUTY_PLATE = "heavy_plating";
        String TIER_2_HEAVY_DUTY_PLATE = "heavy_plating_t2";
        String TIER_3_HEAVY_DUTY_PLATE = "heavy_plating_t3";
        //THROWABLE METEOR CHUNKS
        String THROWABLE_METEOR_CHUNK = "throwable_meteor_chunk";
        String HOT_THROWABLE_METEOR_CHUNK = "hot_throwable_meteor_chunk";
        //ARMOR
        String HEAVY_DUTY_HELMET = "heavy_duty_helmet";
        String HEAVY_DUTY_CHESTPLATE = "heavy_duty_chestplate";
        String HEAVY_DUTY_LEGGINGS = "heavy_duty_leggings";
        String HEAVY_DUTY_BOOTS = "heavy_duty_boots";
        String DESH_HELMET = "desh_helmet";
        String DESH_CHESTPLATE = "desh_chestplate";
        String DESH_LEGGINGS = "desh_leggings";
        String DESH_BOOTS = "desh_boots";
        String TITANIUM_HELMET = "titanium_helmet";
        String TITANIUM_CHESTPLATE = "titanium_chestplate";
        String TITANIUM_LEGGINGS = "titanium_leggings";
        String TITANIUM_BOOTS = "titanium_boots";
        String SENSOR_GLASSES = "sensor_glasses";
        //TOOLS + WEAPONS
        String HEAVY_DUTY_SWORD = "heavy_duty_sword";
        String HEAVY_DUTY_SHOVEL = "heavy_duty_shovel";
        String HEAVY_DUTY_PICKAXE = "heavy_duty_pickaxe";
        String HEAVY_DUTY_AXE = "heavy_duty_axe";
        String HEAVY_DUTY_HOE = "heavy_duty_hoe";

        String DESH_SWORD = "desh_sword";
        String DESH_SHOVEL = "desh_shovel";
        String DESH_PICKAXE = "desh_pickaxe";
        String DESH_AXE = "desh_axe";
        String DESH_HOE = "desh_hoe";

        String TITANIUM_SWORD = "titanium_sword";
        String TITANIUM_SHOVEL = "titanium_shovel";
        String TITANIUM_PICKAXE = "titanium_pickaxe";
        String TITANIUM_AXE = "titanium_axe";
        String TITANIUM_HOE = "titanium_hoe";

        String STANDARD_WRENCH = "standard_wrench";
        String TITANTIUM_UPGRADE_SMITHING_TEMPLATE = "titanium_upgrade_smithing_template";
        String BATTERY = "battery";
        String INFINITE_BATTERY = "infinite_battery";
        String INFINITE_INDICATOR = "infinite_indicator";

        //Fluid buckets
        String CRUDE_OIL_BUCKET = "crude_oil_bucket";
        String FUEL_BUCKET = "fuel_bucket";
        String SULFURIC_ACID_BUCKET = "sulfuric_acid_bucket";

        //GC INVENTORY
        String PARACHUTE = "parachute";

        String OXYGEN_MASK = "oxygen_mask";
        String OXYGEN_GEAR = "oxygen_gear";

        String SHIELD_CONTROLLER = "shield_controller";
        String FREQUENCY_MODULE = "frequency_module";

        String SMALL_OXYGEN_TANK = "small_oxygen_tank";
        String MEDIUM_OXYGEN_TANK = "medium_oxygen_tank";
        String LARGE_OXYGEN_TANK = "large_oxygen_tank";
        String INFINITE_OXYGEN_TANK = "infinite_oxygen_tank";

        String EMERGENCY_KIT = "emergency_kit";

        String THERMAL_PADDING_HELMET = "thermal_padding_helmet";
        String THERMAL_PADDING_CHESTPIECE = "thermal_padding_chestpiece";
        String THERMAL_PADDING_LEGGINGS = "thermal_padding_leggings";
        String THERMAL_PADDING_BOOTS = "thermal_padding_boots";

        String ISOTHERMAL_PADDING_HELMET = "isothermal_padding_helmet";
        String ISOTHERMAL_PADDING_CHESTPIECE = "isothermal_padding_chestpiece";
        String ISOTHERMAL_PADDING_LEGGINGS = "isothermal_padding_leggings";
        String ISOTHERMAL_PADDING_BOOTS = "isothermal_padding_boots";

        String BUGGY = "buggy";
        String ROCKET = "rocket";

        String TIER_2_ROCKET_SCHEMATIC = "tier_2_rocket_schematic";
        String TIER_3_ROCKET_SCHEMATIC = "tier_3_rocket_schematic";
        String CARGO_ROCKET_SCHEMATIC = "cargo_rocket_schematic";
        String MOON_BUGGY_SCHEMATIC = "moon_buggy_schematic";
        String ASTRO_MINER_SCHEMATIC = "astro_miner_schematic";

        String LEGACY_MUSIC_DISC_MARS = "legacy_music_disc_mars";
        String LEGACY_MUSIC_DISC_MIMAS = "legacy_music_disc_mimas";
        String LEGACY_MUSIC_DISC_ORBIT = "legacy_music_disc_orbit";
        String LEGACY_MUSIC_DISC_SPACERACE = "legacy_music_disc_spacerace";

        String NOSE_CONE = "nose_cone";
        String HEAVY_NOSE_CONE = "heavy_nose_cone";
        String ROCKET_FIN = "rocket_fin";
        String HEAVY_ROCKET_FIN = "heavy_rocket_fin";
        String ROCKET_ENGINE = "rocket_engine";
        String HEAVY_ROCKET_ENGINE = "heavy_rocket_engine";
        String ROCKET_BOOSTER = "rocket_booster";
        String BUGGY_WHEEL = "buggy_wheel";
        String BUGGY_SEAT = "buggy_seat";
        String BUGGY_STORAGE = "buggy_storage";
        String BASIC_ROCKET_CONE_SCHEMATIC = "basic_rocket_cone_schematic";
        String BASIC_ROCKET_BODY_SCHEMATIC = "basic_rocket_body_schematic";
        String BASIC_ROCKET_FINS_SCHEMATIC = "basic_rocket_fins_schematic";
        String BASIC_ROCKET_ENGINE_SCHEMATIC = "basic_rocket_engine_schematic";
    }

    interface Particle {
        String DRIPPING_CRUDE_OIL = "dripping_crude_oil";
        String FALLING_CRUDE_OIL = "falling_crude_oil";
        String DRIPPING_FUEL = "dripping_fuel";
        String FALLING_FUEL = "falling_fuel";
        String DRIPPING_SULFURIC_ACID = "dripping_sulfuric_acid";
        String FALLING_SULFURIC_ACID = "falling_sulfuric_acid";

        String CRYOGENIC_PARTICLE = "cryogenic_particle";
        String LANDER_FLAME = "lander_flame_particle";
        String SPARK = "spark";
        String LAUNCH_SMOKE = "launch_smoke";
        String LAUNCH_FLAME = "launch_flame";
        String LAUNCH_FLAME_LAUNCHED = "launch_flame_launched";
        String ACID_VAPOR_PARTICLE = "acid_vapor";
        String SPLASH_VENUS = "splash_venus";
    }

    interface ScreenTexture {
        ResourceLocation COAL_GENERATOR_SCREEN = id("textures/gui/coal_generator_screen.png");
        ResourceLocation SOLAR_PANEL_SCREEN = id("textures/gui/solar_panel_screen.png");
        ResourceLocation REFINERY_SCREEN = id("textures/gui/refinery_screen.png");
        ResourceLocation ENERGY_STORAGE_MODULE_SCREEN = id("textures/gui/energy_storage_module_screen.png");
        ResourceLocation OXYGEN_COLLECTOR_SCREEN = id("textures/gui/oxygen_collector_screen.png");
        ResourceLocation ROCKET_SELECTION = id("textures/gui/rocket_part_selection.png");

        ResourceLocation PLAYER_INVENTORY_SCREEN = id("textures/gui/player_inventory_screen.png");
        ResourceLocation PET_INVENTORY_SCREEN = id("textures/gui/pet_inventory_screen.png");
        ResourceLocation ROCKET_INVENTORY = id("textures/gui/rocket.png");
        ResourceLocation OVERLAY = id("textures/gui/overlay.png");
        ResourceLocation WARNING_SIGN = id("textures/gui/warning.png");

        ResourceLocation BUBBLE_DISTRIBUTOR_SCREEN = id("textures/gui/oxygen_bubble_distributor_screen.png");
        ResourceLocation OXYGEN_COMPRESSOR_SCREEN = id("textures/gui/oxygen_compressor_screen.png");
        ResourceLocation FOOD_CANNER_SCREEN = id("textures/gui/food_canner_screen.png");
        ResourceLocation OXYGEN_STORAGE_MODULE_SCREEN = id("textures/gui/oxygen_storage_module_screen.png");
        ResourceLocation OXYGEN_SEALER_SCREEN = id("textures/gui/oxygen_sealer_screen.png");
        ResourceLocation FUEL_LOADER_SCREEN = id("textures/gui/fuel_loader_screen.png");
        ResourceLocation SOLAR_PANEL_DAY = id("textures/gui/solar_panel/day.png");
        ResourceLocation SOLAR_PANEL_NIGHT = id("textures/gui/solar_panel/night.png");
        ResourceLocation SOLAR_PANEL_BLOCKED = id("textures/gui/solar_panel/blocked.png");
    }

    interface CircuitFabricator {
        ResourceLocation SCREEN_TEXTURE = id("textures/gui/circuit_fabricator_screen.png");

        int DIAMOND_X = 31;
        int DIAMOND_Y = 17;
        int SILICON_X_1 = 62;
        int SILICON_Y_1 = 47;
        int SILICON_X_2 = 62;
        int SILICON_Y_2 = 65;
        int REDSTONE_X = 107;
        int REDSTONE_Y = 72;
        int INGREDIENT_X = 134;
        int INGREDIENT_Y = 17;
        int OUTPUT_X = 152;
        int OUTPUT_Y = 72;

        int PROGRESS_X = 48;
        int PROGRESS_Y = 23;
        int PROGRESS_WIDTH = 113;
        int PROGRESS_HEIGHT = 51;
        int PROGRESS_BACKGROUND_U = 128;
        int PROGRESS_BACKGROUND_V = 180;

        int RECIPE_VIEWER_X = 30;
        int RECIPE_VIEWER_Y = 16;
        int RECIPE_VIEWER_WIDTH = 139;
        int RECIPE_VIEWER_HEIGHT = 73;
    }

    interface Compressor {
        ResourceLocation SCREEN_TEXTURE = id("textures/gui/compressor_screen.png");

        int GRID_X = 17;
        int GRID_Y = 17;
        int OUTPUT_X = 143;
        int OUTPUT_Y = 36;

        int PROGRESS_X = 82;
        int PROGRESS_Y = 26;
        int PROGRESS_U = 178;
        int PROGRESS_V = 0;
        int PROGRESS_WIDTH = 52;
        int PROGRESS_HEIGHT = 24;
        int PROGRESS_BACKGROUND_U = PROGRESS_U;
        int PROGRESS_BACKGROUND_V = PROGRESS_HEIGHT + 1;

        int FIRE_X = 83;
        int FIRE_Y = 25;
        int FIRE_U = 242;
        int FIRE_V = 0;
        int FIRE_WIDTH = 14;
        int FIRE_HEIGHT = 14;

        int FUEL_X = FIRE_X;
        int FUEL_Y = FIRE_Y + 22;

        int RECIPE_VIEWER_X = 16;
        int RECIPE_VIEWER_Y = 16;
        int RECIPE_VIEWER_WIDTH = 148;
        int RECIPE_VIEWER_HEIGHT = 54;
    }

    interface ElectricCompressor {
        ResourceLocation SCREEN_TEXTURE = id("textures/gui/electric_compressor_screen.png");

        int GRID_X = 30;
        int GRID_Y = 17;
        int OUTPUT_X_1 = 148;
        int OUTPUT_Y_1 = 22;
        int OUTPUT_X_2 = 148;
        int OUTPUT_Y_2 = 48;

        int PROGRESS_X = 87;
        int PROGRESS_Y = 27;
        int PROGRESS_U = 204;
        int PROGRESS_V = 0;
        int PROGRESS_WIDTH = 52;
        int PROGRESS_HEIGHT = 25;
        int PROGRESS_BACKGROUND_U = PROGRESS_U;
        int PROGRESS_BACKGROUND_V = PROGRESS_HEIGHT + 1;

        int RECIPE_VIEWER_X = 29;
        int RECIPE_VIEWER_Y = 16;
        int RECIPE_VIEWER_WIDTH = 140;
        int RECIPE_VIEWER_HEIGHT = 54;
    }

    interface ElectricFurnace {
        ResourceLocation SCREEN_TEXTURE = id("textures/gui/electric_furnace_screen.png");

        int INPUT_X = 52;
        int INPUT_Y = 35;
        int OUTPUT_X = 113;
        int OUTPUT_Y = 35;

        int PROGRESS_X = 74;
        int PROGRESS_Y = 34;
        int PROGRESS_U = 177;
        int PROGRESS_V = 0;
        int PROGRESS_WIDTH = 30;
        int PROGRESS_HEIGHT = 16;
        int PROGRESS_BACKGROUND_U = 208;
        int PROGRESS_BACKGROUND_V = 0;

<<<<<<< HEAD
        int RECIPE_VIEWER_X = 51;
        int RECIPE_VIEWER_Y = 21;
        int RECIPE_VIEWER_WIDTH = 83;
        int RECIPE_VIEWER_HEIGHT = 39;

        int EMI_X = 51;
        int EMI_Y = 30;
        int EMI_WIDTH = 83;
        int EMI_HEIGHT = 38;
=======
        int REI_X = 51;
        int REI_Y = 21;
        int REI_WIDTH = 83;
        int REI_HEIGHT = 39;

        int JEI_X = 51;
        int JEI_Y = 26;
        int JEI_WIDTH = 83;
        int JEI_HEIGHT = 34;
>>>>>>> 6b17ce6b
    }

    interface ElectricArcFurnace {
        ResourceLocation SCREEN_TEXTURE = id("textures/gui/electric_arc_furnace_screen.png");

        int INPUT_X = 44;
        int INPUT_Y = 35;
        int OUTPUT_X_1 = 108;
        int OUTPUT_Y_1 = 35;
        int OUTPUT_X_2 = 134;
        int OUTPUT_Y_2 = 35;

        int PROGRESS_X = 68;
        int PROGRESS_Y = 34;
        int PROGRESS_U = 177;
        int PROGRESS_V = 0;
        int PROGRESS_WIDTH = 26;
        int PROGRESS_HEIGHT = 16;
        int PROGRESS_BACKGROUND_U = 204;
        int PROGRESS_BACKGROUND_V = 0;

<<<<<<< HEAD
        int RECIPE_VIEWER_X = 43;
        int RECIPE_VIEWER_Y = 21;
        int RECIPE_VIEWER_WIDTH = 112;
        int RECIPE_VIEWER_HEIGHT = 39;

        int EMI_X = 43;
        int EMI_Y = 30;
        int EMI_WIDTH = 112;
        int EMI_HEIGHT = 38;
=======
        int REI_X = 43;
        int REI_Y = 21;
        int REI_WIDTH = 112;
        int REI_HEIGHT = 39;

        int JEI_X = 43;
        int JEI_Y = 26;
        int JEI_WIDTH = 112;
        int JEI_HEIGHT = 34;
>>>>>>> 6b17ce6b
    }

    interface RocketWorkbench {
        ResourceLocation SCREEN_TEXTURE = id("textures/gui/rocket_workbench.png");

        int CENTER_X = 53;

        int SLOT_U = 200;
        int SLOT_V = 0;
        int SLOT_WIDTH = 18;
        int SLOT_HEIGHT = 18;

        int CHEST_X = 44;
        int CHEST_Y = 140;
        int CHEST_U = 178;
        int CHEST_V = 0;
        int CHEST_WIDTH = 20;
        int CHEST_HEIGHT = 20;

        int OUTPUT_X = 125;
        int OUTPUT_Y = 135;
        int OUTPUT_X_OFFSET = 9;
        int OUTPUT_Y_OFFSET = 9;
        int OUTPUT_U = 178;
        int OUTPUT_V = 126;
        int OUTPUT_WIDTH = 34;
        int OUTPUT_HEIGHT = 34;
        int OUTPUT_INNER_WIDTH = 24;
        int OUTPUT_INNER_HEIGHT = 24;

        int ROCKET_X = 133;
        int ROCKET_Y = 104;

        int PREVIEW_X = 100;
        int PREVIEW_Y = 26;
        int PREVIEW_U = 100;
        int PREVIEW_V = 26;
        int PREVIEW_WIDTH = 65;
        int PREVIEW_HEIGHT = 94;

        int PREVIEW_DARK_U = 178;
        int PREVIEW_DARK_V = 26;

        int RECIPE_VIEWER_X = 16;
        int RECIPE_VIEWER_Y = 26;
        int RECIPE_VIEWER_WIDTH = 149;
        int RECIPE_VIEWER_HEIGHT = 134;
    }

    interface CelestialScreen {
        ResourceLocation CELESTIAL_SELECTION = id("textures/gui/celestial_selection.png");
        ResourceLocation CELESTIAL_SELECTION_1 = id("textures/gui/celestial_selection_1.png");
        ResourceLocation SELECTION_CURSOR = id("textures/gui/selection_cursor.png");

        ResourceLocation SOL = id("sol");

        // String colours
        int BLACK = FastColor.ARGB32.color(255, 0, 0, 0);
        int GREY3 = FastColor.ARGB32.color(255, 120, 120, 120);
        int GREY4 = FastColor.ARGB32.color(255, 140, 140, 140);
        int GREY5 = FastColor.ARGB32.color(255, 150, 150, 150);
        int GREY6 = FastColor.ARGB32.color(255, 165, 165, 165);
        int WHITE = FastColor.ARGB32.color(255, 255, 255, 255);
        int RED = FastColor.ARGB32.color(255, 255, 0, 0);
        int RED3 = FastColor.ARGB32.color(255, 255, 100, 100);
        int GREEN = FastColor.ARGB32.color(255, 0, 255, 0);
        int GREEN1 = FastColor.ARGB32.color(255, 0, 255, 25);
        int BLUE = FastColor.ARGB32.color(255, 0, 153, 255);
        int YELLOW = FastColor.ARGB32.color(255, 255, 255, 0);

        int BORDER_EDGE_TOP_LEFT = FastColor.ARGB32.color(255, 40, 40, 40);
        int BORDER_EDGE_BOTTOM_RIGHT = FastColor.ARGB32.color(255, 80, 80, 80);
        int BORDER_GREY = FastColor.ARGB32.color(255, 100, 100, 100);
        int BORDER_Z = 799; // Just below text in toasts to prevent clipping

        int MAX_SPACE_STATION_NAME_LENGTH = 32;

        int SELECTION_CURSOR_U = 0;
        int SELECTION_CURSOR_V = 0;
        int SELECTION_CURSOR_SIZE = 64;

        int SIDE_PANEL_U = 0;
        int SIDE_PANEL_V = 0;
        int SIDE_PANEL_WIDTH = 95;
        int SIDE_PANEL_HEIGHT = 137;

        int CATALOG_U = 0;
        int CATALOG_V = 197;
        int CATALOG_WIDTH = 74;
        int CATALOG_HEIGHT = 11;

        int CATALOG_BACKING_U = 0;
        int CATALOG_BACKING_V = 221;
        int CATALOG_BACKING_WIDTH = 83;
        int CATALOG_BACKING_HEIGHT = 12;

        int ZOOM_INFO_TAB_U = 134;
        int ZOOM_INFO_TAB_V = 67;
        int ZOOM_INFO_TAB_WIDTH = 83;
        int ZOOM_INFO_TAB_HEIGHT = 38;

        int PROFILE_UPPER_TAB_U = 134;
        int PROFILE_UPPER_TAB_V = 0;
        int PROFILE_UPPER_TAB_WIDTH = 86;
        int PROFILE_UPPER_TAB_HEIGHT = 15;

        int PARENT_LABEL_U = 134;
        int PARENT_LABEL_V = 151;
        int PARENT_LABEL_WIDTH = 95;
        int PARENT_LABEL_HEIGHT = 41;

        int GRANDPARENT_LABEL_U = 134;
        int GRANDPARENT_LABEL_V = 193;
        int GRANDPARENT_LABEL_WIDTH = 93;
        int GRANDPARENT_LABEL_HEIGHT = 17;

        int SIDE_BUTTON_U = 134;
        int SIDE_BUTTON_V = 223;
        int SIDE_BUTTON_WIDTH = 92;
        int SIDE_BUTTON_HEIGHT = 12;

        int SIDE_BUTTON_GRADIENT_U = 0;
        int SIDE_BUTTON_GRADIENT_V = 234;
        int SIDE_BUTTON_GRADIENT_WIDTH = 86;
        int SIDE_BUTTON_GRADIENTn_HEIGHT = 20;

        int TOP_RIGHT_ACTION_BUTTON_U = 134;
        int TOP_RIGHT_ACTION_BUTTON_V = 211;
        int TOP_RIGHT_ACTION_BUTTON_WIDTH = 74;
        int TOP_RIGHT_ACTION_BUTTON_HEIGHT = 11;

        int TOPBAR_U = 134;
        int TOPBAR_V = 138;
        int TOPBAR_WIDTH = 94;
        int TOPBAR_HEIGHT = 12;

        int TOPBAR_SUB_U = 0;
        int TOPBAR_SUB_V = 209;
        int TOPBAR_SUB_WIDTH = 94;
        int TOPBAR_SUB_HEIGHT = 11;

        int CREATE_SS_PANEL_U = 0;
        int CREATE_SS_PANEL_V = 137;
        int CREATE_SS_PANEL_WIDTH = 93;
        int CREATE_SS_PANEL_HEIGHT = 47;
        int CREATE_SS_PANEL_CAP_U = 0;
        int CREATE_SS_PANEL_CAP_V = 185;
        int CREATE_SS_PANEL_CAP_WIDTH = 61;
        int CREATE_SS_PANEL_CAP_HEIGHT = 4;
        int CREATE_SS_PANEL_BUTTON_U = 134;
        int CREATE_SS_PANEL_BUTTON_V = 236;
        int CREATE_SS_PANEL_BUTTON_WIDTH = 93;
        int CREATE_SS_PANEL_BUTTON_HEIGHT = 12;
    }

    interface CelestialBody {
        ResourceLocation SOL = id("textures/gui/celestialbodies/sol.png");
        ResourceLocation SOL_OVERCAST = id("textures/gui/celestialbodies/sol_overcast.png");
        ResourceLocation SOL_FROM_MOON = id("textures/gui/celestialbodies/sol_from_moon.png");
        ResourceLocation MERCURY = id("textures/gui/celestialbodies/mercury.png");
        ResourceLocation VENUS = id("textures/gui/celestialbodies/venus.png");
        ResourceLocation EARTH = id("textures/gui/celestialbodies/earth.png");
        ResourceLocation SPACE_STATION = id("textures/gui/celestialbodies/space_station.png");
        ResourceLocation MOON = id("textures/gui/celestialbodies/moon.png");
        ResourceLocation MARS = id("textures/gui/celestialbodies/mars.png");
        ResourceLocation ASTEROID = id("textures/gui/celestialbodies/asteroid.png");
        ResourceLocation SATURN = id("textures/gui/celestialbodies/saturn.png");
        ResourceLocation SATURN_RINGS = id("textures/gui/celestialbodies/saturn_rings.png");
        ResourceLocation JUPITER = id("textures/gui/celestialbodies/jupiter.png");
        ResourceLocation CALLISTO = id("textures/gui/celestialbodies/callisto.png");
        ResourceLocation EUROPA = id("textures/gui/celestialbodies/europa.png");
        ResourceLocation GANYMEDE = id("textures/gui/celestialbodies/ganymede.png");
        ResourceLocation IO = id("textures/gui/celestialbodies/io.png");
        ResourceLocation URANUS = id("textures/gui/celestialbodies/uranus.png");
        ResourceLocation URANUS_RINGS = id("textures/gui/celestialbodies/uranus_rings.png");
        ResourceLocation NEPTUNE = id("textures/gui/celestialbodies/neptune.png");
    }

    interface CelestialOverlay {
        ResourceLocation EARTH = Constant.id("textures/gui/rocket/overworld_rocket_gui.png");
        ResourceLocation MOON = Constant.id("textures/gui/rocket/moon_rocket_gui.png");
        ResourceLocation MARS = Constant.id("textures/gui/rocket/mars_rocket_gui.png");
        ResourceLocation VENUS = Constant.id("textures/gui/rocket/venus_rocket_gui.png");
    }

    interface Skybox {
        ResourceLocation MOON_PHASES = ResourceLocation.withDefaultNamespace("textures/environment/moon_phases.png");
        ResourceLocation SUN = ResourceLocation.withDefaultNamespace("textures/environment/sun.png");
        ResourceLocation SUN_MOON = id("textures/environment/sun_moon.png");
        ResourceLocation SUN_VENUS = id("textures/environment/sun_venus.png");
        ResourceLocation EARTH = id("textures/environment/earth.png");
        ResourceLocation CLOUDS = id("textures/environment/clouds.png");
        ResourceLocation ATMOSPHERE = id("textures/environment/atmosphere.png");
    }

    interface SlotSprite {
        ResourceLocation ENERGY = id("slot/energy");
        ResourceLocation BUCKET = id("slot/bucket");
        ResourceLocation DIAMOND = ResourceLocation.withDefaultNamespace("item/empty_slot_diamond");
        ResourceLocation DUST = ResourceLocation.withDefaultNamespace("item/empty_slot_redstone_dust");
        ResourceLocation SILICON = id("slot/silicon");

        ResourceLocation OXYGEN_MASK = id("slot/oxygen_mask");
        ResourceLocation OXYGEN_GEAR = id("slot/oxygen_gear");
        ResourceLocation OXYGEN_TANK = id("slot/oxygen_tank");
        ResourceLocation FREQUENCY_MODULE = id("slot/frequency_module");
        ResourceLocation PARACHUTE = id("slot/parachute");
        ResourceLocation SHIELD_CONTROLLER = id("slot/shield_controller");
        ResourceLocation GENERIC_ACCESSORY = null;
        ResourceLocation THERMAL_HEAD = id("slot/thermal_helmet");
        ResourceLocation THERMAL_CHEST = id("slot/thermal_chestpiece");
        ResourceLocation THERMAL_PANTS = id("slot/thermal_leggings");
        ResourceLocation THERMAL_BOOTS = id("slot/thermal_boots");
        ResourceLocation WOLF_ARMOR = id("slot/wolf_armor");

        ResourceLocation ROCKET_CONE = id("slot/rocket_cone");
        ResourceLocation ROCKET_PLATING = id("slot/rocket_plating");
        ResourceLocation ROCKET_BOOSTER = id("slot/rocket_booster");
        ResourceLocation ROCKET_FIN_LEFT = id("slot/rocket_fin_left");
        ResourceLocation ROCKET_FIN_RIGHT = id("slot/rocket_fin_right");
        ResourceLocation ROCKET_ENGINE = id("slot/rocket_engine");
        ResourceLocation CHEST = id("slot/chest");
        ResourceLocation FOOD_CAN = id("slot/food_can");
    }

    interface Entity {
        String MOON_VILLAGER = "moon_villager";
        String EVOLVED_ZOMBIE = "evolved_zombie";
        String EVOLVED_CREEPER = "evolved_creeper";
        String EVOLVED_SKELETON = "evolved_skeleton";
        String EVOLVED_SPIDER = "evolved_spider";
        String EVOLVED_ENDERMAN = "evolved_enderman";
        String EVOLVED_WITCH = "evolved_witch";
        String EVOLVED_PILLAGER = "evolved_pillager";
        String EVOLVED_EVOKER = "evolved_evoker";
        String EVOLVED_VINDICATOR = "evolved_vindicator";
        String T1_ROCKET = "t1_rocket";
        String ROCKET = "rocket";
        String LANDER = "lander";
        String BUGGY = "buggy";
        String PARACHEST = "parachest";
        String BUBBLE = "bubble";
        String GREY = "grey";
        String ARCH_GREY = "arch_grey";
        String RUMBLER = "rumbler";
        String OLI_GRUB = "oli_grub";
        String COMET_CUBE = "comet_cube";
        String GAZER = "gazer";
        String FALLING_METEOR = "falling_meteor";
        String EVOLVED_SKELETON_BOSS = "evolved_skeleton_boss";
    }

    interface SpawnEgg {
        String MOON_VILLAGER = "moon_villager_spawn_egg";
        String EVOLVED_ZOMBIE = "evolved_zombie_spawn_egg";
        String EVOLVED_CREEPER = "evolved_creeper_spawn_egg";
        String EVOLVED_SKELETON = "evolved_skeleton_spawn_egg";
        String EVOLVED_SPIDER = "evolved_spider_spawn_egg";
        String EVOLVED_ENDERMAN = "evolved_enderman_spawn_egg";
        String EVOLVED_WITCH = "evolved_witch_spawn_egg";
        String EVOLVED_PILLAGER = "evolved_pillager_spawn_egg";
        String EVOLVED_EVOKER = "evolved_evoker_spawn_egg";
        String EVOLVED_VINDICATOR = "evolved_vindicator_spawn_egg";
        String GREY = "grey_spawn_egg";
        String ARCH_GREY = "arch_grey_spawn_egg";
        String RUMBLER = "rumbler_spawn_egg";
        String OLI_GRUB = "oli_grub_spawn_egg";
        String COMET_CUBE = "comet_cube_spawn_egg";
        String GAZER = "gazer_spawn_egg";
    }

    interface EntityTexture {
        String EVOLVED_SPIDER = "textures/entity/evolved/spider.png";
        String EVOLVED_SPIDER_EYES = "textures/entity/evolved/spider_eyes.png";
        String MOON_VILLAGER = "textures/entity/villager/moon_villager.png";
        String GREY = "textures/entity/grey.png";
        String ARCH_GREY = "textures/entity/arch_grey.png";
        String RUMBLER = "textures/entity/rumbler.png";
        String OLI_GRUB = "textures/entity/oli_grub.png";
        String COMET_CUBE = "textures/entity/comet_cube.png";
        String GAZER = "textures/entity/gazer.png";
        String LANDER = "textures/entity/lander.png";
        String SKELETON_BOSS = "textures/entity/skeletonboss.png";
    }

    interface GearTexture {
        String OXYGEN_TANKS = "textures/entity/gear/oxygen_tanks.png";
        String OXYGEN_GEAR = "textures/entity/gear/oxygen_gear.png";
        String PET_GEAR = "textures/entity/gear/pet_gear.png";
        String PARROT_GEAR = "textures/entity/gear/parrot_gear.png";
        String SPIDER_GEAR = "textures/entity/gear/spider_gear.png";
        String WITCH_GEAR = "textures/entity/gear/witch_gear.png";
        String ILLAGER_GEAR = "textures/entity/gear/illager_gear.png";
    }

    interface TextureCoordinate {
        int OVERLAY_WIDTH = 16;
        int OVERLAY_HEIGHT = 48;

        int ENERGY_DARK_X = 0;
        int ENERGY_DARK_Y = 0;
        int ENERGY_LIGHT_X = 16;
        int ENERGY_LIGHT_Y = 0;

        int OXYGEN_DARK_X = 0;
        int OXYGEN_DARK_Y = 50;
        int OXYGEN_LIGHT_X = 16;
        int OXYGEN_LIGHT_Y = 50;

        int FLUID_TANK_WIDTH = 18;

        int BASE_FLUID_TANK_Y = 49;

        int BUTTON_WIDTH = 13;
        int BUTTON_HEIGHT = 13;

        int BUTTON_RED_X = 0;
        int BUTTON_RED_Y = 115;
        int BUTTON_RED_HOVER_X = 0;
        int BUTTON_RED_HOVER_Y = 102;

        int BUTTON_GREEN_X = 13;
        int BUTTON_GREEN_Y = 115;
        int BUTTON_GREEN_HOVER_X = 13;
        int BUTTON_GREEN_HOVER_Y = 102;

        int BUTTON_NORMAL_X = 26;
        int BUTTON_NORMAL_Y = 115;
        int BUTTON_NORMAL_HOVER_X = 26;
        int BUTTON_NORMAL_HOVER_Y = 102;

        int ARROW_VERTICAL_WIDTH = 11;
        int ARROW_VERTICAL_HEIGHT = 10;

        int ARROW_UP_X = 39;
        int ARROW_UP_Y = 108;
        int ARROW_UP_HOVER_X = 50;
        int ARROW_UP_HOVER_Y = 108;

        int ARROW_DOWN_X = 39;
        int ARROW_DOWN_Y = 118;
        int ARROW_DOWN_HOVER_X = 50;
        int ARROW_DOWN_HOVER_Y = 118;
    }

    interface Menu {
        String COAL_GENERATOR_MENU = "coal_generator_menu";
        String BASIC_SOLAR_PANEL_MENU = "basic_solar_panel_menu";
        String ADVANCED_SOLAR_PANEL_MENU = "advanced_solar_panel_menu";
        String CIRCUIT_FABRICATOR_MENU = "circuit_fabricator_menu";
        String COMPRESSOR_MENU = "compressor_menu";
        String ELECTRIC_COMPRESSOR_MENU = "electric_compressor_menu";
        String PLAYER_INVENTORY_MENU = "player_inventory_menu";
        String PET_INVENTORY_MENU = "pet_inventory_menu";
        String ENERGY_STORAGE_MODULE_MENU = "energy_storage_module_menu";
        String REFINERY_MENU = "refinery_menu";
        String ELECTRIC_FURNACE_MENU = "electric_furnace_menu";
        String ELECTRIC_ARC_FURNACE_MENU = "electric_arc_furnace_menu";
        String OXYGEN_COLLECTOR_MENU = "oxygen_collector_menu";
        String BUBBLE_DISTRIBUTOR_MENU = "bubble_distributor_menu";
        String OXYGEN_COMPRESSOR_MENU = "oxygen_compressor_menu";
        String FOOD_CANNER_MENU = "food_canner_menu";
        String OXYGEN_DECOMPRESSOR_MENU = "oxygen_decompressor_menu";
        String OXYGEN_STORAGE_MODULE_MENU = "oxygen_storage_module_menu";
        String OXYGEN_SEALER_MENU = "oxygen_sealer_menu";
        String FUEL_LOADER_MENU = "fuel_loader_menu";
        String AIR_LOCK_CONTROLLER_MENU = "air_lock_menu";
        String ROCKET_WORKBENCH_MENU = "rocket_workbench_menu";
        String ROCKET = "rocket";
        String PARACHEST = "parachest";
        String BUGGY_BENCH = "buggy_bench";
        String TIER_1_ROCKET = "tier_1_rocket";
    }

    interface LootTable {
        String BASIC_MOON_RUINS_CHEST = "chests/moon_ruins/basic_chest";
    }

    interface Text {
        Style DARK_GRAY_STYLE = Style.EMPTY.withColor(ChatFormatting.DARK_GRAY);
        Style GOLD_STYLE = Style.EMPTY.withColor(ChatFormatting.GOLD);
        Style GREEN_STYLE = Style.EMPTY.withColor(ChatFormatting.GREEN);
        Style RED_STYLE = Style.EMPTY.withColor(ChatFormatting.RED);
        Style BLUE_STYLE = Style.EMPTY.withColor(ChatFormatting.BLUE);
        Style AQUA_STYLE = Style.EMPTY.withColor(ChatFormatting.AQUA);
        Style GRAY_STYLE = Style.EMPTY.withColor(ChatFormatting.GRAY);
        Style DARK_RED_STYLE = Style.EMPTY.withColor(ChatFormatting.DARK_RED);
        Style LIGHT_PURPLE_STYLE = Style.EMPTY.withColor(ChatFormatting.LIGHT_PURPLE);
        Style YELLOW_STYLE = Style.EMPTY.withColor(ChatFormatting.YELLOW);
        Style WHITE_STYLE = Style.EMPTY.withColor(ChatFormatting.WHITE);
        Style DARK_BLUE_STYLE = Style.EMPTY.withColor(ChatFormatting.DARK_BLUE);

        static int getStorageLevelColor(double scale) {
            return ((int) (255 * scale) << 16) + (((int) (255 * (1.0 - scale))) << 8);
        }

        static Style getStorageLevelStyle(double scale) {
            return Style.EMPTY.withColor(TextColor.fromRgb(getStorageLevelColor(scale)));
        }

        static int getCoolingColor(double scale) {
            return (255 << 16) + (((int) (255 * 0.75 * (1.0 - scale))) << 8);
        }

        static Style getCoolingStyle(double scale) {
            return Style.EMPTY.withColor(TextColor.fromRgb(getCoolingColor(scale)));
        }
    }

    interface Nbt {
        String GC_API = "GCApi";
        String CHANGE_COUNT = "Modified";
        String OXYGEN = "Inversion";
        String GEAR_INV = "GearInv";
        String HAS_MASK = "HasMask";
        String HAS_GEAR = "HasGear";
        String OXYGEN_TANK_1 = "OxygenTank1";
        String OXYGEN_TANK_2 = "OxygenTank2";
        String BLOCK_ENTITY_TAG = "BlockEntityTag";
        String NO_DROP = "NoDrop";
        String OWNER = "Owner";
        String PROGRESS = "Progress";
        String TRANSFERRING_CAN = "TransferringCan";
        String TRANSFERRING_FOOD = "TransferringFood";
        String STORAGE = "StorageStack";
        String SIZE = "Size";
        String MAX_SIZE = "MaxSize";
        String VISIBLE = "Visible";
        String FUEL_TIME = "FuelTime";
        String FUEL_LENGTH = "FuelLength";
        String TEAM = "Team";
        String ACCESSIBILITY = "Accessibility";
        String SECURITY = "Security";
        String CONFIGURATION = "Configuration";
        String VALUE = "Value";
        String ENERGY = "Energy";
        String AUTOMATION_TYPE = "AutomationType";
        String BABY = "Baby";
        String DIRECTION = "Direction";
        String REDSTONE_INTERACTION_TYPE = "RedstoneInteraction";
        String MATCH = "Match";
        String IS_SLOT_ID = "IsSlotId";
        String MAX_PROGRESS = "MaxProgress";
        String COLOR = "Color";
        String PULL = "Pull";
        String HEAT = "Heat";
        String INPUTS = "Inputs";
        String OUTPUTS = "Outputs";
        String SHAPED = "Shaped";
        String ITEMS = "Items";
        String GASES = "Gases";
        String CRYOGENIC_COOLDOWN = "CryogenicCooldown";
        String DOCKED_UUID = "DockedUuid";
        String CAN_CONTENTS = "CanContents";
        String CAN_COUNT = "CanCount";
    }

    interface Chunk {
        int WIDTH = 16;
        int SECTION_HEIGHT = 16;
        int CHUNK_SECTION_AREA = WIDTH * WIDTH * SECTION_HEIGHT;
    }

    interface Energy {
        long T1_MACHINE_ENERGY_USAGE = 100; // TODO: adjust these later
        long T2_MACHINE_ENERGY_USAGE = 200;
    }

    interface Landing {
        double SAFE_VELOCITY = 1.0D; // meters per tick (~1/20 second)
        double EXPLOSION_SCALE = 4.0D;
    }

    @ApiStatus.Internal
    interface Misc {
        ResourceLocation INVALID = Constant.id("invalid");
        ResourceLocation EMPTY = ResourceLocation.withDefaultNamespace("empty");
        Direction[] DIRECTIONS = Direction.values();
        Direction[] HORIZONTALS = {Direction.NORTH, Direction.EAST, Direction.SOUTH, Direction.WEST};
        Direction[] VERTICALS = {Direction.UP, Direction.DOWN};
        String LOGGER_PREFIX = "[Galacticraft] ";
        boolean DEBUG = false;
        int MAX_STRING_READ = 32767;
    }

    interface Recipe {
        String FABRICATION = "fabrication";
        String COMPRESSING = "compressing";
        String ELECTRIC_COMPRESSING = "electric_compressing";
        String ELECTRIC_SMELTING = "electric_smelting";
        String ELECTRIC_BLASTING = "electric_blasting";
        String ROCKET = "rocket";

        interface Serializer {
            String FABRICATION = "fabrication";
            String COMPRESSING_SHAPELESS = "compressing_shapeless";
            String COMPRESSING_SHAPED = "compressing_shaped";
            String ROCKET = "rocket";
            String EMERGENCY_KIT = "crafting_special_emergencykit";
        }
    }

    @Environment(EnvType.CLIENT)
    interface ModelPartName {
        String OXYGEN_MASK = "oxygen_mask";
        String REAL_OXYGEN_MASK = "real_oxygen_mask";
        String OXYGEN_PIPE = "oxygen_pipe";
        String OXYGEN_PIPE_SITTING = "oxygen_pipe_sitting";
        String OXYGEN_TANK = "oxygen_tank";
        String ILLAGER_NOSE_COMPARTMENT = "illager_nose_compartment";
        String MOON_VILLAGER_BRAIN = "moon_villager_brain";
        String SOLAR_PANEL_POLE = "solar_panel_pole";
        String SOLAR_PANEL_PANEL = "solar_panel_panel";
        String SOLAR_PANEL_PANEL_HORIZONTAL_1 = "solar_panel_panel_horizontal_1";
        String SOLAR_PANEL_PANEL_HORIZONTAL_2 = "solar_panel_panel_horizontal_2";
        String SOLAR_PANEL_PANEL_HORIZONTAL_3 = "solar_panel_panel_horizontal_3";
        String SOLAR_PANEL_PANEL_HORIZONTAL_4 = "solar_panel_panel_horizontal_4";
        String SOLAR_PANEL_PANEL_VERTICAL_1 = "solar_panel_panel_vertical_1";
        String SOLAR_PANEL_PANEL_VERTICAL_2 = "solar_panel_panel_vertical_2";
        String SOLAR_PANEL_PANEL_VERTICAL_3 = "solar_panel_panel_vertical_3";
        String ROCKET_WORKBENCH_TOP = "rocket_workbench_top";
        String ROCKET_WORKBENCH_PLIER_TOOL = "rocket_workbench_plier_tool";
        String ROCKET_WORKBENCH_PLIER_TOOL_ARM = "rocket_workbench_plier_tool_arm";
        String ROCKET_WORKBENCH_PLIER_TOOL_SMALL_ARM = "rocket_workbench_plier_tool_small_arm";
        String ROCKET_WORKBENCH_PLIER_TOOL_PLIERS = "rocket_workbench_plier_tool_pliers";
        String ROCKET_WORKBENCH_DRILL_TOOL = "rocket_workbench_drill_tool";
        String ROCKET_WORKBENCH_DRILL_TOOL_SMALL_ARM = "rocket_workbench_drill_tool_small_arm";
        String ROCKET_WORKBENCH_DRILL_TOOL_DRILL = "rocket_workbench_drill_tool_drill";
        String ROCKET_WORKBENCH_DRILL_TOOL_DRILL_BIT = "rocket_workbench_drill_tool_drill_bit";
        String ROCKET_WORKBENCH_FLASHLIGHT = "rocket_workbench_flashlight";
        String ROCKET_WORKBENCH_FLASHLIGHT_LIGHT = "rocket_workbench_flashlight_light";
        String ROCKET_WORKBENCH_FLASHLIGHT_HANDLE = "rocket_workbench_flashlight_handle";
        String ROCKET_WORKBENCH_FLASHLIGHT_HOLDER = "rocket_workbench_flashlight_holder";
        String ROCKET_WORKBENCH_DISPLAY = "rocket_workbench_display";
    }

    // Used in Data Generator
    interface BakedModel {
        ResourceLocation WALKWAY_CONNECTOR_MARKER = id("autogenerated/walkway_connector");
        ResourceLocation WALKWAY_CENTER_MARKER = id("autogenerated/walkway_center");
        ResourceLocation PIPE_WALKWAY_CENTER_MARKER = id("autogenerated/glass_fluid_pipe_walkway_center");
        ResourceLocation WIRE_WALKWAY_CENTER_MARKER = id("autogenerated/aluminum_wire_walkway_center");
        ResourceLocation FLUID_PIPE_WALKWAY_MARKER = id("autogenerated/fluid_pipe_walkway");
        ResourceLocation WIRE_WALKWAY_MARKER = id("autogenerated/wire_walkway");
        ResourceLocation WIRE_MARKER = id("autogenerated/aluminum_wire");
        ResourceLocation GLASS_FLUID_PIPE_MARKER = id("autogenerated/glass_fluid_pipe");
        ResourceLocation VACUUM_GLASS_MODEL = id("vacuum_glass");
        ResourceLocation CANNED_FOOD = id("block/canned_food");
    }

    interface Carver {
        String MOON_CANYON_CARVER = "moon_canyon_carver";
        String MOON_CRATER_CARVER = "moon_crater_carver";
        String MOON_HIGHLANDS_CAVE_CARVER = "moon_highlands_cave_carver";
        String MOON_MARE_CAVE_CARVER = "moon_mare_cave_carver";
    }

    interface Packet {
        ResourceLocation STREAM_CODECBUBBLE_SIZE = id("bubble_size");
        ResourceLocation BUBBLE_MAX = id("bubble_max");
        ResourceLocation BUBBLE_VISIBLE = id("bubble_visible");
        ResourceLocation OPEN_GC_INVENTORY = id("open_gc_inv");
        ResourceLocation OPEN_GC_ROCKET = id("open_gc_rocket");
        ResourceLocation CREATE_SATELLITE = id("create_satellite");
        ResourceLocation OPEN_SCREEN = id("open_screen");
        ResourceLocation PLANET_MENU_PACKET = id("planet_menu_open");
        ResourceLocation SELECT_PART = id("select_part");

        ResourceLocation CONTROLLABLE_ENTITY = id("controllable_entity");
        ResourceLocation PLANET_TP = id("planet_tp");
        ResourceLocation ROCKET_SPAWN = id("rocket_spawn");
        ResourceLocation FOOTPRINT = id("footprint");
        ResourceLocation FOOTPRINT_REMOVED = id("footprint_removed");
        ResourceLocation RESET_THIRD_PERSON = id("reset_camera_type");
    }

    interface Structure {
        ResourceLocation SPACE_STATION = id("space_station");
    }

    interface Command {
        String HOUSTON = "gchouston";
        String DIMENSION_TP = "dimensiontp";
        String DIMTP = "dimtp";
        String OPEN_CELESTIAL_SCREEN = "opencelestialscreen";
    }

    interface Attachments {
        String SERVER_PLAYER = "server_player";
        String CLIENT_PLAYER = "client_player";
    }

    interface Teleporters {
        String LANDER = "lander";
        String OVERWORLD = "overworld";
    }

    interface Triggers {
        String LEAVE_ROCKET_DURING_COUNTDOWN = "leave_rocket_during_countdown";
        String ROCKET_LAUNCH = "launch_rocket";
        String SAFE_LANDING = "safe_landing";
        String FIND_MOON_BOSS = "boss_moon";
        String CREATE_SPACE_STATION = "create_space_station";
    }
}<|MERGE_RESOLUTION|>--- conflicted
+++ resolved
@@ -726,27 +726,20 @@
         int PROGRESS_BACKGROUND_U = 208;
         int PROGRESS_BACKGROUND_V = 0;
 
-<<<<<<< HEAD
-        int RECIPE_VIEWER_X = 51;
-        int RECIPE_VIEWER_Y = 21;
-        int RECIPE_VIEWER_WIDTH = 83;
-        int RECIPE_VIEWER_HEIGHT = 39;
+        int REI_X = 51;
+        int REI_Y = 21;
+        int REI_WIDTH = 83;
+        int REI_HEIGHT = 39;
+
+        int JEI_X = 51;
+        int JEI_Y = 26;
+        int JEI_WIDTH = 83;
+        int JEI_HEIGHT = 34;
 
         int EMI_X = 51;
         int EMI_Y = 30;
         int EMI_WIDTH = 83;
         int EMI_HEIGHT = 38;
-=======
-        int REI_X = 51;
-        int REI_Y = 21;
-        int REI_WIDTH = 83;
-        int REI_HEIGHT = 39;
-
-        int JEI_X = 51;
-        int JEI_Y = 26;
-        int JEI_WIDTH = 83;
-        int JEI_HEIGHT = 34;
->>>>>>> 6b17ce6b
     }
 
     interface ElectricArcFurnace {
@@ -768,27 +761,20 @@
         int PROGRESS_BACKGROUND_U = 204;
         int PROGRESS_BACKGROUND_V = 0;
 
-<<<<<<< HEAD
-        int RECIPE_VIEWER_X = 43;
-        int RECIPE_VIEWER_Y = 21;
-        int RECIPE_VIEWER_WIDTH = 112;
-        int RECIPE_VIEWER_HEIGHT = 39;
+        int REI_X = 43;
+        int REI_Y = 21;
+        int REI_WIDTH = 112;
+        int REI_HEIGHT = 39;
+
+        int JEI_X = 43;
+        int JEI_Y = 26;
+        int JEI_WIDTH = 112;
+        int JEI_HEIGHT = 34;
 
         int EMI_X = 43;
         int EMI_Y = 30;
         int EMI_WIDTH = 112;
         int EMI_HEIGHT = 38;
-=======
-        int REI_X = 43;
-        int REI_Y = 21;
-        int REI_WIDTH = 112;
-        int REI_HEIGHT = 39;
-
-        int JEI_X = 43;
-        int JEI_Y = 26;
-        int JEI_WIDTH = 112;
-        int JEI_HEIGHT = 34;
->>>>>>> 6b17ce6b
     }
 
     interface RocketWorkbench {
