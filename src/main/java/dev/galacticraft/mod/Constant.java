--- conflicted
+++ resolved
@@ -23,10 +23,7 @@
 package dev.galacticraft.mod;
 
 import com.google.common.base.Predicates;
-<<<<<<< HEAD
-import dev.galacticraft.mod.item.GalacticraftItem;
-=======
->>>>>>> 875a1a28
+import dev.galacticraft.mod.item.GCItem;
 import dev.galacticraft.mod.lookup.predicate.ItemResourceTagExtractPredicate;
 import dev.galacticraft.mod.lookup.predicate.ItemResourceTagInsertPredicate;
 import dev.galacticraft.mod.lookup.predicate.TagPredicate;
@@ -722,7 +719,7 @@
 
         interface Item {
             Predicate<ItemVariant> DIAMOND = v -> v.getItem() == Items.DIAMOND;
-            Predicate<ItemVariant> SILICON = v -> v.getItem() == GalacticraftItem.RAW_SILICON;
+            Predicate<ItemVariant> SILICON = v -> v.getItem() == GCItem.RAW_SILICON;
             Predicate<ItemVariant> REDSTONE = v -> v.getItem() == Items.REDSTONE;
 
             Predicate<ItemVariant> CAN_EXTRACT_ENERGY = stack -> {
