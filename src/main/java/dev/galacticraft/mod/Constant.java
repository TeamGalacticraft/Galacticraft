/*
 * Copyright (c) 2019-2024 Team Galacticraft
 *
 * Permission is hereby granted, free of charge, to any person obtaining a copy
 * of this software and associated documentation files (the "Software"), to deal
 * in the Software without restriction, including without limitation the rights
 * to use, copy, modify, merge, publish, distribute, sublicense, and/or sell
 * copies of the Software, and to permit persons to whom the Software is
 * furnished to do so, subject to the following conditions:
 *
 * The above copyright notice and this permission notice shall be included in all
 * copies or substantial portions of the Software.
 *
 * THE SOFTWARE IS PROVIDED "AS IS", WITHOUT WARRANTY OF ANY KIND, EXPRESS OR
 * IMPLIED, INCLUDING BUT NOT LIMITED TO THE WARRANTIES OF MERCHANTABILITY,
 * FITNESS FOR A PARTICULAR PURPOSE AND NONINFRINGEMENT. IN NO EVENT SHALL THE
 * AUTHORS OR COPYRIGHT HOLDERS BE LIABLE FOR ANY CLAIM, DAMAGES OR OTHER
 * LIABILITY, WHETHER IN AN ACTION OF CONTRACT, TORT OR OTHERWISE, ARISING FROM,
 * OUT OF OR IN CONNECTION WITH THE SOFTWARE OR THE USE OR OTHER DEALINGS IN THE
 * SOFTWARE.
 */

package dev.galacticraft.mod;

import net.fabricmc.api.EnvType;
import net.fabricmc.api.Environment;
import net.minecraft.ChatFormatting;
import net.minecraft.core.Direction;
import net.minecraft.core.Registry;
import net.minecraft.network.chat.Style;
import net.minecraft.network.chat.TextColor;
import net.minecraft.resources.ResourceKey;
import net.minecraft.resources.ResourceLocation;
import org.apache.logging.log4j.LogManager;
import org.apache.logging.log4j.Logger;
import org.jetbrains.annotations.ApiStatus;
import org.jetbrains.annotations.Contract;
import org.jetbrains.annotations.NotNull;

public interface Constant {
    String MOD_ID = "galacticraft";
    String COMMON_NAMESPACE = "c";
    Logger LOGGER = LogManager.getLogger("Galacticraft");

    double RADIANS_TO_DEGREES = 180.0 / Math.PI;
    int OVERWORLD_SKYPROVIDER_STARTHEIGHT = 200;

    @Contract(value = "_ -> new", pure = true)
    static @NotNull ResourceLocation id(String id) {
        return ResourceLocation.fromNamespaceAndPath(MOD_ID, id);
    }

    @Contract(value = "_, _ -> new", pure = true)
    static @NotNull <T> ResourceKey<T> key(ResourceKey<Registry<T>> registry, String id) {
        return ResourceKey.create(registry, Constant.id(id));
    }

    interface Block {
        String ITEM_GROUP_BLOCKS = "blocks";
        String ITEM_GROUP_MACHINES = "machines";

        // Natural
        String MOON_TURF = "moon_turf";
        String MOON_SURFACE_ROCK = "moon_surface_rock";
        String MOON_DUNGEON_BRICK = "moon_dungeon_brick";

        String MOON_ROCK = "moon_rock";
        String MOON_ROCK_SLAB = "moon_rock_slab";
        String MOON_ROCK_STAIRS = "moon_rock_stairs";
        String MOON_ROCK_WALL = "moon_rock_wall";

        String MOON_ROCK_BRICK = "moon_rock_brick";
        String MOON_ROCK_BRICK_SLAB = "moon_rock_brick_slab";
        String MOON_ROCK_BRICK_STAIRS = "moon_rock_brick_stairs";
        String MOON_ROCK_BRICK_WALL = "moon_rock_brick_wall";

        String CRACKED_MOON_ROCK_BRICK = "cracked_moon_rock_brick";
        String CRACKED_MOON_ROCK_BRICK_SLAB = "cracked_moon_rock_brick_slab";
        String CRACKED_MOON_ROCK_BRICK_STAIRS = "cracked_moon_rock_brick_stairs";
        String CRACKED_MOON_ROCK_BRICK_WALL = "cracked_moon_rock_brick_wall";

        String POLISHED_MOON_ROCK = "polished_moon_rock";
        String POLISHED_MOON_ROCK_SLAB = "polished_moon_rock_slab";
        String POLISHED_MOON_ROCK_STAIRS = "polished_moon_rock_stairs";
        String POLISHED_MOON_ROCK_WALL = "polished_moon_rock_wall";

        String CHISELED_MOON_ROCK_BRICK = "chiseled_moon_rock_brick";
        String MOON_ROCK_PILLAR = "moon_rock_pillar";

        String COBBLED_MOON_ROCK = "cobbled_moon_rock";
        String COBBLED_MOON_ROCK_SLAB = "cobbled_moon_rock_slab";
        String COBBLED_MOON_ROCK_STAIRS = "cobbled_moon_rock_stairs";
        String COBBLED_MOON_ROCK_WALL = "cobbled_moon_rock_wall";

        String LUNASLATE = "lunaslate";
        String LUNASLATE_SLAB = "lunaslate_slab";
        String LUNASLATE_STAIRS = "lunaslate_stairs";
        String LUNASLATE_WALL = "lunaslate_wall";

        String COBBLED_LUNASLATE = "cobbled_lunaslate";
        String COBBLED_LUNASLATE_SLAB = "cobbled_lunaslate_slab";
        String COBBLED_LUNASLATE_STAIRS = "cobbled_lunaslate_stairs";
        String COBBLED_LUNASLATE_WALL = "cobbled_lunaslate_wall";

        String MOON_BASALT = "moon_basalt";
        String MOON_BASALT_SLAB = "moon_basalt_slab";
        String MOON_BASALT_STAIRS = "moon_basalt_stairs";
        String MOON_BASALT_WALL = "moon_basalt_wall";

        String MOON_BASALT_BRICK = "moon_basalt_brick";
        String MOON_BASALT_BRICK_SLAB = "moon_basalt_brick_slab";
        String MOON_BASALT_BRICK_STAIRS = "moon_basalt_brick_stairs";
        String MOON_BASALT_BRICK_WALL = "moon_basalt_brick_wall";

        String CRACKED_MOON_BASALT_BRICK = "cracked_moon_basalt_brick";
        String CRACKED_MOON_BASALT_BRICK_SLAB = "cracked_moon_basalt_brick_slab";
        String CRACKED_MOON_BASALT_BRICK_STAIRS = "cracked_moon_basalt_brick_stairs";
        String CRACKED_MOON_BASALT_BRICK_WALL = "cracked_moon_basalt_brick_wall";

        String OLIVINE_CLUSTER = "olivine_cluster";
        String OLIVINE_BASALT = "olivine_basalt";
        String RICH_OLIVINE_BASALT = "rich_olivine_basalt";

        String MOON_DIRT = "moon_dirt";
        String MARS_SURFACE_ROCK = "mars_surface_rock";
        String MARS_SUB_SURFACE_ROCK = "mars_sub_surface_rock";
        String MARS_STONE = "mars_stone";
        String MARS_STONE_SLAB = "mars_stone_slab";
        String MARS_STONE_STAIRS = "mars_stone_stairs";
        String MARS_STONE_WALL = "mars_stone_wall";
        String MARS_COBBLESTONE = "mars_cobblestone";
        String MARS_COBBLESTONE_SLAB = "mars_cobblestone_slab";
        String MARS_COBBLESTONE_STAIRS = "mars_cobblestone_stairs";
        String MARS_COBBLESTONE_WALL = "mars_cobblestone_wall";

        String ASTEROID_ROCK = "asteroid_rock";
        String ASTEROID_ROCK_1 = "asteroid_rock_block_1";
        String ASTEROID_ROCK_2 = "asteroid_rock_block_2";

        String SOFT_VENUS_ROCK = "soft_venus_rock";
        String HARD_VENUS_ROCK = "hard_venus_rock";
        String SCORCHED_VENUS_ROCK = "scorched_venus_rock";
        String VOLCANIC_ROCK = "volcanic_rock";
        String PUMICE = "pumice";
        String VAPOR_SPOUT = "vapor_spout";

        // Ore
        String MOON_COPPER_ORE = "moon_copper_ore";
        String LUNASLATE_COPPER_ORE = "lunaslate_copper_ore";
        String DESH_ORE = "desh_ore";
        String ILMENITE_ORE = "ilmenite_ore";
        String SILICON_ORE = "silicon_ore";
        String DEEPSLATE_SILICON_ORE = "deepslate_silicon_ore";
        String TIN_ORE = "tin_ore";
        String DEEPSLATE_TIN_ORE = "deepslate_tin_ore";
        String MOON_TIN_ORE = "moon_tin_ore";
        String LUNASLATE_TIN_ORE = "lunaslate_tin_ore";
        String ALUMINUM_ORE = "aluminum_ore";
        String DEEPSLATE_ALUMINUM_ORE = "deepslate_aluminum_ore";
        String GALENA_ORE = "galena_ore";

        // Solid Blocks
        String SILICON_BLOCK = "silicon_block";
        String METEORIC_IRON_BLOCK = "meteoric_iron_block";
        String DESH_BLOCK = "desh_block";
        String ALUMINUM_BLOCK = "aluminum_block";
        String TIN_BLOCK = "tin_block";
        String TITANIUM_BLOCK = "titanium_block";
        String LEAD_BLOCK = "lead_block";
        String LUNAR_SAPPHIRE_BLOCK = "lunar_sapphire_block";
        String OLIVINE_BLOCK = "olivine_block";
        String RAW_METEORIC_IRON_BLOCK = "raw_meteoric_iron_block";
        String RAW_DESH_BLOCK = "raw_desh_block";
        String RAW_ALUMINUM_BLOCK = "raw_aluminum_block";
        String RAW_TIN_BLOCK = "raw_tin_block";
        String RAW_TITANIUM_BLOCK = "raw_titanium_block";
        String RAW_LEAD_BLOCK = "raw_lead_block";

        // Decorative BLocks
        String ALUMINUM_DECORATION = "aluminum_decoration";
        String BRONZE_DECORATION = "bronze_decoration";
        String COPPER_DECORATION = "copper_decoration";
        String IRON_DECORATION = "iron_decoration";
        String METEORIC_IRON_DECORATION = "meteoric_iron_decoration";
        String STEEL_DECORATION = "steel_decoration";
        String TIN_DECORATION = "tin_decoration";
        String TITANIUM_DECORATION = "titanium_decoration";
        String DARK_DECORATION = "dark_decoration";

        String IRON_GRATING = "iron_grating";
        String TIN_LADDER = "tin_ladder";
        String SQUARE_LIGHT_PANEL = "square_light_panel";
        String SPOTLIGHT_LIGHT_PANEL = "spotlight_light_panel";
        String LINEAR_LIGHT_PANEL = "linear_light_panel";
        String DASHED_LIGHT_PANEL = "dashed_light_panel";
        String DIAGONAL_LIGHT_PANEL = "diagonal_light_panel";
        String VACUUM_GLASS = "vacuum_glass";
        String CLEAR_VACUUM_GLASS = "vacuum_glass_clear";
        String STRONG_VACUUM_GLASS = "vacuum_glass_strong";
        String WALKWAY = "walkway";
        String WIRE_WALKWAY = "wire_walkway";
        String FLUID_PIPE_WALKWAY = "fluid_pipe_walkway";

        //  Environment
        String GLOWSTONE_TORCH = "glowstone_torch";
        String GLOWSTONE_WALL_TORCH = "glowstone_wall_torch";
        String GLOWSTONE_LANTERN = "glowstone_lantern";
        String UNLIT_TORCH = "unlit_torch";
        String UNLIT_WALL_TORCH = "unlit_wall_torch";
        String UNLIT_LANTERN = "unlit_lantern";
        String CAVERNOUS_VINES = "cavernous_vines";
        String CAVERNOUS_VINES_PLANT = "cavernous_vines_plant";
        String WEB_TORCH = "web_torch";
        String FALLEN_METEOR = "fallen_meteor";
        String SLIMELING_EGG = "slimeling_egg";
        String CREEPER_EGG = "creeper_egg";

        // Special
        String PARACHEST = "parachest";
        String SPACE_STATION_ARRIVAL = "space_station_arrival";
        String TREASURE_CHEST_TIER_1 = "treasure_chest_tier_1";
        String TREASURE_CHEST_TIER_2 = "treasure_chest_tier_2";
        String TREASURE_CHEST_TIER_3 = "treasure_chest_tier_3";
        String CRASHED_PROBE_BLOCK = "crashed_probe";
        String BOSS_SPAWNER = "boss_spawner";

        // Moon Cheese
        String MOON_CHEESE_WHEEL = "moon_cheese_wheel";
        String CANDLE_MOON_CHEESE_WHEEL = "candle_moon_cheese_wheel";
        String WHITE_CANDLE_MOON_CHEESE_WHEEL = "white_candle_moon_cheese_wheel";
        String ORANGE_CANDLE_MOON_CHEESE_WHEEL = "orange_candle_moon_cheese_wheel";
        String MAGENTA_CANDLE_MOON_CHEESE_WHEEL = "magenta_candle_moon_cheese_wheel";
        String LIGHT_BLUE_CANDLE_MOON_CHEESE_WHEEL = "light_blue_candle_moon_cheese_wheel";
        String YELLOW_CANDLE_MOON_CHEESE_WHEEL = "yellow_candle_moon_cheese_wheel";
        String LIME_CANDLE_MOON_CHEESE_WHEEL = "lime_candle_moon_cheese_wheel";
        String PINK_CANDLE_MOON_CHEESE_WHEEL = "pink_candle_moon_cheese_wheel";
        String GRAY_CANDLE_MOON_CHEESE_WHEEL = "gray_candle_moon_cheese_wheel";
        String LIGHT_GRAY_CANDLE_MOON_CHEESE_WHEEL = "light_gray_candle_moon_cheese_wheel";
        String CYAN_CANDLE_MOON_CHEESE_WHEEL = "cyan_candle_moon_cheese_wheel";
        String PURPLE_CANDLE_MOON_CHEESE_WHEEL = "purple_candle_moon_cheese_wheel";
        String BLUE_CANDLE_MOON_CHEESE_WHEEL = "blue_candle_moon_cheese_wheel";
        String BROWN_CANDLE_MOON_CHEESE_WHEEL = "brown_candle_moon_cheese_wheel";
        String GREEN_CANDLE_MOON_CHEESE_WHEEL = "green_candle_moon_cheese_wheel";
        String RED_CANDLE_MOON_CHEESE_WHEEL = "red_candle_moon_cheese_wheel";
        String BLACK_CANDLE_MOON_CHEESE_WHEEL = "black_candle_moon_cheese_wheel";

        // Liquids
        String FUEL = "fuel";
        String CRUDE_OIL = "crude_oil";
        String SULFURIC_ACID = "sulfuric_acid";

        // Machines
        String CIRCUIT_FABRICATOR = "circuit_fabricator";
        String COMPRESSOR = "compressor";
        String ELECTRIC_COMPRESSOR = "electric_compressor";
        String ELECTRIC_FURNACE = "electric_furnace";
        String ELECTRIC_ARC_FURNACE = "electric_arc_furnace";
        String OXYGEN_BUBBLE_DISTRIBUTOR = "oxygen_bubble_distributor";
        String OXYGEN_COLLECTOR = "oxygen_collector";
        String OXYGEN_COMPRESSOR = "oxygen_compressor";
        String OXYGEN_DECOMPRESSOR = "oxygen_decompressor";
        String OXYGEN_DETECTOR = "oxygen_detector";
        String OXYGEN_SEALER = "oxygen_sealer";
        String FLUID_PIPE = "fluid_pipe";
        String GLASS_FLUID_PIPE = "glass_fluid_pipe";
        String REFINERY = "refinery";
        String TERRAFORMER = "terraformer";
        String DECONSTRUCTOR = "deconstructor";
        String WATER_ELECTROLYZER = "water_electrolyzer";
        String METHANE_SYNTHESIZIER = "methane_synthesizer";
        String GAS_LIQUEFIER = "gas_liquefier";

        // Pad Blocks
        String FUELING_PAD = "fueling_pad";
        String ROCKET_LAUNCH_PAD = "rocket_launch_pad";
        String FUEL_LOADER = "fuel_loader";
        String CARGO_LOADER = "cargo_loader";
        String CARGO_UNLOADER = "cargo_unloader";
        String LAUNCH_CONTROLLER = "launch_controller";

        // Space Base
        String HYDRAULIC_PLATFORM = "hydraulic_platform";
        String MAGNETIC_CRAFTING_TABLE = "magnetic_crafting_table";
        String ROCKET_WORKBENCH = "rocket_workbench";
        String AIR_LOCK_FRAME = "air_lock_frame";
        String AIR_LOCK_CONTROLLER = "air_lock_controller";
        String AIR_LOCK_SEAL = "air_lock_seal";
        String CHROMATIC_APPLICATOR = "chromatic_applicator";
        String DISPLAY_SCREEN = "display_screen";
        String TELEMETRY_UNIT = "telemetry_unit";
        String COMMUNICATIONS_DISH = "communications_dish";
        String ARC_LAMP = "arc_lamp";
        String SPIN_THRUSTER = "spin_thruster";
        String CRYOGENIC_CHAMBER = "cryogenic_chamber";
        String CRYOGENIC_CHAMBER_PART = "cryogenic_chamber_part";
        String ASTRO_MINER_BASE = "astro_miner_base";
        String SHORT_RANGE_TELEPAD = "short_range_telepad";
        String PLAYER_TRANSPORT_TUBE = "player_transport_tube";
        String HYPERLOOP = "hyperloop";

        // Power
        String BASIC_SOLAR_PANEL = "basic_solar_panel";
        String SOLAR_PANEL_PART = "solar_panel_part";
        String ADVANCED_SOLAR_PANEL = "advanced_solar_panel";
        String COAL_GENERATOR = "coal_generator";
        String GEOTHERMAL_GENERATOR = "geothermal_generator";
        String ENERGY_STORAGE_MODULE = "energy_storage_module";
        String ENERGY_STORAGE_CLUSTER = "energy_storage_cluster";
        String ALUMINUM_WIRE = "aluminum_wire";
        String HEAVY_ALUMINUM_WIRE = "heavy_aluminum_wire";
        String SWITCHABLE_ALUMINUM_WIRE = "switchable_aluminum_wire";
        String SEALABLE_ALUMINUM_WIRE = "sealable_aluminum_wire";
        String HEAVY_SEALABLE_ALUMINUM_WIRE = "heavy_sealable_aluminum_wire";
        String BEAM_REFLECTOR = "beam_reflector";
        String BEAM_RECEIVER = "beam_receiver";
        String SOLAR_ARRAY_MODULE = "solar_array_module";
        String OXYGEN_DISTRIBUTOR_BUBBLE_DUMMY_BLOCK = "oxygen_distributor_bubble_dummy_block";
        String LUNAR_CARTOGRAPHY_TABLE = "lunar_cartography_table";
        String OXYGEN_STORAGE_MODULE = "oxygen_storage_module";
        String MOON_DIRT_PATH = "moon_dirt_path";
    }

    interface Fluid {
        String CRUDE_OIL_FLOWING = "crude_oil_flowing";
        String CRUDE_OIL_STILL = "crude_oil_still";
        String FUEL_FLOWING = "fuel_flowing";
        String FUEL_STILL = "fuel_still";
        String BACTERIAL_ACID_FLOWING = "bacterial_acid_flowing";
        String BACTERIAL_ACID_STILL = "bacterial_acid_still";
        String SULFURIC_ACID_FLOWING = "sulfuric_acid_flowing";
        String SULFURIC_ACID_STILL = "sulfuric_acid_still";
        String OXYGEN_GAS = "oxygen_gas";
        String LIQUID_OXYGEN = "liquid_oxygen";

        static ResourceLocation getId(String s) {
            return Constant.id("block/" + s);
        }
    }

    interface Item {
        String ITEM_GROUP = "items";
        String SILICON = "silicon";
        String RAW_METEORIC_IRON = "raw_meteoric_iron";
        String METEORIC_IRON_INGOT = "meteoric_iron_ingot";
        String METEORIC_IRON_NUGGET = "meteoric_iron_nugget";
        String RAW_DESH = "raw_desh";
        String DESH_INGOT = "desh_ingot";
        String DESH_NUGGET = "desh_nugget";
        String RAW_LEAD = "raw_lead";
        String LEAD_INGOT = "lead_ingot";
        String LEAD_NUGGET = "lead_nugget";
        String RAW_ALUMINUM = "raw_aluminum";
        String ALUMINUM_INGOT = "aluminum_ingot";
        String ALUMINUM_NUGGET = "aluminum_nugget";
        String RAW_TIN = "raw_tin";
        String TIN_INGOT = "tin_ingot";
        String TIN_NUGGET = "tin_nugget";
        String RAW_TITANIUM = "raw_titanium";
        String TITANIUM_INGOT = "titanium_ingot";
        String TITANIUM_NUGGET = "titanium_nugget";
        String STEEL_INGOT = "steel_ingot";
        String LUNAR_SAPPHIRE = "lunar_sapphire";
        String OLIVINE_SHARD = "olivine_shard";
        String DESH_STICK = "desh_stick";
        String CARBON_FRAGMENTS = "carbon_fragments";
        String SOLAR_DUST = "solar_dust";
        String BASIC_WAFER = "basic_wafer";
        String ADVANCED_WAFER = "advanced_wafer";
        String BEAM_CORE = "beam_core";
        String CANVAS = "canvas";
        String COMPRESSED_ALUMINUM = "compressed_aluminum";
        String COMPRESSED_COPPER = "compressed_copper";
        String COMPRESSED_TIN = "compressed_tin";
        String COMPRESSED_BRONZE = "compressed_bronze";
        String COMPRESSED_IRON = "compressed_iron";
        String COMPRESSED_STEEL = "compressed_steel";
        String COMPRESSED_METEORIC_IRON = "compressed_meteoric_iron";
        String COMPRESSED_DESH = "compressed_desh";
        String COMPRESSED_TITANIUM = "compressed_titanium";
        String FLUID_MANIPULATOR = "fluid_manipulator";
        String OXYGEN_CONCENTRATOR = "oxygen_concentrator";
        String OXYGEN_FAN = "oxygen_fan";
        String OXYGEN_VENT = "oxygen_vent";
        String SENSOR_LENS = "sensor_lens";
        String BLUE_SOLAR_WAFER = "blue_solar_wafer";
        String SINGLE_SOLAR_MODULE = "single_solar_module";
        String FULL_SOLAR_PANEL = "full_solar_panel";
        String SOLAR_ARRAY_WAFER = "solar_array_wafer";
        String STEEL_POLE = "steel_pole";
        String COPPER_CANISTER = "copper_canister";
        String TIN_CANISTER = "tin_canister";
        String THERMAL_CLOTH = "thermal_cloth";
        String ISOTHERMAL_FABRIC = "isothermal_fabric";
        String ORION_DRIVE = "orion_drive";
        String ATMOSPHERIC_VALVE = "atmospheric_valve";
        String AMBIENT_THERMAL_CONTROLLER = "ambient_thermal_controller";
        String LIQUID_CANISTER = "liquid_canister";
        //FOOD
        String CHEESE_CURD = "cheese_curd";
        String CHEESE_SLICE = "cheese_slice";
        String BURGER_BUN = "burger_bun";
        String GROUND_BEEF = "ground_beef";
        String BEEF_PATTY = "beef_patty";
        String CHEESEBURGER = "cheeseburger";
        //CANNED FOOD
        String CANNED_DEHYDRATED_APPLE = "canned_dehydrated_apple";
        String CANNED_DEHYDRATED_CARROT = "canned_dehydrated_carrot";
        String CANNED_DEHYDRATED_MELON = "canned_dehydrated_melon";
        String CANNED_DEHYDRATED_POTATO = "canned_dehydrated_potato";
        String CANNED_BEEF = "canned_beef";
        //ROCKET PARTS
        String TIER_1_HEAVY_DUTY_PLATE = "heavy_plating";
        String TIER_2_HEAVY_DUTY_PLATE = "heavy_plating_t2";
        String TIER_3_HEAVY_DUTY_PLATE = "heavy_plating_t3";
        //THROWABLE METEOR CHUNKS
        String THROWABLE_METEOR_CHUNK = "throwable_meteor_chunk";
        String HOT_THROWABLE_METEOR_CHUNK = "hot_throwable_meteor_chunk";
        //ARMOR
        String HEAVY_DUTY_HELMET = "heavy_duty_helmet";
        String HEAVY_DUTY_CHESTPLATE = "heavy_duty_chestplate";
        String HEAVY_DUTY_LEGGINGS = "heavy_duty_leggings";
        String HEAVY_DUTY_BOOTS = "heavy_duty_boots";
        String DESH_HELMET = "desh_helmet";
        String DESH_CHESTPLATE = "desh_chestplate";
        String DESH_LEGGINGS = "desh_leggings";
        String DESH_BOOTS = "desh_boots";
        String TITANIUM_HELMET = "titanium_helmet";
        String TITANIUM_CHESTPLATE = "titanium_chestplate";
        String TITANIUM_LEGGINGS = "titanium_leggings";
        String TITANIUM_BOOTS = "titanium_boots";
        String SENSOR_GLASSES = "sensor_glasses";
        //TOOLS + WEAPONS
        String HEAVY_DUTY_SWORD = "heavy_duty_sword";
        String HEAVY_DUTY_SHOVEL = "heavy_duty_shovel";
        String HEAVY_DUTY_PICKAXE = "heavy_duty_pickaxe";
        String HEAVY_DUTY_AXE = "heavy_duty_axe";
        String HEAVY_DUTY_HOE = "heavy_duty_hoe";

        String DESH_SWORD = "desh_sword";
        String DESH_SHOVEL = "desh_shovel";
        String DESH_PICKAXE = "desh_pickaxe";
        String DESH_AXE = "desh_axe";
        String DESH_HOE = "desh_hoe";

        String TITANIUM_SWORD = "titanium_sword";
        String TITANIUM_SHOVEL = "titanium_shovel";
        String TITANIUM_PICKAXE = "titanium_pickaxe";
        String TITANIUM_AXE = "titanium_axe";
        String TITANIUM_HOE = "titanium_hoe";

        String STANDARD_WRENCH = "standard_wrench";
        String TITANTIUM_UPGRADE_SMITHING_TEMPLATE = "titanium_upgrade_smithing_template";
        String BATTERY = "battery";
        String INFINITE_BATTERY = "infinite_battery";

        //Fluid buckets
        String CRUDE_OIL_BUCKET = "crude_oil_bucket";
        String FUEL_BUCKET = "fuel_bucket";
        String SULFURIC_ACID_BUCKET = "sulfuric_acid_bucket";

        //GC INVENTORY
        String PARACHUTE = "parachute";

        String OXYGEN_MASK = "oxygen_mask";
        String OXYGEN_GEAR = "oxygen_gear";

        String SHIELD_CONTROLLER = "shield_controller";
        String FREQUENCY_MODULE = "frequency_module";

        String SMALL_OXYGEN_TANK = "small_oxygen_tank";
        String MEDIUM_OXYGEN_TANK = "medium_oxygen_tank";
        String LARGE_OXYGEN_TANK = "large_oxygen_tank";
        String INFINITE_OXYGEN_TANK = "infinite_oxygen_tank";

        String THERMAL_PADDING_HELMET = "thermal_padding_helmet";
        String THERMAL_PADDING_CHESTPIECE = "thermal_padding_chestpiece";
        String THERMAL_PADDING_LEGGINGS = "thermal_padding_leggings";
        String THERMAL_PADDING_BOOTS = "thermal_padding_boots";

        String ISOTHERMAL_PADDING_HELMET = "isothermal_padding_helmet";
        String ISOTHERMAL_PADDING_CHESTPIECE = "isothermal_padding_chestpiece";
        String ISOTHERMAL_PADDING_LEGGINGS = "isothermal_padding_leggings";
        String ISOTHERMAL_PADDING_BOOTS = "isothermal_padding_boots";

        String BUGGY = "buggy";
        String ROCKET = "rocket";

        String TIER_2_ROCKET_SCHEMATIC = "tier_2_rocket_schematic";
        String TIER_3_ROCKET_SCHEMATIC = "tier_3_rocket_schematic";
        String CARGO_ROCKET_SCHEMATIC = "cargo_rocket_schematic";
        String MOON_BUGGY_SCHEMATIC = "moon_buggy_schematic";
        String ASTRO_MINER_SCHEMATIC = "astro_miner_schematic";

        String EVOLVED_ZOMBIE_SPAWN_EGG = "evolved_zombie_spawn_egg";
        String EVOLVED_PILLAGER_SPAWN_EGG = "evolved_pillager_spawn_egg";
        String EVOLVED_VINDICATOR_SPAWN_EGG = "evolved_vindicator_spawn_egg";
        String EVOLVED_EVOKER_SPAWN_EGG = "evolved_evoker_spawn_egg";
        String EVOLVED_SPIDER_SPAWN_EGG = "evolved_spider_spawn_egg";
        String EVOLVED_SKELETON_SPAWN_EGG = "evolved_skeleton_spawn_egg";
        String EVOLVED_CREEPER_SPAWN_EGG = "evolved_creeper_spawn_egg";

        String LEGACY_MUSIC_DISC_MARS = "legacy_music_disc_mars";
        String LEGACY_MUSIC_DISC_MIMAS = "legacy_music_disc_mimas";
        String LEGACY_MUSIC_DISC_ORBIT = "legacy_music_disc_orbit";
        String LEGACY_MUSIC_DISC_SPACERACE = "legacy_music_disc_spacerace";
        String NOSE_CONE = "nose_cone";
        String HEAVY_NOSE_CONE = "heavy_nose_cone";
        String ROCKET_FIN = "rocket_fin";
        String ROCKET_ENGINE = "rocket_engine";
        String BASIC_ROCKET_CONE_SCHEMATIC = "basic_rocket_cone_schematic";
        String BASIC_ROCKET_BODY_SCHEMATIC = "basic_rocket_body_schematic";
        String BASIC_ROCKET_FINS_SCHEMATIC = "basic_rocket_fins_schematic";
        String BASIC_ROCKET_ENGINE_SCHEMATIC = "basic_rocket_engine_schematic";
    }

    interface Particle {
        String DRIPPING_FUEL = "dripping_fuel";
        String FALLING_FUEL = "falling_fuel";
        String DRIPPING_CRUDE_OIL = "dripping_crude_oil";
        String FALLING_CRUDE_OIL = "falling_crude_oil";
        String CRYOGENIC_PARTICLE = "cryogenic_particle";
        String LANDER_FLAME = "lander_flame_particle";
        String SPARK = "spark";
        String DRIPPING_SULFURIC_ACID = "dripping_sulfuric_acid";
        String FALLING_SULFURIC_ACID = "falling_sulfuric_acid";
        String LAUNCH_SMOKE = "launch_smoke";
        String LAUNCH_FLAME = "launch_flame";
        String LAUNCH_FLAME_LAUNCHED = "launch_flame_launched";
        String ACID_VAPOR_PARTICLE = "acid_vapor";
    }

    interface ScreenTexture {
        ResourceLocation COAL_GENERATOR_SCREEN = id("textures/gui/coal_generator_screen.png");
        ResourceLocation SOLAR_PANEL_SCREEN = id("textures/gui/solar_panel_screen.png");
        ResourceLocation CIRCUIT_FABRICATOR_SCREEN = id("textures/gui/circuit_fabricator_screen.png");
        ResourceLocation REFINERY_SCREEN = id("textures/gui/refinery_screen.png");
        ResourceLocation ELECTRIC_FURNACE_SCREEN = id("textures/gui/electric_furnace_screen.png");
        ResourceLocation ELECTRIC_ARC_FURNACE_SCREEN = id("textures/gui/electric_arc_furnace_screen.png");
        ResourceLocation COMPRESSOR_SCREEN = id("textures/gui/compressor_screen.png");
        ResourceLocation ELECTRIC_COMPRESSOR_SCREEN = id("textures/gui/electric_compressor_screen.png");
        ResourceLocation ENERGY_STORAGE_MODULE_SCREEN = id("textures/gui/energy_storage_module_screen.png");
        ResourceLocation OXYGEN_COLLECTOR_SCREEN = id("textures/gui/oxygen_collector_screen.png");
        ResourceLocation ROCKET_WORKBENCH_SCREEN = id("textures/gui/rocket_workbench.png");
        ResourceLocation ROCKET_SELECTION = id("textures/gui/rocket_part_selection.png");

        ResourceLocation MACHINE_CONFIG_PANELS = id("textures/gui/machine_config.png");
        ResourceLocation PLAYER_INVENTORY_SCREEN = id("textures/gui/player_inventory_screen.png");
        ResourceLocation ROCKET_INVENTORY = id("textures/gui/rocket.png");
        ResourceLocation OVERLAY = id("textures/gui/overlay.png");

        ResourceLocation MAP_SCREEN = id("textures/gui/map.png");
        ResourceLocation PLANET_ICONS = id("textures/gui/planet_icons.png");
        ResourceLocation BUBBLE_DISTRIBUTOR_SCREEN = id("textures/gui/oxygen_bubble_distributor_screen.png");
        ResourceLocation OXYGEN_COMPRESSOR_SCREEN = id("textures/gui/oxygen_compressor_screen.png");
        ResourceLocation OXYGEN_STORAGE_MODULE_SCREEN = id("textures/gui/oxygen_storage_module_screen.png");
        ResourceLocation OXYGEN_SEALER_SCREEN = id("textures/gui/oxygen_sealer_screen.png");
        ResourceLocation FUEL_LOADER_SCREEN = id("textures/gui/fuel_loader_screen.png");
<<<<<<< HEAD
        ResourceLocation SOLAR_PANEL_DAY = id("textures/gui/solar_panel/day.png");
        ResourceLocation SOLAR_PANEL_NIGHT = id("textures/gui/solar_panel/night.png");
        ResourceLocation SOLAR_PANEL_BLOCKED = id("textures/gui/solar_panel/blocked.png");
    }

    interface CelestialBody {
        ResourceLocation SOL = id("textures/gui/celestialbodies/sol.png");
        ResourceLocation SOL_OVERCAST = id("textures/gui/celestialbodies/sol_overcast.png");
        ResourceLocation SOL_FROM_MOON = id("textures/gui/celestialbodies/sol_from_moon.png");
        ResourceLocation MERCURY = id("textures/gui/celestialbodies/mercury.png");
        ResourceLocation VENUS = id("textures/gui/celestialbodies/venus.png");
        ResourceLocation EARTH = id("textures/gui/celestialbodies/earth.png");
        ResourceLocation SPACE_STATION = id("textures/gui/celestialbodies/space_station.png");
        ResourceLocation MOON = id("textures/gui/celestialbodies/moon.png");
        ResourceLocation MARS = id("textures/gui/celestialbodies/mars.png");
        ResourceLocation ASTEROID = id("textures/gui/celestialbodies/asteroid.png");
        ResourceLocation SATURN = id("textures/gui/celestialbodies/saturn.png");
        ResourceLocation SATURN_RINGS = id("textures/gui/celestialbodies/saturn_rings.png");
        ResourceLocation JUPITER = id("textures/gui/celestialbodies/jupiter.png");
        ResourceLocation CALLISTO = id("textures/gui/celestialbodies/callisto.png");
        ResourceLocation EUROPA = id("textures/gui/celestialbodies/europa.png");
        ResourceLocation GANYMEDE = id("textures/gui/celestialbodies/ganymede.png");
        ResourceLocation IO = id("textures/gui/celestialbodies/io.png");
        ResourceLocation URANUS = id("textures/gui/celestialbodies/uranus.png");
        ResourceLocation URANUS_RINGS = id("textures/gui/celestialbodies/uranus_rings.png");
        ResourceLocation NEPTUNE = id("textures/gui/celestialbodies/neptune.png");
=======
        ResourceLocation DEFAULT_SOLAR_PANELS = id("textures/solar_panel/default_solar_panels.png");
        ResourceLocation DEFAULT_LIGHT_SOURCES = id("textures/solar_panel/default_light_sources.png");
        ResourceLocation MOON_LIGHT_SOURCES = id("textures/solar_panel/moon_light_sources.png");
>>>>>>> 458c8edb
    }

    interface RecipeViewer {
        ResourceLocation RECIPE_VIEWER_DISPLAY_TEXTURE = id("textures/gui/rei_display.png");

        int CIRCUIT_FABRICATOR_U = 0;
        int CIRCUIT_FABRICATOR_V = 0;
        int CIRCUIT_FABRICATOR_WIDTH = 139;
        int CIRCUIT_FABRICATOR_HEIGHT = 73;

        int DIAMOND_X = 1;
        int DIAMOND_Y = 1;
        int SILICON_X_1 = 32;
        int SILICON_Y_1 = 31;
        int SILICON_X_2 = 32;
        int SILICON_Y_2 = 49;
        int REDSTONE_X = 77;
        int REDSTONE_Y = 56;
        int INGREDIENT_X = 104;
        int INGREDIENT_Y = 1;
        int WAFER_X = 122;
        int WAFER_Y = 56;

        int COMPRESSOR_U = 0;
        int COMPRESSOR_V = 74;
        int COMPRESSOR_WIDTH = 148;
        int COMPRESSOR_HEIGHT = 54;

        int FIRE_X = 67;
        int FIRE_Y = 9;
        int FUEL_X = 67;
        int FUEL_Y = 31;
        int COMPRESSED_X = 127;
        int COMPRESSED_Y = 20;
    }

    interface SlotSprite {
        String THERMAL_HEAD = "slot/thermal_helmet";
        String THERMAL_CHEST = "slot/thermal_chestpiece";
        String THERMAL_PANTS = "slot/thermal_leggings";
        String THERMAL_BOOTS = "slot/thermal_boots";
        String OXYGEN_MASK = "slot/oxygen_mask";
        String OXYGEN_GEAR = "slot/oxygen_gear";
        String OXYGEN_TANK = "slot/oxygen_tank";
    }

    interface Entity {
        String MOON_VILLAGER = "moon_villager";
        String EVOLVED_ZOMBIE = "evolved_zombie";
        String EVOLVED_CREEPER = "evolved_creeper";
        String EVOLVED_SKELETON = "evolved_skeleton";
        String EVOLVED_SPIDER = "evolved_spider";
        String EVOLVED_PILLAGER = "evolved_pillager";
        String EVOLVED_EVOKER = "evolved_evoker";
        String EVOLVED_VINDICATOR = "evolved_vindicator";
        String T1_ROCKET = "t1_rocket";
        String ROCKET = "rocket";
        String LANDER = "lander";
        String BUGGY = "buggy";
        String PARACHEST = "parachest";
        String BUBBLE = "bubble";
        String GREY = "grey";
        String ARCH_GREY = "arch_grey";
        String RUMBLER = "rumbler";
        String OLI_GRUB = "oli_grub";
        String COMET_CUBE = "comet_cube";
        String GAZER = "gazer";
        String EVOLVED_SKELETON_BOSS = "evolved_skeleton_boss";
    }

    interface SpawnEgg {
        String MOON_VILLAGER = "moon_villager_spawn_egg";
        String EVOLVED_ZOMBIE = "evolved_zombie_spawn_egg";
        String EVOLVED_CREEPER = "evolved_creeper_spawn_egg";
        String EVOLVED_SKELETON = "evolved_skeleton_spawn_egg";
        String EVOLVED_SPIDER = "evolved_spider_spawn_egg";
        String EVOLVED_PILLAGER = "evolved_pillager_spawn_egg";
        String EVOLVED_EVOKER = "evolved_evoker_spawn_egg";
        String EVOLVED_VINDICATOR = "evolved_vindicator_spawn_egg";
        String GREY = "grey_spawn_egg";
        String ARCH_GREY = "arch_grey_spawn_egg";
        String RUMBLER = "rumbler_spawn_egg";
        String OLI_GRUB = "oli_grub_spawn_egg";
        String COMET_CUBE = "comet_cube_spawn_egg";
        String GAZER = "gazer_spawn_egg";
    }

    interface EntityTexture {
        String GREY = "textures/entity/grey.png";
        String ARCH_GREY = "textures/entity/arch_grey.png";
        String RUMBLER = "textures/entity/rumbler.png";
        String OLI_GRUB = "textures/entity/oli_grub.png";
        String COMET_CUBE = "textures/entity/comet_cube.png";
        String GAZER = "textures/entity/gazer.png";
        String LANDER = "textures/entity/lander.png";
        String SKELETON_BOSS = "textures/entity/skeletonboss.png";
    }

    interface TextureCoordinate {
        int OVERLAY_WIDTH = 16;
        int OVERLAY_HEIGHT = 48;

        int ENERGY_DARK_X = 0;
        int ENERGY_DARK_Y = 0;
        int ENERGY_LIGHT_X = 16;
        int ENERGY_LIGHT_Y = 0;

        int OXYGEN_DARK_X = 0;
        int OXYGEN_DARK_Y = 50;
        int OXYGEN_LIGHT_X = 16;
        int OXYGEN_LIGHT_Y = 50;

        int FLUID_TANK_WIDTH = 18;

        int BASE_FLUID_TANK_Y = 49;

        int BUTTON_WIDTH = 13;
        int BUTTON_HEIGHT = 13;

        int BUTTON_RED_X = 0;
        int BUTTON_RED_Y = 115;
        int BUTTON_RED_HOVER_X = 0;
        int BUTTON_RED_HOVER_Y = 102;

        int BUTTON_GREEN_X = 13;
        int BUTTON_GREEN_Y = 115;
        int BUTTON_GREEN_HOVER_X = 13;
        int BUTTON_GREEN_HOVER_Y = 102;

        int BUTTON_NORMAL_X = 26;
        int BUTTON_NORMAL_Y = 115;
        int BUTTON_NORMAL_HOVER_X = 26;
        int BUTTON_NORMAL_HOVER_Y = 102;

        int ARROW_VERTICAL_WIDTH = 11;
        int ARROW_VERTICAL_HEIGHT = 10;

        int ARROW_UP_X = 39;
        int ARROW_UP_Y = 108;
        int ARROW_UP_HOVER_X = 50;
        int ARROW_UP_HOVER_Y = 108;

        int ARROW_DOWN_X = 39;
        int ARROW_DOWN_Y = 118;
        int ARROW_DOWN_HOVER_X = 50;
        int ARROW_DOWN_HOVER_Y = 118;

    }

    interface Menu {
        String COAL_GENERATOR_MENU = "coal_generator_menu";
        String BASIC_SOLAR_PANEL_MENU = "basic_solar_panel_menu";
        String ADVANCED_SOLAR_PANEL_MENU = "advanced_solar_panel_menu";
        String CIRCUIT_FABRICATOR_MENU = "circuit_fabricator_menu";
        String COMPRESSOR_MENU = "compressor_menu";
        String ELECTRIC_COMPRESSOR_MENU = "electric_compressor_menu";
        String PLAYER_INVENTORY_MENU = "player_inventory_menu";
        String ENERGY_STORAGE_MODULE_MENU = "energy_storage_module_menu";
        String REFINERY_MENU = "refinery_menu";
        String ELECTRIC_FURNACE_MENU = "electric_furnace_menu";
        String ELECTRIC_ARC_FURNACE_MENU = "electric_arc_furnace_menu";
        String OXYGEN_COLLECTOR_MENU = "oxygen_collector_menu";
        String BUBBLE_DISTRIBUTOR_MENU = "bubble_distributor_menu";
        String OXYGEN_COMPRESSOR_MENU = "oxygen_compressor_menu";
        String OXYGEN_DECOMPRESSOR_MENU = "oxygen_decompressor_menu";
        String OXYGEN_STORAGE_MODULE_MENU = "oxygen_storage_module_menu";
        String OXYGEN_SEALER_MENU = "oxygen_sealer_menu";
        String FUEL_LOADER_MENU = "fuel_loader_menu";
        String AIR_LOCK_CONTROLLER_MENU = "air_lock_menu";
        String ROCKET_WORKBENCH_MENU = "rocket_workbench_menu";
        String ROCKET = "rocket";
        String PARACHEST = "parachest";
        String BUGGY_BENCH = "buggy_bench";
        String TIER_1_ROCKET = "tier_1_rocket";
    }

    interface LootTable {
        String BASIC_MOON_RUINS_CHEST = "chests/moon_ruins/basic_chest";
    }

    interface Text {
        interface Color {
            Style DARK_GRAY_STYLE = Style.EMPTY.withColor(ChatFormatting.DARK_GRAY);
            Style GOLD_STYLE = Style.EMPTY.withColor(ChatFormatting.GOLD);
            Style GREEN_STYLE = Style.EMPTY.withColor(ChatFormatting.GREEN);
            Style RED_STYLE = Style.EMPTY.withColor(ChatFormatting.RED);
            Style BLUE_STYLE = Style.EMPTY.withColor(ChatFormatting.BLUE);
            Style AQUA_STYLE = Style.EMPTY.withColor(ChatFormatting.AQUA);
            Style GRAY_STYLE = Style.EMPTY.withColor(ChatFormatting.GRAY);
            Style DARK_RED_STYLE = Style.EMPTY.withColor(ChatFormatting.DARK_RED);
            Style LIGHT_PURPLE_STYLE = Style.EMPTY.withColor(ChatFormatting.LIGHT_PURPLE);
            Style YELLOW_STYLE = Style.EMPTY.withColor(ChatFormatting.YELLOW);
            Style WHITE_STYLE = Style.EMPTY.withColor(ChatFormatting.WHITE);
            Style DARK_BLUE_STYLE = Style.EMPTY.withColor(ChatFormatting.DARK_BLUE);

            static int getStorageLevelColor(double scale) {
                return ((int) (255 * scale) << 16) + (((int) (255 * (1.0 - scale))) << 8);
            }

            static Style getStorageLevelStyle(double scale) {
                return Style.EMPTY.withColor(TextColor.fromRgb(getStorageLevelColor(scale)));
            }
        }
    }

    interface Nbt {
        String GC_API = "GCApi";
        String CHANGE_COUNT = "Modified";
        String OXYGEN = "Inversion";
        String GEAR_INV = "GearInv";
        String BLOCK_ENTITY_TAG = "BlockEntityTag";
        String NO_DROP = "NoDrop";
        String OWNER = "Owner";
        String PROGRESS = "Progress";
        String SIZE = "Size";
        String MAX_SIZE = "MaxSize";
        String VISIBLE = "Visible";
        String FUEL_TIME = "FuelTime";
        String FUEL_LENGTH = "FuelLength";
        String TEAM = "Team";
        String ACCESSIBILITY = "Accessibility";
        String SECURITY = "Security";
        String CONFIGURATION = "Configuration";
        String VALUE = "Value";
        String ENERGY = "Energy";
        String AUTOMATION_TYPE = "AutomationType";
        String BABY = "Baby";
        String DIRECTION = "Direction";
        String REDSTONE_INTERACTION_TYPE = "RedstoneInteraction";
        String MATCH = "Match";
        String IS_SLOT_ID = "IsSlotId";
        String MAX_PROGRESS = "MaxProgress";
        String COLOR = "Color";
        String PULL = "Pull";
        String HEAT = "Heat";
        String INPUTS = "Inputs";
        String OUTPUTS = "Outputs";
        String SHAPED = "Shaped";
        String ITEMS = "Items";
        String GASES = "Gases";
        String CRYOGENIC_COOLDOWN = "cryogenic_cooldown";
        String ROCKET_UUID = "RocketUuid";
    }

    interface Chunk {
        int WIDTH = 16;
        int SECTION_HEIGHT = 16;
        int CHUNK_SECTION_AREA = WIDTH * WIDTH * SECTION_HEIGHT;
    }

    interface Energy {
        long T1_MACHINE_ENERGY_USAGE = 100; // TODO: adjust these later
        long T2_MACHINE_ENERGY_USAGE = 200;
    }

    @ApiStatus.Internal
    interface Misc {
        ResourceLocation INVALID = Constant.id("invalid");
        ResourceLocation EMPTY = ResourceLocation.withDefaultNamespace("empty");
        Direction[] DIRECTIONS = Direction.values();
        Direction[] HORIZONTALS = {Direction.NORTH, Direction.EAST, Direction.SOUTH, Direction.WEST};
        Direction[] VERTICALS = {Direction.UP, Direction.DOWN};
        String LOGGER_PREFIX = "[Galacticraft] ";
        boolean DEBUG = false;
        int MAX_STRING_READ = 32767;
    }

    interface Recipe {
        String FABRICATION = "fabrication";
        String COMPRESSING = "compressing";

        interface Serializer {
            String FABRICATION = "fabrication";
            String COMPRESSING_SHAPELESS = "compressing_shapeless";
            String COMPRESSING_SHAPED = "compressing_shaped";
        }
    }

    @Environment(EnvType.CLIENT)
    interface ModelPartName {
        String OXYGEN_MASK = "oxygen_mask";
        String OXYGEN_TANK = "oxygen_tank";
        String OXYGEN_PIPE = "oxygen_pipe";
        String MOON_VILLAGER_BRAIN = "moon_villager_brain";
        String SOLAR_PANEL_POLE = "solar_panel_pole";
        String SOLAR_PANEL_PANEL = "solar_panel_panel";
        String SOLAR_PANEL_PANEL_HORIZONTAL_1 = "solar_panel_panel_horizontal_1";
        String SOLAR_PANEL_PANEL_HORIZONTAL_2 = "solar_panel_panel_horizontal_2";
        String SOLAR_PANEL_PANEL_HORIZONTAL_3 = "solar_panel_panel_horizontal_3";
        String SOLAR_PANEL_PANEL_HORIZONTAL_4 = "solar_panel_panel_horizontal_4";
        String SOLAR_PANEL_PANEL_VERTICAL_1 = "solar_panel_panel_vertical_1";
        String SOLAR_PANEL_PANEL_VERTICAL_2 = "solar_panel_panel_vertical_2";
        String SOLAR_PANEL_PANEL_VERTICAL_3 = "solar_panel_panel_vertical_3";
    }

    // Used in Data Generator
    interface BakedModel {
        ResourceLocation WALKWAY_MARKER = id("autogenerated/walkway");
        ResourceLocation FLUID_PIPE_WALKWAY_MARKER = id("autogenerated/fluid_pipe_walkway");
        ResourceLocation WIRE_WALKWAY_MARKER = id("autogenerated/wire_walkway");
        ResourceLocation WIRE_MARKER = id("autogenerated/aluminum_wire");
        ResourceLocation GLASS_FLUID_PIPE_MARKER = id("autogenerated/glass_fluid_pipe");
        ResourceLocation VACUUM_GLASS_MODEL = id("vacuum_glass");
    }

    interface Carver {
        String MOON_CANYON_CARVER = "moon_canyon_carver";
        String MOON_CRATER_CARVER = "moon_crater_carver";
        String MOON_HIGHLANDS_CAVE_CARVER = "moon_highlands_cave_carver";
        String MOON_MARE_CAVE_CARVER = "moon_mare_cave_carver";
    }

    interface Packet {
        ResourceLocation STREAM_CODECBUBBLE_SIZE = id("bubble_size");
        ResourceLocation BUBBLE_MAX = id("bubble_max");
        ResourceLocation BUBBLE_VISIBLE = id("bubble_visible");
        ResourceLocation OPEN_GC_INVENTORY = id("open_gc_inv");
        ResourceLocation OPEN_GC_ROCKET = id("open_gc_rocket");
        ResourceLocation CREATE_SATELLITE = id("create_satellite");
        ResourceLocation OPEN_SCREEN = id("open_screen");
        ResourceLocation PLANET_MENU_PACKET = id("planet_menu_open");
        ResourceLocation SELECT_PART = id("select_part");

        ResourceLocation CONTROLLABLE_ENTITY = id("controllable_entity");
        ResourceLocation PLANET_TP = id("planet_tp");
        ResourceLocation ROCKET_SPAWN = id("rocket_spawn");
        ResourceLocation FOOTPRINT = id("footprint");
        ResourceLocation FOOTPRINT_REMOVED = id("footprint_removed");
        ResourceLocation RESET_THIRD_PERSON = id("reset_camera_type");
    }

    interface Structure {
        ResourceLocation SPACE_STATION = id("space_station");
    }

    interface Command {
        String HOUSTON = "gchouston";
        String DIMENSION_TP = "dimensiontp";
        String DIMTP = "dimtp";
        String OPEN_CELESTIAL_SCREEN = "opencelestialscreen";
    }

    interface Attachments {
        String SERVER_PLAYER = "server_player";
        String CLIENT_PLAYER = "client_player";
    }

    interface Teleporters {
        String LANDER = "lander";
        String OVERWORLD = "overworld";
    }

    interface Triggers {
        String ROCKET_LAUNCH = "launch_rocket";
        String FIND_MOON_BOSS = "boss_moon";
        String CREATE_SPACE_STATION = "create_space_station";
    }
}<|MERGE_RESOLUTION|>--- conflicted
+++ resolved
@@ -555,7 +555,6 @@
         ResourceLocation OXYGEN_STORAGE_MODULE_SCREEN = id("textures/gui/oxygen_storage_module_screen.png");
         ResourceLocation OXYGEN_SEALER_SCREEN = id("textures/gui/oxygen_sealer_screen.png");
         ResourceLocation FUEL_LOADER_SCREEN = id("textures/gui/fuel_loader_screen.png");
-<<<<<<< HEAD
         ResourceLocation SOLAR_PANEL_DAY = id("textures/gui/solar_panel/day.png");
         ResourceLocation SOLAR_PANEL_NIGHT = id("textures/gui/solar_panel/night.png");
         ResourceLocation SOLAR_PANEL_BLOCKED = id("textures/gui/solar_panel/blocked.png");
@@ -582,11 +581,6 @@
         ResourceLocation URANUS = id("textures/gui/celestialbodies/uranus.png");
         ResourceLocation URANUS_RINGS = id("textures/gui/celestialbodies/uranus_rings.png");
         ResourceLocation NEPTUNE = id("textures/gui/celestialbodies/neptune.png");
-=======
-        ResourceLocation DEFAULT_SOLAR_PANELS = id("textures/solar_panel/default_solar_panels.png");
-        ResourceLocation DEFAULT_LIGHT_SOURCES = id("textures/solar_panel/default_light_sources.png");
-        ResourceLocation MOON_LIGHT_SOURCES = id("textures/solar_panel/moon_light_sources.png");
->>>>>>> 458c8edb
     }
 
     interface RecipeViewer {
@@ -655,6 +649,23 @@
         String COMET_CUBE = "comet_cube";
         String GAZER = "gazer";
         String EVOLVED_SKELETON_BOSS = "evolved_skeleton_boss";
+    }
+
+    interface SpawnEgg {
+        String MOON_VILLAGER = "moon_villager_spawn_egg";
+        String EVOLVED_ZOMBIE = "evolved_zombie_spawn_egg";
+        String EVOLVED_CREEPER = "evolved_creeper_spawn_egg";
+        String EVOLVED_SKELETON = "evolved_skeleton_spawn_egg";
+        String EVOLVED_SPIDER = "evolved_spider_spawn_egg";
+        String EVOLVED_PILLAGER = "evolved_pillager_spawn_egg";
+        String EVOLVED_EVOKER = "evolved_evoker_spawn_egg";
+        String EVOLVED_VINDICATOR = "evolved_vindicator_spawn_egg";
+        String GREY = "grey_spawn_egg";
+        String ARCH_GREY = "arch_grey_spawn_egg";
+        String RUMBLER = "rumbler_spawn_egg";
+        String OLI_GRUB = "oli_grub_spawn_egg";
+        String COMET_CUBE = "comet_cube_spawn_egg";
+        String GAZER = "gazer_spawn_egg";
     }
 
     interface SpawnEgg {
