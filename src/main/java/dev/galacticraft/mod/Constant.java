--- conflicted
+++ resolved
@@ -560,7 +560,6 @@
         ResourceLocation MOON_LIGHT_SOURCES = id("textures/solar_panel/moon_light_sources.png");
     }
 
-<<<<<<< HEAD
     interface RecipeViewer {
         ResourceLocation RECIPE_VIEWER_DISPLAY_TEXTURE = id("textures/gui/rei_display.png");
 
@@ -593,9 +592,6 @@
         int FUEL_Y = 31;
         int COMPRESSED_X = 127;
         int COMPRESSED_Y = 20;
-=======
-        ResourceLocation RECIPE_VIEWER_DISPLAY_TEXTURE = id("textures/gui/rei_display.png");
->>>>>>> 22e85e2c
     }
 
     interface SlotSprite {
