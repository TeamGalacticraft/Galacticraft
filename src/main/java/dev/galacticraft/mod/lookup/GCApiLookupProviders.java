--- conflicted
+++ resolved
@@ -37,7 +37,25 @@
 
 @SuppressWarnings("UnstableApiUsage")
 public class GCApiLookupProviders {
-<<<<<<< HEAD
+    private static final BlockEntityType<? extends MachineBlockEntity>[] MACHINE_BLOCKS = new BlockEntityType[]{
+            GCBlockEntityTypes.COAL_GENERATOR,
+            GCBlockEntityTypes.BASIC_SOLAR_PANEL,
+            GCBlockEntityTypes.ADVANCED_SOLAR_PANEL,
+            GCBlockEntityTypes.CIRCUIT_FABRICATOR,
+            GCBlockEntityTypes.COMPRESSOR,
+            GCBlockEntityTypes.ELECTRIC_COMPRESSOR,
+            GCBlockEntityTypes.ELECTRIC_FURNACE,
+            GCBlockEntityTypes.ELECTRIC_ARC_FURNACE,
+            GCBlockEntityTypes.REFINERY,
+            GCBlockEntityTypes.FUEL_LOADER,
+            GCBlockEntityTypes.OXYGEN_COLLECTOR,
+            GCBlockEntityTypes.OXYGEN_COMPRESSOR,
+            GCBlockEntityTypes.OXYGEN_DECOMPRESSOR,
+            GCBlockEntityTypes.OXYGEN_SEALER,
+            GCBlockEntityTypes.OXYGEN_BUBBLE_DISTRIBUTOR,
+            GCBlockEntityTypes.ENERGY_STORAGE_MODULE,
+            GCBlockEntityTypes.OXYGEN_STORAGE_MODULE
+        };
     private static final Block[] MACHINE_BLOCKS = new Block[]{
             GCBlocks.COAL_GENERATOR,
             GCBlocks.BASIC_SOLAR_PANEL,
@@ -56,26 +74,6 @@
             GCBlocks.OXYGEN_BUBBLE_DISTRIBUTOR,
             GCBlocks.ENERGY_STORAGE_MODULE,
             GCBlocks.OXYGEN_STORAGE_MODULE
-=======
-    private static final BlockEntityType<? extends MachineBlockEntity>[] MACHINE_BLOCKS = new BlockEntityType[]{
-            GCBlockEntityTypes.COAL_GENERATOR,
-            GCBlockEntityTypes.BASIC_SOLAR_PANEL,
-            GCBlockEntityTypes.ADVANCED_SOLAR_PANEL,
-            GCBlockEntityTypes.CIRCUIT_FABRICATOR,
-            GCBlockEntityTypes.COMPRESSOR,
-            GCBlockEntityTypes.ELECTRIC_COMPRESSOR,
-            GCBlockEntityTypes.ELECTRIC_FURNACE,
-            GCBlockEntityTypes.ELECTRIC_ARC_FURNACE,
-            GCBlockEntityTypes.REFINERY,
-            GCBlockEntityTypes.FUEL_LOADER,
-            GCBlockEntityTypes.OXYGEN_COLLECTOR,
-            GCBlockEntityTypes.OXYGEN_COMPRESSOR,
-            GCBlockEntityTypes.OXYGEN_DECOMPRESSOR,
-            GCBlockEntityTypes.OXYGEN_SEALER,
-            GCBlockEntityTypes.OXYGEN_BUBBLE_DISTRIBUTOR,
-            GCBlockEntityTypes.ENERGY_STORAGE_MODULE,
-            GCBlockEntityTypes.OXYGEN_STORAGE_MODULE
->>>>>>> 38dfb48a
     };
     @SuppressWarnings("rawtypes")
     private static final BlockEntityType[] WIRE_TYPES = new BlockEntityType[]{
