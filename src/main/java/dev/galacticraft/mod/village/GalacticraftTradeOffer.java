--- conflicted
+++ resolved
@@ -23,20 +23,6 @@
 package dev.galacticraft.mod.village;
 
 import dev.galacticraft.mod.item.GalacticraftItem;
-<<<<<<< HEAD
-import net.minecraft.block.Block;
-import net.minecraft.entity.Entity;
-import net.minecraft.item.*;
-import net.minecraft.item.map.MapIcon;
-import net.minecraft.item.map.MapState;
-import net.minecraft.server.world.ServerWorld;
-import net.minecraft.tag.TagKey;
-import net.minecraft.util.math.BlockPos;
-import net.minecraft.util.math.random.Random;
-import net.minecraft.village.TradeOffer;
-import net.minecraft.village.TradeOffers;
-import net.minecraft.world.gen.structure.Structure;
-=======
 import net.minecraft.core.BlockPos;
 import net.minecraft.server.level.ServerLevel;
 import net.minecraft.util.RandomSource;
@@ -52,7 +38,6 @@
 import net.minecraft.world.level.levelgen.structure.Structure;
 import net.minecraft.world.level.saveddata.maps.MapDecoration;
 import net.minecraft.world.level.saveddata.maps.MapItemSavedData;
->>>>>>> 45783a2f
 import org.jetbrains.annotations.Nullable;
 
 /**
@@ -82,21 +67,12 @@
 
     public static class SellMapFactory implements VillagerTrades.ItemListing {
         private final int price;
-<<<<<<< HEAD
         private final TagKey<Structure> structure;
-        private final MapIcon.Type iconType;
-        private final int maxUses;
-        private final int experience;
-
-        public SellMapFactory(int price, TagKey<Structure> feature, MapIcon.Type iconType, int maxUses, int experience) {
-=======
-        private final Structure structure;
         private final MapDecoration.Type iconType;
         private final int maxUses;
         private final int experience;
 
-        public SellMapFactory(int price, Structure feature, MapDecoration.Type iconType, int maxUses, int experience) {
->>>>>>> 45783a2f
+        public SellMapFactory(int price, TagKey<Structure> feature, MapDecoration.Type iconType, int maxUses, int experience) {
             this.price = price;
             this.structure = feature;
             this.iconType = iconType;
