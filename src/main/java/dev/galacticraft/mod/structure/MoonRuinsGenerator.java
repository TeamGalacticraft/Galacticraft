/*
 * Copyright (c) 2019-2021 Team Galacticraft
 *
 * Permission is hereby granted, free of charge, to any person obtaining a copy
 * of this software and associated documentation files (the "Software"), to deal
 * in the Software without restriction, including without limitation the rights
 * to use, copy, modify, merge, publish, distribute, sublicense, and/or sell
 * copies of the Software, and to permit persons to whom the Software is
 * furnished to do so, subject to the following conditions:
 *
 * The above copyright notice and this permission notice shall be included in all
 * copies or substantial portions of the Software.
 *
 * THE SOFTWARE IS PROVIDED "AS IS", WITHOUT WARRANTY OF ANY KIND, EXPRESS OR
 * IMPLIED, INCLUDING BUT NOT LIMITED TO THE WARRANTIES OF MERCHANTABILITY,
 * FITNESS FOR A PARTICULAR PURPOSE AND NONINFRINGEMENT. IN NO EVENT SHALL THE
 * AUTHORS OR COPYRIGHT HOLDERS BE LIABLE FOR ANY CLAIM, DAMAGES OR OTHER
 * LIABILITY, WHETHER IN AN ACTION OF CONTRACT, TORT OR OTHERWISE, ARISING FROM,
 * OUT OF OR IN CONNECTION WITH THE SOFTWARE OR THE USE OR OTHER DEALINGS IN THE
 * SOFTWARE.
 */

package dev.galacticraft.mod.structure;

import com.google.common.collect.Lists;
import dev.galacticraft.mod.Constant;
import dev.galacticraft.mod.loot.GalacticraftLootTable;
import net.minecraft.block.Block;
import net.minecraft.block.BlockState;
import net.minecraft.block.Blocks;
import net.minecraft.block.ChestBlock;
import net.minecraft.block.entity.BlockEntity;
import net.minecraft.block.entity.ChestBlockEntity;
import net.minecraft.fluid.FluidState;
import net.minecraft.nbt.NbtCompound;
import net.minecraft.server.world.ServerWorld;
import net.minecraft.structure.*;
import net.minecraft.structure.processor.BlockIgnoreStructureProcessor;
import net.minecraft.structure.processor.BlockRotStructureProcessor;
import net.minecraft.tag.BlockTags;
import net.minecraft.tag.FluidTags;
import net.minecraft.util.BlockMirror;
import net.minecraft.util.BlockRotation;
import net.minecraft.util.Identifier;
import net.minecraft.util.Util;
import net.minecraft.util.math.BlockBox;
import net.minecraft.util.math.BlockPos;
import net.minecraft.util.math.ChunkPos;
import net.minecraft.util.math.MathHelper;
import net.minecraft.world.BlockView;
import net.minecraft.world.Heightmap;
import net.minecraft.world.ServerWorldAccess;
import net.minecraft.world.StructureWorldAccess;
import net.minecraft.world.gen.StructureAccessor;
import net.minecraft.world.gen.chunk.ChunkGenerator;
import net.minecraft.world.gen.feature.DefaultFeatureConfig;

import java.util.List;
import java.util.Random;

/**
 * @author <a href="https://github.com/TeamGalacticraft">TeamGalacticraft</a>
 */
public class MoonRuinsGenerator {
<<<<<<< HEAD
   private static final Identifier[] PIECES = new Identifier[] {
=======
   private static final Identifier[] PIECES = new Identifier[]{
>>>>>>> 1ea87a81
           //new Identifier(Constant.MOD_ID, "moon_ruins/ruin_1"),
           //new Identifier(Constant.MOD_ID, "moon_ruins/ruin_2"),
           new Identifier(Constant.MOD_ID, "moon_ruins/ruin_3"),
           new Identifier(Constant.MOD_ID, "moon_ruins/ruin_4"),
           new Identifier(Constant.MOD_ID, "moon_ruins/ruin_5"),
           new Identifier(Constant.MOD_ID, "moon_ruins/ruin_6"),
   };

   private static Identifier getPiece(Random random) {
      return Util.getRandom(PIECES, random);
   }

   public static void addPieces(StructureManager manager, BlockPos pos, BlockRotation rotation, StructurePiecesHolder structurePiecesHolder, Random random, DefaultFeatureConfig config) {
      addPieces(manager, pos, rotation, structurePiecesHolder, random);
      method_14825(manager, random, rotation, pos, structurePiecesHolder);
   }

   private static void method_14825(StructureManager manager, Random random, BlockRotation rotation, BlockPos pos, StructurePiecesHolder structurePiecesHolder) {
      BlockPos blockPos = new BlockPos(pos.getX(), 90, pos.getZ());
      BlockPos blockPos2 = Structure.transformAround(new BlockPos(15, 0, 15), BlockMirror.NONE, rotation, BlockPos.ORIGIN).add(blockPos);
      BlockBox blockBox = BlockBox.create(blockPos, blockPos2);
      BlockPos blockPos3 = new BlockPos(Math.min(blockPos.getX(), blockPos2.getX()), blockPos.getY(), Math.min(blockPos.getZ(), blockPos2.getZ()));
      List<BlockPos> list = getRoomPositions(random, blockPos3);
      int i = MathHelper.nextInt(random, 4, 8);

      for (int j = 0; j < i; ++j) {
         if (!list.isEmpty()) {
            int k = random.nextInt(list.size());
            BlockPos blockPos4 = list.remove(k);
            BlockRotation blockRotation = BlockRotation.random(random);
            BlockPos blockPos5 = Structure.transformAround(new BlockPos(5, 0, 6), BlockMirror.NONE, blockRotation, BlockPos.ORIGIN).add(blockPos4);
            BlockBox blockBox2 = BlockBox.create(blockPos4, blockPos5);
            if (!blockBox2.intersects(blockBox)) {
               addPieces(manager, blockPos4, blockRotation, structurePiecesHolder, random);
            }
         }
      }

   }

   private static List<BlockPos> getRoomPositions(Random random, BlockPos blockPos) {
      List<BlockPos> list = Lists.newArrayList();
      list.add(blockPos.add(-16 + MathHelper.nextInt(random, 1, 8), 0, 16 + MathHelper.nextInt(random, 1, 7)));
      list.add(blockPos.add(-16 + MathHelper.nextInt(random, 1, 8), 0, MathHelper.nextInt(random, 1, 7)));
      list.add(blockPos.add(-16 + MathHelper.nextInt(random, 1, 8), 0, -16 + MathHelper.nextInt(random, 4, 8)));
      list.add(blockPos.add(MathHelper.nextInt(random, 1, 7), 0, 16 + MathHelper.nextInt(random, 1, 7)));
      list.add(blockPos.add(MathHelper.nextInt(random, 1, 7), 0, -16 + MathHelper.nextInt(random, 4, 6)));
      list.add(blockPos.add(16 + MathHelper.nextInt(random, 1, 7), 0, 16 + MathHelper.nextInt(random, 3, 8)));
      list.add(blockPos.add(16 + MathHelper.nextInt(random, 1, 7), 0, MathHelper.nextInt(random, 1, 7)));
      list.add(blockPos.add(16 + MathHelper.nextInt(random, 1, 7), 0, -16 + MathHelper.nextInt(random, 4, 8)));
      return list;
   }

   private static void addPieces(StructureManager manager, BlockPos pos, BlockRotation rotation, StructurePiecesHolder structurePiecesHolder, Random random) {
      structurePiecesHolder.addPiece(new Piece(manager, getPiece(random), pos, rotation, 0.8F));
      structurePiecesHolder.addPiece(new Piece(manager, getPiece(random), pos, rotation, 0.7F));
      structurePiecesHolder.addPiece(new Piece(manager, getPiece(random), pos, rotation, 0.65F));
   }

   public static class Piece extends SimpleStructurePiece {
      private final float integrity;

      public Piece(StructureManager structureManager, Identifier template, BlockPos pos, BlockRotation rotation, float integrity) {
         super(StructurePieceType.OCEAN_TEMPLE, 0, structureManager, template, template.toString(), method_35446(rotation), pos);
         this.integrity = integrity;
      }

      public Piece(ServerWorld world, NbtCompound nbt) {
         super(GalacticraftStructure.MOON_RUINS_PIECE, nbt, world, (identifier) -> method_35446(BlockRotation.valueOf(nbt.getString("Rot"))));
         this.integrity = nbt.getFloat("Integrity");
      }

      private static StructurePlacementData method_35446(BlockRotation blockRotation) {
         return (new StructurePlacementData()).setRotation(blockRotation).setMirror(BlockMirror.NONE).addProcessor(BlockIgnoreStructureProcessor.IGNORE_AIR_AND_STRUCTURE_BLOCKS);
      }

      @Override
      protected void writeNbt(ServerWorld world, NbtCompound nbt) {
         super.writeNbt(world, nbt);
         nbt.putString("Rot", this.placementData.getRotation().name());
         nbt.putFloat("Integrity", this.integrity);
      }

      @Override
      protected void handleMetadata(String metadata, BlockPos pos, ServerWorldAccess world, Random random, BlockBox boundingBox) {
         if ("chest".equals(metadata)) {
            world.setBlockState(pos, Blocks.CHEST.getDefaultState().with(ChestBlock.WATERLOGGED, world.getFluidState(pos).isIn(FluidTags.WATER)), Block.NOTIFY_LISTENERS);
            BlockEntity blockEntity = world.getBlockEntity(pos);
            if (blockEntity instanceof ChestBlockEntity chest) {
               chest.setLootTable(GalacticraftLootTable.BASIC_MOON_RUINS_CHEST, random.nextLong());
            }
         }/* else if ("drowned".equals(metadata)) {
            DrownedEntity drownedEntity = EntityType.DROWNED.create(world.toServerWorld());
            assert drownedEntity != null;
            drownedEntity.setPersistent();
            drownedEntity.refreshPositionAndAngles(pos, 0.0F, 0.0F);
            drownedEntity.initialize(world, world.getLocalDifficulty(pos), SpawnReason.STRUCTURE, null, null);
            world.spawnEntityAndPassengers(drownedEntity);
            world.setBlockState(pos, Blocks.AIR.getDefaultState(), Block.NOTIFY_LISTENERS);
         }*/
      }

      @Override
      public boolean generate(StructureWorldAccess world, StructureAccessor structureAccessor, ChunkGenerator chunkGenerator, Random random, BlockBox boundingBox, ChunkPos chunkPos, BlockPos pos) {
         this.placementData.clearProcessors().addProcessor(new BlockRotStructureProcessor(this.integrity)).addProcessor(BlockIgnoreStructureProcessor.IGNORE_AIR_AND_STRUCTURE_BLOCKS);
         int i = world.getTopY(Heightmap.Type.OCEAN_FLOOR_WG, this.pos.getX(), this.pos.getZ());
         this.pos = new BlockPos(this.pos.getX(), i, this.pos.getZ());
         BlockPos blockPos = Structure.transformAround(new BlockPos(this.structure.getSize().getX() - 1, 0, this.structure.getSize().getZ() - 1), BlockMirror.NONE, this.placementData.getRotation(), BlockPos.ORIGIN).add(this.pos);
         this.pos = new BlockPos(this.pos.getX(), this.method_14829(this.pos, world, blockPos), this.pos.getZ());
         return super.generate(world, structureAccessor, chunkGenerator, random, boundingBox, chunkPos, pos);
      }

      private int method_14829(BlockPos blockPos, BlockView blockView, BlockPos blockPos2) {
         int i = blockPos.getY();
         int j = 512;
         int k = i - 1;
         int l = 0;

         for (BlockPos blockPos3 : BlockPos.iterate(blockPos, blockPos2)) {
            int m = blockPos3.getX();
            int n = blockPos3.getZ();
            int o = blockPos.getY() - 1;
            BlockPos.Mutable mutable = new BlockPos.Mutable(m, o, n);
            BlockState blockState = blockView.getBlockState(mutable);

            for (FluidState fluidState = blockView.getFluidState(mutable); (blockState.isAir() || fluidState.isIn(FluidTags.WATER) || blockState.isIn(BlockTags.ICE)) && o > blockView.getBottomY() + 1; fluidState = blockView.getFluidState(mutable)) {
               --o;
               mutable.set(m, o, n);
               blockState = blockView.getBlockState(mutable);
            }

            j = Math.min(j, o);
            if (o < k - 2) {
               ++l;
            }
         }

         int p = Math.abs(blockPos.getX() - blockPos2.getX());
         if (k - j > 2 && l > p - 2) {
            i = j + 1;
         }
         return i;
      }
   }
}<|MERGE_RESOLUTION|>--- conflicted
+++ resolved
@@ -62,11 +62,7 @@
  * @author <a href="https://github.com/TeamGalacticraft">TeamGalacticraft</a>
  */
 public class MoonRuinsGenerator {
-<<<<<<< HEAD
-   private static final Identifier[] PIECES = new Identifier[] {
-=======
    private static final Identifier[] PIECES = new Identifier[]{
->>>>>>> 1ea87a81
            //new Identifier(Constant.MOD_ID, "moon_ruins/ruin_1"),
            //new Identifier(Constant.MOD_ID, "moon_ruins/ruin_2"),
            new Identifier(Constant.MOD_ID, "moon_ruins/ruin_3"),
