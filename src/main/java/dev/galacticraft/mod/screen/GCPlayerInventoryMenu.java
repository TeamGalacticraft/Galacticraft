--- conflicted
+++ resolved
@@ -23,14 +23,9 @@
 package dev.galacticraft.mod.screen;
 
 import com.mojang.datafixers.util.Pair;
-<<<<<<< HEAD
+import dev.galacticraft.api.gas.Gases;
 import dev.galacticraft.machinelib.api.filter.ResourceFilter;
 import dev.galacticraft.machinelib.api.filter.ResourceFilters;
-=======
-import dev.galacticraft.api.gas.Gases;
-import dev.galacticraft.machinelib.api.storage.ResourceFilter;
-import dev.galacticraft.machinelib.api.storage.ResourceFilters;
->>>>>>> 04826932
 import dev.galacticraft.mod.Constant;
 import dev.galacticraft.mod.content.item.OxygenGearItem;
 import dev.galacticraft.mod.content.item.OxygenMaskItem;
@@ -141,11 +136,7 @@
     }
 
     private static class OxygenTankSlot extends Slot {
-<<<<<<< HEAD
-        private static final ResourceFilter<Item> FILTER = ResourceFilters.canExtractFluid(GCFluids.LIQUID_OXYGEN);
-=======
-        private static final ResourceFilter<Item> FILTER = ResourceFilters.canExtractFluidStrict(Gases.OXYGEN);
->>>>>>> 04826932
+        private static final ResourceFilter<Item> FILTER = ResourceFilters.canExtractFluid(Gases.OXYGEN);
         public OxygenTankSlot(Container gearInventory, int slotId, int x, int y) {
             super(gearInventory, slotId, x, y);
         }
