/*
 * Copyright (c) 2019-2021 Team Galacticraft
 *
 * Permission is hereby granted, free of charge, to any person obtaining a copy
 * of this software and associated documentation files (the "Software"), to deal
 * in the Software without restriction, including without limitation the rights
 * to use, copy, modify, merge, publish, distribute, sublicense, and/or sell
 * copies of the Software, and to permit persons to whom the Software is
 * furnished to do so, subject to the following conditions:
 *
 * The above copyright notice and this permission notice shall be included in all
 * copies or substantial portions of the Software.
 *
 * THE SOFTWARE IS PROVIDED "AS IS", WITHOUT WARRANTY OF ANY KIND, EXPRESS OR
 * IMPLIED, INCLUDING BUT NOT LIMITED TO THE WARRANTIES OF MERCHANTABILITY,
 * FITNESS FOR A PARTICULAR PURPOSE AND NONINFRINGEMENT. IN NO EVENT SHALL THE
 * AUTHORS OR COPYRIGHT HOLDERS BE LIABLE FOR ANY CLAIM, DAMAGES OR OTHER
 * LIABILITY, WHETHER IN AN ACTION OF CONTRACT, TORT OR OTHERWISE, ARISING FROM,
 * OUT OF OR IN CONNECTION WITH THE SOFTWARE OR THE USE OR OTHER DEALINGS IN THE
 * SOFTWARE.
 */

package dev.galacticraft.mod.screen;

import dev.galacticraft.mod.Constant;
import dev.galacticraft.mod.api.block.entity.MachineBlockEntity;
import dev.galacticraft.mod.api.screen.MachineScreenHandler;
import dev.galacticraft.mod.block.entity.*;
import dev.galacticraft.mod.mixin.ExtendedScreenHandlerTypeAccessor;
import dev.galacticraft.mod.recipe.CompressingRecipe;
import dev.galacticraft.mod.recipe.FabricationRecipe;
import dev.galacticraft.mod.screen.factory.MachineScreenHandlerFactory;
import dev.galacticraft.mod.screen.factory.RecipeMachineScreenHandlerFactory;
import dev.galacticraft.mod.screen.factory.SimpleMachineScreenHandlerFactory;
import io.netty.buffer.ByteBufAllocator;
import net.fabricmc.fabric.api.screenhandler.v1.ScreenHandlerRegistry;
import net.fabricmc.fabric.impl.screenhandler.ExtendedScreenHandlerType;
import net.minecraft.entity.player.PlayerInventory;
import net.minecraft.inventory.Inventory;
import net.minecraft.network.PacketByteBuf;
import net.minecraft.recipe.BlastingRecipe;
import net.minecraft.recipe.SmeltingRecipe;
import net.minecraft.screen.ScreenHandlerType;
import net.minecraft.util.Identifier;
import net.minecraft.util.registry.Registry;

/**
 * @author <a href="https://github.com/TeamGalacticraft">TeamGalacticraft</a>
 */
public class GalacticraftScreenHandlerType {

<<<<<<< HEAD
    public static final ExtendedScreenHandlerType<SimpleMachineScreenHandler<CoalGeneratorBlockEntity>> COAL_GENERATOR_HANDLER = new ExtendedScreenHandlerType<>(
            SimpleMachineScreenHandlerFactory.create(() -> GalacticraftScreenHandlerType.COAL_GENERATOR_HANDLER, 94)
    );
=======
    public static final ScreenHandlerType<CoalGeneratorScreenHandler> COAL_GENERATOR_HANDLER = new ExtendedScreenHandlerType<>(CoalGeneratorScreenHandler::new);
>>>>>>> 1ea87a81

    public static final ExtendedScreenHandlerType<SimpleMachineScreenHandler<BasicSolarPanelBlockEntity>> BASIC_SOLAR_PANEL_HANDLER = new ExtendedScreenHandlerType<>(
            SimpleMachineScreenHandlerFactory.create(() -> GalacticraftScreenHandlerType.BASIC_SOLAR_PANEL_HANDLER)
    );

    public static final ExtendedScreenHandlerType<SimpleMachineScreenHandler<AdvancedSolarPanelBlockEntity>> ADVANCED_SOLAR_PANEL_HANDLER = new ExtendedScreenHandlerType<>(
            SimpleMachineScreenHandlerFactory.create(() -> GalacticraftScreenHandlerType.ADVANCED_SOLAR_PANEL_HANDLER)
    );

    public static final ExtendedScreenHandlerType<RecipeMachineScreenHandler<Inventory, FabricationRecipe, CircuitFabricatorBlockEntity>> CIRCUIT_FABRICATOR_HANDLER = new ExtendedScreenHandlerType<>(
            RecipeMachineScreenHandlerFactory.create(() -> GalacticraftScreenHandlerType.CIRCUIT_FABRICATOR_HANDLER, 94)
    );

    public static final ScreenHandlerType<CompressorScreenHandler> COMPRESSOR_HANDLER = new ExtendedScreenHandlerType<>(CompressorScreenHandler::new);

    public static final ExtendedScreenHandlerType<RecipeMachineScreenHandler<Inventory, CompressingRecipe, ElectricCompressorBlockEntity>> ELECTRIC_COMPRESSOR_HANDLER = new ExtendedScreenHandlerType<>(
            RecipeMachineScreenHandlerFactory.create(() -> GalacticraftScreenHandlerType.ELECTRIC_COMPRESSOR_HANDLER)
    );

    public static final ExtendedScreenHandlerType<RecipeMachineScreenHandler<Inventory, SmeltingRecipe, ElectricFurnaceBlockEntity>> ELECTRIC_FURNACE_HANDLER = new ExtendedScreenHandlerType<>(
            RecipeMachineScreenHandlerFactory.create(() -> GalacticraftScreenHandlerType.ELECTRIC_FURNACE_HANDLER)
    );

    public static final ExtendedScreenHandlerType<RecipeMachineScreenHandler<Inventory, BlastingRecipe, ElectricArcFurnaceBlockEntity>> ELECTRIC_ARC_FURNACE_HANDLER = new ExtendedScreenHandlerType<>(
            RecipeMachineScreenHandlerFactory.create(() -> GalacticraftScreenHandlerType.ELECTRIC_ARC_FURNACE_HANDLER)
    );

    public static final ExtendedScreenHandlerType<SimpleMachineScreenHandler<RefineryBlockEntity>> REFINERY_HANDLER = new ExtendedScreenHandlerType<>(
<<<<<<< HEAD
            SimpleMachineScreenHandlerFactory.create(() -> GalacticraftScreenHandlerType.REFINERY_HANDLER)
=======
            SimpleMachineScreenHandlerFactory.create(() -> GalacticraftScreenHandlerType.REFINERY_HANDLER, 86)
>>>>>>> 1ea87a81
    );

    public static final ScreenHandlerType<OxygenCollectorScreenHandler> OXYGEN_COLLECTOR_HANDLER = new ExtendedScreenHandlerType<>(OxygenCollectorScreenHandler::new);

    public static final ExtendedScreenHandlerType<SimpleMachineScreenHandler<OxygenCompressorBlockEntity>> OXYGEN_COMPRESSOR_HANDLER = new ExtendedScreenHandlerType<>(
            SimpleMachineScreenHandlerFactory.create(() -> GalacticraftScreenHandlerType.OXYGEN_COMPRESSOR_HANDLER)
    );

    public static final ExtendedScreenHandlerType<SimpleMachineScreenHandler<OxygenDecompressorBlockEntity>> OXYGEN_DECOMPRESSOR_HANDLER = new ExtendedScreenHandlerType<>(
            SimpleMachineScreenHandlerFactory.create(() -> GalacticraftScreenHandlerType.OXYGEN_DECOMPRESSOR_HANDLER)
    );

    public static final ExtendedScreenHandlerType<SimpleMachineScreenHandler<OxygenSealerBlockEntity>> OXYGEN_SEALER_HANDLER = new ExtendedScreenHandlerType<>(
            SimpleMachineScreenHandlerFactory.create(() -> GalacticraftScreenHandlerType.OXYGEN_SEALER_HANDLER)
    );

    public static final ScreenHandlerType<BubbleDistributorScreenHandler> BUBBLE_DISTRIBUTOR_HANDLER = new ExtendedScreenHandlerType<>(BubbleDistributorScreenHandler::new);

    public static final ExtendedScreenHandlerType<SimpleMachineScreenHandler<OxygenStorageModuleBlockEntity>> OXYGEN_STORAGE_MODULE_HANDLER = new ExtendedScreenHandlerType<>(
            SimpleMachineScreenHandlerFactory.create(() -> GalacticraftScreenHandlerType.OXYGEN_STORAGE_MODULE_HANDLER)
    );

    public static final ExtendedScreenHandlerType<SimpleMachineScreenHandler<EnergyStorageModuleBlockEntity>> ENERGY_STORAGE_MODULE_HANDLER = new ExtendedScreenHandlerType<>(
            SimpleMachineScreenHandlerFactory.create(() -> GalacticraftScreenHandlerType.ENERGY_STORAGE_MODULE_HANDLER)
    );

    public static final ScreenHandlerType<GalacticraftPlayerInventoryScreenHandler> PLAYER_INV_GC_HANDLER = ScreenHandlerRegistry.registerSimple(
            new Identifier(Constant.MOD_ID, Constant.ScreenHandler.PLAYER_INVENTORY_SCREEN_HANDLER),
            GalacticraftPlayerInventoryScreenHandler::new
    );

    @SuppressWarnings({"ConstantConditions", "unchecked"}) // class will extend accessor
    public static <B extends MachineBlockEntity, T extends MachineScreenHandler<B>> T create(ExtendedScreenHandlerType<T> type, int syncId, PlayerInventory inventory, B machine) {
        ScreenHandlerRegistry.ExtendedClientHandlerFactory<T> factory = ((ExtendedScreenHandlerTypeAccessor<T>)(Object) type).getFactory();
        if (factory instanceof MachineScreenHandlerFactory) {
            return ((MachineScreenHandlerFactory<B, T>) factory).create(syncId, inventory, machine);
        } else {
            return factory.create(syncId, inventory, new PacketByteBuf(ByteBufAllocator.DEFAULT.buffer(Long.BYTES, Long.BYTES)).writeBlockPos(machine.getPos()));
        }
    }

    public static final Identifier ROCKET_DESIGNER_HANDLER_ID = new Identifier(Constant.MOD_ID, Constant.ScreenHandler.ROCKET_DESIGNER_SCREEN_HANDLER);
    public static final ScreenHandlerType<RocketDesignerScreenHandler> ROCKET_DESIGNER_HANDLER =
            ScreenHandlerRegistry.registerExtended(
                    ROCKET_DESIGNER_HANDLER_ID,
                    RocketDesignerScreenHandler::new
            );

    public static final Identifier ROCKET_ASSEMBLER_HANDLER_ID = new Identifier(Constant.MOD_ID, Constant.ScreenHandler.ROCKET_ASSEMBLER_SCREEN_HANDLER);
    public static final ScreenHandlerType<RocketAssemblerScreenHandler> ROCKET_ASSEMBLER_HANDLER =
            ScreenHandlerRegistry.registerExtended(
                    ROCKET_ASSEMBLER_HANDLER_ID,
                    RocketAssemblerScreenHandler::new
            );

    public static final Identifier FUEL_LOADER_HANDLER_ID = new Identifier(Constant.MOD_ID, Constant.ScreenHandler.FUEL_LOADER_SCREEN_HANDLER);
    public static final ScreenHandlerType<FuelLoaderScreenHandler> FUEL_LOADER_HANDLER =
            ScreenHandlerRegistry.registerExtended(
                    FUEL_LOADER_HANDLER_ID,
                    FuelLoaderScreenHandler::new
            );

    public static void register() {
        Registry.register(Registry.SCREEN_HANDLER, new Identifier(Constant.MOD_ID, Constant.ScreenHandler.COAL_GENERATOR_SCREEN_HANDLER), COAL_GENERATOR_HANDLER);
        Registry.register(Registry.SCREEN_HANDLER, new Identifier(Constant.MOD_ID, Constant.ScreenHandler.BASIC_SOLAR_PANEL_SCREEN_HANDLER), BASIC_SOLAR_PANEL_HANDLER);
        Registry.register(Registry.SCREEN_HANDLER, new Identifier(Constant.MOD_ID, Constant.ScreenHandler.ADVANCED_SOLAR_PANEL_SCREEN_HANDLER), ADVANCED_SOLAR_PANEL_HANDLER);

        Registry.register(Registry.SCREEN_HANDLER, new Identifier(Constant.MOD_ID, Constant.ScreenHandler.CIRCUIT_FABRICATOR_SCREEN_HANDLER), CIRCUIT_FABRICATOR_HANDLER);
        Registry.register(Registry.SCREEN_HANDLER, new Identifier(Constant.MOD_ID, Constant.ScreenHandler.COMPRESSOR_SCREEN_HANDLER), COMPRESSOR_HANDLER);
        Registry.register(Registry.SCREEN_HANDLER, new Identifier(Constant.MOD_ID, Constant.ScreenHandler.ELECTRIC_COMPRESSOR_SCREEN_HANDLER), ELECTRIC_COMPRESSOR_HANDLER);
        Registry.register(Registry.SCREEN_HANDLER, new Identifier(Constant.MOD_ID, Constant.ScreenHandler.ELECTRIC_FURNACE_SCREEN_HANDLER), ELECTRIC_FURNACE_HANDLER);
        Registry.register(Registry.SCREEN_HANDLER, new Identifier(Constant.MOD_ID, Constant.ScreenHandler.ELECTRIC_ARC_FURNACE_SCREEN_HANDLER), ELECTRIC_ARC_FURNACE_HANDLER);
        Registry.register(Registry.SCREEN_HANDLER, new Identifier(Constant.MOD_ID, Constant.ScreenHandler.REFINERY_SCREEN_HANDLER), REFINERY_HANDLER);

        Registry.register(Registry.SCREEN_HANDLER, new Identifier(Constant.MOD_ID, Constant.ScreenHandler.OXYGEN_COLLECTOR_SCREEN_HANDLER), OXYGEN_COLLECTOR_HANDLER);
        Registry.register(Registry.SCREEN_HANDLER, new Identifier(Constant.MOD_ID, Constant.ScreenHandler.OXYGEN_COMPRESSOR_SCREEN_HANDLER), OXYGEN_COMPRESSOR_HANDLER);
        Registry.register(Registry.SCREEN_HANDLER, new Identifier(Constant.MOD_ID, Constant.ScreenHandler.OXYGEN_DECOMPRESSOR_SCREEN_HANDLER), OXYGEN_DECOMPRESSOR_HANDLER);
        Registry.register(Registry.SCREEN_HANDLER, new Identifier(Constant.MOD_ID, Constant.ScreenHandler.BUBBLE_DISTRIBUTOR_SCREEN_HANDLER), BUBBLE_DISTRIBUTOR_HANDLER);
        Registry.register(Registry.SCREEN_HANDLER, new Identifier(Constant.MOD_ID, Constant.ScreenHandler.OXYGEN_SEALER_SCREEN_HANDLER), OXYGEN_SEALER_HANDLER);

        Registry.register(Registry.SCREEN_HANDLER, new Identifier(Constant.MOD_ID, Constant.ScreenHandler.ENERGY_STORAGE_MODULE_SCREEN_HANDLER), ENERGY_STORAGE_MODULE_HANDLER);
        Registry.register(Registry.SCREEN_HANDLER, new Identifier(Constant.MOD_ID, Constant.ScreenHandler.OXYGEN_STORAGE_MODULE_SCREEN_HANDLER), OXYGEN_STORAGE_MODULE_HANDLER);
    }
}<|MERGE_RESOLUTION|>--- conflicted
+++ resolved
@@ -49,13 +49,7 @@
  */
 public class GalacticraftScreenHandlerType {
 
-<<<<<<< HEAD
-    public static final ExtendedScreenHandlerType<SimpleMachineScreenHandler<CoalGeneratorBlockEntity>> COAL_GENERATOR_HANDLER = new ExtendedScreenHandlerType<>(
-            SimpleMachineScreenHandlerFactory.create(() -> GalacticraftScreenHandlerType.COAL_GENERATOR_HANDLER, 94)
-    );
-=======
     public static final ScreenHandlerType<CoalGeneratorScreenHandler> COAL_GENERATOR_HANDLER = new ExtendedScreenHandlerType<>(CoalGeneratorScreenHandler::new);
->>>>>>> 1ea87a81
 
     public static final ExtendedScreenHandlerType<SimpleMachineScreenHandler<BasicSolarPanelBlockEntity>> BASIC_SOLAR_PANEL_HANDLER = new ExtendedScreenHandlerType<>(
             SimpleMachineScreenHandlerFactory.create(() -> GalacticraftScreenHandlerType.BASIC_SOLAR_PANEL_HANDLER)
@@ -84,11 +78,7 @@
     );
 
     public static final ExtendedScreenHandlerType<SimpleMachineScreenHandler<RefineryBlockEntity>> REFINERY_HANDLER = new ExtendedScreenHandlerType<>(
-<<<<<<< HEAD
-            SimpleMachineScreenHandlerFactory.create(() -> GalacticraftScreenHandlerType.REFINERY_HANDLER)
-=======
             SimpleMachineScreenHandlerFactory.create(() -> GalacticraftScreenHandlerType.REFINERY_HANDLER, 86)
->>>>>>> 1ea87a81
     );
 
     public static final ScreenHandlerType<OxygenCollectorScreenHandler> OXYGEN_COLLECTOR_HANDLER = new ExtendedScreenHandlerType<>(OxygenCollectorScreenHandler::new);
