--- conflicted
+++ resolved
@@ -35,15 +35,9 @@
 import dev.galacticraft.mod.Constant;
 import dev.galacticraft.mod.Galacticraft;
 import dev.galacticraft.mod.accessor.ServerWorldAccessor;
-<<<<<<< HEAD
-import dev.galacticraft.mod.machine.GalacticraftMachineStatus;
+import dev.galacticraft.mod.machine.GCMachineStatus;
 import dev.galacticraft.mod.machine.storage.io.GalacticraftSlotGroups;
-import dev.galacticraft.mod.screen.GalacticraftScreenHandlerType;
-=======
-import dev.galacticraft.mod.machine.GCMachineStatus;
-import dev.galacticraft.mod.machine.storage.io.GCSlotTypes;
 import dev.galacticraft.mod.screen.GCScreenHandlerType;
->>>>>>> 875a1a28
 import dev.galacticraft.mod.util.FluidUtil;
 import net.fabricmc.fabric.api.transfer.v1.transaction.Transaction;
 import net.minecraft.core.BlockPos;
@@ -95,24 +89,15 @@
     @Override
     protected @NotNull MachineItemStorage createItemStorage() {
         return MachineItemStorage.Builder.create()
-<<<<<<< HEAD
                 .addSlot(GalacticraftSlotGroups.ENERGY_CHARGE, Constant.Filter.Item.CAN_EXTRACT_ENERGY, true, ItemSlotDisplay.create(8, 62))
                 .addSlot(GalacticraftSlotGroups.OXYGEN_TANK_FILL, Constant.Filter.Item.CAN_EXTRACT_LOX, true, ItemSlotDisplay.create(8, 62))
-=======
-                .addSlot(GCSlotTypes.ENERGY_CHARGE, new ItemSlotDisplay(8, 62))
-                .addSlot(GCSlotTypes.OXYGEN_TANK_FILL, new ItemSlotDisplay(8, 62))
->>>>>>> 875a1a28
                 .build();
     }
 
     @Override
     protected @NotNull MachineFluidStorage createFluidStorage() {
         return MachineFluidStorage.Builder.create()
-<<<<<<< HEAD
                 .addTank(GalacticraftSlotGroups.OXYGEN_INPUT, MAX_OXYGEN, TankDisplay.create(31, 8), true)
-=======
-                .addTank(GCSlotTypes.OXYGEN_INPUT, MAX_OXYGEN, new TankDisplay(31, 8, 48), true)
->>>>>>> 875a1a28
                 .build();
     }
 
