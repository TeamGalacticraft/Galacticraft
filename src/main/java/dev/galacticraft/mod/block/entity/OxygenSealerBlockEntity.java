--- conflicted
+++ resolved
@@ -22,19 +22,7 @@
 
 package dev.galacticraft.mod.block.entity;
 
-<<<<<<< HEAD
-import dev.galacticraft.api.block.entity.MachineBlockEntity;
-import dev.galacticraft.api.gas.Gases;
-import dev.galacticraft.api.machine.MachineStatus;
-import dev.galacticraft.api.machine.MachineStatuses;
-import dev.galacticraft.api.machine.storage.MachineFluidStorage;
-import dev.galacticraft.api.machine.storage.MachineItemStorage;
-import dev.galacticraft.api.machine.storage.display.ItemSlotDisplay;
-import dev.galacticraft.api.machine.storage.display.TankDisplay;
-import dev.galacticraft.api.screen.SimpleMachineScreenHandler;
-=======
 import dev.galacticraft.api.accessor.WorldOxygenAccessor;
->>>>>>> d77c5830
 import dev.galacticraft.api.universe.celestialbody.CelestialBody;
 import dev.galacticraft.machinelib.api.block.entity.MachineBlockEntity;
 import dev.galacticraft.machinelib.api.machine.MachineStatus;
@@ -112,13 +100,8 @@
     @Override
     protected @NotNull MachineItemStorage createItemStorage() {
         return MachineItemStorage.Builder.create()
-<<<<<<< HEAD
-                .addSlot(GCSlotTypes.ENERGY_CHARGE, new ItemSlotDisplay(8, 62))
-                .addSlot(GCSlotTypes.OXYGEN_TANK_FILL, new ItemSlotDisplay(31, 62))
-=======
                 .addSlot(GalacticraftSlotGroups.ENERGY_CHARGE, Constant.Filter.Item.CAN_EXTRACT_ENERGY, true, ItemSlotDisplay.create(8, 62))
-                .addSlot(GalacticraftSlotGroups.OXYGEN_TANK_FILL, Constant.Filter.Item.CAN_EXTRACT_LOX, true, ItemSlotDisplay.create(8, 62))
->>>>>>> d77c5830
+                .addSlot(GalacticraftSlotGroups.OXYGEN_TANK_FILL, Constant.Filter.Item.CAN_EXTRACT_LOX, true, ItemSlotDisplay.create(31, 62))
                 .build();
     }
 
