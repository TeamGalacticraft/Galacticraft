/*
 * Copyright (c) 2019-2021 Team Galacticraft
 *
 * Permission is hereby granted, free of charge, to any person obtaining a copy
 * of this software and associated documentation files (the "Software"), to deal
 * in the Software without restriction, including without limitation the rights
 * to use, copy, modify, merge, publish, distribute, sublicense, and/or sell
 * copies of the Software, and to permit persons to whom the Software is
 * furnished to do so, subject to the following conditions:
 *
 * The above copyright notice and this permission notice shall be included in all
 * copies or substantial portions of the Software.
 *
 * THE SOFTWARE IS PROVIDED "AS IS", WITHOUT WARRANTY OF ANY KIND, EXPRESS OR
 * IMPLIED, INCLUDING BUT NOT LIMITED TO THE WARRANTIES OF MERCHANTABILITY,
 * FITNESS FOR A PARTICULAR PURPOSE AND NONINFRINGEMENT. IN NO EVENT SHALL THE
 * AUTHORS OR COPYRIGHT HOLDERS BE LIABLE FOR ANY CLAIM, DAMAGES OR OTHER
 * LIABILITY, WHETHER IN AN ACTION OF CONTRACT, TORT OR OTHERWISE, ARISING FROM,
 * OUT OF OR IN CONNECTION WITH THE SOFTWARE OR THE USE OR OTHER DEALINGS IN THE
 * SOFTWARE.
 */

package dev.galacticraft.mod.block.entity;

import alexiil.mc.lib.attributes.Simulation;
import alexiil.mc.lib.attributes.fluid.FluidAttributes;
import alexiil.mc.lib.attributes.fluid.FluidExtractable;
import alexiil.mc.lib.attributes.fluid.FluidVolumeUtil;
import alexiil.mc.lib.attributes.fluid.amount.FluidAmount;
import dev.galacticraft.mod.Constant;
import dev.galacticraft.mod.Galacticraft;
import dev.galacticraft.mod.api.block.entity.MachineBlockEntity;
import dev.galacticraft.mod.api.machine.MachineStatus;
import dev.galacticraft.mod.attribute.fluid.MachineFluidInv;
import dev.galacticraft.mod.attribute.item.MachineItemInv;
import dev.galacticraft.mod.entity.BubbleEntity;
import dev.galacticraft.mod.entity.GalacticraftEntityType;
import dev.galacticraft.mod.screen.BubbleDistributorScreenHandler;
import dev.galacticraft.mod.screen.slot.SlotType;
import dev.galacticraft.mod.util.EnergyUtil;
import dev.galacticraft.mod.util.FluidUtil;
import dev.galacticraft.mod.util.OxygenTankUtil;
import io.netty.buffer.Unpooled;
import net.fabricmc.fabric.api.networking.v1.ServerPlayNetworking;
import net.minecraft.block.BlockState;
import net.minecraft.entity.Entity;
import net.minecraft.entity.player.PlayerEntity;
import net.minecraft.entity.player.PlayerInventory;
import net.minecraft.nbt.NbtCompound;
import net.minecraft.network.PacketByteBuf;
import net.minecraft.screen.ScreenHandler;
import net.minecraft.server.network.ServerPlayerEntity;
import net.minecraft.server.world.ServerWorld;
import net.minecraft.text.MutableText;
import net.minecraft.text.Style;
import net.minecraft.text.Text;
import net.minecraft.text.TranslatableText;
import net.minecraft.util.Formatting;
import net.minecraft.util.Identifier;
import net.minecraft.util.math.BlockPos;
import org.jetbrains.annotations.NotNull;
import org.jetbrains.annotations.Nullable;

/**
 * @author <a href="https://github.com/TeamGalacticraft">TeamGalacticraft</a>
 */
public class BubbleDistributorBlockEntity extends MachineBlockEntity {
    public static final FluidAmount MAX_OXYGEN = FluidAmount.ofWhole(50);
    public static final int BATTERY_SLOT = 0;
    public static final int OXYGEN_TANK_SLOT = 1;
    public static final int OXYGEN_TANK = 0;
    public boolean bubbleVisible = true;
    private double size = 0;
    private byte targetSize = 1;
    private int players = 0;
    private int bubbleId = -1;
    private double prevSize;

    public BubbleDistributorBlockEntity(BlockPos pos, BlockState state) {
<<<<<<< HEAD
        super(GalacticraftBlockEntityType.BUBBLE_DISTRIBUTOR, pos, state);
=======
        super(GalacticraftBlockEntityType.OXYGEN_BUBBLE_DISTRIBUTOR, pos, state);
>>>>>>> 66edabdc
    }

    @Override
    protected MachineItemInv.Builder createInventory(MachineItemInv.Builder builder) {
        builder.addSlot(BATTERY_SLOT, SlotType.CHARGE, EnergyUtil.IS_EXTRACTABLE, 8, 62);
        builder.addSlot(OXYGEN_TANK_SLOT, SlotType.OXYGEN_TANK, OxygenTankUtil.OXYGEN_TANK_EXTRACTABLE, 31, 62);
        return builder;
    }

    @Override
    protected MachineFluidInv.Builder createFluidInv(MachineFluidInv.Builder builder) {
        builder.addLOXTank(OXYGEN_TANK, SlotType.OXYGEN_IN, 31, 8);
        return builder;
    }

    @Override
    protected MachineStatus getStatusById(int index) {
        return Status.values()[index];
    }

    @Override
<<<<<<< HEAD
=======
    protected void tickDisabled() {

    }

    @Override
>>>>>>> 66edabdc
    public FluidAmount fluidInvCapacity() {
        return MAX_OXYGEN;
    }

    @Override
    public boolean canInsertEnergy() {
        return true;
    }

    @Override
    public void updateComponents() {
        super.updateComponents();
        this.attemptChargeFromStack(BATTERY_SLOT);
        this.drainOxygenFromStack(1);
    }

    @Override
    public @NotNull MachineStatus updateStatus() {
        if (!this.hasEnergyToWork()) return Status.NOT_ENOUGH_ENERGY;
        FluidAmount oxygenRequired = FluidAmount.ofWhole((int) ((1.3333333333D * Math.PI * (size * size * size)) / 2D) + 1);
        if (!this.fluidInv().extractFluid(OXYGEN_TANK, null, FluidVolumeUtil.EMPTY, oxygenRequired, Simulation.SIMULATE).amount().equals(oxygenRequired)) return Status.NOT_ENOUGH_OXYGEN;
        return Status.DISTRIBUTING;
    }

    @Override
    public void tickWork() {
        this.players = world.getPlayers().size();
        this.prevSize = this.size;

        if (this.size > this.targetSize) {
            this.setSize(Math.max(size - 0.1F, targetSize));
        }
        if (size > 0.0D && bubbleVisible && bubbleId == -1 && world instanceof ServerWorld serverWorld) {
            BubbleEntity entity = new BubbleEntity(GalacticraftEntityType.BUBBLE, world);
            entity.setPos(this.getPos().getX(), this.getPos().getY(), this.getPos().getZ());
            entity.prevX = this.getPos().getX();
            entity.prevY = this.getPos().getY();
            entity.prevZ = this.getPos().getZ();
            world.spawnEntity(entity);
            bubbleId = entity.getId();
            for (ServerPlayerEntity player : serverWorld.getPlayers()) {
                player.networkHandler.sendPacket(entity.createSpawnPacket());
            }
        }
        if (this.getStatus().getType().isActive()) {
            this.fluidInv().extractFluid(OXYGEN_TANK, null, FluidVolumeUtil.EMPTY, FluidAmount.ofWhole((int) ((1.3333333333D * Math.PI * (size * size * size)) / 2D)), Simulation.ACTION);
            if (!world.isClient()) {
                if (size < targetSize) {
                    setSize(size + 0.05D);
                }
            }
        } else {
            if (this.bubbleId != -1 && size <= 0) {
                world.getEntityById(bubbleId).remove(Entity.RemovalReason.DISCARDED);
                world.getEntityById(bubbleId).onRemoved();
                this.bubbleId = -1;
            }

            if (size > 0) {
                this.setSize(size - 0.2D);
            }

            if (size < 0) {
                this.setSize(0);
            }
        }
        if (prevSize != size || players != world.getPlayers().size()) {
            for (ServerPlayerEntity player : ((ServerWorld) world).getPlayers()) {
                ServerPlayNetworking.send(player, new Identifier(Constant.MOD_ID, "bubble_size"), new PacketByteBuf(new PacketByteBuf(Unpooled.buffer()).writeBlockPos(this.pos).writeDouble(this.size)));
            }
        }
    }

    public byte getTargetSize() {
        return targetSize;
    }

    public void setTargetSize(byte targetSize) {
        this.targetSize = targetSize;
    }

    @Override
    public NbtCompound writeNbt(NbtCompound tag) {
        super.writeNbt(tag);
        tag.putByte(Constant.Nbt.MAX_SIZE, targetSize);
        tag.putDouble(Constant.Nbt.SIZE, size);
        return tag;
    }

    @Override
    public void readNbt(NbtCompound tag) {
        super.readNbt(tag);
        this.size = tag.getDouble(Constant.Nbt.SIZE);
        if (size < 0) size = 0;
        this.targetSize = tag.getByte(Constant.Nbt.MAX_SIZE);
        if (targetSize < 1) targetSize = 1;
    }

    @Override
    public int getBaseEnergyConsumption() {
        return Galacticraft.CONFIG_MANAGER.get().oxygenCollectorEnergyConsumptionRate();
    }

    public double getSize() {
        return size;
    }

    public void setSize(double size) {
        this.size = size;
    }

    protected void drainOxygenFromStack(int slot) {
        if (this.fluidInv().getInvFluid(0).amount().compareTo(this.fluidInv().getMaxAmount_F(0)) >= 0) {
            return;
        }
        if (FluidUtil.canExtractFluids(this.itemInv().getSlot(slot))) {
            FluidExtractable extractable = FluidAttributes.EXTRACTABLE.get(this.itemInv().getSlot(slot));
            this.fluidInv().insertFluid(OXYGEN_TANK, extractable.attemptExtraction(Constant.Filter.LOX_ONLY, this.fluidInv().getMaxAmount_F(0).sub(this.fluidInv().getInvFluid(0).amount()), Simulation.ACTION), Simulation.ACTION);
        }
    }

    @Nullable
    @Override
    public ScreenHandler createMenu(int syncId, PlayerInventory inv, PlayerEntity player) {
        if (this.security().hasAccess(player)) return new BubbleDistributorScreenHandler(syncId, player, this);
        return null;
    }

    /**
     * @author <a href="https://github.com/TeamGalacticraft">TeamGalacticraft</a>
     */
    private enum Status implements MachineStatus {
        NOT_ENOUGH_ENERGY(new TranslatableText("ui.galacticraft.machine.status.not_enough_energy"), Formatting.RED, StatusType.MISSING_ENERGY),
        DISTRIBUTING(new TranslatableText("ui.galacticraft.machine.status.distributing"), Formatting.GREEN, StatusType.WORKING),
        NOT_ENOUGH_OXYGEN(new TranslatableText("ui.galacticraft.machine.status.not_enough_oxygen"), Formatting.AQUA, StatusType.MISSING_FLUIDS);

        private final Text text;
        private final StatusType type;

        Status(MutableText text, Formatting color, StatusType type) {
            this.text = text.setStyle(Style.EMPTY.withColor(color));
            this.type = type;
        }

        public static Status get(int index) {
            if (index < 0) return Status.values()[0];
            return Status.values()[index % Status.values().length];
        }

        @Override
        public @NotNull Text getName() {
            return text;
        }

        @Override
        public @NotNull StatusType getType() {
            return type;
        }

        @Override
        public int getIndex() {
            return ordinal();
        }
    }
}<|MERGE_RESOLUTION|>--- conflicted
+++ resolved
@@ -77,11 +77,7 @@
     private double prevSize;
 
     public BubbleDistributorBlockEntity(BlockPos pos, BlockState state) {
-<<<<<<< HEAD
-        super(GalacticraftBlockEntityType.BUBBLE_DISTRIBUTOR, pos, state);
-=======
         super(GalacticraftBlockEntityType.OXYGEN_BUBBLE_DISTRIBUTOR, pos, state);
->>>>>>> 66edabdc
     }
 
     @Override
@@ -103,14 +99,11 @@
     }
 
     @Override
-<<<<<<< HEAD
-=======
     protected void tickDisabled() {
 
     }
 
     @Override
->>>>>>> 66edabdc
     public FluidAmount fluidInvCapacity() {
         return MAX_OXYGEN;
     }
