--- conflicted
+++ resolved
@@ -23,10 +23,6 @@
 package dev.galacticraft.mod.block.entity;
 
 import alexiil.mc.lib.attributes.item.FixedItemInv;
-<<<<<<< HEAD
-import alexiil.mc.lib.attributes.item.compat.InventoryFixedWrapper;
-=======
->>>>>>> 66edabdc
 import alexiil.mc.lib.attributes.item.filter.ConstantItemFilter;
 import dev.galacticraft.mod.Galacticraft;
 import dev.galacticraft.mod.api.machine.MachineStatus;
@@ -56,16 +52,7 @@
  * @author <a href="https://github.com/TeamGalacticraft">TeamGalacticraft</a>
  */
 public class ElectricArcFurnaceBlockEntity extends RecipeMachineBlockEntity<Inventory, BlastingRecipe> {
-<<<<<<< HEAD
-    private final @NotNull Inventory craftingInv = new InventoryFixedWrapper(this.itemInv().getSubInv(INPUT_SLOT, INPUT_SLOT + 1)) {
-        @Override
-        public boolean canPlayerUse(PlayerEntity player) {
-            return ElectricArcFurnaceBlockEntity.this.security().hasAccess(player);
-        }
-    };
-=======
     private final @NotNull Inventory craftingInv = new MachineInvWrapper(this, this.itemInv().getSubInv(INPUT_SLOT, INPUT_SLOT + 1));
->>>>>>> 66edabdc
     private final @NotNull SimpleInventory predicateInv = new SimpleInventory(1);
     private final @NotNull FixedItemInv outputInv = this.itemInv().getSubInv(OUTPUT_SLOT_1, OUTPUT_SLOT_2 + 1);
 
