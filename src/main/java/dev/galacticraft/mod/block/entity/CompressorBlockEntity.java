--- conflicted
+++ resolved
@@ -30,11 +30,7 @@
 import dev.galacticraft.mod.Constant;
 import dev.galacticraft.mod.machine.GCMachineStatus;
 import dev.galacticraft.mod.machine.LongProperty;
-<<<<<<< HEAD
 import dev.galacticraft.mod.machine.storage.io.GalacticraftSlotGroups;
-=======
-import dev.galacticraft.mod.machine.storage.io.GCSlotTypes;
->>>>>>> 875a1a28
 import dev.galacticraft.mod.recipe.CompressingRecipe;
 import dev.galacticraft.mod.recipe.GalacticraftRecipe;
 import dev.galacticraft.mod.screen.CompressorScreenHandler;
@@ -79,21 +75,12 @@
         MachineItemStorage.Builder builder = MachineItemStorage.Builder.create();
         for (int y = 0; y < 3; y++) {
             for (int x = 0; x < 3; x++) {
-<<<<<<< HEAD
                 builder.addSlot(GalacticraftSlotGroups.GENERIC_INPUT, Constant.Filter.any(), true, ItemSlotDisplay.create(x * 18 + 17, y * 18 + 17));
             }
         }
         return builder
                 .addSlot(GalacticraftSlotGroups.SOLID_FUEL, v -> FuelRegistry.INSTANCE.get(v.getItem()) > 0, true, ItemSlotDisplay.create(83, 47))
                 .addSlot(GalacticraftSlotGroups.GENERIC_OUTPUT, Constant.Filter.any(), false, ItemSlotDisplay.create(143, 36))
-=======
-                builder.addSlot(GCSlotTypes.ITEM_INPUT, new ItemSlotDisplay(x * 18 + 17, y * 18 + 17));
-            }
-        }
-        return builder
-                .addSlot(GCSlotTypes.SOLID_FUEL, new ItemSlotDisplay(83, 47))
-                .addSlot(GCSlotTypes.ITEM_OUTPUT, new ItemSlotDisplay(143, 36))
->>>>>>> 875a1a28
                 .build();
     }
 
