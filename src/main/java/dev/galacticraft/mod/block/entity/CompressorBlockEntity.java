/*
 * Copyright (c) 2019-2021 Team Galacticraft
 *
 * Permission is hereby granted, free of charge, to any person obtaining a copy
 * of this software and associated documentation files (the "Software"), to deal
 * in the Software without restriction, including without limitation the rights
 * to use, copy, modify, merge, publish, distribute, sublicense, and/or sell
 * copies of the Software, and to permit persons to whom the Software is
 * furnished to do so, subject to the following conditions:
 *
 * The above copyright notice and this permission notice shall be included in all
 * copies or substantial portions of the Software.
 *
 * THE SOFTWARE IS PROVIDED "AS IS", WITHOUT WARRANTY OF ANY KIND, EXPRESS OR
 * IMPLIED, INCLUDING BUT NOT LIMITED TO THE WARRANTIES OF MERCHANTABILITY,
 * FITNESS FOR A PARTICULAR PURPOSE AND NONINFRINGEMENT. IN NO EVENT SHALL THE
 * AUTHORS OR COPYRIGHT HOLDERS BE LIABLE FOR ANY CLAIM, DAMAGES OR OTHER
 * LIABILITY, WHETHER IN AN ACTION OF CONTRACT, TORT OR OTHERWISE, ARISING FROM,
 * OUT OF OR IN CONNECTION WITH THE SOFTWARE OR THE USE OR OTHER DEALINGS IN THE
 * SOFTWARE.
 */

package dev.galacticraft.mod.block.entity;

import alexiil.mc.lib.attributes.Simulation;
import alexiil.mc.lib.attributes.item.FixedItemInv;
<<<<<<< HEAD
import alexiil.mc.lib.attributes.item.compat.InventoryFixedWrapper;
=======
>>>>>>> 66edabdc
import alexiil.mc.lib.attributes.item.filter.ConstantItemFilter;
import dev.galacticraft.mod.Constant;
import dev.galacticraft.mod.api.machine.MachineStatus;
import dev.galacticraft.mod.attribute.item.MachineInvWrapper;
import dev.galacticraft.mod.attribute.item.MachineItemInv;
import dev.galacticraft.mod.recipe.CompressingRecipe;
import dev.galacticraft.mod.recipe.GalacticraftRecipe;
import dev.galacticraft.mod.screen.CompressorScreenHandler;
import dev.galacticraft.mod.screen.slot.SlotType;
import net.fabricmc.fabric.api.registry.FuelRegistry;
import net.minecraft.block.BlockState;
import net.minecraft.entity.player.PlayerEntity;
import net.minecraft.entity.player.PlayerInventory;
import net.minecraft.inventory.Inventory;
import net.minecraft.item.ItemStack;
import net.minecraft.nbt.NbtCompound;
import net.minecraft.screen.ScreenHandler;
import net.minecraft.sound.SoundCategory;
import net.minecraft.sound.SoundEvents;
import net.minecraft.text.Style;
import net.minecraft.text.Text;
import net.minecraft.text.TranslatableText;
import net.minecraft.util.Formatting;
import net.minecraft.util.math.BlockPos;
import org.jetbrains.annotations.NotNull;
import org.jetbrains.annotations.Nullable;

/**
 * @author <a href="https://github.com/TeamGalacticraft">TeamGalacticraft</a>
 */
public class CompressorBlockEntity extends RecipeMachineBlockEntity<Inventory, CompressingRecipe> {
    public static final int FUEL_INPUT_SLOT = 9;
    public static final int OUTPUT_SLOT = 10;

<<<<<<< HEAD
    private final Inventory craftingInv = new InventoryFixedWrapper(this.itemInv().getSubInv(0, 9)) {
        @Override
        public boolean canPlayerUse(PlayerEntity player) {
            return getWrappedInventory().canPlayerUse(player);
        }
    };
=======
    private final Inventory craftingInv = new MachineInvWrapper(this, this.itemInv().getSubInv(0, 9));
>>>>>>> 66edabdc
    private final FixedItemInv outputInv = this.itemInv().getSubInv(OUTPUT_SLOT, OUTPUT_SLOT + 1);
    public int fuelTime;
    public int fuelLength;

    public CompressorBlockEntity(BlockPos pos, BlockState state) {
        super(GalacticraftBlockEntityType.COMPRESSOR, pos, state, GalacticraftRecipe.COMPRESSING_TYPE, CompressingRecipe::getTime);
    }

    @Override
    protected MachineItemInv.Builder createInventory(MachineItemInv.Builder builder) {
        for (int y = 0; y < 3; y++) {
            for (int x = 0; x < 3; x++) {
                builder.addSlot(y * 3 + x, SlotType.INPUT, ConstantItemFilter.ANYTHING, x * 18 + 19, y * 18 + 18);
            }
        }
<<<<<<< HEAD
        builder.addSlot(FUEL_INPUT_SLOT, SlotType.FUEL_OUT, stack -> FuelRegistry.INSTANCE.get(stack.getItem()) != null, 79, 49);
=======
        builder.addSlot(FUEL_INPUT_SLOT, SlotType.SOLID_FUEL, stack -> FuelRegistry.INSTANCE.get(stack.getItem()) != null, 79, 49);
>>>>>>> 66edabdc
        builder.addSlot(OUTPUT_SLOT, SlotType.OUTPUT, ConstantItemFilter.ANYTHING, new MachineItemInv.OutputSlotFunction(138, 38));
        return builder;
    }

    @Override
    protected MachineStatus getStatusById(int index) {
        return Status.values()[index];
    }

    @Override
    public int getEnergyCapacity() {
        return 0;
    }

    @Override
    protected void tickDisabled() {

    }

    @Override
    public @NotNull MachineStatus updateStatus() {
        if (this.recipe() == null) return Status.INVALID_RECIPE;
        if (!this.canCraft(this.recipe())) return Status.OUTPUT_FULL;
        if (this.fuelTime <= 0) return Status.MISSING_FUEL;
        return Status.PROCESSING;
    }

    @Override
    public @NotNull Inventory craftingInv() {
        return this.craftingInv;
    }

    @Override
    public @NotNull FixedItemInv outputInv() {
        return this.outputInv;
    }

    @Override
    public void tickWork() {
        if (this.getStatus() == Status.MISSING_FUEL) {
            if (this.fuelLength == 0) {
                Integer integer = FuelRegistry.INSTANCE.get(this.itemInv().extractStack(FUEL_INPUT_SLOT, null, ItemStack.EMPTY, 1, Simulation.ACTION).getItem());
                if (integer != null) {
                    this.fuelTime = this.fuelLength = integer;
                }
            }
            this.setStatus(this.updateStatus());
        }
        if (--this.fuelTime <= 0) {
            this.fuelLength = 0;
            this.fuelTime = 0;
        }

        super.tickWork();
        if (this.getStatus().getType().isActive() && this.maxProgress() > 0) {
            if (this.progress() % (this.maxProgress() / 8) == 0 && this.progress() > this.maxProgress() / 2) {
                this.world.playSound(null, this.getPos(), SoundEvents.BLOCK_ANVIL_LAND, SoundCategory.BLOCKS, 0.5F, this.world.random.nextFloat() * 0.1F + 0.9F);
            }
        }
    }

    @Override
    protected void craft(CompressingRecipe recipe) {
        super.craft(recipe);
        recipe = this.recipe();
        if (this.canCraft(recipe)) {
            super.craft(recipe);
        }
    }

    @Override
    public NbtCompound writeNbt(NbtCompound tag) {
        tag.putInt(Constant.Nbt.FUEL_TIME, this.fuelTime);
        tag.putInt(Constant.Nbt.FUEL_LENGTH, this.fuelLength);
        return super.writeNbt(tag);
    }

    @Override
    public void readNbt(NbtCompound tag) {
        super.readNbt(tag);
        this.fuelTime = tag.getInt(Constant.Nbt.FUEL_TIME);
        this.fuelLength = tag.getInt(Constant.Nbt.FUEL_LENGTH);
    }

    @Nullable
    @Override
    public ScreenHandler createMenu(int syncId, PlayerInventory inv, PlayerEntity player) {
        if (this.security().hasAccess(player)) return new CompressorScreenHandler(syncId, player, this);
        return null;
    }

    /**
     * @author <a href="https://github.com/TeamGalacticraft">TeamGalacticraft</a>
     */
    private enum Status implements MachineStatus {
        /**
         * Compressor is compressing items.
         */
        PROCESSING(new TranslatableText("ui.galacticraft.machine.status.active"), Formatting.GREEN, StatusType.WORKING),

        /**
         * Compressor has no valid recipe.
         */
        INVALID_RECIPE(new TranslatableText("ui.galacticraft.machine.status.not_enough_items"), Formatting.GOLD, StatusType.MISSING_ITEMS),

        /**
         * Compressor has no valid recipe.
         */
        OUTPUT_FULL(new TranslatableText("ui.galacticraft.machine.status.output_full"), Formatting.GOLD, StatusType.OUTPUT_FULL),

        /**
         * Compressor has no fuel.
         */
        MISSING_FUEL(new TranslatableText("ui.galacticraft.machine.status.missing_fuel"), Formatting.RED, StatusType.MISSING_ENERGY);

        private final Text text;
        private final StatusType type;

        Status(TranslatableText text, Formatting color, StatusType type) {
            this.text = text.setStyle(Style.EMPTY.withColor(color));
            this.type = type;
        }

        @Override
        public @NotNull Text getName() {
            return text;
        }

        @Override
        public @NotNull StatusType getType() {
            return type;
        }

        @Override
        public int getIndex() {
            return ordinal();
        }
    }
}<|MERGE_RESOLUTION|>--- conflicted
+++ resolved
@@ -24,10 +24,6 @@
 
 import alexiil.mc.lib.attributes.Simulation;
 import alexiil.mc.lib.attributes.item.FixedItemInv;
-<<<<<<< HEAD
-import alexiil.mc.lib.attributes.item.compat.InventoryFixedWrapper;
-=======
->>>>>>> 66edabdc
 import alexiil.mc.lib.attributes.item.filter.ConstantItemFilter;
 import dev.galacticraft.mod.Constant;
 import dev.galacticraft.mod.api.machine.MachineStatus;
@@ -62,16 +58,7 @@
     public static final int FUEL_INPUT_SLOT = 9;
     public static final int OUTPUT_SLOT = 10;
 
-<<<<<<< HEAD
-    private final Inventory craftingInv = new InventoryFixedWrapper(this.itemInv().getSubInv(0, 9)) {
-        @Override
-        public boolean canPlayerUse(PlayerEntity player) {
-            return getWrappedInventory().canPlayerUse(player);
-        }
-    };
-=======
     private final Inventory craftingInv = new MachineInvWrapper(this, this.itemInv().getSubInv(0, 9));
->>>>>>> 66edabdc
     private final FixedItemInv outputInv = this.itemInv().getSubInv(OUTPUT_SLOT, OUTPUT_SLOT + 1);
     public int fuelTime;
     public int fuelLength;
@@ -87,11 +74,7 @@
                 builder.addSlot(y * 3 + x, SlotType.INPUT, ConstantItemFilter.ANYTHING, x * 18 + 19, y * 18 + 18);
             }
         }
-<<<<<<< HEAD
-        builder.addSlot(FUEL_INPUT_SLOT, SlotType.FUEL_OUT, stack -> FuelRegistry.INSTANCE.get(stack.getItem()) != null, 79, 49);
-=======
         builder.addSlot(FUEL_INPUT_SLOT, SlotType.SOLID_FUEL, stack -> FuelRegistry.INSTANCE.get(stack.getItem()) != null, 79, 49);
->>>>>>> 66edabdc
         builder.addSlot(OUTPUT_SLOT, SlotType.OUTPUT, ConstantItemFilter.ANYTHING, new MachineItemInv.OutputSlotFunction(138, 38));
         return builder;
     }
