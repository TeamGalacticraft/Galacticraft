/*
 * Copyright (c) 2019-2021 Team Galacticraft
 *
 * Permission is hereby granted, free of charge, to any person obtaining a copy
 * of this software and associated documentation files (the "Software"), to deal
 * in the Software without restriction, including without limitation the rights
 * to use, copy, modify, merge, publish, distribute, sublicense, and/or sell
 * copies of the Software, and to permit persons to whom the Software is
 * furnished to do so, subject to the following conditions:
 *
 * The above copyright notice and this permission notice shall be included in all
 * copies or substantial portions of the Software.
 *
 * THE SOFTWARE IS PROVIDED "AS IS", WITHOUT WARRANTY OF ANY KIND, EXPRESS OR
 * IMPLIED, INCLUDING BUT NOT LIMITED TO THE WARRANTIES OF MERCHANTABILITY,
 * FITNESS FOR A PARTICULAR PURPOSE AND NONINFRINGEMENT. IN NO EVENT SHALL THE
 * AUTHORS OR COPYRIGHT HOLDERS BE LIABLE FOR ANY CLAIM, DAMAGES OR OTHER
 * LIABILITY, WHETHER IN AN ACTION OF CONTRACT, TORT OR OTHERWISE, ARISING FROM,
 * OUT OF OR IN CONNECTION WITH THE SOFTWARE OR THE USE OR OTHER DEALINGS IN THE
 * SOFTWARE.
 */

package dev.galacticraft.mod.block.entity;

import alexiil.mc.lib.attributes.Simulation;
import alexiil.mc.lib.attributes.fluid.amount.FluidAmount;
import alexiil.mc.lib.attributes.fluid.volume.FluidKeys;
<<<<<<< HEAD
import dev.galacticraft.api.registry.RegistryUtil;
=======
>>>>>>> 66edabdc
import dev.galacticraft.api.universe.celestialbody.CelestialBody;
import dev.galacticraft.api.universe.celestialbody.CelestialBodyConfig;
import dev.galacticraft.api.universe.celestialbody.landable.Landable;
import dev.galacticraft.mod.Galacticraft;
import dev.galacticraft.mod.api.block.entity.MachineBlockEntity;
import dev.galacticraft.mod.api.machine.MachineStatus;
import dev.galacticraft.mod.attribute.fluid.MachineFluidInv;
import dev.galacticraft.mod.attribute.item.MachineItemInv;
import dev.galacticraft.mod.fluid.GalacticraftFluid;
import dev.galacticraft.mod.screen.OxygenCollectorScreenHandler;
import dev.galacticraft.mod.screen.slot.SlotType;
import dev.galacticraft.mod.util.EnergyUtil;
import net.minecraft.block.BlockState;
import net.minecraft.block.CropBlock;
import net.minecraft.block.LeavesBlock;
import net.minecraft.entity.player.PlayerEntity;
import net.minecraft.entity.player.PlayerInventory;
import net.minecraft.screen.ScreenHandler;
import net.minecraft.text.Style;
import net.minecraft.text.Text;
import net.minecraft.text.TranslatableText;
import net.minecraft.util.Formatting;
import net.minecraft.util.math.BlockPos;
import net.minecraft.world.World;
import org.jetbrains.annotations.NotNull;
import org.jetbrains.annotations.Nullable;

/**
 * @author <a href="https://github.com/TeamGalacticraft">TeamGalacticraft</a>
 */
public class OxygenCollectorBlockEntity extends MachineBlockEntity {
    public static final FluidAmount MAX_OXYGEN = FluidAmount.ofWhole(50);
    public static final int CHARGE_SLOT = 0;
    public static final int OXYGEN_TANK = 0;

    public int collectionAmount = 0;
    private boolean oxygenWorld = false;

    public OxygenCollectorBlockEntity(BlockPos pos, BlockState state) {
        super(GalacticraftBlockEntityType.OXYGEN_COLLECTOR, pos, state);
    }

    @Override
    public void setWorld(World world) {
        super.setWorld(world);
<<<<<<< HEAD
        CelestialBody<CelestialBodyConfig, ? extends Landable<CelestialBodyConfig>> body = RegistryUtil.getCelestialBodyByDimension(world).orElse(null);
        this.oxygenWorld = body == null || body.type().atmosphere(body.config()).breathable();
=======
        CelestialBody<CelestialBodyConfig, ? extends Landable<CelestialBodyConfig>> body = CelestialBody.getByDimension(world).orElse(null);
        this.oxygenWorld = body == null || body.atmosphere().breathable();
>>>>>>> 66edabdc
    }

    @Override
    protected MachineItemInv.Builder createInventory(MachineItemInv.Builder builder) {
        builder.addSlot(CHARGE_SLOT, SlotType.CHARGE, EnergyUtil.IS_EXTRACTABLE, 8, 62);
        return builder;
    }

    @Override
    protected MachineFluidInv.Builder createFluidInv(MachineFluidInv.Builder builder) {
        builder.addLOXTank(OXYGEN_TANK, SlotType.OXYGEN_OUT, 31, 8);
        return builder;
    }

    @Override
    public FluidAmount fluidInvCapacity() {
        return MAX_OXYGEN;
    }

    @Override
    protected MachineStatus getStatusById(int index) {
        return Status.values()[index];
    }

    @Override
    protected void tickDisabled() {

    }

    @Override
    public boolean canInsertEnergy() {
        return true;
    }

    private int collectOxygen() {
        if (!this.oxygenWorld) {
            int minX = this.pos.getX() - 5;
            int minY = this.pos.getY() - 5;
            int minZ = this.pos.getZ() - 5;
            int maxX = this.pos.getX() + 5;
            int maxY = this.pos.getY() + 5;
            int maxZ = this.pos.getZ() + 5;

            float leafBlocks = 0;

            for (BlockPos pos : BlockPos.iterate(minX, minY, minZ, maxX, maxY, maxZ)) {
                BlockState state = world.getBlockState(pos);
                if (state.isAir()) {
                    continue;
<<<<<<< HEAD
                }
                if (state.getBlock() instanceof LeavesBlock && !state.get(LeavesBlock.PERSISTENT)) {
                    leafBlocks++;
                } else if (state.getBlock() instanceof CropBlock) {
                    leafBlocks += 0.75F;
                }
=======
                }
                if (state.getBlock() instanceof LeavesBlock && !state.get(LeavesBlock.PERSISTENT)) {
                    leafBlocks++;
                } else if (state.getBlock() instanceof CropBlock) {
                    leafBlocks += 0.75F;
                }
>>>>>>> 66edabdc
            }

            if (leafBlocks < 2) return 0;

            double oxyCount = 20 * (leafBlocks / 14.0F);
            return (int) Math.ceil(oxyCount) / 20; //every tick
        }
        return 183 / 20;
    }

    private boolean canCollectOxygen() {
        if (!oxygenWorld) {
            int minX = this.pos.getX() - 5;
            int minY = this.pos.getY() - 5;
            int minZ = this.pos.getZ() - 5;
            int maxX = this.pos.getX() + 5;
            int maxY = this.pos.getY() + 5;
            int maxZ = this.pos.getZ() + 5;

            float leafBlocks = 0;

            for (BlockPos pos : BlockPos.iterate(minX, minY, minZ, maxX, maxY, maxZ)) {
                BlockState state = world.getBlockState(pos);
                if (state.isAir()) {
                    continue;
                }
                if (state.getBlock() instanceof LeavesBlock && !state.get(LeavesBlock.PERSISTENT)) {
                    if (++leafBlocks >= 2) break;
                } else if (state.getBlock() instanceof CropBlock) {
<<<<<<< HEAD
                    if ((leafBlocks += 0.75) >= 2) break;
=======
                    if ((leafBlocks += 0.75f) >= 2) break;
>>>>>>> 66edabdc
                }
            }
            return leafBlocks >= 2;
        }
        return true;
    }

    @Override
    public void updateComponents() {
        super.updateComponents();
        this.attemptChargeFromStack(CHARGE_SLOT);
        this.trySpreadFluids(0);
    }

    @Override
    public @NotNull MachineStatus updateStatus() {
        if (!this.hasEnergyToWork()) return Status.NOT_ENOUGH_ENERGY;
        if (this.isTankFull(OXYGEN_TANK)) return Status.FULL;
        if (!canCollectOxygen()) return Status.NOT_ENOUGH_LEAVES;
        return Status.COLLECTING;
    }

    @Override
    public void tickWork() {
        this.collectionAmount = 0;
        if (this.getStatus().getType().isActive()) {
            this.collectionAmount = collectOxygen();
            this.fluidInv().insertFluid(OXYGEN_TANK, FluidKeys.get(GalacticraftFluid.LIQUID_OXYGEN).withAmount(FluidAmount.of(collectionAmount, 100)), Simulation.ACTION);
        }
    }

    @Override
    public int getBaseEnergyConsumption() {
        return Galacticraft.CONFIG_MANAGER.get().oxygenCollectorEnergyConsumptionRate();
    }

    @Nullable
    @Override
    public ScreenHandler createMenu(int syncId, PlayerInventory inv, PlayerEntity player) {
        if (this.security().hasAccess(player)) return new OxygenCollectorScreenHandler(syncId, player, this);
        return null;
    }

    /**
     * @author <a href="https://github.com/TeamGalacticraft">TeamGalacticraft</a>
     */
    private enum Status implements MachineStatus {
        COLLECTING(new TranslatableText("ui.galacticraft.machine.status.collecting"), Formatting.GREEN, StatusType.WORKING),
        NOT_ENOUGH_ENERGY(new TranslatableText("ui.galacticraft.machine.status.not_enough_energy"), Formatting.RED, StatusType.MISSING_ENERGY),
        NOT_ENOUGH_LEAVES(new TranslatableText("ui.galacticraft.machine.status.not_enough_leaves"), Formatting.RED, StatusType.MISSING_RESOURCE),
        FULL(new TranslatableText("ui.galacticraft.machine.status.full"), Formatting.GOLD, StatusType.OUTPUT_FULL);

        private final Text text;
        private final StatusType type;

        Status(TranslatableText text, Formatting color, StatusType type) {
            this.type = type;
            this.text = text.setStyle(Style.EMPTY.withColor(color));
        }

        @Override
        public @NotNull Text getName() {
            return text;
        }

        @Override
        public @NotNull StatusType getType() {
            return type;
        }

        @Override
        public int getIndex() {
            return ordinal();
        }
    }
}<|MERGE_RESOLUTION|>--- conflicted
+++ resolved
@@ -25,10 +25,6 @@
 import alexiil.mc.lib.attributes.Simulation;
 import alexiil.mc.lib.attributes.fluid.amount.FluidAmount;
 import alexiil.mc.lib.attributes.fluid.volume.FluidKeys;
-<<<<<<< HEAD
-import dev.galacticraft.api.registry.RegistryUtil;
-=======
->>>>>>> 66edabdc
 import dev.galacticraft.api.universe.celestialbody.CelestialBody;
 import dev.galacticraft.api.universe.celestialbody.CelestialBodyConfig;
 import dev.galacticraft.api.universe.celestialbody.landable.Landable;
@@ -74,13 +70,8 @@
     @Override
     public void setWorld(World world) {
         super.setWorld(world);
-<<<<<<< HEAD
-        CelestialBody<CelestialBodyConfig, ? extends Landable<CelestialBodyConfig>> body = RegistryUtil.getCelestialBodyByDimension(world).orElse(null);
-        this.oxygenWorld = body == null || body.type().atmosphere(body.config()).breathable();
-=======
         CelestialBody<CelestialBodyConfig, ? extends Landable<CelestialBodyConfig>> body = CelestialBody.getByDimension(world).orElse(null);
         this.oxygenWorld = body == null || body.atmosphere().breathable();
->>>>>>> 66edabdc
     }
 
     @Override
@@ -130,21 +121,12 @@
                 BlockState state = world.getBlockState(pos);
                 if (state.isAir()) {
                     continue;
-<<<<<<< HEAD
                 }
                 if (state.getBlock() instanceof LeavesBlock && !state.get(LeavesBlock.PERSISTENT)) {
                     leafBlocks++;
                 } else if (state.getBlock() instanceof CropBlock) {
                     leafBlocks += 0.75F;
                 }
-=======
-                }
-                if (state.getBlock() instanceof LeavesBlock && !state.get(LeavesBlock.PERSISTENT)) {
-                    leafBlocks++;
-                } else if (state.getBlock() instanceof CropBlock) {
-                    leafBlocks += 0.75F;
-                }
->>>>>>> 66edabdc
             }
 
             if (leafBlocks < 2) return 0;
@@ -174,11 +156,7 @@
                 if (state.getBlock() instanceof LeavesBlock && !state.get(LeavesBlock.PERSISTENT)) {
                     if (++leafBlocks >= 2) break;
                 } else if (state.getBlock() instanceof CropBlock) {
-<<<<<<< HEAD
-                    if ((leafBlocks += 0.75) >= 2) break;
-=======
                     if ((leafBlocks += 0.75f) >= 2) break;
->>>>>>> 66edabdc
                 }
             }
             return leafBlocks >= 2;
