--- conflicted
+++ resolved
@@ -103,19 +103,15 @@
         Registry.register(Registry.BLOCK_ENTITY_TYPE, new ResourceLocation(Constant.MOD_ID, Constant.Block.OXYGEN_BUBBLE_DISTRIBUTOR), OXYGEN_BUBBLE_DISTRIBUTOR);
         Registry.register(Registry.BLOCK_ENTITY_TYPE, new ResourceLocation(Constant.MOD_ID, Constant.Block.OXYGEN_STORAGE_MODULE), OXYGEN_STORAGE_MODULE);
 
-<<<<<<< HEAD
         Registry.register(Registry.BLOCK_ENTITY_TYPE, new Identifier(Constant.MOD_ID, Constant.Block.ROCKET_DESIGNER), ROCKET_DESIGNER_TYPE);
         Registry.register(Registry.BLOCK_ENTITY_TYPE, new Identifier(Constant.MOD_ID, Constant.Block.ROCKET_ASSEMBLER), ROCKET_ASSEMBLER_TYPE);
         Registry.register(Registry.BLOCK_ENTITY_TYPE, new Identifier(Constant.MOD_ID, Constant.Block.ROCKET_LAUNCH_PAD), LAUNCH_PAD_TYPE);
         Registry.register(Registry.BLOCK_ENTITY_TYPE, new Identifier(Constant.MOD_ID, Constant.Block.FUEL_LOADER), FUEL_LOADER_TYPE);
 
-        Registry.register(Registry.BLOCK_ENTITY_TYPE, new Identifier(Constant.MOD_ID, Constant.Block.SOLAR_PANEL_PART), SOLAR_PANEL_PART);
-=======
         Registry.register(Registry.BLOCK_ENTITY_TYPE, new ResourceLocation(Constant.MOD_ID, Constant.Block.SOLAR_PANEL_PART), SOLAR_PANEL_PART);
     }
 
     private static void register(String id, BlockEntityType<?> type) {
         Registry.register(Registry.BLOCK_ENTITY_TYPE, new ResourceLocation(Constant.MOD_ID, id), type);
->>>>>>> 05d65347
     }
 }