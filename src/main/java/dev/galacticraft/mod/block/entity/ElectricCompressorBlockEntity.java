/*
 * Copyright (c) 2019-2021 Team Galacticraft
 *
 * Permission is hereby granted, free of charge, to any person obtaining a copy
 * of this software and associated documentation files (the "Software"), to deal
 * in the Software without restriction, including without limitation the rights
 * to use, copy, modify, merge, publish, distribute, sublicense, and/or sell
 * copies of the Software, and to permit persons to whom the Software is
 * furnished to do so, subject to the following conditions:
 *
 * The above copyright notice and this permission notice shall be included in all
 * copies or substantial portions of the Software.
 *
 * THE SOFTWARE IS PROVIDED "AS IS", WITHOUT WARRANTY OF ANY KIND, EXPRESS OR
 * IMPLIED, INCLUDING BUT NOT LIMITED TO THE WARRANTIES OF MERCHANTABILITY,
 * FITNESS FOR A PARTICULAR PURPOSE AND NONINFRINGEMENT. IN NO EVENT SHALL THE
 * AUTHORS OR COPYRIGHT HOLDERS BE LIABLE FOR ANY CLAIM, DAMAGES OR OTHER
 * LIABILITY, WHETHER IN AN ACTION OF CONTRACT, TORT OR OTHERWISE, ARISING FROM,
 * OUT OF OR IN CONNECTION WITH THE SOFTWARE OR THE USE OR OTHER DEALINGS IN THE
 * SOFTWARE.
 */

package dev.galacticraft.mod.block.entity;

import alexiil.mc.lib.attributes.item.FixedItemInv;
import alexiil.mc.lib.attributes.item.filter.ConstantItemFilter;
import dev.galacticraft.mod.Galacticraft;
import dev.galacticraft.mod.api.machine.MachineStatus;
import dev.galacticraft.mod.attribute.item.MachineInvWrapper;
import dev.galacticraft.mod.attribute.item.MachineItemInv;
import dev.galacticraft.mod.recipe.CompressingRecipe;
import dev.galacticraft.mod.recipe.GalacticraftRecipe;
import dev.galacticraft.mod.screen.GalacticraftScreenHandlerType;
import dev.galacticraft.mod.screen.slot.SlotType;
import dev.galacticraft.mod.util.EnergyUtil;
import net.minecraft.block.BlockState;
import net.minecraft.entity.player.PlayerEntity;
import net.minecraft.entity.player.PlayerInventory;
import net.minecraft.inventory.Inventory;
import net.minecraft.screen.ScreenHandler;
import net.minecraft.sound.SoundCategory;
import net.minecraft.sound.SoundEvents;
import net.minecraft.text.Style;
import net.minecraft.text.Text;
import net.minecraft.text.TranslatableText;
import net.minecraft.util.Formatting;
import net.minecraft.util.math.BlockPos;
import org.jetbrains.annotations.NotNull;
import org.jetbrains.annotations.Nullable;

/**
 * @author <a href="https://github.com/TeamGalacticraft">TeamGalacticraft</a>
 */
public class ElectricCompressorBlockEntity extends RecipeMachineBlockEntity<Inventory, CompressingRecipe> {
    public static final int CHARGE_SLOT = 9;
    public static final int OUTPUT_SLOT = 10;
    public static final int SECOND_OUTPUT_SLOT = OUTPUT_SLOT + 1;

    private final Inventory craftingInv = new MachineInvWrapper(this, this.itemInv().getSubInv(0, CHARGE_SLOT));

    private final FixedItemInv outputInv = this.itemInv().getSubInv(OUTPUT_SLOT, SECOND_OUTPUT_SLOT + 1);

    public ElectricCompressorBlockEntity(BlockPos pos, BlockState state) {
        super(GalacticraftBlockEntityType.ELECTRIC_COMPRESSOR, pos, state, GalacticraftRecipe.COMPRESSING_TYPE, CompressingRecipe::getTime);
    }

    @Override
    protected MachineItemInv.Builder createInventory(MachineItemInv.Builder builder) {
<<<<<<< HEAD

        for (int y = 0; y < 3; y++) {
            for (int x = 0; x < 3; x++) {
                builder.addSlot(y * 3 + x, SlotType.INPUT, ConstantItemFilter.ANYTHING, x * 18 + 33, y * 18 + 18);
            }
        }

        builder.addSlot(CHARGE_SLOT, SlotType.CHARGE, EnergyUtil.IS_EXTRACTABLE, 8, 62);

        builder.addSlot(OUTPUT_SLOT, SlotType.OUTPUT, ConstantItemFilter.ANYTHING, new MachineItemInv.OutputSlotFunction(152, 29));
        builder.addSlot(SECOND_OUTPUT_SLOT, SlotType.OUTPUT, ConstantItemFilter.ANYTHING, new MachineItemInv.OutputSlotFunction(152, 47));
=======
        for (int y = 0; y < 3; y++) {
            for (int x = 0; x < 3; x++) {
                builder.addSlot(y * 3 + x, SlotType.INPUT, ConstantItemFilter.ANYTHING, x * 18 + 30, y * 18 + 17);
            }
        }

        builder.addSlot(CHARGE_SLOT, SlotType.CHARGE, EnergyUtil.IS_EXTRACTABLE, 8, 61);

        builder.addOutputSlot(OUTPUT_SLOT, SlotType.OUTPUT, 148, 22);
        builder.addOutputSlot(SECOND_OUTPUT_SLOT, SlotType.OUTPUT, 148, 48);
>>>>>>> 1ea87a81
        return builder;
    }

    @Override
    public void updateComponents() {
        super.updateComponents();
        this.attemptChargeFromStack(CHARGE_SLOT);
    }

    @Override
    public @NotNull MachineStatus updateStatus() {
        if (!this.hasEnergyToWork()) return Status.NOT_ENOUGH_ENERGY;
        if (this.recipe() == null) return Status.INVALID_RECIPE;
        if (!this.canCraft(this.recipe())) return Status.OUTPUT_FULL;
        return Status.COMPRESSING;
    }

    @Override
    public @NotNull Inventory craftingInv() {
        return this.craftingInv;
    }

    @Override
    public @NotNull FixedItemInv outputInv() {
        return this.outputInv;
    }

    @Override
    public void tickWork() {
        super.tickWork();
        if (this.getStatus().getType().isActive() && this.maxProgress() > 0) {
            if (this.progress() % (this.maxProgress() / 5) == 0 && this.progress() > this.maxProgress() / 2) {
                this.world.playSound(null, this.getPos(), SoundEvents.BLOCK_ANVIL_LAND, SoundCategory.BLOCKS, 0.5F, this.world.random.nextFloat() * 0.1F + 0.9F);
            }
        }
    }

    @Override
    protected void craft(CompressingRecipe recipe) {
        super.craft(recipe);
        recipe = this.recipe();
        if (this.canCraft(recipe)) {
            super.craft(recipe);
        }
    }

    @Override
    public boolean canInsertEnergy() {
        return true;
    }

    @Override
    protected MachineStatus getStatusById(int index) {
        return Status.values()[index];
    }

    @Override
    protected void tickDisabled() {

    }

    @Override
    public int getBaseEnergyConsumption() {
        return Galacticraft.CONFIG_MANAGER.get().electricCompressorEnergyConsumptionRate();
    }

    @Nullable
    @Override
    public ScreenHandler createMenu(int syncId, PlayerInventory inv, PlayerEntity player) {
        if (this.security().hasAccess(player)) return GalacticraftScreenHandlerType.create(GalacticraftScreenHandlerType.ELECTRIC_COMPRESSOR_HANDLER, syncId, player.getInventory(), this);
        return null;
    }

    /**
     * @author <a href="https://github.com/TeamGalacticraft">TeamGalacticraft</a>
     */
    private enum Status implements MachineStatus {

        /**
         * Compressor is compressing items.
         */
        COMPRESSING(new TranslatableText("ui.galacticraft.machine.status.active"), Formatting.GREEN, StatusType.WORKING),

        /**
         * Compressor has no valid recipe.
         */
        INVALID_RECIPE(new TranslatableText("ui.galacticraft.machine.status.not_enough_items"), Formatting.GOLD, StatusType.MISSING_ITEMS),

        /**
         * Compressor has no valid recipe.
         */
        OUTPUT_FULL(new TranslatableText("ui.galacticraft.machine.status.output_full"), Formatting.GOLD, StatusType.OUTPUT_FULL),

        /**
         * Compressor has no items to process.
         */
        NOT_ENOUGH_ENERGY(new TranslatableText("ui.galacticraft.machine.status.not_enough_energy"), Formatting.RED, StatusType.MISSING_ENERGY);

        private final Text text;
        private final StatusType type;

        Status(TranslatableText text, Formatting color, StatusType type) {
            this.type = type;
            this.text = text.setStyle(Style.EMPTY.withColor(color));
        }

        @Override
        public @NotNull Text getName() {
            return text;
        }

        @Override
        public @NotNull StatusType getType() {
            return type;
        }

        @Override
        public int getIndex() {
            return ordinal();
        }
    }
}<|MERGE_RESOLUTION|>--- conflicted
+++ resolved
@@ -66,19 +66,6 @@
 
     @Override
     protected MachineItemInv.Builder createInventory(MachineItemInv.Builder builder) {
-<<<<<<< HEAD
-
-        for (int y = 0; y < 3; y++) {
-            for (int x = 0; x < 3; x++) {
-                builder.addSlot(y * 3 + x, SlotType.INPUT, ConstantItemFilter.ANYTHING, x * 18 + 33, y * 18 + 18);
-            }
-        }
-
-        builder.addSlot(CHARGE_SLOT, SlotType.CHARGE, EnergyUtil.IS_EXTRACTABLE, 8, 62);
-
-        builder.addSlot(OUTPUT_SLOT, SlotType.OUTPUT, ConstantItemFilter.ANYTHING, new MachineItemInv.OutputSlotFunction(152, 29));
-        builder.addSlot(SECOND_OUTPUT_SLOT, SlotType.OUTPUT, ConstantItemFilter.ANYTHING, new MachineItemInv.OutputSlotFunction(152, 47));
-=======
         for (int y = 0; y < 3; y++) {
             for (int x = 0; x < 3; x++) {
                 builder.addSlot(y * 3 + x, SlotType.INPUT, ConstantItemFilter.ANYTHING, x * 18 + 30, y * 18 + 17);
@@ -89,7 +76,6 @@
 
         builder.addOutputSlot(OUTPUT_SLOT, SlotType.OUTPUT, 148, 22);
         builder.addOutputSlot(SECOND_OUTPUT_SLOT, SlotType.OUTPUT, 148, 48);
->>>>>>> 1ea87a81
         return builder;
     }
 
