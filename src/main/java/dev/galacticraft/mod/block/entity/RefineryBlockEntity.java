--- conflicted
+++ resolved
@@ -33,17 +33,10 @@
 import dev.galacticraft.machinelib.api.transfer.CachingItemApiProvider;
 import dev.galacticraft.mod.Constant;
 import dev.galacticraft.mod.Galacticraft;
-<<<<<<< HEAD
-import dev.galacticraft.mod.fluid.GalacticraftFluid;
-import dev.galacticraft.mod.machine.GalacticraftMachineStatus;
-import dev.galacticraft.mod.machine.storage.io.GalacticraftSlotGroups;
-import dev.galacticraft.mod.screen.GalacticraftScreenHandlerType;
-=======
 import dev.galacticraft.mod.fluid.GCFluid;
 import dev.galacticraft.mod.machine.GCMachineStatus;
-import dev.galacticraft.mod.machine.storage.io.GCSlotTypes;
+import dev.galacticraft.mod.machine.storage.io.GalacticraftSlotGroups;
 import dev.galacticraft.mod.screen.GCScreenHandlerType;
->>>>>>> 875a1a28
 import dev.galacticraft.mod.util.FluidUtil;
 import net.fabricmc.fabric.api.transfer.v1.fluid.FluidConstants;
 import net.fabricmc.fabric.api.transfer.v1.fluid.FluidStorage;
@@ -90,28 +83,17 @@
     @Override
     protected @NotNull MachineItemStorage createItemStorage() {
         return MachineItemStorage.Builder.create()
-<<<<<<< HEAD
                 .addSlot(GalacticraftSlotGroups.ENERGY_CHARGE, Constant.Filter.Item.CAN_EXTRACT_ENERGY, true, ItemSlotDisplay.create(8, 7))
                 .addSlot(GalacticraftSlotGroups.OIL_FILL, Constant.Filter.Item.CAN_EXTRACT_OIL, true, ItemSlotDisplay.create(123, 7))
                 .addSlot(GalacticraftSlotGroups.FUEL_DRAIN, Constant.Filter.Item.CAN_INSERT_FUEL, true, ItemSlotDisplay.create(153, 7))
-=======
-                .addSlot(GCSlotTypes.ENERGY_CHARGE, new ItemSlotDisplay(8, 7))
-                .addSlot(GCSlotTypes.OIL_FILL, new ItemSlotDisplay(123, 7))
-                .addSlot(GCSlotTypes.FUEL_DRAIN, new ItemSlotDisplay(153, 7))
->>>>>>> 875a1a28
                 .build();
     }
 
     @Override
     protected @NotNull MachineFluidStorage createFluidStorage() {
         return MachineFluidStorage.Builder.create()
-<<<<<<< HEAD
                 .addTank(GalacticraftSlotGroups.OIL_INPUT, MAX_CAPACITY, TankDisplay.create(122, 28))
                 .addTank(GalacticraftSlotGroups.FUEL_OUTPUT, MAX_CAPACITY, TankDisplay.create(152, 28))
-=======
-                .addTank(GCSlotTypes.OIL_INPUT, MAX_CAPACITY, new TankDisplay(122, 28, 48))
-                .addTank(GCSlotTypes.FUEL_OUTPUT, MAX_CAPACITY, new TankDisplay(152, 28, 48))
->>>>>>> 875a1a28
                 .build();
     }
 
