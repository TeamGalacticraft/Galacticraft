/*
 * Copyright (c) 2019-2021 Team Galacticraft
 *
 * Permission is hereby granted, free of charge, to any person obtaining a copy
 * of this software and associated documentation files (the "Software"), to deal
 * in the Software without restriction, including without limitation the rights
 * to use, copy, modify, merge, publish, distribute, sublicense, and/or sell
 * copies of the Software, and to permit persons to whom the Software is
 * furnished to do so, subject to the following conditions:
 *
 * The above copyright notice and this permission notice shall be included in all
 * copies or substantial portions of the Software.
 *
 * THE SOFTWARE IS PROVIDED "AS IS", WITHOUT WARRANTY OF ANY KIND, EXPRESS OR
 * IMPLIED, INCLUDING BUT NOT LIMITED TO THE WARRANTIES OF MERCHANTABILITY,
 * FITNESS FOR A PARTICULAR PURPOSE AND NONINFRINGEMENT. IN NO EVENT SHALL THE
 * AUTHORS OR COPYRIGHT HOLDERS BE LIABLE FOR ANY CLAIM, DAMAGES OR OTHER
 * LIABILITY, WHETHER IN AN ACTION OF CONTRACT, TORT OR OTHERWISE, ARISING FROM,
 * OUT OF OR IN CONNECTION WITH THE SOFTWARE OR THE USE OR OTHER DEALINGS IN THE
 * SOFTWARE.
 */

package dev.galacticraft.mod.block.entity;

import alexiil.mc.lib.attributes.Simulation;
import alexiil.mc.lib.attributes.fluid.FluidAttributes;
import alexiil.mc.lib.attributes.fluid.FluidVolumeUtil;
import alexiil.mc.lib.attributes.fluid.amount.FluidAmount;
import alexiil.mc.lib.attributes.fluid.volume.FluidKeys;
import dev.galacticraft.mod.Constant;
import dev.galacticraft.mod.Galacticraft;
import dev.galacticraft.mod.api.block.entity.MachineBlockEntity;
import dev.galacticraft.mod.api.machine.MachineStatus;
import dev.galacticraft.mod.attribute.fluid.MachineFluidInv;
import dev.galacticraft.mod.attribute.item.MachineItemInv;
import dev.galacticraft.mod.fluid.GalacticraftFluid;
import dev.galacticraft.mod.screen.GalacticraftScreenHandlerType;
import dev.galacticraft.mod.screen.slot.SlotType;
import dev.galacticraft.mod.tag.GalacticraftTag;
import dev.galacticraft.mod.util.EnergyUtil;
import dev.galacticraft.mod.util.FluidUtil;
import net.minecraft.block.BlockState;
import net.minecraft.entity.player.PlayerEntity;
import net.minecraft.entity.player.PlayerInventory;
import net.minecraft.screen.ScreenHandler;
import net.minecraft.text.Style;
import net.minecraft.text.Text;
import net.minecraft.text.TranslatableText;
import net.minecraft.util.Formatting;
import net.minecraft.util.math.BlockPos;
import org.jetbrains.annotations.NotNull;
import org.jetbrains.annotations.Nullable;

/**
 * @author <a href="https://github.com/TeamGalacticraft">TeamGalacticraft</a>
 */
public class RefineryBlockEntity extends MachineBlockEntity {
    private static final FluidAmount MAX_CAPACITY = FluidAmount.ofWhole(8);
    public static final int OIL_TANK = 0;
    public static final int FUEL_TANK = 1;
    public static final int CHARGE_SLOT = 0;
    public static final int FLUID_INPUT_SLOT = 1;
    public static final int FLUID_OUTPUT_SLOT = 2;

    public RefineryBlockEntity(BlockPos pos, BlockState state) {
        super(GalacticraftBlockEntityType.REFINERY, pos, state);
    }

    @Override
    protected MachineItemInv.Builder createInventory(MachineItemInv.Builder builder) {
        builder.addSlot(CHARGE_SLOT, SlotType.CHARGE, EnergyUtil.IS_EXTRACTABLE, 8, 7);
        builder.addSlot(FLUID_INPUT_SLOT, SlotType.FLUID_TANK_IO, stack -> FluidUtil.canExtractFluids(stack, GalacticraftTag.OIL), 123, 7);
        builder.addSlot(FLUID_OUTPUT_SLOT, SlotType.FLUID_TANK_IO, stack -> FluidUtil.canInsertFluids(stack, GalacticraftFluid.FUEL), 153, 7);
        return builder;
    }

    @Override
    protected MachineFluidInv.Builder createFluidInv(MachineFluidInv.Builder builder) {
        builder.addTank(OIL_TANK, SlotType.OIL_IN, Constant.Filter.OIL, 122, 28, 1);
        builder.addTank(FUEL_TANK, SlotType.FUEL_OUT, Constant.Filter.FUEL, 152, 28, 1);
        return builder;
    }

    @Override
    public FluidAmount fluidInvCapacity() {
        return MAX_CAPACITY;
    }

    @Override
    public boolean canInsertEnergy() {
        return true;
    }

    @Override
    protected MachineStatus getStatusById(int index) {
        return Status.values()[index];
<<<<<<< HEAD
=======
    }

    @Override
    protected void tickDisabled() {

>>>>>>> 66edabdc
    }

    @Override
    public void updateComponents() {
        super.updateComponents();
        this.attemptChargeFromStack(CHARGE_SLOT);
    }

    @Override
    public @NotNull MachineStatus updateStatus() {
        if (!this.hasEnergyToWork()) return Status.NOT_ENOUGH_ENERGY;
        if (this.fluidInv().getInvFluid(OIL_TANK).amount().compareTo(FluidAmount.ZERO) <= 0) return Status.NOT_ENOUGH_FLUID;
        if (this.isTankFull(FUEL_TANK)) return Status.FULL;
        return Status.ACTIVE;
    }

    @Override
    public void tickWork() {
        FluidVolumeUtil.move(FluidAttributes.EXTRACTABLE.getFirst(this.itemInv().getSlot(FLUID_INPUT_SLOT)), this.fluidInv().getTank(OIL_TANK));
        FluidVolumeUtil.move(this.fluidInv().getTank(FUEL_TANK), FluidAttributes.INSERTABLE.getFirst(this.itemInv().getSlot(FLUID_OUTPUT_SLOT)));

        if (this.getStatus().getType().isActive()) {
            FluidAmount amount = this.fluidInv().extractFluid(OIL_TANK, key -> GalacticraftTag.OIL.contains(key.getRawFluid()), null, FluidAmount.of(5, 1000), Simulation.ACTION).amount();
            amount = this.fluidInv().insertFluid(FUEL_TANK, FluidKeys.get(GalacticraftFluid.FUEL).withAmount(amount), Simulation.ACTION).amount();
            this.fluidInv().insertFluid(OIL_TANK, this.fluidInv().getInvFluid(OIL_TANK).getFluidKey().withAmount(amount), Simulation.ACTION);
        }
    }

    @Override
    public int getBaseEnergyConsumption() {
        return Galacticraft.CONFIG_MANAGER.get().refineryEnergyConsumptionRate();
    }

    @Nullable
    @Override
    public ScreenHandler createMenu(int syncId, PlayerInventory inv, PlayerEntity player) {
        if (this.security().hasAccess(player)) return GalacticraftScreenHandlerType.create(GalacticraftScreenHandlerType.REFINERY_HANDLER, syncId, inv, this);
        return null;
    }

    /**
     * @author <a href="https://github.com/TeamGalacticraft">TeamGalacticraft</a>
     */
    private enum Status implements MachineStatus {
        /**
         * Refinery is active and is refining oil into fuel.
         */
        ACTIVE(new TranslatableText("ui.galacticraft.machine.status.refining"), Formatting.GREEN, StatusType.WORKING),

        /**
         * Refinery has oil but the fuel tank is full.
         */
        FULL(new TranslatableText("ui.galacticraft.machine.status.idle"), Formatting.GOLD, StatusType.OUTPUT_FULL),

        /**
         * The refinery is out of oil.
         */
        NOT_ENOUGH_FLUID(new TranslatableText("ui.galacticraft.machine.status.not_enough_fluid"), Formatting.BLACK, StatusType.MISSING_FLUIDS),

        /**
         * The refinery is out of energy.
         */
        NOT_ENOUGH_ENERGY(new TranslatableText("ui.galacticraft.machine.status.not_enough_energy"), Formatting.RED, StatusType.MISSING_ENERGY);

        private final Text text;
        private final StatusType type;

        Status(TranslatableText text, Formatting color, StatusType type) {
            this.type = type;
            this.text = text.setStyle(Style.EMPTY.withColor(color));
        }

        @Override
        public @NotNull Text getName() {
            return text;
        }

        @Override
        public @NotNull StatusType getType() {
            return type;
        }

        @Override
        public int getIndex() {
            return 0;
        }
    }
}<|MERGE_RESOLUTION|>--- conflicted
+++ resolved
@@ -94,14 +94,11 @@
     @Override
     protected MachineStatus getStatusById(int index) {
         return Status.values()[index];
-<<<<<<< HEAD
-=======
     }
 
     @Override
     protected void tickDisabled() {
 
->>>>>>> 66edabdc
     }
 
     @Override
