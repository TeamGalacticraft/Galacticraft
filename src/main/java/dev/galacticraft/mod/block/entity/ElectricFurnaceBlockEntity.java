/*
 * Copyright (c) 2019-2021 Team Galacticraft
 *
 * Permission is hereby granted, free of charge, to any person obtaining a copy
 * of this software and associated documentation files (the "Software"), to deal
 * in the Software without restriction, including without limitation the rights
 * to use, copy, modify, merge, publish, distribute, sublicense, and/or sell
 * copies of the Software, and to permit persons to whom the Software is
 * furnished to do so, subject to the following conditions:
 *
 * The above copyright notice and this permission notice shall be included in all
 * copies or substantial portions of the Software.
 *
 * THE SOFTWARE IS PROVIDED "AS IS", WITHOUT WARRANTY OF ANY KIND, EXPRESS OR
 * IMPLIED, INCLUDING BUT NOT LIMITED TO THE WARRANTIES OF MERCHANTABILITY,
 * FITNESS FOR A PARTICULAR PURPOSE AND NONINFRINGEMENT. IN NO EVENT SHALL THE
 * AUTHORS OR COPYRIGHT HOLDERS BE LIABLE FOR ANY CLAIM, DAMAGES OR OTHER
 * LIABILITY, WHETHER IN AN ACTION OF CONTRACT, TORT OR OTHERWISE, ARISING FROM,
 * OUT OF OR IN CONNECTION WITH THE SOFTWARE OR THE USE OR OTHER DEALINGS IN THE
 * SOFTWARE.
 */

package dev.galacticraft.mod.block.entity;

import alexiil.mc.lib.attributes.item.FixedItemInv;
<<<<<<< HEAD
import alexiil.mc.lib.attributes.item.compat.InventoryFixedWrapper;
=======
>>>>>>> 66edabdc
import alexiil.mc.lib.attributes.item.filter.ConstantItemFilter;
import dev.galacticraft.mod.Galacticraft;
import dev.galacticraft.mod.api.machine.MachineStatus;
import dev.galacticraft.mod.attribute.item.MachineInvWrapper;
import dev.galacticraft.mod.attribute.item.MachineItemInv;
import dev.galacticraft.mod.screen.GalacticraftScreenHandlerType;
import dev.galacticraft.mod.screen.slot.SlotType;
import dev.galacticraft.mod.util.EnergyUtil;
import net.minecraft.block.BlockState;
import net.minecraft.entity.player.PlayerEntity;
import net.minecraft.entity.player.PlayerInventory;
import net.minecraft.inventory.Inventory;
import net.minecraft.inventory.SimpleInventory;
import net.minecraft.recipe.AbstractCookingRecipe;
import net.minecraft.recipe.RecipeType;
import net.minecraft.recipe.SmeltingRecipe;
import net.minecraft.screen.ScreenHandler;
import net.minecraft.text.MutableText;
import net.minecraft.text.Style;
import net.minecraft.text.Text;
import net.minecraft.text.TranslatableText;
import net.minecraft.util.Formatting;
import net.minecraft.util.math.BlockPos;
import org.jetbrains.annotations.NotNull;
import org.jetbrains.annotations.Nullable;

/**
 * @author <a href="https://github.com/TeamGalacticraft">TeamGalacticraft</a>
 */
public class ElectricFurnaceBlockEntity extends RecipeMachineBlockEntity<Inventory, SmeltingRecipe> {
    public static final int CHARGE_SLOT = 0;
    public static final int INPUT_SLOT = 1;
    public static final int OUTPUT_SLOT = 2;
    
<<<<<<< HEAD
    private final @NotNull Inventory craftingInv = new InventoryFixedWrapper(this.itemInv().getSubInv(INPUT_SLOT, INPUT_SLOT + 1)) {
        @Override
        public boolean canPlayerUse(PlayerEntity player) {
            return getWrappedInventory().canPlayerUse(player);
        }
    };
=======
    private final @NotNull Inventory craftingInv = new MachineInvWrapper(this, this.itemInv().getSubInv(INPUT_SLOT, INPUT_SLOT + 1));
>>>>>>> 66edabdc
    private final @NotNull FixedItemInv outputInv = this.itemInv().getSubInv(OUTPUT_SLOT, OUTPUT_SLOT + 1);

    @Override
    protected MachineItemInv.Builder createInventory(MachineItemInv.Builder builder) {
        builder.addSlot(CHARGE_SLOT, SlotType.CHARGE, EnergyUtil.IS_EXTRACTABLE, 8, 7);
        builder.addSlot(INPUT_SLOT, SlotType.INPUT, stack -> this.getRecipe(RecipeType.SMELTING, new SimpleInventory(stack)).isPresent(), 56, 25);
        builder.addSlot(OUTPUT_SLOT, SlotType.OUTPUT, ConstantItemFilter.ANYTHING, new MachineItemInv.OutputSlotFunction(109, 25));
        return builder;
    }

    public ElectricFurnaceBlockEntity(BlockPos pos, BlockState state) {
        super(GalacticraftBlockEntityType.ELECTRIC_FURNACE, pos, state, RecipeType.SMELTING, AbstractCookingRecipe::getCookTime);
    }

    @Override
    public boolean canInsertEnergy() {
        return true;
    }

    @Override
    protected int getBaseEnergyConsumption() {
        return Galacticraft.CONFIG_MANAGER.get().electricCompressorEnergyConsumptionRate();
    }

    @Override
    public @NotNull MachineStatus updateStatus() {
        if (!this.hasEnergyToWork()) return Status.NOT_ENOUGH_ENERGY;
        if (this.recipe() == null) return Status.NOT_ENOUGH_ITEMS;
        if (!this.canCraft(this.recipe())) return Status.OUTPUT_FULL;
        return Status.ACTIVE;
    }

    @Override
    public void updateComponents() {
        super.updateComponents();
        this.attemptChargeFromStack(CHARGE_SLOT);
    }

    @Override
    public @NotNull Inventory craftingInv() {
        return this.craftingInv;
    }

    @Override
    public @NotNull FixedItemInv outputInv() {
        return this.outputInv;
    }

    @Override
    protected MachineStatus getStatusById(int index) {
        return Status.values()[index];
    }

    @Override
    protected void tickDisabled() {

    }

    @Nullable
    @Override
    public ScreenHandler createMenu(int syncId, PlayerInventory inv, PlayerEntity player) {
        if (this.security().hasAccess(player)) return GalacticraftScreenHandlerType.create(GalacticraftScreenHandlerType.ELECTRIC_FURNACE_HANDLER, syncId, player.getInventory(), this);
        return null;
    }

    private enum Status implements MachineStatus {
        /**
         * The electric furnace is cooking/smelting items
         */
        ACTIVE(new TranslatableText("ui.galacticraft.machine.status.active"), Formatting.GREEN, StatusType.WORKING),

        /**
         * The output slot is full.
         */
        OUTPUT_FULL(new TranslatableText("ui.galacticraft.machine.status.full"), Formatting.GOLD, StatusType.OUTPUT_FULL),

        /**
         * There are no valid items to smelt/cook.
         */
        NOT_ENOUGH_ITEMS(new TranslatableText("ui.galacticraft.machine.status.not_enough_items"), Formatting.GRAY, StatusType.MISSING_ITEMS),

        /**
         * The electric furnace has no more energy
         */
        NOT_ENOUGH_ENERGY(new TranslatableText("ui.galacticraft.machine.status.not_enough_energy"), Formatting.RED, StatusType.MISSING_ENERGY);

        private final Text name;
        private final StatusType type;

        Status(MutableText name, Formatting color, StatusType type) {
            this.type = type;
            this.name = name.setStyle(Style.EMPTY.withColor(color));
        }

        @Override
        public @NotNull Text getName() {
            return name;
        }

        @Override
        public @NotNull StatusType getType() {
            return type;
        }

        @Override
        public int getIndex() {
            return ordinal();
        }
    }
}<|MERGE_RESOLUTION|>--- conflicted
+++ resolved
@@ -23,10 +23,6 @@
 package dev.galacticraft.mod.block.entity;
 
 import alexiil.mc.lib.attributes.item.FixedItemInv;
-<<<<<<< HEAD
-import alexiil.mc.lib.attributes.item.compat.InventoryFixedWrapper;
-=======
->>>>>>> 66edabdc
 import alexiil.mc.lib.attributes.item.filter.ConstantItemFilter;
 import dev.galacticraft.mod.Galacticraft;
 import dev.galacticraft.mod.api.machine.MachineStatus;
@@ -61,16 +57,7 @@
     public static final int INPUT_SLOT = 1;
     public static final int OUTPUT_SLOT = 2;
     
-<<<<<<< HEAD
-    private final @NotNull Inventory craftingInv = new InventoryFixedWrapper(this.itemInv().getSubInv(INPUT_SLOT, INPUT_SLOT + 1)) {
-        @Override
-        public boolean canPlayerUse(PlayerEntity player) {
-            return getWrappedInventory().canPlayerUse(player);
-        }
-    };
-=======
     private final @NotNull Inventory craftingInv = new MachineInvWrapper(this, this.itemInv().getSubInv(INPUT_SLOT, INPUT_SLOT + 1));
->>>>>>> 66edabdc
     private final @NotNull FixedItemInv outputInv = this.itemInv().getSubInv(OUTPUT_SLOT, OUTPUT_SLOT + 1);
 
     @Override
