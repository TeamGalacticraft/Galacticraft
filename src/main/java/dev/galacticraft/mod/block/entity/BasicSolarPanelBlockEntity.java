/*
 * Copyright (c) 2019-2022 Team Galacticraft
 *
 * Permission is hereby granted, free of charge, to any person obtaining a copy
 * of this software and associated documentation files (the "Software"), to deal
 * in the Software without restriction, including without limitation the rights
 * to use, copy, modify, merge, publish, distribute, sublicense, and/or sell
 * copies of the Software, and to permit persons to whom the Software is
 * furnished to do so, subject to the following conditions:
 *
 * The above copyright notice and this permission notice shall be included in all
 * copies or substantial portions of the Software.
 *
 * THE SOFTWARE IS PROVIDED "AS IS", WITHOUT WARRANTY OF ANY KIND, EXPRESS OR
 * IMPLIED, INCLUDING BUT NOT LIMITED TO THE WARRANTIES OF MERCHANTABILITY,
 * FITNESS FOR A PARTICULAR PURPOSE AND NONINFRINGEMENT. IN NO EVENT SHALL THE
 * AUTHORS OR COPYRIGHT HOLDERS BE LIABLE FOR ANY CLAIM, DAMAGES OR OTHER
 * LIABILITY, WHETHER IN AN ACTION OF CONTRACT, TORT OR OTHERWISE, ARISING FROM,
 * OUT OF OR IN CONNECTION WITH THE SOFTWARE OR THE USE OR OTHER DEALINGS IN THE
 * SOFTWARE.
 */

package dev.galacticraft.mod.block.entity;

import dev.galacticraft.machinelib.api.block.entity.MachineBlockEntity;
import dev.galacticraft.machinelib.api.machine.MachineStatus;
import dev.galacticraft.machinelib.api.machine.MachineStatuses;
import dev.galacticraft.machinelib.api.screen.SimpleMachineScreenHandler;
import dev.galacticraft.machinelib.api.storage.MachineItemStorage;
import dev.galacticraft.machinelib.api.storage.slot.display.ItemSlotDisplay;
import dev.galacticraft.mod.Constant;
import dev.galacticraft.mod.Galacticraft;
import dev.galacticraft.mod.api.block.entity.SolarPanel;
<<<<<<< HEAD
import dev.galacticraft.mod.machine.GalacticraftMachineStatus;
import dev.galacticraft.mod.machine.storage.io.GalacticraftSlotGroups;
import dev.galacticraft.mod.screen.GalacticraftScreenHandlerType;
=======
import dev.galacticraft.mod.machine.GCMachineStatus;
import dev.galacticraft.mod.machine.storage.io.GCSlotTypes;
import dev.galacticraft.mod.screen.GCScreenHandlerType;
>>>>>>> 875a1a28
import net.fabricmc.fabric.api.transfer.v1.transaction.Transaction;
import net.minecraft.core.BlockPos;
import net.minecraft.server.level.ServerLevel;
import net.minecraft.util.profiling.ProfilerFiller;
import net.minecraft.world.entity.player.Inventory;
import net.minecraft.world.entity.player.Player;
import net.minecraft.world.inventory.AbstractContainerMenu;
import net.minecraft.world.level.Level;
import net.minecraft.world.level.block.state.BlockState;
import org.jetbrains.annotations.NotNull;
import org.jetbrains.annotations.Nullable;

/**
 * @author <a href="https://github.com/TeamGalacticraft">TeamGalacticraft</a>
 */
public class BasicSolarPanelBlockEntity extends MachineBlockEntity implements SolarPanel {
    public static final int CHARGE_SLOT = 0;
    private final boolean[] blockage = new boolean[9];
    private int blocked = 0;
    public long currentEnergyGeneration = 0;

    public BasicSolarPanelBlockEntity(BlockPos pos, BlockState state) {
        super(GalacticraftBlockEntityType.BASIC_SOLAR_PANEL, pos, state);
    }

    @Override
    protected @NotNull MachineItemStorage createItemStorage() {
        return MachineItemStorage.Builder.create()
<<<<<<< HEAD
                .addSlot(GalacticraftSlotGroups.ENERGY_DRAIN, Constant.Filter.Item.CAN_INSERT_ENERGY, true, ItemSlotDisplay.create(8, 62))
=======
                .addSlot(GCSlotTypes.ENERGY_CHARGE, new ItemSlotDisplay(8, 62))
>>>>>>> 875a1a28
                .build();
    }

    @Override
    public long getEnergyCapacity() {
        return Galacticraft.CONFIG_MANAGER.get().machineEnergyStorageSize();
    }

    @Override
    protected void tickClient(@NotNull Level world, @NotNull BlockPos pos, @NotNull BlockState state) {
        for (int x = -1; x < 2; x++) {
            for (int z = -1; z < 2; z++) {
                this.blockage[(z + 1) * 3 + (x + 1)] = !world.canSeeSky(pos.offset(x, 2, z));
            }
        }

        double multiplier = this.blocked / 9.0;
        if (world.isRaining() || world.isThundering()) multiplier *= 0.5;
        double time = world.getDayTime() % 24000;
        if (time > 6000) time = 12000L - time;
        this.currentEnergyGeneration = (long)(Galacticraft.CONFIG_MANAGER.get().solarPanelEnergyProductionRate() * (time / 6000.0) * multiplier) * 4L;
    }

    @Override
    public void tickConstant(@NotNull ServerLevel world, @NotNull BlockPos pos, @NotNull BlockState state, @NotNull ProfilerFiller profiler) {
        profiler.push("charge");
        this.attemptDrainPowerToStack(CHARGE_SLOT);
        profiler.pop();
        this.blocked = 0;
        for (int x = -1; x < 2; x++) {
            for (int z = -1; z < 2; z++) {
                //noinspection AssignmentUsedAsCondition
                if (this.blockage[(z + 1) * 3 + (x + 1)] = !world.canSeeSky(pos.offset(x, 2, z))) {
                    this.blocked++;
                }
            }
        }
    }

    @Override
    public @NotNull MachineStatus tick(@NotNull ServerLevel world, @NotNull BlockPos pos, @NotNull BlockState state, @NotNull ProfilerFiller profiler) {
        profiler.push("transfer");
        this.trySpreadEnergy(world, state);
        profiler.pop();
        if (this.blocked == 9) return GCMachineStatus.BLOCKED;
        if (this.energyStorage().isFull()) return MachineStatuses.CAPACITOR_FULL;
        MachineStatus status = null;
        double multiplier = this.blocked / 9.0;
        if (this.blocked > 0) status = GCMachineStatus.PARTIALLY_BLOCKED;
        if (world.isRaining() || world.isThundering()) {
            if (status == null) status = GCMachineStatus.RAIN;
            multiplier *= 0.5;
        }
        if (!world.isDay()) status = GCMachineStatus.NIGHT;
        double time = world.getDayTime() % 24000;
        if (time > 6000) time = 12000L - time;
        profiler.push("transaction");
        try (Transaction transaction = Transaction.openOuter()) {
            this.energyStorage().insert((long)(Galacticraft.CONFIG_MANAGER.get().solarPanelEnergyProductionRate() * (time / 6000.0) * multiplier) * 4L, transaction);
            transaction.commit();
        }
        profiler.pop();
        return status == null ? GCMachineStatus.COLLECTING : status;
    }

    @Nullable
    @Override
    public AbstractContainerMenu createMenu(int syncId, Inventory inv, Player player) {
        if (this.getSecurity().hasAccess(player)) {
            return SimpleMachineScreenHandler.create(
                    syncId,
                    player,
                    this,
                    GCScreenHandlerType.BASIC_SOLAR_PANEL_HANDLER
            );
        }
        return null;
    }

    @Override
    public boolean @NotNull [] getBlockage() {
        return this.blockage;
    }

    @Override
    public boolean followsSun() {
        return false;
    }

    @Override
    public boolean nightCollection() {
        return false;
    }

    @Override
    public SolarPanelSource getSource() {
        assert this.level != null;
        if (this.level.dimensionType().hasCeiling()) return SolarPanelSource.NO_LIGHT_SOURCE;
        if (this.level.isDay()) {
            if (this.level.isRaining()) return SolarPanelSource.OVERCAST;
            return SolarPanelSource.DAY;
        } else {
            return SolarPanelSource.NIGHT;
        }
    }

    @Override
    public long getCurrentEnergyGeneration() {
        return this.currentEnergyGeneration;
    }
}<|MERGE_RESOLUTION|>--- conflicted
+++ resolved
@@ -31,15 +31,9 @@
 import dev.galacticraft.mod.Constant;
 import dev.galacticraft.mod.Galacticraft;
 import dev.galacticraft.mod.api.block.entity.SolarPanel;
-<<<<<<< HEAD
-import dev.galacticraft.mod.machine.GalacticraftMachineStatus;
+import dev.galacticraft.mod.machine.GCMachineStatus;
 import dev.galacticraft.mod.machine.storage.io.GalacticraftSlotGroups;
-import dev.galacticraft.mod.screen.GalacticraftScreenHandlerType;
-=======
-import dev.galacticraft.mod.machine.GCMachineStatus;
-import dev.galacticraft.mod.machine.storage.io.GCSlotTypes;
 import dev.galacticraft.mod.screen.GCScreenHandlerType;
->>>>>>> 875a1a28
 import net.fabricmc.fabric.api.transfer.v1.transaction.Transaction;
 import net.minecraft.core.BlockPos;
 import net.minecraft.server.level.ServerLevel;
@@ -68,11 +62,7 @@
     @Override
     protected @NotNull MachineItemStorage createItemStorage() {
         return MachineItemStorage.Builder.create()
-<<<<<<< HEAD
                 .addSlot(GalacticraftSlotGroups.ENERGY_DRAIN, Constant.Filter.Item.CAN_INSERT_ENERGY, true, ItemSlotDisplay.create(8, 62))
-=======
-                .addSlot(GCSlotTypes.ENERGY_CHARGE, new ItemSlotDisplay(8, 62))
->>>>>>> 875a1a28
                 .build();
     }
 
