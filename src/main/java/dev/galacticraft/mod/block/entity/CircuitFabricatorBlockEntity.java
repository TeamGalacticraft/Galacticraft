/*
 * Copyright (c) 2019-2021 Team Galacticraft
 *
 * Permission is hereby granted, free of charge, to any person obtaining a copy
 * of this software and associated documentation files (the "Software"), to deal
 * in the Software without restriction, including without limitation the rights
 * to use, copy, modify, merge, publish, distribute, sublicense, and/or sell
 * copies of the Software, and to permit persons to whom the Software is
 * furnished to do so, subject to the following conditions:
 *
 * The above copyright notice and this permission notice shall be included in all
 * copies or substantial portions of the Software.
 *
 * THE SOFTWARE IS PROVIDED "AS IS", WITHOUT WARRANTY OF ANY KIND, EXPRESS OR
 * IMPLIED, INCLUDING BUT NOT LIMITED TO THE WARRANTIES OF MERCHANTABILITY,
 * FITNESS FOR A PARTICULAR PURPOSE AND NONINFRINGEMENT. IN NO EVENT SHALL THE
 * AUTHORS OR COPYRIGHT HOLDERS BE LIABLE FOR ANY CLAIM, DAMAGES OR OTHER
 * LIABILITY, WHETHER IN AN ACTION OF CONTRACT, TORT OR OTHERWISE, ARISING FROM,
 * OUT OF OR IN CONNECTION WITH THE SOFTWARE OR THE USE OR OTHER DEALINGS IN THE
 * SOFTWARE.
 */

package dev.galacticraft.mod.block.entity;

import alexiil.mc.lib.attributes.Simulation;
import alexiil.mc.lib.attributes.item.FixedItemInv;
<<<<<<< HEAD
import alexiil.mc.lib.attributes.item.compat.InventoryFixedWrapper;
=======
>>>>>>> 66edabdc
import alexiil.mc.lib.attributes.item.filter.ConstantItemFilter;
import alexiil.mc.lib.attributes.item.filter.ExactItemFilter;
import dev.galacticraft.mod.Galacticraft;
import dev.galacticraft.mod.api.machine.MachineStatus;
import dev.galacticraft.mod.attribute.item.MachineInvWrapper;
import dev.galacticraft.mod.attribute.item.MachineItemInv;
import dev.galacticraft.mod.item.GalacticraftItem;
import dev.galacticraft.mod.recipe.FabricationRecipe;
import dev.galacticraft.mod.recipe.GalacticraftRecipe;
import dev.galacticraft.mod.screen.GalacticraftScreenHandlerType;
import dev.galacticraft.mod.screen.slot.SlotType;
import dev.galacticraft.mod.util.EnergyUtil;
import net.minecraft.block.BlockState;
import net.minecraft.entity.player.PlayerEntity;
import net.minecraft.entity.player.PlayerInventory;
import net.minecraft.inventory.Inventory;
import net.minecraft.inventory.SimpleInventory;
import net.minecraft.item.ItemStack;
import net.minecraft.item.Items;
import net.minecraft.screen.ScreenHandler;
import net.minecraft.text.Style;
import net.minecraft.text.Text;
import net.minecraft.text.TranslatableText;
import net.minecraft.util.Formatting;
import net.minecraft.util.math.BlockPos;
import org.jetbrains.annotations.NotNull;
import org.jetbrains.annotations.Nullable;

/**
 * @author <a href="https://github.com/TeamGalacticraft">TeamGalacticraft</a>
 */
public class CircuitFabricatorBlockEntity extends RecipeMachineBlockEntity<Inventory, FabricationRecipe> {
    public static final int CHARGE_SLOT = 0;
    public static final int INPUT_SLOT_DIAMOND = 1;
    public static final int INPUT_SLOT_SILICON = 2;
    public static final int INPUT_SLOT_SILICON_2 = 3;
    public static final int INPUT_SLOT_REDSTONE = 4;
    public static final int INPUT_SLOT = 5;
    public static final int OUTPUT_SLOT = 6;

<<<<<<< HEAD
    private final Inventory craftingInv = new InventoryFixedWrapper(this.itemInv().getSubInv(INPUT_SLOT, INPUT_SLOT + 1)) {
        @Override
        public boolean canPlayerUse(PlayerEntity player) {
            return getWrappedInventory().canPlayerUse(player);
        }
    };
=======
    private final Inventory craftingInv = new MachineInvWrapper(this, this.itemInv().getSubInv(INPUT_SLOT, INPUT_SLOT + 1));
>>>>>>> 66edabdc
    private final FixedItemInv outputInv = this.itemInv().getSubInv(OUTPUT_SLOT, OUTPUT_SLOT + 1);
    private final SimpleInventory predicateInv = new SimpleInventory(1);

    public Status status = Status.NOT_ENOUGH_RESOURCES;

    public CircuitFabricatorBlockEntity(BlockPos pos, BlockState state) {
        super(GalacticraftBlockEntityType.CIRCUIT_FABRICATOR, pos, state, GalacticraftRecipe.FABRICATION_TYPE, FabricationRecipe::getProcessingTime);
    }

    @Override
    protected MachineItemInv.Builder createInventory(MachineItemInv.Builder builder) {
        builder.addSlot(CHARGE_SLOT, SlotType.CHARGE, EnergyUtil.IS_EXTRACTABLE, 8, 70);
        builder.addSlot(INPUT_SLOT_DIAMOND, SlotType.INPUT, ExactItemFilter.createFilter(Items.DIAMOND), 31, 15);
        builder.addSlot(INPUT_SLOT_SILICON, SlotType.INPUT, ExactItemFilter.createFilter(GalacticraftItem.RAW_SILICON), 62, 45);
        builder.addSlot(INPUT_SLOT_SILICON_2, SlotType.INPUT, ExactItemFilter.createFilter(GalacticraftItem.RAW_SILICON), 62, 63);
        builder.addSlot(INPUT_SLOT_REDSTONE, SlotType.INPUT, ExactItemFilter.createFilter(Items.REDSTONE), 107, 70);
        builder.addSlot(INPUT_SLOT, SlotType.INPUT, stack -> {
            this.predicateInv.setStack(0, stack);
            assert this.world != null;
            return this.world.getRecipeManager().getFirstMatch(this.recipeType(), this.predicateInv, this.world).isPresent();
        }, 134, 15);
        builder.addSlot(OUTPUT_SLOT, SlotType.OUTPUT, ConstantItemFilter.ANYTHING, new MachineItemInv.OutputSlotFunction(152, 70));
        return builder;
    }

    @Override
    public boolean canInsertEnergy() {
        return true;
    }

    @Override
    protected MachineStatus getStatusById(int index) {
        return Status.values()[index];
    }

    @Override
    protected void tickDisabled() {

    }

    @Override
    public void updateComponents() {
        super.updateComponents();
        this.attemptChargeFromStack(CHARGE_SLOT);
    }

    @Override
    public @NotNull MachineStatus updateStatus() {
        if (!this.hasEnergyToWork()) return Status.NOT_ENOUGH_ENERGY;
        if (this.recipe() == null || !this.canCraft(Simulation.SIMULATE)) return Status.NOT_ENOUGH_RESOURCES;
        if (!super.canCraft(this.recipe())) return Status.FULL;
        return Status.PROCESSING;
    }

    @Override
    public @NotNull Inventory craftingInv() {
        return this.craftingInv;
    }

    @Override
    public @NotNull FixedItemInv outputInv() {
        return this.outputInv;
    }

    @Override
    protected boolean canCraft(@Nullable FabricationRecipe recipe) {
        return this.canCraft(Simulation.SIMULATE) && super.canCraft(recipe);
    }

    private boolean canCraft(Simulation simulation) {
        return !this.itemInv().extractStack(INPUT_SLOT_DIAMOND, this.getFilterForSlot(INPUT_SLOT_DIAMOND), ItemStack.EMPTY, 1, simulation).isEmpty()
                && !this.itemInv().extractStack(INPUT_SLOT_SILICON, this.getFilterForSlot(INPUT_SLOT_SILICON), ItemStack.EMPTY, 1, simulation).isEmpty()
                && !this.itemInv().extractStack(INPUT_SLOT_SILICON_2, this.getFilterForSlot(INPUT_SLOT_SILICON_2), ItemStack.EMPTY, 1, simulation).isEmpty()
                && !this.itemInv().extractStack(INPUT_SLOT_REDSTONE, this.getFilterForSlot(INPUT_SLOT_REDSTONE), ItemStack.EMPTY, 1, simulation).isEmpty();
    }

    @Override
    protected void craft(FabricationRecipe recipe) {
        assert this.canCraft(Simulation.ACTION);
        super.craft(recipe);
    }

    @Override
    public int getBaseEnergyConsumption() {
        return Galacticraft.CONFIG_MANAGER.get().circuitFabricatorEnergyConsumptionRate();
    }

    @Nullable
    @Override
    public ScreenHandler createMenu(int syncId, PlayerInventory inv, PlayerEntity player) {
        if (this.security().hasAccess(player)) return GalacticraftScreenHandlerType.create(GalacticraftScreenHandlerType.CIRCUIT_FABRICATOR_HANDLER, syncId, player.getInventory(), this);
        return null;
    }

    /**
     * @author <a href="https://github.com/TeamGalacticraft">TeamGalacticraft</a>
     */
    private enum Status implements MachineStatus {
        /**
         * Fabricator is active and is processing.
         */
        PROCESSING(new TranslatableText("ui.galacticraft.machine.status.processing"), Formatting.GREEN, StatusType.WORKING),

        /**
         * Fabricator output slot is full.
         */
        FULL(new TranslatableText("ui.galacticraft.machine.status.full"), Formatting.GOLD, StatusType.OUTPUT_FULL),

        /**
         * Fabricator does not have the required resources to function.
         */
        NOT_ENOUGH_RESOURCES(new TranslatableText("ui.galacticraft.machine.status.not_enough_items"), Formatting.GOLD, StatusType.MISSING_ITEMS),

        /**
         * The fabricator has no energy.
         */
        NOT_ENOUGH_ENERGY(new TranslatableText("ui.galacticraft.machine.status.not_enough_energy"), Formatting.GRAY, StatusType.MISSING_ENERGY);

        private final Text text;
        private final StatusType type;

        Status(TranslatableText text, Formatting color, StatusType type) {
            this.type = type;
            this.text = text.setStyle(Style.EMPTY.withColor(color));
        }

        @Override
        public @NotNull Text getName() {
            return text;
        }

        @Override
        public @NotNull StatusType getType() {
            return type;
        }

        @Override
        public int getIndex() {
            return ordinal();
        }
    }
}<|MERGE_RESOLUTION|>--- conflicted
+++ resolved
@@ -24,10 +24,6 @@
 
 import alexiil.mc.lib.attributes.Simulation;
 import alexiil.mc.lib.attributes.item.FixedItemInv;
-<<<<<<< HEAD
-import alexiil.mc.lib.attributes.item.compat.InventoryFixedWrapper;
-=======
->>>>>>> 66edabdc
 import alexiil.mc.lib.attributes.item.filter.ConstantItemFilter;
 import alexiil.mc.lib.attributes.item.filter.ExactItemFilter;
 import dev.galacticraft.mod.Galacticraft;
@@ -68,16 +64,7 @@
     public static final int INPUT_SLOT = 5;
     public static final int OUTPUT_SLOT = 6;
 
-<<<<<<< HEAD
-    private final Inventory craftingInv = new InventoryFixedWrapper(this.itemInv().getSubInv(INPUT_SLOT, INPUT_SLOT + 1)) {
-        @Override
-        public boolean canPlayerUse(PlayerEntity player) {
-            return getWrappedInventory().canPlayerUse(player);
-        }
-    };
-=======
     private final Inventory craftingInv = new MachineInvWrapper(this, this.itemInv().getSubInv(INPUT_SLOT, INPUT_SLOT + 1));
->>>>>>> 66edabdc
     private final FixedItemInv outputInv = this.itemInv().getSubInv(OUTPUT_SLOT, OUTPUT_SLOT + 1);
     private final SimpleInventory predicateInv = new SimpleInventory(1);
 
