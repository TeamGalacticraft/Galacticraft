/*
 * Copyright (c) 2019-2022 Team Galacticraft
 *
 * Permission is hereby granted, free of charge, to any person obtaining a copy
 * of this software and associated documentation files (the "Software"), to deal
 * in the Software without restriction, including without limitation the rights
 * to use, copy, modify, merge, publish, distribute, sublicense, and/or sell
 * copies of the Software, and to permit persons to whom the Software is
 * furnished to do so, subject to the following conditions:
 *
 * The above copyright notice and this permission notice shall be included in all
 * copies or substantial portions of the Software.
 *
 * THE SOFTWARE IS PROVIDED "AS IS", WITHOUT WARRANTY OF ANY KIND, EXPRESS OR
 * IMPLIED, INCLUDING BUT NOT LIMITED TO THE WARRANTIES OF MERCHANTABILITY,
 * FITNESS FOR A PARTICULAR PURPOSE AND NONINFRINGEMENT. IN NO EVENT SHALL THE
 * AUTHORS OR COPYRIGHT HOLDERS BE LIABLE FOR ANY CLAIM, DAMAGES OR OTHER
 * LIABILITY, WHETHER IN AN ACTION OF CONTRACT, TORT OR OTHERWISE, ARISING FROM,
 * OUT OF OR IN CONNECTION WITH THE SOFTWARE OR THE USE OR OTHER DEALINGS IN THE
 * SOFTWARE.
 */

package dev.galacticraft.mod.block.entity;

import dev.galacticraft.machinelib.api.block.entity.RecipeMachineBlockEntity;
import dev.galacticraft.machinelib.api.machine.MachineStatus;
import dev.galacticraft.machinelib.api.machine.MachineStatuses;
import dev.galacticraft.machinelib.api.screen.RecipeMachineScreenHandler;
import dev.galacticraft.machinelib.api.storage.MachineItemStorage;
import dev.galacticraft.machinelib.api.storage.slot.SlotGroup;
import dev.galacticraft.machinelib.api.storage.slot.display.ItemSlotDisplay;
import dev.galacticraft.mod.Constant;
import dev.galacticraft.mod.Galacticraft;
import dev.galacticraft.mod.api.Tier1EnergyMachine;
<<<<<<< HEAD
import dev.galacticraft.mod.item.GalacticraftItem;
import dev.galacticraft.mod.machine.GalacticraftMachineStatus;
import dev.galacticraft.mod.machine.storage.io.GalacticraftSlotGroups;
=======
import dev.galacticraft.mod.item.GCItem;
import dev.galacticraft.mod.machine.GCMachineStatus;
import dev.galacticraft.mod.machine.storage.io.GCSlotTypes;
>>>>>>> 875a1a28
import dev.galacticraft.mod.recipe.FabricationRecipe;
import dev.galacticraft.mod.recipe.GalacticraftRecipe;
import dev.galacticraft.mod.screen.GCScreenHandlerType;
import net.fabricmc.fabric.api.transfer.v1.item.ItemVariant;
import net.fabricmc.fabric.api.transfer.v1.transaction.Transaction;
import net.fabricmc.fabric.api.transfer.v1.transaction.TransactionContext;
import net.minecraft.core.BlockPos;
import net.minecraft.network.chat.Component;
import net.minecraft.network.chat.TextColor;
import net.minecraft.server.level.ServerLevel;
import net.minecraft.util.profiling.ProfilerFiller;
import net.minecraft.world.Container;
import net.minecraft.world.entity.player.Inventory;
import net.minecraft.world.entity.player.Player;
import net.minecraft.world.inventory.AbstractContainerMenu;
import net.minecraft.world.item.ItemStack;
import net.minecraft.world.item.Items;
import net.minecraft.world.level.Level;
import net.minecraft.world.level.block.state.BlockState;
import org.jetbrains.annotations.NotNull;
import org.jetbrains.annotations.Nullable;

import java.util.Optional;

/**
 * @author <a href="https://github.com/TeamGalacticraft">TeamGalacticraft</a>
 */
public class CircuitFabricatorBlockEntity extends RecipeMachineBlockEntity<Container, FabricationRecipe> implements Tier1EnergyMachine {
<<<<<<< HEAD
    private static final SlotGroup DIAMOND_INPUT = SlotGroup.create(TextColor.fromRgb(0xFF0000), Component.translatable("slot_type.galacticraft.diamond_input"), true);
    private static final SlotGroup SILICON_INPUT = SlotGroup.create(TextColor.fromRgb(0xFF0000), Component.translatable("slot_type.galacticraft.silicon_input"), true);
    private static final SlotGroup REDSTONE_INPUT = SlotGroup.create(TextColor.fromRgb(0xFF0000), Component.translatable("slot_type.galacticraft.redstone_input"), true);
=======
    private static final SlotType<Item, ItemVariant> DIAMOND_INPUT = SlotType.create(new ResourceLocation(Constant.MOD_ID, "diamond_input"), TextColor.fromRgb(0xFF0000), Component.translatable("slot_type.galacticraft.diamond_input"), v -> v.getItem() == Items.DIAMOND, ResourceFlow.INPUT, ResourceType.ITEM);
    private static final SlotType<Item, ItemVariant> SILICON_INPUT = SlotType.create(new ResourceLocation(Constant.MOD_ID, "silicon_input"), TextColor.fromRgb(0xFF0000), Component.translatable("slot_type.galacticraft.silicon_input"), v -> v.getItem() == GCItem.RAW_SILICON, ResourceFlow.INPUT, ResourceType.ITEM);
    private static final SlotType<Item, ItemVariant> REDSTONE_INPUT = SlotType.create(new ResourceLocation(Constant.MOD_ID, "redstone_input"), TextColor.fromRgb(0xFF0000), Component.translatable("slot_type.galacticraft.redstone_input"), v -> v.getItem() == Items.REDSTONE, ResourceFlow.INPUT, ResourceType.ITEM);
>>>>>>> 875a1a28

    public static final int CHARGE_SLOT = 0;
    public static final int INPUT_SLOT_DIAMOND = 1;
    public static final int INPUT_SLOT_SILICON = 2;
    public static final int INPUT_SLOT_SILICON_2 = 3;
    public static final int INPUT_SLOT_REDSTONE = 4;
    public static final int INPUT_SLOT = 5;
    public static final int OUTPUT_SLOT = 6;

    private final Container craftingInv = this.itemStorage().subInv(INPUT_SLOT, 1);

    public CircuitFabricatorBlockEntity(BlockPos pos, BlockState state) {
        super(GalacticraftBlockEntityType.CIRCUIT_FABRICATOR, pos, state, GalacticraftRecipe.FABRICATION_TYPE);
    }

    @Override
    protected @NotNull MachineItemStorage createItemStorage() {
        return MachineItemStorage.Builder.create()
<<<<<<< HEAD
                .addSlot(GalacticraftSlotGroups.ENERGY_CHARGE, Constant.Filter.Item.CAN_EXTRACT_ENERGY, true, ItemSlotDisplay.create(8, 70))
                .addSlot(DIAMOND_INPUT, Constant.Filter.Item.DIAMOND, true, ItemSlotDisplay.create(31, 15))
                .addSlot(SILICON_INPUT, Constant.Filter.Item.SILICON, true, ItemSlotDisplay.create(62, 45))
                .addSlot(SILICON_INPUT, Constant.Filter.Item.SILICON, true, ItemSlotDisplay.create(62, 63))
                .addSlot(REDSTONE_INPUT, Constant.Filter.Item.REDSTONE, true, ItemSlotDisplay.create(107, 70))
                .addSlot(GalacticraftSlotGroups.GENERIC_INPUT, Constant.Filter.any(), true, ItemSlotDisplay.create(134, 15))
                .addSlot(GalacticraftSlotGroups.GENERIC_OUTPUT, Constant.Filter.any(), false, ItemSlotDisplay.create(152, 70))
=======
                .addSlot(GCSlotTypes.ENERGY_CHARGE, new ItemSlotDisplay(8, 70))
                .addSlot(DIAMOND_INPUT, new ItemSlotDisplay(31, 15))
                .addSlot(SILICON_INPUT, new ItemSlotDisplay(62, 45))
                .addSlot(SILICON_INPUT, new ItemSlotDisplay(62, 63))
                .addSlot(REDSTONE_INPUT, new ItemSlotDisplay(107, 70))
                .addSlot(GCSlotTypes.ITEM_INPUT, new ItemSlotDisplay(134, 15))
                .addSlot(GCSlotTypes.ITEM_OUTPUT, new ItemSlotDisplay(152, 70))
>>>>>>> 875a1a28
                .build();
    }

    @Override
    public long getEnergyCapacity() {
        return Galacticraft.CONFIG_MANAGER.get().machineEnergyStorageSize();
    }

    @Override
    public void tickConstant(@NotNull ServerLevel world, @NotNull BlockPos pos, @NotNull BlockState state, @NotNull ProfilerFiller profiler) {
        super.tickConstant(world, pos, state, profiler);
        profiler.push("charge");
        this.attemptChargeFromStack(CHARGE_SLOT);
        profiler.pop();
    }

    @Override
    protected @Nullable MachineStatus extractResourcesToWork(@NotNull TransactionContext context) {
        if (this.energyStorage().extract(Galacticraft.CONFIG_MANAGER.get().circuitFabricatorEnergyConsumptionRate(), context) != Galacticraft.CONFIG_MANAGER.get().circuitFabricatorEnergyConsumptionRate()) {
            return MachineStatuses.NOT_ENOUGH_ENERGY;
        }
        return super.extractResourcesToWork(context);
    }

    @Override
    public @NotNull Container craftingInv() {
        return this.craftingInv;
    }

    @Override
    protected boolean outputStacks(@NotNull FabricationRecipe recipe, @NotNull TransactionContext context) {
        ItemStack output = recipe.getResultItem();
        try (Transaction transaction = Transaction.openNested(context)) {
            if (this.itemStorage().insert(OUTPUT_SLOT, ItemVariant.of(output), output.getCount(), transaction) == output.getCount()) {
                transaction.commit();
                return true;
            }
        }
        return false;
    }

    @Override
    protected boolean extractCraftingMaterials(@NotNull FabricationRecipe recipe, @NotNull TransactionContext context) {
        try (Transaction transaction = Transaction.openNested(context)) {
            if (this.itemStorage().extract(INPUT_SLOT_DIAMOND, Items.DIAMOND, 1, transaction) == 1) {
                if (this.itemStorage().extract(INPUT_SLOT_SILICON, GCItem.RAW_SILICON, 1, transaction) == 1) {
                    if (this.itemStorage().extract(INPUT_SLOT_SILICON_2, GCItem.RAW_SILICON, 1, transaction) == 1) {
                        if (this.itemStorage().extract(INPUT_SLOT_REDSTONE, Items.REDSTONE, 1, transaction) == 1) {
                            if (recipe.getIngredients().get(0).test(this.itemStorage().extract(INPUT_SLOT, 1, transaction))) {
                                transaction.commit();
                                return true;
                            }
                        }
                    }
                }
            }
        }
        return false;
    }

    @Override
    protected @NotNull MachineStatus workingStatus() {
        return GCMachineStatus.FABRICATING;
    }

    @Override
    protected @NotNull Optional<FabricationRecipe> findValidRecipe(@NotNull Level world) {
        try (Transaction transaction = Transaction.openOuter()) {
            if (this.itemStorage().getSlot(INPUT_SLOT_DIAMOND).simulateExtract(ItemVariant.of(Items.DIAMOND), 1, transaction) == 1
                    && this.itemStorage().getSlot(INPUT_SLOT_SILICON).simulateExtract(ItemVariant.of(GCItem.RAW_SILICON), 1, transaction) == 1
                    && this.itemStorage().getSlot(INPUT_SLOT_SILICON_2).simulateExtract(ItemVariant.of(GCItem.RAW_SILICON), 1, transaction) == 1
                    && this.itemStorage().getSlot(INPUT_SLOT_REDSTONE).simulateExtract(ItemVariant.of(Items.REDSTONE), 1, transaction) == 1) {
                return super.findValidRecipe(world);
            }
        }
        return Optional.empty();
    }

    @Override
    protected int getProcessTime(@NotNull FabricationRecipe recipe) {
        return recipe.getProcessingTime();
    }

    @Nullable
    @Override
    public AbstractContainerMenu createMenu(int syncId, Inventory inv, Player player) {
        if (this.getSecurity().hasAccess(player)) {
            return RecipeMachineScreenHandler.create(
                    syncId,
                    player,
                    this,
                    GCScreenHandlerType.CIRCUIT_FABRICATOR_HANDLER,
                    94
            );
        }
        return null;
    }
}<|MERGE_RESOLUTION|>--- conflicted
+++ resolved
@@ -32,15 +32,9 @@
 import dev.galacticraft.mod.Constant;
 import dev.galacticraft.mod.Galacticraft;
 import dev.galacticraft.mod.api.Tier1EnergyMachine;
-<<<<<<< HEAD
-import dev.galacticraft.mod.item.GalacticraftItem;
-import dev.galacticraft.mod.machine.GalacticraftMachineStatus;
-import dev.galacticraft.mod.machine.storage.io.GalacticraftSlotGroups;
-=======
 import dev.galacticraft.mod.item.GCItem;
 import dev.galacticraft.mod.machine.GCMachineStatus;
-import dev.galacticraft.mod.machine.storage.io.GCSlotTypes;
->>>>>>> 875a1a28
+import dev.galacticraft.mod.machine.storage.io.GalacticraftSlotGroups;
 import dev.galacticraft.mod.recipe.FabricationRecipe;
 import dev.galacticraft.mod.recipe.GalacticraftRecipe;
 import dev.galacticraft.mod.screen.GCScreenHandlerType;
@@ -69,15 +63,9 @@
  * @author <a href="https://github.com/TeamGalacticraft">TeamGalacticraft</a>
  */
 public class CircuitFabricatorBlockEntity extends RecipeMachineBlockEntity<Container, FabricationRecipe> implements Tier1EnergyMachine {
-<<<<<<< HEAD
     private static final SlotGroup DIAMOND_INPUT = SlotGroup.create(TextColor.fromRgb(0xFF0000), Component.translatable("slot_type.galacticraft.diamond_input"), true);
     private static final SlotGroup SILICON_INPUT = SlotGroup.create(TextColor.fromRgb(0xFF0000), Component.translatable("slot_type.galacticraft.silicon_input"), true);
     private static final SlotGroup REDSTONE_INPUT = SlotGroup.create(TextColor.fromRgb(0xFF0000), Component.translatable("slot_type.galacticraft.redstone_input"), true);
-=======
-    private static final SlotType<Item, ItemVariant> DIAMOND_INPUT = SlotType.create(new ResourceLocation(Constant.MOD_ID, "diamond_input"), TextColor.fromRgb(0xFF0000), Component.translatable("slot_type.galacticraft.diamond_input"), v -> v.getItem() == Items.DIAMOND, ResourceFlow.INPUT, ResourceType.ITEM);
-    private static final SlotType<Item, ItemVariant> SILICON_INPUT = SlotType.create(new ResourceLocation(Constant.MOD_ID, "silicon_input"), TextColor.fromRgb(0xFF0000), Component.translatable("slot_type.galacticraft.silicon_input"), v -> v.getItem() == GCItem.RAW_SILICON, ResourceFlow.INPUT, ResourceType.ITEM);
-    private static final SlotType<Item, ItemVariant> REDSTONE_INPUT = SlotType.create(new ResourceLocation(Constant.MOD_ID, "redstone_input"), TextColor.fromRgb(0xFF0000), Component.translatable("slot_type.galacticraft.redstone_input"), v -> v.getItem() == Items.REDSTONE, ResourceFlow.INPUT, ResourceType.ITEM);
->>>>>>> 875a1a28
 
     public static final int CHARGE_SLOT = 0;
     public static final int INPUT_SLOT_DIAMOND = 1;
@@ -96,7 +84,6 @@
     @Override
     protected @NotNull MachineItemStorage createItemStorage() {
         return MachineItemStorage.Builder.create()
-<<<<<<< HEAD
                 .addSlot(GalacticraftSlotGroups.ENERGY_CHARGE, Constant.Filter.Item.CAN_EXTRACT_ENERGY, true, ItemSlotDisplay.create(8, 70))
                 .addSlot(DIAMOND_INPUT, Constant.Filter.Item.DIAMOND, true, ItemSlotDisplay.create(31, 15))
                 .addSlot(SILICON_INPUT, Constant.Filter.Item.SILICON, true, ItemSlotDisplay.create(62, 45))
@@ -104,15 +91,6 @@
                 .addSlot(REDSTONE_INPUT, Constant.Filter.Item.REDSTONE, true, ItemSlotDisplay.create(107, 70))
                 .addSlot(GalacticraftSlotGroups.GENERIC_INPUT, Constant.Filter.any(), true, ItemSlotDisplay.create(134, 15))
                 .addSlot(GalacticraftSlotGroups.GENERIC_OUTPUT, Constant.Filter.any(), false, ItemSlotDisplay.create(152, 70))
-=======
-                .addSlot(GCSlotTypes.ENERGY_CHARGE, new ItemSlotDisplay(8, 70))
-                .addSlot(DIAMOND_INPUT, new ItemSlotDisplay(31, 15))
-                .addSlot(SILICON_INPUT, new ItemSlotDisplay(62, 45))
-                .addSlot(SILICON_INPUT, new ItemSlotDisplay(62, 63))
-                .addSlot(REDSTONE_INPUT, new ItemSlotDisplay(107, 70))
-                .addSlot(GCSlotTypes.ITEM_INPUT, new ItemSlotDisplay(134, 15))
-                .addSlot(GCSlotTypes.ITEM_OUTPUT, new ItemSlotDisplay(152, 70))
->>>>>>> 875a1a28
                 .build();
     }
 
