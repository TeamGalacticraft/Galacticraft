/*
 * Copyright (c) 2019-2022 Team Galacticraft
 *
 * Permission is hereby granted, free of charge, to any person obtaining a copy
 * of this software and associated documentation files (the "Software"), to deal
 * in the Software without restriction, including without limitation the rights
 * to use, copy, modify, merge, publish, distribute, sublicense, and/or sell
 * copies of the Software, and to permit persons to whom the Software is
 * furnished to do so, subject to the following conditions:
 *
 * The above copyright notice and this permission notice shall be included in all
 * copies or substantial portions of the Software.
 *
 * THE SOFTWARE IS PROVIDED "AS IS", WITHOUT WARRANTY OF ANY KIND, EXPRESS OR
 * IMPLIED, INCLUDING BUT NOT LIMITED TO THE WARRANTIES OF MERCHANTABILITY,
 * FITNESS FOR A PARTICULAR PURPOSE AND NONINFRINGEMENT. IN NO EVENT SHALL THE
 * AUTHORS OR COPYRIGHT HOLDERS BE LIABLE FOR ANY CLAIM, DAMAGES OR OTHER
 * LIABILITY, WHETHER IN AN ACTION OF CONTRACT, TORT OR OTHERWISE, ARISING FROM,
 * OUT OF OR IN CONNECTION WITH THE SOFTWARE OR THE USE OR OTHER DEALINGS IN THE
 * SOFTWARE.
 */

package dev.galacticraft.mod.block.decoration;

import com.google.common.annotations.VisibleForTesting;
import dev.galacticraft.mod.api.block.FluidLoggable;
import java.util.Optional;
import net.minecraft.core.BlockPos;
import net.minecraft.core.Direction;
import net.minecraft.core.Registry;
import net.minecraft.resources.ResourceLocation;
import net.minecraft.sounds.SoundEvent;
import net.minecraft.util.StringRepresentable;
import net.minecraft.world.item.context.BlockPlaceContext;
import net.minecraft.world.level.BlockGetter;
import net.minecraft.world.level.LevelAccessor;
import net.minecraft.world.level.block.Block;
import net.minecraft.world.level.block.state.BlockState;
import net.minecraft.world.level.block.state.StateDefinition;
import net.minecraft.world.level.block.state.properties.EnumProperty;
import net.minecraft.world.level.material.FlowingFluid;
import net.minecraft.world.level.material.FluidState;
import net.minecraft.world.level.material.Fluids;
import net.minecraft.world.phys.shapes.CollisionContext;
import net.minecraft.world.phys.shapes.VoxelShape;

/**
 * @author <a href="https://github.com/TeamGalacticraft">TeamGalacticraft</a>
 */
public class GratingBlock extends Block implements FluidLoggable {
    @VisibleForTesting
    public static final EnumProperty<GratingState> GRATING_STATE = EnumProperty.create("grating_state", GratingState.class);
    private static final VoxelShape UPPER_SHAPE = Block.box(0.0D, 14.0D, 0.0D, 16.0D, 16.0D, 16.0D);
    private static final VoxelShape LOWER_SHAPE = Block.box(0.0D, 6.0D, 0.0D, 16.0D, 8.0D, 16.0D);

    public GratingBlock(Properties settings) {
        super(settings);
<<<<<<< HEAD
        this.setDefaultState(this.getStateManager().getDefaultState()
                .with(FLUID, new Identifier("invalid"))
                .with(FlowableFluid.LEVEL, 8)
                .with(GRATING_STATE, GratingState.UPPER)
                .with(FlowableFluid.FALLING, false));
    }

    @Override
    public BlockState getPlacementState(ItemPlacementContext context) {
        var fluidState = context.getWorld().getFluidState(context.getBlockPos());
        var blockState = this.getDefaultState()
                .with(GRATING_STATE, GratingState.LOWER)
                .with(FLUID, Registry.FLUID.getId(fluidState.getFluid()))
                .with(FlowableFluid.LEVEL, Math.max(fluidState.getLevel(), 1))
                .with(FlowableFluid.FALLING, fluidState.contains(FlowableFluid.FALLING) ? fluidState.get(FlowableFluid.FALLING) : false);
        var blockPos = context.getBlockPos();
        var direction = context.getPlayerFacing();

        return direction != Direction.DOWN && (direction == Direction.UP || context.getBlockPos().getY() - (double) blockPos.getY() <= 0.5D) ? blockState : blockState.with(GRATING_STATE, GratingState.UPPER);
=======
        this.registerDefaultState(this.getStateDefinition().any()
                .setValue(FLUID, new ResourceLocation("invalid"))
                .setValue(FlowingFluid.LEVEL, 8)
                .setValue(GRATING_STATE, GratingState.UPPER));
    }

    @Override
    public BlockState getStateForPlacement(BlockPlaceContext context) {
        FluidState fluidState = context.getLevel().getFluidState(context.getClickedPos());
        BlockState blockState = this.defaultBlockState()
                .setValue(GRATING_STATE, GratingState.LOWER)
                .setValue(FLUID, Registry.FLUID.getKey(fluidState.getType()))
                .setValue(FlowingFluid.LEVEL, Math.max(fluidState.getAmount(), 1));
        BlockPos blockPos = context.getClickedPos();
        Direction direction = context.getHorizontalDirection();

        return direction != Direction.DOWN && (direction == Direction.UP || context.getClickedPos().getY() - (double) blockPos.getY() <= 0.5D) ? blockState : blockState.setValue(GRATING_STATE, GratingState.UPPER);
>>>>>>> 6593609d
    }

    @Override
    public VoxelShape getShape(BlockState blockState, BlockGetter blockView, BlockPos blockPos, CollisionContext context) {
        return blockState.getValue(GRATING_STATE) == GratingState.UPPER ? UPPER_SHAPE : LOWER_SHAPE;
    }

    @Override
    public BlockState updateShape(BlockState state, Direction direction, BlockState neighborBlockState, LevelAccessor world, BlockPos blockPos, BlockPos neighborBlockPos) {
        if (!this.isEmpty(state)) {
            world.scheduleTick(blockPos, Registry.FLUID.get(state.getValue(FLUID)), Registry.FLUID.get(state.getValue(FLUID)).getTickDelay(world));
        }

        return super.updateShape(state, direction, neighborBlockState, world, blockPos, neighborBlockPos);
    }

    @Override
<<<<<<< HEAD
    protected void appendProperties(StateManager.Builder<Block, BlockState> builder) {
        super.appendProperties(builder);
        builder.add(FLUID, GRATING_STATE, FlowableFluid.LEVEL, FlowableFluid.FALLING);
=======
    protected void createBlockStateDefinition(StateDefinition.Builder<Block, BlockState> builder) {
        super.createBlockStateDefinition(builder);
        builder.add(FLUID).add(GRATING_STATE).add(FlowingFluid.LEVEL);
>>>>>>> 6593609d
    }

    @Override
    public FluidState getFluidState(BlockState state) {
        if (this.isEmpty(state)) return EMPTY_STATE;
<<<<<<< HEAD
        var state1 = Registry.FLUID.get(state.get(FLUID)).getDefaultState().with(FlowableFluid.FALLING, state.get(FlowableFluid.FALLING));
        if (state1.getEntries().containsKey(FlowableFluid.LEVEL)) {
            state1 = state1.with(FlowableFluid.LEVEL, state.get(FlowableFluid.LEVEL));
=======
        FluidState state1 = Registry.FLUID.get(state.getValue(FLUID)).defaultFluidState();
        if (state1.getValues().containsKey(FlowingFluid.LEVEL)) {
            state1 = state1.setValue(FlowingFluid.LEVEL, state.getValue(FlowingFluid.LEVEL));
>>>>>>> 6593609d
        }
        return state1;
    }

    @Override
    public Optional<SoundEvent> getPickupSound() {
        return Fluids.WATER.getPickupSound();
    }

    @VisibleForTesting
    public enum GratingState implements StringRepresentable {
        UPPER("upper"),
        LOWER("lower");

        private final String name;

        GratingState(String name) {
            this.name = name;
        }

        @Override
        public String getSerializedName() {
            return this.name;
        }
    }
}<|MERGE_RESOLUTION|>--- conflicted
+++ resolved
@@ -22,9 +22,10 @@
 
 package dev.galacticraft.mod.block.decoration;
 
+import java.util.Optional;
+
 import com.google.common.annotations.VisibleForTesting;
 import dev.galacticraft.mod.api.block.FluidLoggable;
-import java.util.Optional;
 import net.minecraft.core.BlockPos;
 import net.minecraft.core.Direction;
 import net.minecraft.core.Registry;
@@ -55,31 +56,11 @@
 
     public GratingBlock(Properties settings) {
         super(settings);
-<<<<<<< HEAD
-        this.setDefaultState(this.getStateManager().getDefaultState()
-                .with(FLUID, new Identifier("invalid"))
-                .with(FlowableFluid.LEVEL, 8)
-                .with(GRATING_STATE, GratingState.UPPER)
-                .with(FlowableFluid.FALLING, false));
-    }
-
-    @Override
-    public BlockState getPlacementState(ItemPlacementContext context) {
-        var fluidState = context.getWorld().getFluidState(context.getBlockPos());
-        var blockState = this.getDefaultState()
-                .with(GRATING_STATE, GratingState.LOWER)
-                .with(FLUID, Registry.FLUID.getId(fluidState.getFluid()))
-                .with(FlowableFluid.LEVEL, Math.max(fluidState.getLevel(), 1))
-                .with(FlowableFluid.FALLING, fluidState.contains(FlowableFluid.FALLING) ? fluidState.get(FlowableFluid.FALLING) : false);
-        var blockPos = context.getBlockPos();
-        var direction = context.getPlayerFacing();
-
-        return direction != Direction.DOWN && (direction == Direction.UP || context.getBlockPos().getY() - (double) blockPos.getY() <= 0.5D) ? blockState : blockState.with(GRATING_STATE, GratingState.UPPER);
-=======
         this.registerDefaultState(this.getStateDefinition().any()
                 .setValue(FLUID, new ResourceLocation("invalid"))
                 .setValue(FlowingFluid.LEVEL, 8)
-                .setValue(GRATING_STATE, GratingState.UPPER));
+                .setValue(GRATING_STATE, GratingState.UPPER)
+                .setValue(FlowingFluid.FALLING, false));
     }
 
     @Override
@@ -88,12 +69,11 @@
         BlockState blockState = this.defaultBlockState()
                 .setValue(GRATING_STATE, GratingState.LOWER)
                 .setValue(FLUID, Registry.FLUID.getKey(fluidState.getType()))
-                .setValue(FlowingFluid.LEVEL, Math.max(fluidState.getAmount(), 1));
+                .setValue(FlowingFluid.LEVEL, Math.max(fluidState.getAmount(), 1))
+                .setValue(FlowingFluid.FALLING, fluidState.hasProperty(FlowingFluid.FALLING) ? fluidState.getValue(FlowingFluid.FALLING) : false);
         BlockPos blockPos = context.getClickedPos();
         Direction direction = context.getHorizontalDirection();
-
         return direction != Direction.DOWN && (direction == Direction.UP || context.getClickedPos().getY() - (double) blockPos.getY() <= 0.5D) ? blockState : blockState.setValue(GRATING_STATE, GratingState.UPPER);
->>>>>>> 6593609d
     }
 
     @Override
@@ -111,29 +91,16 @@
     }
 
     @Override
-<<<<<<< HEAD
-    protected void appendProperties(StateManager.Builder<Block, BlockState> builder) {
-        super.appendProperties(builder);
-        builder.add(FLUID, GRATING_STATE, FlowableFluid.LEVEL, FlowableFluid.FALLING);
-=======
     protected void createBlockStateDefinition(StateDefinition.Builder<Block, BlockState> builder) {
-        super.createBlockStateDefinition(builder);
-        builder.add(FLUID).add(GRATING_STATE).add(FlowingFluid.LEVEL);
->>>>>>> 6593609d
+        builder.add(FLUID).add(GRATING_STATE).add(FlowingFluid.LEVEL, FlowingFluid.FALLING);
     }
 
     @Override
     public FluidState getFluidState(BlockState state) {
         if (this.isEmpty(state)) return EMPTY_STATE;
-<<<<<<< HEAD
-        var state1 = Registry.FLUID.get(state.get(FLUID)).getDefaultState().with(FlowableFluid.FALLING, state.get(FlowableFluid.FALLING));
-        if (state1.getEntries().containsKey(FlowableFluid.LEVEL)) {
-            state1 = state1.with(FlowableFluid.LEVEL, state.get(FlowableFluid.LEVEL));
-=======
-        FluidState state1 = Registry.FLUID.get(state.getValue(FLUID)).defaultFluidState();
+        FluidState state1 = Registry.FLUID.get(state.getValue(FLUID)).defaultFluidState().setValue(FlowingFluid.FALLING, state.getValue(FlowingFluid.FALLING));;
         if (state1.getValues().containsKey(FlowingFluid.LEVEL)) {
             state1 = state1.setValue(FlowingFluid.LEVEL, state.getValue(FlowingFluid.LEVEL));
->>>>>>> 6593609d
         }
         return state1;
     }
