/*
 * Copyright (c) 2019-2021 Team Galacticraft
 *
 * Permission is hereby granted, free of charge, to any person obtaining a copy
 * of this software and associated documentation files (the "Software"), to deal
 * in the Software without restriction, including without limitation the rights
 * to use, copy, modify, merge, publish, distribute, sublicense, and/or sell
 * copies of the Software, and to permit persons to whom the Software is
 * furnished to do so, subject to the following conditions:
 *
 * The above copyright notice and this permission notice shall be included in all
 * copies or substantial portions of the Software.
 *
 * THE SOFTWARE IS PROVIDED "AS IS", WITHOUT WARRANTY OF ANY KIND, EXPRESS OR
 * IMPLIED, INCLUDING BUT NOT LIMITED TO THE WARRANTIES OF MERCHANTABILITY,
 * FITNESS FOR A PARTICULAR PURPOSE AND NONINFRINGEMENT. IN NO EVENT SHALL THE
 * AUTHORS OR COPYRIGHT HOLDERS BE LIABLE FOR ANY CLAIM, DAMAGES OR OTHER
 * LIABILITY, WHETHER IN AN ACTION OF CONTRACT, TORT OR OTHERWISE, ARISING FROM,
 * OUT OF OR IN CONNECTION WITH THE SOFTWARE OR THE USE OR OTHER DEALINGS IN THE
 * SOFTWARE.
 */

package dev.galacticraft.mod.block.special.aluminumwire.tier1;

import dev.galacticraft.mod.Constant;
import dev.galacticraft.mod.api.block.WireBlock;
import dev.galacticraft.mod.api.block.entity.WireBlockEntity;
<<<<<<< HEAD
import dev.galacticraft.mod.block.entity.GalacticraftBlockEntityType;
import dev.galacticraft.mod.util.ConnectingBlockUtil;
=======
>>>>>>> aa37e1cf
import dev.galacticraft.mod.util.EnergyUtil;
import net.minecraft.block.Block;
import net.minecraft.block.BlockState;
import net.minecraft.block.ShapeContext;
import net.minecraft.util.math.BlockPos;
import net.minecraft.util.math.Direction;
import net.minecraft.util.shape.VoxelShape;
import net.minecraft.util.shape.VoxelShapes;
import net.minecraft.world.BlockView;
import net.minecraft.world.World;
import org.jetbrains.annotations.Nullable;

import java.util.ArrayList;
import java.util.List;

/**
 * @author <a href="https://github.com/TeamGalacticraft">TeamGalacticraft</a>
 */
public class AluminumWireBlock extends WireBlock {
    // If we start at 8,8,8 and subtract/add to/from 8, we do operations starting from the centre.
    private static final int OFFSET = 2;
    private static final VoxelShape NORTH = createCuboidShape(8 - OFFSET, 8 - OFFSET, 0, 8 + OFFSET, 8 + OFFSET, 8 + OFFSET);
    private static final VoxelShape EAST = createCuboidShape(8 - OFFSET, 8 - OFFSET, 8 - OFFSET, 16, 8 + OFFSET, 8 + OFFSET);
    private static final VoxelShape SOUTH = createCuboidShape(8 - OFFSET, 8 - OFFSET, 8 - OFFSET, 8 + OFFSET, 8 + OFFSET, 16);
    private static final VoxelShape WEST = createCuboidShape(0, 8 - OFFSET, 8 - OFFSET, 8 + OFFSET, 8 + OFFSET, 8 + OFFSET);
    private static final VoxelShape UP = createCuboidShape(8 - OFFSET, 8 - OFFSET, 8 - OFFSET, 8 + OFFSET, 16, 8 + OFFSET);
    private static final VoxelShape DOWN = createCuboidShape(8 - OFFSET, 0, 8 - OFFSET, 8 + OFFSET, 8 + OFFSET, 8 + OFFSET);
    private static final VoxelShape NONE = createCuboidShape(8 - OFFSET, 8 - OFFSET, 8 - OFFSET, 8 + OFFSET, 8 + OFFSET, 8 + OFFSET);    // 6x6x6 box in the center.

    public AluminumWireBlock(Settings settings) {
        super(settings);
    }

    @Override
    public VoxelShape getOutlineShape(BlockState state, BlockView view, BlockPos pos, ShapeContext context) {
        WireBlockEntity wire = (WireBlockEntity) view.getBlockEntity(pos);
        if (wire != null) {
            List<VoxelShape> shapes = new ArrayList<>();

            if (wire.connections()[2]) {
                shapes.add(NORTH);
            }
            if (wire.connections()[3]) {
                shapes.add(SOUTH);
            }
            if (wire.connections()[5]) {
                shapes.add(EAST);
            }
            if (wire.connections()[4]) {
                shapes.add(WEST);
            }
            if (wire.connections()[1]) {
                shapes.add(UP);
            }
            if (wire.connections()[0]) {
                shapes.add(DOWN);
            }
            if (!shapes.isEmpty()) {
                return VoxelShapes.union(NONE, shapes.toArray(new VoxelShape[0]));
            }
        }
        return NONE;
    }

    @Override
<<<<<<< HEAD
    public BlockState getPlacementState(ItemPlacementContext context) {
        BlockState state = this.getDefaultState();
        for (Direction direction : Constant.Misc.DIRECTIONS) {
            BlockState block = context.getWorld().getBlockState(context.getBlockPos().offset(direction));
            state = state.with(ConnectingBlockUtil.getBooleanProperty(direction), !block.isAir() && (block.getBlock() instanceof WireBlock
                    || EnergyUtil.canAccessEnergy(context.getWorld(), context.getBlockPos().offset(direction), direction)));
=======
    public void onBlockAdded(BlockState state, World world, BlockPos pos, BlockState oldState, boolean notify) {
        super.onBlockAdded(state, world, pos, oldState, notify);
        WireBlockEntity wire = (WireBlockEntity) world.getBlockEntity(pos);
        assert wire != null;
        boolean b = false;
        for (Direction dir : Constant.Misc.DIRECTIONS) {
            b |= (wire.connections()[dir.ordinal()] = EnergyUtil.canAccessEnergy(world, pos.offset(dir), dir) && wire.canConnect(dir));
>>>>>>> aa37e1cf
        }
        if (b) wire.sync();
    }

    @Override
    public void neighborUpdate(BlockState state, World world, BlockPos pos, Block block, BlockPos fromPos, boolean notify) {
        super.neighborUpdate(state, world, pos, block, fromPos, notify);
        WireBlockEntity wire = (WireBlockEntity) world.getBlockEntity(pos);
        Direction dir = Direction.fromVector(fromPos.getX() - pos.getX(), fromPos.getY() - pos.getY(), fromPos.getZ() - pos.getZ());
        assert dir != null;
        assert wire != null;
        if (wire.connections()[dir.ordinal()] != (wire.connections()[dir.ordinal()] = EnergyUtil.canAccessEnergy(world, fromPos, dir) && wire.canConnect(dir))) {
            wire.sync();
        }
    }

    @Override
    public @Nullable WireBlockEntity createBlockEntity(BlockPos pos, BlockState state) {
        return WireBlockEntity.createT1(GalacticraftBlockEntityType.WIRE_T1, pos, state);
    }
}<|MERGE_RESOLUTION|>--- conflicted
+++ resolved
@@ -25,11 +25,9 @@
 import dev.galacticraft.mod.Constant;
 import dev.galacticraft.mod.api.block.WireBlock;
 import dev.galacticraft.mod.api.block.entity.WireBlockEntity;
-<<<<<<< HEAD
 import dev.galacticraft.mod.block.entity.GalacticraftBlockEntityType;
 import dev.galacticraft.mod.util.ConnectingBlockUtil;
-=======
->>>>>>> aa37e1cf
+import dev.galacticraft.mod.api.block.entity.WireBlockEntity;
 import dev.galacticraft.mod.util.EnergyUtil;
 import net.minecraft.block.Block;
 import net.minecraft.block.BlockState;
@@ -95,14 +93,6 @@
     }
 
     @Override
-<<<<<<< HEAD
-    public BlockState getPlacementState(ItemPlacementContext context) {
-        BlockState state = this.getDefaultState();
-        for (Direction direction : Constant.Misc.DIRECTIONS) {
-            BlockState block = context.getWorld().getBlockState(context.getBlockPos().offset(direction));
-            state = state.with(ConnectingBlockUtil.getBooleanProperty(direction), !block.isAir() && (block.getBlock() instanceof WireBlock
-                    || EnergyUtil.canAccessEnergy(context.getWorld(), context.getBlockPos().offset(direction), direction)));
-=======
     public void onBlockAdded(BlockState state, World world, BlockPos pos, BlockState oldState, boolean notify) {
         super.onBlockAdded(state, world, pos, oldState, notify);
         WireBlockEntity wire = (WireBlockEntity) world.getBlockEntity(pos);
@@ -110,7 +100,6 @@
         boolean b = false;
         for (Direction dir : Constant.Misc.DIRECTIONS) {
             b |= (wire.connections()[dir.ordinal()] = EnergyUtil.canAccessEnergy(world, pos.offset(dir), dir) && wire.canConnect(dir));
->>>>>>> aa37e1cf
         }
         if (b) wire.sync();
     }
