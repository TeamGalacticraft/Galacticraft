--- conflicted
+++ resolved
@@ -24,13 +24,10 @@
 
 import dev.galacticraft.mod.api.block.FluidLoggable;
 import dev.galacticraft.mod.api.block.WireBlock;
-<<<<<<< HEAD
-=======
 import dev.galacticraft.mod.api.block.entity.Walkway;
 import dev.galacticraft.mod.api.block.entity.WireBlockEntity;
 import dev.galacticraft.mod.api.wire.Wire;
 import dev.galacticraft.mod.block.entity.WireWalkwayBlockEntity;
->>>>>>> 66edabdc
 import dev.galacticraft.mod.util.ConnectingBlockUtil;
 import dev.galacticraft.mod.util.EnergyUtil;
 import net.minecraft.block.Block;
@@ -43,13 +40,6 @@
 import net.minecraft.item.ItemPlacementContext;
 import net.minecraft.item.ItemStack;
 import net.minecraft.state.StateManager;
-<<<<<<< HEAD
-import net.minecraft.state.property.DirectionProperty;
-import net.minecraft.state.property.Properties;
-import net.minecraft.util.BlockMirror;
-import net.minecraft.util.BlockRotation;
-=======
->>>>>>> 66edabdc
 import net.minecraft.util.math.BlockPos;
 import net.minecraft.util.math.Direction;
 import net.minecraft.util.registry.Registry;
@@ -64,30 +54,13 @@
 /**
  * @author <a href="https://github.com/TeamGalacticraft">TeamGalacticraft</a>
  */
-<<<<<<< HEAD
-public class WireWalkway extends WireBlock implements FluidLoggableBlock {
-    public static final DirectionProperty FACING = Properties.FACING;
-    private static final VoxelShape[] shape = new VoxelShape[64];
-=======
 public class WireWalkway extends WireBlock implements FluidLoggable {
     private static final VoxelShape[] SHAPES = new VoxelShape[64];
->>>>>>> 66edabdc
 
     public WireWalkway(Settings settings) {
         super(settings);
         this.setDefaultState(this.getStateManager().getDefaultState()
-<<<<<<< HEAD
-                .with(Properties.NORTH, false)
-                .with(Properties.EAST, false)
-                .with(Properties.SOUTH, false)
-                .with(Properties.WEST, false)
-                .with(Properties.UP, false)
-                .with(Properties.DOWN, false)
-                .with(FACING, Direction.UP)
-                .with(FLUID, Constant.Misc.EMPTY)
-=======
                 .with(FLUID, INVALID)
->>>>>>> 66edabdc
                 .with(FlowableFluid.LEVEL, 8));
     }
 
@@ -97,64 +70,6 @@
 
     @Override
     public VoxelShape getOutlineShape(BlockState state, BlockView world, BlockPos pos, ShapeContext context) {
-<<<<<<< HEAD
-        return getShape(state);
-    }
-
-    @Override
-    public VoxelShape getCollisionShape(BlockState state, BlockView world, BlockPos pos, ShapeContext context) {
-        return getShape(state);
-    }
-
-    private VoxelShape getShape(BlockState state) {
-        int index = getFacingMask(state.get(FACING));
-        if (shape[index] != null) {
-            return shape[index];
-        }
-        return shape[index] = ConnectingBlockUtil.createWalkwayShape(state.get(FACING));
-    }
-
-    @Override
-    public BlockState rotate(BlockState state, BlockRotation rotation) {
-        return ConnectingBlockUtil.rotateConnections(state, rotation);
-    }
-
-    @Override
-    public BlockState mirror(BlockState state, BlockMirror mirror) {
-        return ConnectingBlockUtil.mirror(state, mirror);
-    }
-
-    public boolean canConnect(BlockState state, BlockState neighborState, BlockPos pos, BlockPos neighborPos, WorldAccess world, Direction facing) {
-        /* This code tests if the connecting block is on the top of the walkway (it used to be unable to connect there)
-        try {
-            if (pos.offset(state.get(FACING)).equals(neighborPos))
-                return false;
-            if (neighborPos.offset(neighborState.get(FACING)).equals(pos))
-                return false;
-        } catch (IllegalArgumentException ignored) {}
-        */
-        return neighborState.getBlock() instanceof WireBlock || EnergyUtil.canAccessEnergy((World) world, pos.offset(facing), facing.getOpposite());
-    }
-
-    @Override
-    public BlockState getPlacementState(ItemPlacementContext context) {
-        BlockState state = this.getDefaultState();
-        FluidState fluidState = context.getWorld().getFluidState(context.getBlockPos());
-        for (Direction direction : Constant.Misc.DIRECTIONS) {
-            state = state.with(ConnectingBlockUtil.getBooleanProperty(direction), this.canConnect(state,
-                    context.getWorld().getBlockState(context.getBlockPos().offset(direction)),
-                    context.getBlockPos(),
-                    context.getBlockPos().offset(direction),
-                    context.getWorld(),
-                    direction));
-        }
-        return state
-                .with(FACING, context.getPlayerLookDirection().getOpposite())
-                .with(FLUID, Registry.FLUID.getId(fluidState.getFluid()))
-                .with(FlowableFluid.LEVEL, Math.max(fluidState.getLevel(), 1));
-    }
-
-=======
         if (world.getBlockEntity(pos) instanceof Walkway walkway && walkway.getDirection() != null) {
             int index = getFacingMask(walkway.getDirection());
             if (SHAPES[index] != null) {
@@ -199,14 +114,10 @@
     }
 
     @Override
->>>>>>> 66edabdc
     public BlockState getStateForNeighborUpdate(BlockState state, Direction facing, BlockState neighborState, WorldAccess world, BlockPos pos, BlockPos neighborPos) {
         if (!this.isEmpty(state)) {
             world.getFluidTickScheduler().schedule(pos, Registry.FLUID.get(state.get(FLUID)), Registry.FLUID.get(state.get(FLUID)).getTickRate(world));
         }
-<<<<<<< HEAD
-        return state.with(ConnectingBlockUtil.getBooleanProperty(facing), this.canConnect(state, neighborState, pos, neighborPos, world, facing));
-=======
         return state;
     }
 
@@ -239,7 +150,6 @@
             blockEntity.getConnections()[Objects.requireNonNull(direction).ordinal()] = false;
             if (!world.isClient) blockEntity.sync();
         }
->>>>>>> 66edabdc
     }
 
     @Override
@@ -254,15 +164,11 @@
 
     @Override
     public void appendProperties(StateManager.Builder<Block, BlockState> stateBuilder) {
-<<<<<<< HEAD
-        stateBuilder.add(Properties.NORTH, Properties.EAST, Properties.WEST, Properties.SOUTH, Properties.UP, Properties.DOWN, FACING, FLUID, FlowableFluid.LEVEL);
-=======
         stateBuilder.add(FLUID, FlowableFluid.LEVEL);
     }
 
     @Override
     public @Nullable WireBlockEntity createBlockEntity(BlockPos pos, BlockState state) {
         return new WireWalkwayBlockEntity(pos, state);
->>>>>>> 66edabdc
     }
 }