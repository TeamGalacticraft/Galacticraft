--- conflicted
+++ resolved
@@ -30,23 +30,6 @@
 import dev.galacticraft.mod.item.StandardWrenchItem;
 import dev.galacticraft.mod.util.ConnectingBlockUtil;
 import dev.galacticraft.mod.util.FluidUtil;
-<<<<<<< HEAD
-import net.minecraft.block.Block;
-import net.minecraft.block.BlockState;
-import net.minecraft.block.ShapeContext;
-import net.minecraft.entity.LivingEntity;
-import net.minecraft.entity.player.PlayerEntity;
-import net.minecraft.item.DyeItem;
-import net.minecraft.item.ItemStack;
-import net.minecraft.util.ActionResult;
-import net.minecraft.util.Hand;
-import net.minecraft.util.hit.BlockHitResult;
-import net.minecraft.util.math.BlockPos;
-import net.minecraft.util.math.Direction;
-import net.minecraft.util.shape.VoxelShape;
-import net.minecraft.world.BlockView;
-import net.minecraft.world.World;
-=======
 import net.minecraft.core.BlockPos;
 import net.minecraft.core.Direction;
 import net.minecraft.server.level.ServerLevel;
@@ -66,7 +49,6 @@
 import net.minecraft.world.phys.BlockHitResult;
 import net.minecraft.world.phys.shapes.CollisionContext;
 import net.minecraft.world.phys.shapes.VoxelShape;
->>>>>>> 6593609d
 import org.jetbrains.annotations.Nullable;
 
 /**
@@ -86,14 +68,6 @@
     }
 
     @Override
-<<<<<<< HEAD
-    public void onPlaced(World world, BlockPos pos, BlockState state, @Nullable LivingEntity placer, ItemStack itemStack) {
-        super.onPlaced(world, pos, state, placer, itemStack);
-        var blockEntity = (GlassFluidPipeBlockEntity) world.getBlockEntity(pos);
-        assert blockEntity != null;
-        for (var direction : Constant.Misc.DIRECTIONS) {
-            var otherBlockEntity = world.getBlockEntity(pos.offset(direction));
-=======
     public void setPlacedBy(Level world, BlockPos pos, BlockState state, @Nullable LivingEntity placer, ItemStack itemStack) {
         super.setPlacedBy(world, pos, state, placer, itemStack);
         final GlassFluidPipeBlockEntity blockEntity = (GlassFluidPipeBlockEntity) world.getBlockEntity(pos);
@@ -109,7 +83,6 @@
         }
         for (Direction direction : Constant.Misc.DIRECTIONS) {
             final BlockEntity otherBlockEntity = world.getBlockEntity(pos.relative(direction));
->>>>>>> 6593609d
             blockEntity.getConnections()[direction.ordinal()] = (otherBlockEntity instanceof Pipe pipe && pipe.canConnect(direction.getOpposite()))
                     || FluidUtil.canAccessFluid(world, pos.relative(direction), direction);
         }
@@ -117,74 +90,35 @@
     }
 
     @Override
-<<<<<<< HEAD
-    public ActionResult onUse(BlockState state, World world, BlockPos pos, PlayerEntity player, Hand hand, BlockHitResult hit) {
-        var stack = player.getStackInHand(hand);
+    public InteractionResult use(BlockState state, Level world, BlockPos pos, Player player, InteractionHand hand, BlockHitResult hit) {
+        var stack = player.getItemInHand(hand);
         if (!stack.isEmpty()) {
-            var blockEntity = (GlassFluidPipeBlockEntity) world.getBlockEntity(pos);
+            final GlassFluidPipeBlockEntity blockEntity = (GlassFluidPipeBlockEntity) world.getBlockEntity(pos);
             assert blockEntity != null;
             if (stack.getItem() instanceof DyeItem dye) {
-                var color = dye.getColor();
+                DyeColor color = dye.getDyeColor();
                 if (color != blockEntity.getColor()) {
-                    if (!player.getAbilities().creativeMode) {
-                        stack.decrement(1);
+                    if (!player.getAbilities().instabuild) {
+                        stack.shrink(1);
                     }
                     blockEntity.setColor(color);
-                    if (!world.isClient) {
-                        blockEntity.sync();
-                    }
-                    return ActionResult.SUCCESS;
-=======
-    public InteractionResult use(BlockState state, Level world, BlockPos pos, Player player, InteractionHand hand, BlockHitResult hit) {
-        if (!player.getItemInHand(hand).isEmpty()) {
-            final GlassFluidPipeBlockEntity blockEntity = (GlassFluidPipeBlockEntity) world.getBlockEntity(pos);
-            assert blockEntity != null;
-            if (player.getItemInHand(hand).getItem() instanceof DyeItem dye) {
-                ItemStack stack = player.getItemInHand(hand).copy();
-                DyeColor color = dye.getDyeColor();
-                if (color != blockEntity.getColor()) {
-                    stack.shrink(1);
-                    player.setItemInHand(hand, stack);
-                    blockEntity.setColor(color);
                     return InteractionResult.SUCCESS;
->>>>>>> 6593609d
-                } else {
-                    return InteractionResult.FAIL;
                 }
             }
-<<<<<<< HEAD
             if (stack.getItem() instanceof StandardWrenchItem) {
-                stack.damage(1, player, playerx -> playerx.sendToolBreakStatus(hand));
-                blockEntity.setPull(!blockEntity.isPull());
-                if (!world.isClient) {
-                    blockEntity.sync();
-                }
-                return ActionResult.SUCCESS;
-=======
-            if (player.getItemInHand(hand).getItem() instanceof StandardWrenchItem) {
-                ItemStack stack = player.getItemInHand(hand).copy();
                 stack.hurt(1, world.random, player instanceof ServerPlayer ? ((ServerPlayer) player) : null);
-                player.setItemInHand(hand, stack);
                 blockEntity.setPull(!blockEntity.isPull());
                 return InteractionResult.SUCCESS;
->>>>>>> 6593609d
             }
         }
         return super.use(state, world, pos, player, hand, hit);
     }
 
     @Override
-<<<<<<< HEAD
-    public void neighborUpdate(BlockState state, World world, BlockPos pos, Block block, BlockPos fromPos, boolean notify) {
-        super.neighborUpdate(state, world, pos, block, fromPos, notify);
-        var neighbor = world.getBlockState(fromPos);
-        var dir = Direction.fromVector(fromPos.subtract(pos));
-=======
     public void neighborChanged(BlockState state, Level world, BlockPos pos, Block block, BlockPos fromPos, boolean notify) {
         super.neighborChanged(state, world, pos, block, fromPos, notify);
         BlockState neighbor = world.getBlockState(fromPos);
         Direction dir = Direction.fromNormal(fromPos.subtract(pos));
->>>>>>> 6593609d
         assert dir != null;
         var blockEntity = (GlassFluidPipeBlockEntity) world.getBlockEntity(pos);
         var otherBlockEntity = world.getBlockEntity(fromPos);
@@ -195,13 +129,8 @@
     }
 
     @Override
-<<<<<<< HEAD
-    public VoxelShape getOutlineShape(BlockState blockState, BlockView blockView, BlockPos blockPos, ShapeContext context) {
+    public VoxelShape getShape(BlockState blockState, BlockGetter blockView, BlockPos blockPos, CollisionContext context) {
         var blockEntity = blockView.getBlockEntity(blockPos);
-=======
-    public VoxelShape getShape(BlockState blockState, BlockGetter blockView, BlockPos blockPos, CollisionContext context) {
-        final BlockEntity blockEntity = blockView.getBlockEntity(blockPos);
->>>>>>> 6593609d
         if (blockEntity instanceof Connected connected) {
             return ConnectingBlockUtil.getVoxelShape(connected, NORTH, SOUTH, EAST, WEST, UP, DOWN, NONE);
         }
