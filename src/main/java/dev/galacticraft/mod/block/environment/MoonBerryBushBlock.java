/*
 * Copyright (c) 2019-2021 Team Galacticraft
 *
 * Permission is hereby granted, free of charge, to any person obtaining a copy
 * of this software and associated documentation files (the "Software"), to deal
 * in the Software without restriction, including without limitation the rights
 * to use, copy, modify, merge, publish, distribute, sublicense, and/or sell
 * copies of the Software, and to permit persons to whom the Software is
 * furnished to do so, subject to the following conditions:
 *
 * The above copyright notice and this permission notice shall be included in all
 * copies or substantial portions of the Software.
 *
 * THE SOFTWARE IS PROVIDED "AS IS", WITHOUT WARRANTY OF ANY KIND, EXPRESS OR
 * IMPLIED, INCLUDING BUT NOT LIMITED TO THE WARRANTIES OF MERCHANTABILITY,
 * FITNESS FOR A PARTICULAR PURPOSE AND NONINFRINGEMENT. IN NO EVENT SHALL THE
 * AUTHORS OR COPYRIGHT HOLDERS BE LIABLE FOR ANY CLAIM, DAMAGES OR OTHER
 * LIABILITY, WHETHER IN AN ACTION OF CONTRACT, TORT OR OTHERWISE, ARISING FROM,
 * OUT OF OR IN CONNECTION WITH THE SOFTWARE OR THE USE OR OTHER DEALINGS IN THE
 * SOFTWARE.
 */

package dev.galacticraft.mod.block.environment;

import dev.galacticraft.mod.block.GalacticraftBlock;
import dev.galacticraft.mod.item.GalacticraftItem;
import net.fabricmc.api.EnvType;
import net.fabricmc.api.Environment;
import net.minecraft.block.Block;
import net.minecraft.block.BlockState;
import net.minecraft.block.PlantBlock;
import net.minecraft.block.ShapeContext;
import net.minecraft.entity.Entity;
import net.minecraft.entity.player.PlayerEntity;
import net.minecraft.item.ItemStack;
import net.minecraft.particle.DustParticleEffect;
import net.minecraft.server.world.ServerWorld;
import net.minecraft.sound.SoundCategory;
import net.minecraft.sound.SoundEvents;
import net.minecraft.state.StateManager;
import net.minecraft.state.property.IntProperty;
import net.minecraft.state.property.Properties;
import net.minecraft.util.ActionResult;
import net.minecraft.util.Hand;
import net.minecraft.util.hit.BlockHitResult;
import net.minecraft.util.math.BlockPos;
import net.minecraft.util.math.Vec3d;
import net.minecraft.util.math.Vec3f;
import net.minecraft.util.shape.VoxelShape;
import net.minecraft.world.BlockView;
import net.minecraft.world.World;

import java.util.Random;

/**
 * @author <a href="https://github.com/TeamGalacticraft">TeamGalacticraft</a>
 */
public class MoonBerryBushBlock extends PlantBlock {

    public static final IntProperty AGE = Properties.AGE_3;
    private static final VoxelShape SMALL_SHAPE = Block.createCuboidShape(3.0D, 0.0D, 3.0D, 13.0D, 8.0D, 13.0D);
    private static final VoxelShape LARGE_SHAPE = Block.createCuboidShape(1.0D, 0.0D, 1.0D, 15.0D, 16.0D, 15.0D);

    public MoonBerryBushBlock(Settings settings) {
        super(settings);
        this.setDefaultState(this.getStateManager().getDefaultState().with(AGE, 0));
    }

    @Environment(EnvType.CLIENT)
    public ItemStack getPickStack(BlockView view, BlockPos pos, BlockState state) {
        return new ItemStack(GalacticraftItem.MOON_BERRIES);
    }

    public VoxelShape getOutlineShape(BlockState blockState, BlockView blockView, BlockPos blockPos, ShapeContext context) {
        if (blockState.get(AGE) == 0) {
            return SMALL_SHAPE;
        } else {
            return blockState.get(AGE) < 3 ? LARGE_SHAPE : super.getOutlineShape(blockState, blockView, blockPos, context);
        }
    }

    @Override
    public void scheduledTick(BlockState blockState, ServerWorld world, BlockPos blockPos, Random random) {
        super.scheduledTick(blockState, world, blockPos, random);
        int age = blockState.get(AGE);
        if (age < 3 && random.nextInt(20) == 0) {
            world.setBlockState(blockPos, blockState.with(AGE, age + 1), 2);
        }
    }

    @Override
    public void onEntityCollision(BlockState blockState, World world, BlockPos blockPos, Entity entity) {
        entity.slowMovement(blockState, new Vec3d(0.800000011920929D, 0.75D, 0.800000011920929D));
    }

    @Override
    public ActionResult onUse(BlockState blockState, World world, BlockPos blockPos, PlayerEntity player, Hand hand, BlockHitResult blockHitResult) {
        int age = blockState.get(AGE);
        boolean mature = age == 3;

        if (mature) {
            int amount = 1 + world.random.nextInt(3);
<<<<<<< HEAD
            dropStack(world, blockPos, new ItemStack(GalacticraftItem.MOON_BERRIES, amount));
            world.playSound(null, blockPos, SoundEvents.ITEM_SWEET_BERRIES_PICK_FROM_BUSH, SoundCategory.BLOCKS, 1.0F, 0.8F + world.random.nextFloat() * 0.4F);
=======
            dropStack(world, blockPos, new ItemStack(GalacticraftItems.MOON_BERRIES, amount));
            world.playSound(null, blockPos, SoundEvents.BLOCK_SWEET_BERRY_BUSH_PICK_BERRIES, SoundCategory.BLOCKS, 1.0F, 0.8F + world.random.nextFloat() * 0.4F);
>>>>>>> 4e8b3aeb
            world.setBlockState(blockPos, blockState.with(AGE, 1), 2);
            return ActionResult.SUCCESS;
        } else {
            return super.onUse(blockState, world, blockPos, player, hand, blockHitResult);
        }
    }

    @Override
    public void appendProperties(StateManager.Builder<Block, BlockState> stateBuilder) {
        stateBuilder.add(AGE);
    }

    @Override
    protected boolean canPlantOnTop(BlockState blockState, BlockView blockView, BlockPos blockPos) {
        return blockState.getBlock() == GalacticraftBlock.MOON_DIRT;
    }

    @Override
    @Environment(EnvType.CLIENT)
    public void randomDisplayTick(BlockState blockState, World world, BlockPos blockPos, Random random) {
        if (blockState.get(AGE) == 3) {

            double x = blockPos.getX() + 0.5D + (random.nextFloat() - random.nextFloat());
            double y = blockPos.getY() + random.nextFloat();
            double z = blockPos.getZ() + 0.5D + (random.nextFloat() - random.nextFloat());
            int times = random.nextInt(4);

            for (int i = 0; i < times; i++) {
                world.addParticle(new DustParticleEffect(new Vec3f(0.5f, 0.5f, 1.0f), 0.6f), x, y, z, 0.0D, 0.0D, 0.0D);
            }
        }
    }
}<|MERGE_RESOLUTION|>--- conflicted
+++ resolved
@@ -100,13 +100,8 @@
 
         if (mature) {
             int amount = 1 + world.random.nextInt(3);
-<<<<<<< HEAD
             dropStack(world, blockPos, new ItemStack(GalacticraftItem.MOON_BERRIES, amount));
-            world.playSound(null, blockPos, SoundEvents.ITEM_SWEET_BERRIES_PICK_FROM_BUSH, SoundCategory.BLOCKS, 1.0F, 0.8F + world.random.nextFloat() * 0.4F);
-=======
-            dropStack(world, blockPos, new ItemStack(GalacticraftItems.MOON_BERRIES, amount));
             world.playSound(null, blockPos, SoundEvents.BLOCK_SWEET_BERRY_BUSH_PICK_BERRIES, SoundCategory.BLOCKS, 1.0F, 0.8F + world.random.nextFloat() * 0.4F);
->>>>>>> 4e8b3aeb
             world.setBlockState(blockPos, blockState.with(AGE, 1), 2);
             return ActionResult.SUCCESS;
         } else {
