--- conflicted
+++ resolved
@@ -85,19 +85,11 @@
     public static final Block UNLIT_LANTERN = registerBlockWithoutItem(new UnlitLanternBlock(FabricBlockSettings.copy(Blocks.LANTERN).luminance(state -> 0)), Constant.Block.UNLIT_LANTERN);
 
     // LIQUIDS
-<<<<<<< HEAD
-    public static final dev.galacticraft.mod.api.block.FluidBlock CRUDE_OIL = registerBlockWithoutItem(new CrudeOilBlock(GalacticraftFluid.CRUDE_OIL, FabricBlockSettings.of(new FabricMaterialBuilder(MapColor.BLACK)
-            .allowsMovement().destroyedByPiston().burnable().lightPassesThrough().notSolid().replaceable().liquid().build())
-            .strength(100.0F, 1000.0F).dropsNothing()), Constant.Block.CRUDE_OIL);
-
-    public static final dev.galacticraft.mod.api.block.FluidBlock FUEL = registerBlockWithoutItem(new FluidBlock(GalacticraftFluid.FUEL, FabricBlockSettings.of(new FabricMaterialBuilder(MapColor.YELLOW)
-=======
     public static final FluidBlock CRUDE_OIL = registerBlockWithoutItem(new CrudeOilBlock(GalacticraftFluid.CRUDE_OIL, FabricBlockSettings.of(new FabricMaterialBuilder(MapColor.BLACK)
             .allowsMovement().destroyedByPiston().burnable().lightPassesThrough().notSolid().replaceable().liquid().build())
             .strength(100.0F, 1000.0F).dropsNothing()), Constant.Block.CRUDE_OIL);
 
     public static final FluidBlock FUEL = registerBlockWithoutItem(new FluidBlock(GalacticraftFluid.FUEL, FabricBlockSettings.of(new FabricMaterialBuilder(MapColor.YELLOW)
->>>>>>> 66edabdc
             .allowsMovement().destroyedByPiston().burnable().lightPassesThrough().notSolid().replaceable().liquid().build())
             .strength(50.0F, 50.0F).dropsNothing()), Constant.Block.FUEL);
 
@@ -203,15 +195,9 @@
     public static final Block LUNAR_CARTOGRAPHY_TABLE = registerBlock(new LunarCartographyTableBlock(FabricBlockSettings.of(Material.WOOD).strength(2.5F).sounds(BlockSoundGroup.WOOD)), Constant.Block.LUNAR_CARTOGRAPHY_TABLE);
 
     // MISC WORLD GEN
-<<<<<<< HEAD
-    public static final Block CAVERNOUS_VINE = registerBlock(new CavernousVineBlock(FabricBlockSettings.of(Material.CACTUS, MapColor.GREEN).dropsNothing().noCollision().lightLevel(0).sounds(BlockSoundGroup.GRASS).ticksRandomly()), Constant.Block.CAVERNOUS_VINE);
-    public static final Block POISONOUS_CAVERNOUS_VINE = registerBlock(new PoisonousCavernousVineBlock(FabricBlockSettings.of(Material.CACTUS, MapColor.GREEN).dropsNothing().noCollision().lightLevel(3).sounds(BlockSoundGroup.GRASS).ticksRandomly()), Constant.Block.POISONOUS_CAVERNOUS_VINE);
-    public static final Block MOON_BERRY_BUSH = registerBlock(new MoonBerryBushBlock(FabricBlockSettings.of(Material.PLANT, MapColor.GREEN).dropsNothing().noCollision().lightLevel(3).sounds(BlockSoundGroup.SWEET_BERRY_BUSH).ticksRandomly()), Constant.Block.MOON_BERRY_BUSH);
-=======
     public static final Block CAVERNOUS_VINE = registerBlock(new CavernousVineBlock(FabricBlockSettings.of(Material.CACTUS, MapColor.GREEN).dropsNothing().noCollision().luminance(0).sounds(BlockSoundGroup.GRASS).ticksRandomly()), Constant.Block.CAVERNOUS_VINE);
     public static final Block POISONOUS_CAVERNOUS_VINE = registerBlock(new PoisonousCavernousVineBlock(FabricBlockSettings.of(Material.CACTUS, MapColor.GREEN).dropsNothing().noCollision().luminance(3).sounds(BlockSoundGroup.GRASS).ticksRandomly()), Constant.Block.POISONOUS_CAVERNOUS_VINE);
     public static final Block MOON_BERRY_BUSH = registerBlock(new MoonBerryBushBlock(FabricBlockSettings.of(Material.PLANT, MapColor.GREEN).dropsNothing().noCollision().luminance(3).sounds(BlockSoundGroup.SWEET_BERRY_BUSH).ticksRandomly()), Constant.Block.MOON_BERRY_BUSH);
->>>>>>> 66edabdc
     public static final Block MOON_CHEESE_LEAVES = registerBlock(new LeavesBlock(FabricBlockSettings.of(Material.LEAVES).strength(0.2F, 0.2F).ticksRandomly().sounds(BlockSoundGroup.GRASS).nonOpaque()), Constant.Block.MOON_CHEESE_LEAVES);
     public static final Block MOON_CHEESE_LOG = registerBlock(new PillarBlock(AbstractBlock.Settings.of(Material.WOOD, MapColor.YELLOW).strength(2.0F).sounds(BlockSoundGroup.WOOD)), Constant.Block.MOON_CHEESE_LOG);
 
@@ -306,17 +292,4 @@
         }
         return blocks;
     }
-
-    private static Block[] registerOres(String id, boolean overworld, boolean moon) {
-        Block[] blocks = new Block[(overworld ? 2 : 0) + (moon ? 2 : 0)];
-        if (overworld) {
-            blocks[0] = Registry.register(Registry.BLOCK, new Identifier(Constant.MOD_ID, id + "_ore"), new OreBlock(FabricBlockSettings.of(Material.STONE).strength(5.0F, 3.0F)));
-            blocks[1] = Registry.register(Registry.BLOCK, new Identifier(Constant.MOD_ID, "deepslate_" + id + "_ore"), new OreBlock(FabricBlockSettings.of(Material.STONE).strength(5.0F, 3.0F)));
-        }
-        if (moon) {
-            blocks[overworld ? 2 : 0] = Registry.register(Registry.BLOCK, new Identifier(Constant.MOD_ID, "moon_" + id + "_ore"), new OreBlock(FabricBlockSettings.of(Material.STONE).strength(5.0F, 3.0F)));
-            blocks[overworld ? 3 : 1] = Registry.register(Registry.BLOCK, new Identifier(Constant.MOD_ID, "moon_basalt_" + id + "_ore"), new OreBlock(FabricBlockSettings.of(Material.STONE).strength(5.0F, 3.0F)));
-        }
-        return blocks;
-    }
 }