--- conflicted
+++ resolved
@@ -74,14 +74,11 @@
     public static final ResourceKey<ConfiguredFeature<?, ?>> ORE_TIN_MOON = key("ore_tin_moon");
     public static final ResourceKey<ConfiguredFeature<?, ?>> ORE_TIN_SMALL_MOON = key("ore_tin_small_moon");
 
-<<<<<<< HEAD
-=======
     public static final ResourceKey<ConfiguredFeature<?, ?>> ORE_CHEESE_SMALL_MOON = key("ore_cheese_small_moon");
     public static final ResourceKey<ConfiguredFeature<?, ?>> ORE_CHEESE_LARGE_MOON = key("ore_cheese_large_moon");
 
     public static final ResourceKey<ConfiguredFeature<?, ?>> ORE_LUNAR_SAPPHIRE_MOON = key("ore_lunar_sapphire_moon");
-    
->>>>>>> 638fef1d
+
     @Contract(pure = true)
     private static @NotNull ResourceKey<ConfiguredFeature<?, ?>> key(String s) {
         return Constant.key(Registries.CONFIGURED_FEATURE, s);
