/*
 * Copyright (c) 2019-2022 Team Galacticraft
 *
 * Permission is hereby granted, free of charge, to any person obtaining a copy
 * of this software and associated documentation files (the "Software"), to deal
 * in the Software without restriction, including without limitation the rights
 * to use, copy, modify, merge, publish, distribute, sublicense, and/or sell
 * copies of the Software, and to permit persons to whom the Software is
 * furnished to do so, subject to the following conditions:
 *
 * The above copyright notice and this permission notice shall be included in all
 * copies or substantial portions of the Software.
 *
 * THE SOFTWARE IS PROVIDED "AS IS", WITHOUT WARRANTY OF ANY KIND, EXPRESS OR
 * IMPLIED, INCLUDING BUT NOT LIMITED TO THE WARRANTIES OF MERCHANTABILITY,
 * FITNESS FOR A PARTICULAR PURPOSE AND NONINFRINGEMENT. IN NO EVENT SHALL THE
 * AUTHORS OR COPYRIGHT HOLDERS BE LIABLE FOR ANY CLAIM, DAMAGES OR OTHER
 * LIABILITY, WHETHER IN AN ACTION OF CONTRACT, TORT OR OTHERWISE, ARISING FROM,
 * OUT OF OR IN CONNECTION WITH THE SOFTWARE OR THE USE OR OTHER DEALINGS IN THE
 * SOFTWARE.
 */

package dev.galacticraft.mod.world.dimension;

import dev.galacticraft.mod.Constant;
<<<<<<< HEAD
import net.minecraft.util.Identifier;
import net.minecraft.util.registry.Registry;
import net.minecraft.util.registry.RegistryKey;
import net.minecraft.world.World;
=======
import dev.galacticraft.mod.tag.GalacticraftTag;
import java.util.OptionalLong;
import net.minecraft.core.Registry;
import net.minecraft.data.BuiltinRegistries;
import net.minecraft.resources.ResourceKey;
import net.minecraft.resources.ResourceLocation;
import net.minecraft.util.valueproviders.ConstantInt;
import net.minecraft.world.level.Level;
import net.minecraft.world.level.dimension.DimensionType;
import net.minecraft.world.level.dimension.LevelStem;
>>>>>>> 45783a2f

/**
 * @author <a href="https://github.com/TeamGalacticraft">TeamGalacticraft</a>
 */
public class GalacticraftDimensionType {
<<<<<<< HEAD
    public static final RegistryKey<World> MOON_KEY = RegistryKey.of(Registry.WORLD_KEY, new Identifier(Constant.MOD_ID, "moon"));
=======
    public static final ResourceKey<Level> MOON_KEY = ResourceKey.create(Registry.DIMENSION_REGISTRY, new ResourceLocation(Constant.MOD_ID, "moon"));
    public static final ResourceKey<DimensionType> MOON_DIMENSION_TYPE_KEY = ResourceKey.create(Registry.DIMENSION_TYPE_REGISTRY, MOON_KEY.location());
    public static final ResourceKey<LevelStem> MOON_DIMENSION_OPTIONS_KEY = ResourceKey.create(Registry.LEVEL_STEM_REGISTRY, MOON_KEY.location());

    private static final DimensionType MOON = new DimensionType(
            OptionalLong.empty(),
            true,
            false,
            false,
            true,
            1.0,
            false,
            false,
            -64,
            384,
            384,
            GalacticraftTag.INFINIBURN_MOON,
            MOON_KEY.location(),
            0.1F,
            new DimensionType.MonsterSettings(false, false, ConstantInt.of(11), 15)
    );

    public static void register(Registry<DimensionType> registry) {
        BuiltinRegistries.register(registry,MOON_DIMENSION_TYPE_KEY, MOON);
    }
>>>>>>> 45783a2f
}<|MERGE_RESOLUTION|>--- conflicted
+++ resolved
@@ -23,12 +23,10 @@
 package dev.galacticraft.mod.world.dimension;
 
 import dev.galacticraft.mod.Constant;
-<<<<<<< HEAD
 import net.minecraft.util.Identifier;
 import net.minecraft.util.registry.Registry;
 import net.minecraft.util.registry.RegistryKey;
 import net.minecraft.world.World;
-=======
 import dev.galacticraft.mod.tag.GalacticraftTag;
 import java.util.OptionalLong;
 import net.minecraft.core.Registry;
@@ -39,39 +37,10 @@
 import net.minecraft.world.level.Level;
 import net.minecraft.world.level.dimension.DimensionType;
 import net.minecraft.world.level.dimension.LevelStem;
->>>>>>> 45783a2f
 
 /**
  * @author <a href="https://github.com/TeamGalacticraft">TeamGalacticraft</a>
  */
 public class GalacticraftDimensionType {
-<<<<<<< HEAD
     public static final RegistryKey<World> MOON_KEY = RegistryKey.of(Registry.WORLD_KEY, new Identifier(Constant.MOD_ID, "moon"));
-=======
-    public static final ResourceKey<Level> MOON_KEY = ResourceKey.create(Registry.DIMENSION_REGISTRY, new ResourceLocation(Constant.MOD_ID, "moon"));
-    public static final ResourceKey<DimensionType> MOON_DIMENSION_TYPE_KEY = ResourceKey.create(Registry.DIMENSION_TYPE_REGISTRY, MOON_KEY.location());
-    public static final ResourceKey<LevelStem> MOON_DIMENSION_OPTIONS_KEY = ResourceKey.create(Registry.LEVEL_STEM_REGISTRY, MOON_KEY.location());
-
-    private static final DimensionType MOON = new DimensionType(
-            OptionalLong.empty(),
-            true,
-            false,
-            false,
-            true,
-            1.0,
-            false,
-            false,
-            -64,
-            384,
-            384,
-            GalacticraftTag.INFINIBURN_MOON,
-            MOON_KEY.location(),
-            0.1F,
-            new DimensionType.MonsterSettings(false, false, ConstantInt.of(11), 15)
-    );
-
-    public static void register(Registry<DimensionType> registry) {
-        BuiltinRegistries.register(registry,MOON_DIMENSION_TYPE_KEY, MOON);
-    }
->>>>>>> 45783a2f
 }