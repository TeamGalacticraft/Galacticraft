/*
 * Copyright (c) 2019-2025 Team Galacticraft
 *
 * Permission is hereby granted, free of charge, to any person obtaining a copy
 * of this software and associated documentation files (the "Software"), to deal
 * in the Software without restriction, including without limitation the rights
 * to use, copy, modify, merge, publish, distribute, sublicense, and/or sell
 * copies of the Software, and to permit persons to whom the Software is
 * furnished to do so, subject to the following conditions:
 *
 * The above copyright notice and this permission notice shall be included in all
 * copies or substantial portions of the Software.
 *
 * THE SOFTWARE IS PROVIDED "AS IS", WITHOUT WARRANTY OF ANY KIND, EXPRESS OR
 * IMPLIED, INCLUDING BUT NOT LIMITED TO THE WARRANTIES OF MERCHANTABILITY,
 * FITNESS FOR A PARTICULAR PURPOSE AND NONINFRINGEMENT. IN NO EVENT SHALL THE
 * AUTHORS OR COPYRIGHT HOLDERS BE LIABLE FOR ANY CLAIM, DAMAGES OR OTHER
 * LIABILITY, WHETHER IN AN ACTION OF CONTRACT, TORT OR OTHERWISE, ARISING FROM,
 * OUT OF OR IN CONNECTION WITH THE SOFTWARE OR THE USE OR OTHER DEALINGS IN THE
 * SOFTWARE.
 */

package dev.galacticraft.mod.world.dimension;

import dev.galacticraft.mod.Constant;
import dev.galacticraft.mod.tag.GCBlockTags;
import net.minecraft.core.registries.Registries;
import net.minecraft.data.worldgen.BootstrapContext;
import net.minecraft.resources.ResourceKey;
import net.minecraft.util.valueproviders.UniformInt;
import net.minecraft.world.level.dimension.DimensionType;
import org.jetbrains.annotations.Contract;
import org.jetbrains.annotations.NotNull;

import java.util.OptionalLong;

public class GCDimensionTypes {
    public static final ResourceKey<DimensionType> MOON = key("moon");
    public static final ResourceKey<DimensionType> VENUS = key("venus");

    public static void bootstrapRegistries(BootstrapContext<DimensionType> context) {
        context.register(MOON, new DimensionType(
<<<<<<< HEAD
                OptionalLong.empty(),
                true,
                false,
                false,
                true,
                1.0,
                false,
                false,
                -64,
                384,
                384,
                GCBlockTags.INFINIBURN_MOON,
=======
                OptionalLong.empty(), // fixedTime
                true, // hasSkyLight
                false, // hasCeiling
                false, // ultraWarm
                true, // natural
                1.0, // coordinateScale
                true, // bedWorks (doesn't explode, we can cancel working later)
                false, // respawnAnchorWorks (doesn't explode, we can cancel working later)
                -64, // minY
                384, // height
                384, // logicalHeight
                GCTags.INFINIBURN_MOON, // infiniburn
>>>>>>> 2f0803f9
                Constant.id("moon"), // fixme: GCDimensionEffects somehow seems to load client classes
                0.1f, // ambientLight
                new DimensionType.MonsterSettings(false, false, UniformInt.of(0, 7), 0)
        ));

        context.register(VENUS, new DimensionType(
                OptionalLong.empty(), // fixedTime
                true, // hasSkyLight
                false, // hasCeiling
                false, // ultraWarm
                false, // natural
                1.0, // coordinateScale
                true, // bedWorks (doesn't explode, we can cancel working later)
                false, // respawnAnchorWorks (doesn't explode, we can cancel working later)
                -64, // minY
                384, // height
                384, // logicalHeight
                GCBlockTags.INFINIBURN_VENUS, // infiniburn
                Constant.id("venus"), // effectsLocation // fixme
                0.1F, // ambientLight
                new DimensionType.MonsterSettings(false, false, UniformInt.of(0, 7), 0)
        ));
    }

    @Contract(value = "_ -> new", pure = true)
    private static @NotNull ResourceKey<DimensionType> key(@NotNull String id) {
        return Constant.key(Registries.DIMENSION_TYPE, id);
    }
}<|MERGE_RESOLUTION|>--- conflicted
+++ resolved
@@ -40,20 +40,6 @@
 
     public static void bootstrapRegistries(BootstrapContext<DimensionType> context) {
         context.register(MOON, new DimensionType(
-<<<<<<< HEAD
-                OptionalLong.empty(),
-                true,
-                false,
-                false,
-                true,
-                1.0,
-                false,
-                false,
-                -64,
-                384,
-                384,
-                GCBlockTags.INFINIBURN_MOON,
-=======
                 OptionalLong.empty(), // fixedTime
                 true, // hasSkyLight
                 false, // hasCeiling
@@ -65,8 +51,7 @@
                 -64, // minY
                 384, // height
                 384, // logicalHeight
-                GCTags.INFINIBURN_MOON, // infiniburn
->>>>>>> 2f0803f9
+                GCBlockTags.INFINIBURN_MOON, // infiniburn
                 Constant.id("moon"), // fixme: GCDimensionEffects somehow seems to load client classes
                 0.1f, // ambientLight
                 new DimensionType.MonsterSettings(false, false, UniformInt.of(0, 7), 0)
