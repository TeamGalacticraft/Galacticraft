/*
 * Copyright (c) 2019-2021 Team Galacticraft
 *
 * Permission is hereby granted, free of charge, to any person obtaining a copy
 * of this software and associated documentation files (the "Software"), to deal
 * in the Software without restriction, including without limitation the rights
 * to use, copy, modify, merge, publish, distribute, sublicense, and/or sell
 * copies of the Software, and to permit persons to whom the Software is
 * furnished to do so, subject to the following conditions:
 *
 * The above copyright notice and this permission notice shall be included in all
 * copies or substantial portions of the Software.
 *
 * THE SOFTWARE IS PROVIDED "AS IS", WITHOUT WARRANTY OF ANY KIND, EXPRESS OR
 * IMPLIED, INCLUDING BUT NOT LIMITED TO THE WARRANTIES OF MERCHANTABILITY,
 * FITNESS FOR A PARTICULAR PURPOSE AND NONINFRINGEMENT. IN NO EVENT SHALL THE
 * AUTHORS OR COPYRIGHT HOLDERS BE LIABLE FOR ANY CLAIM, DAMAGES OR OTHER
 * LIABILITY, WHETHER IN AN ACTION OF CONTRACT, TORT OR OTHERWISE, ARISING FROM,
 * OUT OF OR IN CONNECTION WITH THE SOFTWARE OR THE USE OR OTHER DEALINGS IN THE
 * SOFTWARE.
 */

package dev.galacticraft.mod.world.dimension;

import dev.galacticraft.api.atmosphere.AtmosphericGas;
<<<<<<< HEAD
import dev.galacticraft.api.registry.AddonRegistry;
import net.minecraft.util.Identifier;
import net.minecraft.util.registry.Registry;
=======
import net.minecraft.text.TranslatableText;
>>>>>>> 4e8b3aeb

/**
 * @author <a href="https://github.com/TeamGalacticraft">TeamGalacticraft</a>
 */
public class GalacticraftGas {
    public static final AtmosphericGas NITROGEN_OXIDE =
            new AtmosphericGas(
                    new TranslatableText("ui.galacticraft.nitrogen_oxide"),
                    "NO"
            );

    public static final AtmosphericGas HYDROGEN_DEUTERIUM_OXYGEN =
            new AtmosphericGas(
                    new TranslatableText("ui.galacticraft.hydrogen_deuterium_oxygen"),
                    "HDO"

            );

    public static void register() {
        Registry.register(AddonRegistry.ATMOSPHERIC_GAS, GalacticraftGas.HYDROGEN_DEUTERIUM_OXYGEN.getId(), GalacticraftGas.HYDROGEN_DEUTERIUM_OXYGEN);
        Registry.register(AddonRegistry.ATMOSPHERIC_GAS, GalacticraftGas.NITROGEN_OXIDE.getId(), GalacticraftGas.NITROGEN_OXIDE);
    }
}<|MERGE_RESOLUTION|>--- conflicted
+++ resolved
@@ -23,13 +23,7 @@
 package dev.galacticraft.mod.world.dimension;
 
 import dev.galacticraft.api.atmosphere.AtmosphericGas;
-<<<<<<< HEAD
-import dev.galacticraft.api.registry.AddonRegistry;
-import net.minecraft.util.Identifier;
-import net.minecraft.util.registry.Registry;
-=======
 import net.minecraft.text.TranslatableText;
->>>>>>> 4e8b3aeb
 
 /**
  * @author <a href="https://github.com/TeamGalacticraft">TeamGalacticraft</a>
@@ -47,9 +41,4 @@
                     "HDO"
 
             );
-
-    public static void register() {
-        Registry.register(AddonRegistry.ATMOSPHERIC_GAS, GalacticraftGas.HYDROGEN_DEUTERIUM_OXYGEN.getId(), GalacticraftGas.HYDROGEN_DEUTERIUM_OXYGEN);
-        Registry.register(AddonRegistry.ATMOSPHERIC_GAS, GalacticraftGas.NITROGEN_OXIDE.getId(), GalacticraftGas.NITROGEN_OXIDE);
-    }
 }