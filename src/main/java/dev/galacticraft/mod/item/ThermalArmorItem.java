--- conflicted
+++ resolved
@@ -66,11 +66,7 @@
             case CHEST -> 1;
             case LEGS -> 2;
             case FEET -> 3;
-<<<<<<< HEAD
-            default -> -128;
-=======
             default -> throw new IllegalArgumentException();
->>>>>>> 66edabdc
         };
     }
 }