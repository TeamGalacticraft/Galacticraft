--- conflicted
+++ resolved
@@ -43,11 +43,7 @@
             0,
             SoundEvents.ITEM_ARMOR_EQUIP_IRON,
             0.0f,
-<<<<<<< HEAD
-            () -> Ingredient.ofItems(GalacticraftItem.METEORIC_IRON_INGOT),
-=======
-            () -> Ingredient.ofItems(GalacticraftItems.METEORIC_IRON[1]),
->>>>>>> 4e8b3aeb
+            () -> Ingredient.ofItems(GalacticraftItem.METEORIC_IRON[1]),
             0.0f
     ), // TODO: add actual functionality
     HEAVY_DUTY(
@@ -65,11 +61,7 @@
             12,
             SoundEvents.ITEM_ARMOR_EQUIP_IRON,
             3.0f,
-<<<<<<< HEAD
-            () -> Ingredient.ofItems(GalacticraftItem.DESH_INGOT),
-=======
-            () -> Ingredient.ofItems(GalacticraftItems.DESH[1]),
->>>>>>> 4e8b3aeb
+            () -> Ingredient.ofItems(GalacticraftItem.DESH[1]),
             2.0f
     ),
     TITANIUM(
