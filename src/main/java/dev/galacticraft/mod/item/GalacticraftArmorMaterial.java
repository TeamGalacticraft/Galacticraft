--- conflicted
+++ resolved
@@ -37,8 +37,6 @@
  * @author <a href="https://github.com/TeamGalacticraft">TeamGalacticraft</a>
  */
 public enum GalacticraftArmorMaterial implements ArmorMaterial {
-<<<<<<< HEAD
-=======
     SENSOR_GLASSES("sensor_glasses",
             0,
             new int[]{0, 0, 0, 0},
@@ -48,7 +46,6 @@
             () -> Ingredient.ofItems(GalacticraftItem.METEORIC_IRON[1]),
             0.0f
     ), // TODO: add actual functionality
->>>>>>> 66edabdc
     HEAVY_DUTY(
             "heavy_duty",
             30,
