/*
 * Copyright (c) 2019-2022 Team Galacticraft
 *
 * Permission is hereby granted, free of charge, to any person obtaining a copy
 * of this software and associated documentation files (the "Software"), to deal
 * in the Software without restriction, including without limitation the rights
 * to use, copy, modify, merge, publish, distribute, sublicense, and/or sell
 * copies of the Software, and to permit persons to whom the Software is
 * furnished to do so, subject to the following conditions:
 *
 * The above copyright notice and this permission notice shall be included in all
 * copies or substantial portions of the Software.
 *
 * THE SOFTWARE IS PROVIDED "AS IS", WITHOUT WARRANTY OF ANY KIND, EXPRESS OR
 * IMPLIED, INCLUDING BUT NOT LIMITED TO THE WARRANTIES OF MERCHANTABILITY,
 * FITNESS FOR A PARTICULAR PURPOSE AND NONINFRINGEMENT. IN NO EVENT SHALL THE
 * AUTHORS OR COPYRIGHT HOLDERS BE LIABLE FOR ANY CLAIM, DAMAGES OR OTHER
 * LIABILITY, WHETHER IN AN ACTION OF CONTRACT, TORT OR OTHERWISE, ARISING FROM,
 * OUT OF OR IN CONNECTION WITH THE SOFTWARE OR THE USE OR OTHER DEALINGS IN THE
 * SOFTWARE.
 */

package dev.galacticraft.mod.item;

import com.google.common.collect.Iterators;
import dev.galacticraft.machinelib.api.gas.Gases;
import dev.galacticraft.mod.Constant;
import net.fabricmc.fabric.api.transfer.v1.fluid.FluidVariant;
import net.fabricmc.fabric.api.transfer.v1.storage.Storage;
import net.fabricmc.fabric.api.transfer.v1.storage.StorageView;
import net.fabricmc.fabric.api.transfer.v1.transaction.TransactionContext;
import net.minecraft.network.chat.Component;
import net.minecraft.util.Mth;
import net.minecraft.world.item.Item;
import net.minecraft.world.item.ItemStack;
import net.minecraft.world.item.TooltipFlag;
import net.minecraft.world.level.Level;
import org.jetbrains.annotations.NotNull;
import org.jetbrains.annotations.Nullable;

import java.util.Iterator;
import java.util.List;

public class InfiniteOxygenTankItem extends Item implements Storage<FluidVariant>, StorageView<FluidVariant> {
    private int ticks = (int) (Math.random() * 1000.0);

    public InfiniteOxygenTankItem(Properties settings) {
        super(settings);
    }

    @Override
    public int getEnchantmentValue() {
        return -1;
    }

    @Override
    public boolean isEnchantable(ItemStack stack) {
        return false;
    }

    @Override
    public boolean isFoil(ItemStack stack) {
        return true;
    }

    @Override
    public void appendHoverText(ItemStack stack, @Nullable Level world, List<Component> tooltip, TooltipFlag context) {
        super.appendHoverText(stack, world, tooltip, context);
        tooltip.add(Component.translatable("tooltip.galacticraft.oxygen_remaining", Component.translatable("tooltip.galacticraft.infinite").setStyle(Constant.Text.Color.getRainbow(this.ticks))));
        tooltip.add(Component.translatable("tooltip.galacticraft.creative_only").setStyle(Constant.Text.Color.LIGHT_PURPLE_STYLE));
    }

    @Override
    public int getBarWidth(ItemStack stack) {
        return 13;
    }

    @Override
    public int getBarColor(ItemStack stack) {
        if (++this.ticks > 1000) this.ticks -= 1000;
        return Mth.hsvToRgb(this.ticks / 1000.0f, 1, 1);
    }

    @Override
    public boolean supportsInsertion() {
        return false;
    }

    @Override
    public long insert(FluidVariant gas, long l, TransactionContext transactionContext) {
        return 0;
    }

    @Override
    public long simulateInsert(FluidVariant resource, long maxAmount, @Nullable TransactionContext transaction) {
        return 0;
    }

    @Override
    public boolean supportsExtraction() {
        return true;
    }

    @Override
    public long extract(FluidVariant gas, long l, TransactionContext transactionContext) {
        if (gas.isOf(Gases.OXYGEN)) {
            return l;
        }
        return 0;
    }

    @Override
    public boolean isResourceBlank() {
        return false;
    }

    @Override
    public FluidVariant getResource() {
        return FluidVariant.of(Gases.OXYGEN);
    }

    @Override
    public long getAmount() {
        return Long.MAX_VALUE;
    }

    @Override
    public long getCapacity() {
        return Long.MAX_VALUE;
    }

    @Override
    public long simulateExtract(FluidVariant resource, long maxAmount, @Nullable TransactionContext transaction) {
        if (resource.isOf(Gases.OXYGEN)) {
            return maxAmount;
        }
        return 0;
    }

    @Override
    public Iterator<StorageView<FluidVariant>> iterator() {
        return Iterators.singletonIterator(this);
    }

    @Override
<<<<<<< HEAD
    public @Nullable StorageView<FluidVariant> exactView(FluidVariant resource) {
=======
    public @Nullable StorageView<FluidVariant> exactView(@NotNull FluidVariant resource) {
>>>>>>> d77c5830
        if (resource.isOf(Gases.OXYGEN)) {
            return this;
        }
        return null;
    }
}<|MERGE_RESOLUTION|>--- conflicted
+++ resolved
@@ -143,11 +143,7 @@
     }
 
     @Override
-<<<<<<< HEAD
-    public @Nullable StorageView<FluidVariant> exactView(FluidVariant resource) {
-=======
     public @Nullable StorageView<FluidVariant> exactView(@NotNull FluidVariant resource) {
->>>>>>> d77c5830
         if (resource.isOf(Gases.OXYGEN)) {
             return this;
         }
