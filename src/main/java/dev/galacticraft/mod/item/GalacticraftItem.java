--- conflicted
+++ resolved
@@ -45,11 +45,8 @@
  */
 @SuppressWarnings("unused")
 public class GalacticraftItem {
-<<<<<<< HEAD
-=======
     @ApiStatus.Internal
     public static final Map<Identifier, Item> ITEMS = new HashMap<>();
->>>>>>> 426f3d88
     public static final List<ItemConvertible> HIDDEN_ITEMS = new LinkedList<>();
 
     public static final Item GLOWSTONE_TORCH = registerItem(Constant.Block.GLOWSTONE_TORCH, new WallStandingBlockItem(GalacticraftBlock.GLOWSTONE_TORCH, GalacticraftBlock.GLOWSTONE_WALL_TORCH, (new Item.Settings())/*.group(GalacticraftBlock.BLOCKS_GROUP)*/));
