--- conflicted
+++ resolved
@@ -39,19 +39,11 @@
     }),
 
     DESH(3, 1024, 5.0F, 2.5F, 10, () -> {
-<<<<<<< HEAD
-        return Ingredient.ofStacks(new ItemStack(GalacticraftItem.DESH_INGOT));
+        return Ingredient.ofStacks(new ItemStack(GalacticraftItem.DESH[1]));
     }),
 
     TITANIUM(4, 760, 14.0F, 4.0F, 16, () -> {
-        return Ingredient.ofStacks(new ItemStack(GalacticraftItem.TITANIUM_INGOT));
-=======
-        return Ingredient.ofStacks(new ItemStack(GalacticraftItems.DESH[1]));
-    }),
-
-    TITANIUM(4, 760, 14.0F, 4.0F, 16, () -> {
-        return Ingredient.ofStacks(new ItemStack(GalacticraftItems.TITANIUM[1]));
->>>>>>> 4e8b3aeb
+        return Ingredient.ofStacks(new ItemStack(GalacticraftItem.TITANIUM[1]));
     });
 
     private final int miningLevel;
