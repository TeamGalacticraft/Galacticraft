--- conflicted
+++ resolved
@@ -85,11 +85,7 @@
 
     @Override
     public void onCraft(@NotNull ItemStack battery, World world, PlayerEntity player) {
-<<<<<<< HEAD
-        NbtCompound batteryTag = battery.getOrCreateTag();
-=======
         NbtCompound batteryTag = battery.getOrCreateNbt();
->>>>>>> 66edabdc
         battery.setDamage(getMaxCapacity());
         battery.setNbt(batteryTag);
     }
