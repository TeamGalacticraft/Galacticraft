/*
 * Copyright (c) 2019-2022 Team Galacticraft
 *
 * Permission is hereby granted, free of charge, to any person obtaining a copy
 * of this software and associated documentation files (the "Software"), to deal
 * in the Software without restriction, including without limitation the rights
 * to use, copy, modify, merge, publish, distribute, sublicense, and/or sell
 * copies of the Software, and to permit persons to whom the Software is
 * furnished to do so, subject to the following conditions:
 *
 * The above copyright notice and this permission notice shall be included in all
 * copies or substantial portions of the Software.
 *
 * THE SOFTWARE IS PROVIDED "AS IS", WITHOUT WARRANTY OF ANY KIND, EXPRESS OR
 * IMPLIED, INCLUDING BUT NOT LIMITED TO THE WARRANTIES OF MERCHANTABILITY,
 * FITNESS FOR A PARTICULAR PURPOSE AND NONINFRINGEMENT. IN NO EVENT SHALL THE
 * AUTHORS OR COPYRIGHT HOLDERS BE LIABLE FOR ANY CLAIM, DAMAGES OR OTHER
 * LIABILITY, WHETHER IN AN ACTION OF CONTRACT, TORT OR OTHERWISE, ARISING FROM,
 * OUT OF OR IN CONNECTION WITH THE SOFTWARE OR THE USE OR OTHER DEALINGS IN THE
 * SOFTWARE.
 */

package dev.galacticraft.mod.item;

<<<<<<< HEAD
import dev.galacticraft.api.gas.Gases;
=======
import dev.galacticraft.api.accessor.GearInventoryProvider;
import dev.galacticraft.machinelib.api.gas.Gases;
>>>>>>> d77c5830
import dev.galacticraft.mod.Constant;
import net.fabricmc.fabric.api.transfer.v1.context.ContainerItemContext;
import net.fabricmc.fabric.api.transfer.v1.fluid.FluidStorage;
import net.fabricmc.fabric.api.transfer.v1.fluid.FluidVariant;
import net.fabricmc.fabric.api.transfer.v1.item.InventoryStorage;
import net.fabricmc.fabric.api.transfer.v1.item.ItemVariant;
import net.fabricmc.fabric.api.transfer.v1.storage.Storage;
import net.fabricmc.fabric.api.transfer.v1.storage.StorageView;
import net.fabricmc.fabric.api.transfer.v1.transaction.Transaction;
import net.minecraft.core.NonNullList;
import net.minecraft.network.chat.Component;
import net.minecraft.world.InteractionHand;
import net.minecraft.world.InteractionResult;
import net.minecraft.world.InteractionResultHolder;
import net.minecraft.world.entity.player.Player;
import net.minecraft.world.item.CreativeModeTab;
import net.minecraft.world.item.Item;
import net.minecraft.world.item.ItemStack;
import net.minecraft.world.item.TooltipFlag;
import net.minecraft.world.level.Level;

import java.util.List;

/**
 * @author <a href="https://github.com/TeamGalacticraft">TeamGalacticraft</a>
 */
public class OxygenTankItem extends Item {
    public final int capacity;

    public OxygenTankItem(Properties settings, int capacity) {
        super(settings.durability(capacity));
        this.capacity = capacity;
    }

    @Override
    public void fillItemCategory(CreativeModeTab group, NonNullList<ItemStack> list) {
        if (this.allowedIn(group)) {
            ItemStack charged = getDefaultInstance();
            try (Transaction transaction = Transaction.openOuter()) {
                Storage<FluidVariant> storage = ContainerItemContext.withInitial(charged).find(FluidStorage.ITEM);
                storage.insert(FluidVariant.of(Gases.OXYGEN), Long.MAX_VALUE, transaction);
                transaction.commit();
                charged.getOrCreateTag().putLong(Constant.Nbt.VALUE, storage.exactView(FluidVariant.of(Gases.OXYGEN)).getAmount());
            }
            list.add(charged);

            ItemStack depleted = new ItemStack(this);
            try (Transaction transaction = Transaction.openOuter()) {
                ContainerItemContext.withInitial(charged).find(FluidStorage.ITEM).extract(FluidVariant.of(Gases.OXYGEN), Long.MAX_VALUE, transaction);
                transaction.commit();
            }
            list.add(depleted);
        }
    }

    @Override
    public boolean isBarVisible(ItemStack stack) {
        return true;
    }

    @Override
    public int getBarWidth(ItemStack stack) {
        StorageView<FluidVariant> storage = ContainerItemContext.withInitial(stack).find(FluidStorage.ITEM).exactView(FluidVariant.of(Gases.OXYGEN));
        assert storage != null;

        return (int) Math.round(13.0 - (((double) storage.getAmount() / (double) storage.getCapacity()) * 13.0));
    }

    @Override
    public int getBarColor(ItemStack stack) {
        StorageView<FluidVariant> storage = ContainerItemContext.withInitial(stack).find(FluidStorage.ITEM).exactView(FluidVariant.of(Gases.OXYGEN));
        assert storage != null;
<<<<<<< HEAD
        double scale = 1.0 - Math.max(0.0, (double) storage.getAmount() / (double)storage.getCapacity());
        return ((int)(255 * scale) << 16) + (((int)(255 * ( 1.0 - scale))) << 8);
=======
        double scale = 1.0 - Math.max(0.0, (double) storage.getAmount() / (double) storage.getCapacity());
        return ((int) (255 * scale) << 16) + (((int) (255 * (1.0 - scale))) << 8);
>>>>>>> d77c5830
    }

    @Override
    public int getEnchantmentValue() {
        return -1;
    }

    @Override
    public boolean isEnchantable(ItemStack stack) {
        return false;
    }

    @Override
    public boolean isFoil(ItemStack stack) {
        return this.capacity <= 0;
    }

    @Override
    public void appendHoverText(ItemStack stack, Level world, List<Component> lines, TooltipFlag context) {
        StorageView<FluidVariant> storage = ContainerItemContext.withInitial(stack).find(FluidStorage.ITEM).exactView(FluidVariant.of(Gases.OXYGEN));
        assert storage != null;
<<<<<<< HEAD
        lines.add(Component.translatable("tooltip.galacticraft.oxygen_remaining", storage.getAmount() + "/" + storage.getCapacity()).setStyle(Constant.Text.Color.getStorageLevelColor(1.0 - ((double)storage.getAmount() / (double)storage.getCapacity()))));
=======
        lines.add(Component.translatable("tooltip.galacticraft.oxygen_remaining", storage.getAmount() + "/" + storage.getCapacity()).setStyle(Constant.Text.Color.getStorageLevelColor(1.0 - ((double) storage.getAmount() / (double) storage.getCapacity()))));
>>>>>>> d77c5830
        super.appendHoverText(stack, world, lines, context);
    }

    @Override
    public InteractionResultHolder<ItemStack> use(Level world, Player user, InteractionHand hand) {
        ItemStack copy = user.getItemInHand(hand).copy();
        try (Transaction transaction = Transaction.openOuter()) {
            long l = InventoryStorage.of(user.getOxygenTanks(), null).insert(ItemVariant.of(copy), copy.getCount(), transaction);
            if (l == copy.getCount()) {
                transaction.commit();
                return new InteractionResultHolder<>(InteractionResult.SUCCESS, ItemStack.EMPTY);
            }
        }
        return super.use(world, user, hand);
    }
}<|MERGE_RESOLUTION|>--- conflicted
+++ resolved
@@ -22,12 +22,7 @@
 
 package dev.galacticraft.mod.item;
 
-<<<<<<< HEAD
-import dev.galacticraft.api.gas.Gases;
-=======
-import dev.galacticraft.api.accessor.GearInventoryProvider;
 import dev.galacticraft.machinelib.api.gas.Gases;
->>>>>>> d77c5830
 import dev.galacticraft.mod.Constant;
 import net.fabricmc.fabric.api.transfer.v1.context.ContainerItemContext;
 import net.fabricmc.fabric.api.transfer.v1.fluid.FluidStorage;
@@ -100,13 +95,8 @@
     public int getBarColor(ItemStack stack) {
         StorageView<FluidVariant> storage = ContainerItemContext.withInitial(stack).find(FluidStorage.ITEM).exactView(FluidVariant.of(Gases.OXYGEN));
         assert storage != null;
-<<<<<<< HEAD
-        double scale = 1.0 - Math.max(0.0, (double) storage.getAmount() / (double)storage.getCapacity());
-        return ((int)(255 * scale) << 16) + (((int)(255 * ( 1.0 - scale))) << 8);
-=======
         double scale = 1.0 - Math.max(0.0, (double) storage.getAmount() / (double) storage.getCapacity());
         return ((int) (255 * scale) << 16) + (((int) (255 * (1.0 - scale))) << 8);
->>>>>>> d77c5830
     }
 
     @Override
@@ -128,11 +118,7 @@
     public void appendHoverText(ItemStack stack, Level world, List<Component> lines, TooltipFlag context) {
         StorageView<FluidVariant> storage = ContainerItemContext.withInitial(stack).find(FluidStorage.ITEM).exactView(FluidVariant.of(Gases.OXYGEN));
         assert storage != null;
-<<<<<<< HEAD
-        lines.add(Component.translatable("tooltip.galacticraft.oxygen_remaining", storage.getAmount() + "/" + storage.getCapacity()).setStyle(Constant.Text.Color.getStorageLevelColor(1.0 - ((double)storage.getAmount() / (double)storage.getCapacity()))));
-=======
         lines.add(Component.translatable("tooltip.galacticraft.oxygen_remaining", storage.getAmount() + "/" + storage.getCapacity()).setStyle(Constant.Text.Color.getStorageLevelColor(1.0 - ((double) storage.getAmount() / (double) storage.getCapacity()))));
->>>>>>> d77c5830
         super.appendHoverText(stack, world, lines, context);
     }
 
