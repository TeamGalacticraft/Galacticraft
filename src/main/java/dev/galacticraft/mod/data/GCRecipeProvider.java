/*
 * Copyright (c) 2019-2024 Team Galacticraft
 *
 * Permission is hereby granted, free of charge, to any person obtaining a copy
 * of this software and associated documentation files (the "Software"), to deal
 * in the Software without restriction, including without limitation the rights
 * to use, copy, modify, merge, publish, distribute, sublicense, and/or sell
 * copies of the Software, and to permit persons to whom the Software is
 * furnished to do so, subject to the following conditions:
 *
 * The above copyright notice and this permission notice shall be included in all
 * copies or substantial portions of the Software.
 *
 * THE SOFTWARE IS PROVIDED "AS IS", WITHOUT WARRANTY OF ANY KIND, EXPRESS OR
 * IMPLIED, INCLUDING BUT NOT LIMITED TO THE WARRANTIES OF MERCHANTABILITY,
 * FITNESS FOR A PARTICULAR PURPOSE AND NONINFRINGEMENT. IN NO EVENT SHALL THE
 * AUTHORS OR COPYRIGHT HOLDERS BE LIABLE FOR ANY CLAIM, DAMAGES OR OTHER
 * LIABILITY, WHETHER IN AN ACTION OF CONTRACT, TORT OR OTHERWISE, ARISING FROM,
 * OUT OF OR IN CONNECTION WITH THE SOFTWARE OR THE USE OR OTHER DEALINGS IN THE
 * SOFTWARE.
 */

package dev.galacticraft.mod.data;

import dev.galacticraft.mod.Constant;
import dev.galacticraft.mod.content.GCBlocks;
import dev.galacticraft.mod.content.item.GCItems;
import dev.galacticraft.mod.data.recipes.CircuitFabricatorRecipeBuilder;
import dev.galacticraft.mod.data.recipes.ShapedCompressorRecipeBuilder;
import dev.galacticraft.mod.data.recipes.ShapelessCompressorRecipeBuilder;
import dev.galacticraft.mod.tag.GCTags;
import net.fabricmc.fabric.api.datagen.v1.FabricDataOutput;
import net.fabricmc.fabric.api.datagen.v1.provider.FabricRecipeProvider;
import net.fabricmc.fabric.api.tag.convention.v1.ConventionalItemTags;
import net.minecraft.data.recipes.*;
import net.minecraft.world.item.Items;
<<<<<<< HEAD
=======
import net.minecraft.world.item.crafting.CampfireCookingRecipe;
import net.minecraft.world.item.crafting.Ingredient;
>>>>>>> 93d0bf2a
import net.minecraft.world.item.crafting.RecipeSerializer;
import net.minecraft.world.item.crafting.SmokingRecipe;
import net.minecraft.world.level.ItemLike;
import org.jetbrains.annotations.Nullable;

import java.util.function.Consumer;

public class GCRecipeProvider extends FabricRecipeProvider {

    public GCRecipeProvider(FabricDataOutput output) {
        super(output);
    }

    @Override
    public void buildRecipes(RecipeOutput output) {
        // Gear
        ShapedRecipeBuilder.shaped(RecipeCategory.MISC, GCItems.OXYGEN_MASK)
                .define('G', Items.GLASS_PANE)
                .define('H', Items.IRON_HELMET)
                .pattern("GGG")
                .pattern("GHG")
                .pattern("GGG")
                .unlockedBy(getHasName(Items.GLASS_PANE), has(Items.GLASS_PANE))
                .save(output);

        ShapedRecipeBuilder.shaped(RecipeCategory.MISC, GCItems.OXYGEN_GEAR)
                .define('Y', GCBlocks.GLASS_FLUID_PIPE)
                .define('X', GCItems.OXYGEN_CONCENTRATOR)
                .pattern(" Y ")
                .pattern("YXY")
                .pattern("Y Y")
                .unlockedBy(getHasName(GCBlocks.GLASS_FLUID_PIPE), has(GCItems.GLASS_FLUID_PIPE))
                .save(output);

        ShapedRecipeBuilder.shaped(RecipeCategory.MISC, GCItems.OXYGEN_CONCENTRATOR)
                .define('Z', GCTags.COMPRESSED_STEEL)
                .define('W', GCTags.COMPRESSED_TIN)
                .define('Y', GCItems.TIN_CANISTER)
                .define('X', GCItems.OXYGEN_VENT)
                .pattern("ZWZ")
                .pattern("WYW")
                .pattern("ZXZ")
                .unlockedBy(getHasName(GCItems.OXYGEN_VENT), has(GCItems.OXYGEN_VENT))
                .save(output);

        ShapedRecipeBuilder.shaped(RecipeCategory.MISC, GCItems.TIN_CANISTER, 2)
                .define('X', GCTags.TIN_INGOTS)
                .pattern("X X")
                .pattern("X X")
                .pattern("XXX")
                .unlockedBy(getHasName(GCItems.TIN_INGOT), has(GCItems.TIN_INGOT))
                .save(output);

        ShapedRecipeBuilder.shaped(RecipeCategory.MISC, GCItems.COPPER_CANISTER, 2)
                .define('X', Items.COPPER_INGOT)
                .pattern("X X")
                .pattern("X X")
                .pattern("XXX")
                .unlockedBy(getHasName(Items.COPPER_INGOT), has(Items.COPPER_INGOT))
                .save(output);

        ShapedRecipeBuilder.shaped(RecipeCategory.TRANSPORTATION, GCItems.ROCKET_LAUNCH_PAD, 9)
                .define('C', GCItems.COMPRESSED_IRON)
                .define('I', Items.IRON_BLOCK)
                .pattern("CCC")
                .pattern("III")
                .unlockedBy(getHasName(Items.IRON_BLOCK), has(Items.IRON_BLOCK))
                .save(output);

        ShapedRecipeBuilder.shaped(RecipeCategory.MISC, GCItems.OXYGEN_FAN)
                .define('S', GCItems.COMPRESSED_STEEL)
                .define('W', GCItems.BASIC_WAFER)
                .define('R', ConventionalItemTags.REDSTONE_DUSTS)
                .pattern("S S")
                .pattern(" W ")
                .pattern("SRS")
                .unlockedBy(getHasName(GCItems.BASIC_WAFER), has(GCItems.BASIC_WAFER))
                .save(output);

        ShapedRecipeBuilder.shaped(RecipeCategory.MISC, GCItems.OXYGEN_VENT)
                .define('T', GCItems.COMPRESSED_TIN)
                .define('S', GCItems.COMPRESSED_STEEL)
                .pattern("TT")
                .pattern("TS")
                .unlockedBy(getHasName(GCItems.COMPRESSED_TIN), has(GCItems.COMPRESSED_TIN))
                .save(output);

        ShapelessRecipeBuilder.shapeless(RecipeCategory.COMBAT, GCItems.THROWABLE_METEOR_CHUNK, 3)
                .requires(GCItems.RAW_METEORIC_IRON)
                .unlockedBy(getHasName(GCItems.RAW_METEORIC_IRON), has(GCItems.RAW_METEORIC_IRON))
                .save(exporter);
        simpleCookingRecipe(exporter, "smelting", RecipeSerializer.SMELTING_RECIPE, 200, GCItems.THROWABLE_METEOR_CHUNK, GCItems.HOT_THROWABLE_METEOR_CHUNK, 0.7F);
        simpleCookingRecipe(exporter, "blasting", RecipeSerializer.BLASTING_RECIPE, 100, GCItems.THROWABLE_METEOR_CHUNK, GCItems.HOT_THROWABLE_METEOR_CHUNK, 0.7F);

        // Food
        simpleCookingRecipe(output, "smoking", RecipeSerializer.SMOKING_RECIPE, SmokingRecipe::new, 100, GCItems.GROUND_BEEF, GCItems.BEEF_PATTY, 1.0F);
        simpleCookingRecipe(output, "campfire_cooking", RecipeSerializer.CAMPFIRE_COOKING_RECIPE, CampfireCookingRecipe::new, 600, GCItems.GROUND_BEEF, GCItems.BEEF_PATTY, 1.0F);

//        SimpleCookingRecipeBuilder.smelting(Ingredient.of(GCBlocks.CHEESE_ORE), RecipeCategory.FOOD, GCItems.CHEESE_CURD, 0.35F, 200)
//                .unlockedBy(getHasName(GCBlocks.CHEESE_ORE), has(GCBlocks.CHEESE_ORE))
//                .save(exporter);

        ShapelessRecipeBuilder.shapeless(RecipeCategory.FOOD, GCItems.BURGER_BUN, 2)
                .requires(Items.WHEAT)
                .requires(Items.WHEAT)
                .requires(Items.EGG)
                .requires(Items.MILK_BUCKET)
                .unlockedBy(getHasName(Items.EGG), has(Items.EGG))
                .save(output);

        ShapelessRecipeBuilder.shapeless(RecipeCategory.FOOD, GCItems.GROUND_BEEF, 2)
                .requires(Items.BEEF)
                .unlockedBy(getHasName(Items.BEEF), has(Items.BEEF))
                .save(output);

        ShapelessRecipeBuilder.shapeless(RecipeCategory.FOOD, GCItems.CHEESEBURGER)
                .requires(GCItems.CHEESE_SLICE)
                .requires(GCItems.BEEF_PATTY)
                .requires(GCItems.BURGER_BUN)
                .unlockedBy(getHasName(GCItems.GROUND_BEEF), has(GCItems.GROUND_BEEF))
                .save(output);

        ShapelessRecipeBuilder.shapeless(RecipeCategory.FOOD, GCItems.CHEESE_SLICE, 6)
                .requires(GCItems.MOON_CHEESE_BLOCK)
                .unlockedBy(getHasName(GCItems.MOON_CHEESE_BLOCK), has(GCItems.MOON_CHEESE_BLOCK))
                .save(output);

        ShapedRecipeBuilder.shaped(RecipeCategory.FOOD, GCItems.MOON_CHEESE_BLOCK)
                .define('Y', GCItems.CHEESE_CURD)
                .define('X', Items.MILK_BUCKET)
                .pattern("YYY")
                .pattern("YXY")
                .pattern("YYY")
                .unlockedBy(getHasName(GCItems.CHEESE_CURD), has(GCItems.CHEESE_CURD))
                .save(output);

        // Pipes
        ShapedRecipeBuilder.shaped(RecipeCategory.MISC, GCBlocks.GLASS_FLUID_PIPE, 6)
                .define('X', Items.GLASS_PANE)
                .pattern("XXX")
                .pattern("   ")
                .pattern("XXX")
                .unlockedBy(getHasName(Items.GLASS_PANE), has(Items.GLASS_PANE))
                .save(output);

        // Compressing
        ShapelessCompressorRecipeBuilder.shapeless(GCItems.COMPRESSED_ALUMINUM)
                .requires(GCTags.ALUMINUM_INGOTS)
                .requires(GCTags.ALUMINUM_INGOTS)
                .save(output);
        ShapelessCompressorRecipeBuilder.shapeless(GCItems.COMPRESSED_BRONZE)
                .requires(GCItems.COMPRESSED_COPPER)
                .requires(GCItems.COMPRESSED_TIN)
                .save(output);
        ShapelessCompressorRecipeBuilder.shapeless(GCItems.COMPRESSED_COPPER)
                .requires(ConventionalItemTags.COPPER_INGOTS)
                .requires(ConventionalItemTags.COPPER_INGOTS)
                .save(output);
        ShapelessCompressorRecipeBuilder.shapeless(GCItems.COMPRESSED_DESH)
                .requires(GCItems.DESH_INGOT)
                .save(output);
        ShapelessCompressorRecipeBuilder.shapeless(GCItems.COMPRESSED_IRON)
                .requires(ConventionalItemTags.IRON_INGOTS)
                .requires(ConventionalItemTags.IRON_INGOTS)
                .save(output);
        ShapelessCompressorRecipeBuilder.shapeless(GCItems.COMPRESSED_METEORIC_IRON)
                .requires(GCItems.METEORIC_IRON_INGOT)
                .save(output);
        ShapelessCompressorRecipeBuilder.shapeless(GCItems.COMPRESSED_STEEL)
                .requires(ConventionalItemTags.COAL)
                .requires(GCItems.COMPRESSED_IRON)
                .requires(ConventionalItemTags.COAL)
                .save(output);
        ShapelessCompressorRecipeBuilder.shapeless(GCItems.COMPRESSED_STEEL)
                .requires(GCTags.STEEL_INGOTS)
                .requires(GCTags.STEEL_INGOTS)
                .save(output, Constant.id("compressed_steel_from_ingots"));
        ShapelessCompressorRecipeBuilder.shapeless(GCItems.COMPRESSED_TIN)
                .requires(GCTags.TIN_INGOTS)
                .requires(GCTags.TIN_INGOTS)
                .save(output);
        ShapelessCompressorRecipeBuilder.shapeless(GCItems.COMPRESSED_TITANIUM)
                .requires(GCItems.TITANIUM_INGOT)
                .requires(GCItems.TITANIUM_INGOT)
                .save(output);

        ShapedCompressorRecipeBuilder.create(GCItems.TIER_1_HEAVY_DUTY_PLATE, 2)
                .unlockedBy(getHasName(GCItems.COMPRESSED_BRONZE), has(GCItems.COMPRESSED_BRONZE))
                .define('B', GCItems.COMPRESSED_BRONZE)
                .define('A', GCItems.COMPRESSED_ALUMINUM)
                .define('S', GCItems.COMPRESSED_STEEL)
                .pattern("BAS")
                .pattern("BAS")
                .save(output);

        // Machines
        ShapedRecipeBuilder.shaped(RecipeCategory.MISC, GCItems.CIRCUIT_FABRICATOR)
                .define('A', GCItems.ALUMINUM_INGOT)
                .define('L', Items.LEVER)
                .define('B', Items.STONE_BUTTON)
                .define('F', Items.FURNACE)
                .define('W', GCItems.ALUMINUM_WIRE)
                .define('R', Items.REDSTONE_TORCH)
                .pattern("ALA")
                .pattern("BFB")
                .pattern("WRW")
                .unlockedBy(getHasName(GCItems.ALUMINUM_INGOT), has(GCItems.ALUMINUM_INGOT))
                .save(output);
        ShapedRecipeBuilder.shaped(RecipeCategory.MISC, GCItems.COMPRESSOR)
                .define('I', GCItems.ALUMINUM_INGOT)
                .define('A', Items.ANVIL)
                .define('C', ConventionalItemTags.COPPER_INGOTS)
                .define('W', GCItems.BASIC_WAFER)
                .pattern("IAI")
                .pattern("ICI")
                .pattern("IWI")
                .unlockedBy(getHasName(GCItems.ALUMINUM_INGOT), has(GCItems.ALUMINUM_INGOT))
                .save(output);
        ShapedRecipeBuilder.shaped(RecipeCategory.MISC, GCItems.ELECTRIC_COMPRESSOR)
                .define('S', GCItems.COMPRESSED_STEEL)
                .define('A', Items.ANVIL)
                .define('B', GCItems.COMPRESSED_BRONZE)
                .define('W', GCItems.ADVANCED_WAFER)
                .define('I', GCItems.ALUMINUM_WIRE)
                .pattern("SAS")
                .pattern("SBS")
                .pattern("IWI")
                .unlockedBy(getHasName(GCItems.ALUMINUM_INGOT), has(GCItems.ALUMINUM_INGOT))
                .save(output);
        ShapedRecipeBuilder.shaped(RecipeCategory.MISC, GCItems.ELECTRIC_COMPRESSOR)
                .define('S', GCItems.COMPRESSED_STEEL)
                .define('T', GCItems.COMPRESSED_TIN)
                .define('C', GCItems.COMPRESSOR)
                .define('W', GCItems.ADVANCED_WAFER)
                .define('I', GCItems.ALUMINUM_WIRE)
                .pattern("STS")
                .pattern("SCS")
                .pattern("IWI")
                .unlockedBy(getHasName(GCItems.ALUMINUM_INGOT), has(GCItems.ALUMINUM_INGOT))
                .save(output, Constant.id("electric_compressor_alt"));
        ShapedRecipeBuilder.shaped(RecipeCategory.MISC, GCItems.OXYGEN_BUBBLE_DISTRIBUTOR)
                .define('S', GCItems.COMPRESSED_STEEL)
                .define('F', GCItems.OXYGEN_FAN)
                .define('V', GCItems.OXYGEN_VENT)
                .define('A', GCItems.COMPRESSED_ALUMINUM)
                .pattern("SFS")
                .pattern("VAV")
                .pattern("SFS")
                .unlockedBy(getHasName(GCItems.COMPRESSED_STEEL), has(GCItems.COMPRESSED_STEEL))
                .save(output);

        // Rockets
        ShapedRecipeBuilder.shaped(RecipeCategory.MISC, GCItems.ROCKET_WORKBENCH)
                .define('S', GCItems.COMPRESSED_STEEL)
                .define('C', Items.CRAFTING_TABLE)
                .define('L', Items.LEVER)
                .define('W', GCItems.ADVANCED_WAFER)
                .define('R', Items.REDSTONE_TORCH)
                .pattern("SCS")
                .pattern("LWL")
                .pattern("SRS")
                .unlockedBy(getHasName(GCItems.ADVANCED_WAFER), has(GCItems.ADVANCED_WAFER))
                .save(output);

        ShapedRecipeBuilder.shaped(RecipeCategory.MISC, GCItems.NOSE_CONE)
                .define('Y', Items.REDSTONE_TORCH)
                .define('X', GCItems.TIER_1_HEAVY_DUTY_PLATE)
                .pattern(" Y ")
                .pattern(" X ")
                .pattern("X X")
                .unlockedBy(getHasName(GCItems.TIER_1_HEAVY_DUTY_PLATE), has(GCItems.TIER_1_HEAVY_DUTY_PLATE))
                .save(output);

        ShapedRecipeBuilder.shaped(RecipeCategory.MISC, GCItems.ROCKET_FINS)
                .define('Y', GCTags.COMPRESSED_STEEL)
                .define('X', GCItems.TIER_1_HEAVY_DUTY_PLATE)
                .pattern(" Y ")
                .pattern("XYX")
                .pattern("X X")
                .unlockedBy(getHasName(GCItems.COMPRESSED_STEEL), has(GCItems.COMPRESSED_STEEL))
                .save(output);

        ShapedRecipeBuilder.shaped(RecipeCategory.MISC, GCItems.BEAM_CORE)
                .define('X', ConventionalItemTags.REDSTONE_DUSTS)
                .define('Y', GCTags.COMPRESSED_IRON)
                .define('Z', ConventionalItemTags.GLASS_PANES)
                .pattern("XYX")
                .pattern("YZY")
                .pattern("XYX")
                .unlockedBy(getHasName(GCItems.COMPRESSED_IRON), has(GCItems.COMPRESSED_IRON))
                .save(output);

        // Fabricator
        CircuitFabricatorRecipeBuilder.create(GCItems.BASIC_WAFER, 3)
                .requires(Items.REDSTONE_TORCH)
                .save(output);
        CircuitFabricatorRecipeBuilder.create(GCItems.ADVANCED_WAFER)
                .requires(Items.REPEATER)
                .save(output);

        CircuitFabricatorRecipeBuilder.create(GCItems.BLUE_SOLAR_WAFER, 9)
                .requires(Items.LAPIS_LAZULI)
                .save(output);
        CircuitFabricatorRecipeBuilder.create(GCItems.SOLAR_ARRAY_WAFER, 3)
                .requires(GCItems.SOLAR_DUST)
                .save(output);

        // Nuggets <-> Ingots
        GCRecipeProvider.nineBlockStorageRecipesWithCustomPacking(output, RecipeCategory.MISC, GCItems.METEORIC_IRON_NUGGET, RecipeCategory.MISC, GCItems.METEORIC_IRON_INGOT, "meteoric_iron_ingot_from_nuggets", "meteoric_iron_ingot");
        GCRecipeProvider.nineBlockStorageRecipesWithCustomPacking(output, RecipeCategory.MISC, GCItems.DESH_NUGGET, RecipeCategory.MISC, GCItems.DESH_INGOT, "desh_ingot_from_nuggets", "desh_ingot");
        GCRecipeProvider.nineBlockStorageRecipesWithCustomPacking(output, RecipeCategory.MISC, GCItems.LEAD_NUGGET, RecipeCategory.MISC, GCItems.LEAD_INGOT, "lead_ingot_from_nuggets", "lead_ingot");
        GCRecipeProvider.nineBlockStorageRecipesWithCustomPacking(output, RecipeCategory.MISC, GCItems.ALUMINUM_NUGGET, RecipeCategory.MISC, GCItems.ALUMINUM_INGOT, "aluminum_ingot_from_nuggets", "aluminum_ingot");
        GCRecipeProvider.nineBlockStorageRecipesWithCustomPacking(output, RecipeCategory.MISC, GCItems.TIN_NUGGET, RecipeCategory.MISC, GCItems.TIN_INGOT, "tin_ingot_from_nuggets", "tin_ingot");
        GCRecipeProvider.nineBlockStorageRecipesWithCustomPacking(output, RecipeCategory.MISC, GCItems.TITANIUM_NUGGET, RecipeCategory.MISC, GCItems.TITANIUM_INGOT, "titanium_ingot_from_nuggets", "titanium_ingot");
        // Ingots <-> Blocks
        GCRecipeProvider.nineBlockStorageRecipesRecipesWithCustomUnpacking(output, RecipeCategory.MISC, GCItems.METEORIC_IRON_INGOT, RecipeCategory.BUILDING_BLOCKS, GCItems.METEORIC_IRON_BLOCK, "meteoric_iron_ingot_from_block", "meteoric_iron_ingot");
        GCRecipeProvider.nineBlockStorageRecipesRecipesWithCustomUnpacking(output, RecipeCategory.MISC, GCItems.DESH_INGOT, RecipeCategory.BUILDING_BLOCKS, GCItems.DESH_BLOCK, "desh_ingot_from_block", "desh_ingot");
        GCRecipeProvider.nineBlockStorageRecipesRecipesWithCustomUnpacking(output, RecipeCategory.MISC, GCItems.LEAD_INGOT, RecipeCategory.BUILDING_BLOCKS, GCItems.LEAD_BLOCK, "lead_ingot_from_block", "lead_ingot");
        // skips aluminum and tin blocks
        GCRecipeProvider.nineBlockStorageRecipesRecipesWithCustomUnpacking(output, RecipeCategory.MISC, GCItems.TITANIUM_INGOT, RecipeCategory.BUILDING_BLOCKS, GCItems.TITANIUM_BLOCK, "titanium_ingot_from_block", "titanium_ingot");
    }

    // Code copied from RecipeProvider class with changes to save with GC mod id
    public static void nineBlockStorageRecipesWithCustomPacking(RecipeOutput output, RecipeCategory recipeCategory, ItemLike itemLike, RecipeCategory recipeCategory2, ItemLike itemLike2, String string, String string2) {
        GCRecipeProvider.nineBlockStorageRecipes(output, recipeCategory, itemLike, recipeCategory2, itemLike2, string, string2, RecipeProvider.getSimpleRecipeName(itemLike), null);
    }
    public static void nineBlockStorageRecipesRecipesWithCustomUnpacking(RecipeOutput output, RecipeCategory recipeCategory, ItemLike itemLike, RecipeCategory recipeCategory2, ItemLike itemLike2, String string, String string2) {
        GCRecipeProvider.nineBlockStorageRecipes(output, recipeCategory, itemLike, recipeCategory2, itemLike2, RecipeProvider.getSimpleRecipeName(itemLike2), null, string, string2);
    }
    public static void nineBlockStorageRecipes(RecipeOutput output, RecipeCategory recipeCategory, ItemLike itemLike, RecipeCategory recipeCategory2, ItemLike itemLike2, String string, @Nullable String string2, String string3, @Nullable String string4) {
        ShapelessRecipeBuilder.shapeless(recipeCategory, itemLike, 9).requires(itemLike2).group(string4).unlockedBy(RecipeProvider.getHasName(itemLike2), RecipeProvider.has(itemLike2)).save(output, Constant.id(string3));
        ShapedRecipeBuilder.shaped(recipeCategory2, itemLike2).define('#', itemLike).pattern("###").pattern("###").pattern("###").group(string2).unlockedBy(RecipeProvider.getHasName(itemLike), RecipeProvider.has(itemLike)).save(output, Constant.id(string));
    }

}<|MERGE_RESOLUTION|>--- conflicted
+++ resolved
@@ -34,13 +34,7 @@
 import net.fabricmc.fabric.api.tag.convention.v1.ConventionalItemTags;
 import net.minecraft.data.recipes.*;
 import net.minecraft.world.item.Items;
-<<<<<<< HEAD
-=======
-import net.minecraft.world.item.crafting.CampfireCookingRecipe;
-import net.minecraft.world.item.crafting.Ingredient;
->>>>>>> 93d0bf2a
-import net.minecraft.world.item.crafting.RecipeSerializer;
-import net.minecraft.world.item.crafting.SmokingRecipe;
+import net.minecraft.world.item.crafting.*;
 import net.minecraft.world.level.ItemLike;
 import org.jetbrains.annotations.Nullable;
 
@@ -129,9 +123,9 @@
         ShapelessRecipeBuilder.shapeless(RecipeCategory.COMBAT, GCItems.THROWABLE_METEOR_CHUNK, 3)
                 .requires(GCItems.RAW_METEORIC_IRON)
                 .unlockedBy(getHasName(GCItems.RAW_METEORIC_IRON), has(GCItems.RAW_METEORIC_IRON))
-                .save(exporter);
-        simpleCookingRecipe(exporter, "smelting", RecipeSerializer.SMELTING_RECIPE, 200, GCItems.THROWABLE_METEOR_CHUNK, GCItems.HOT_THROWABLE_METEOR_CHUNK, 0.7F);
-        simpleCookingRecipe(exporter, "blasting", RecipeSerializer.BLASTING_RECIPE, 100, GCItems.THROWABLE_METEOR_CHUNK, GCItems.HOT_THROWABLE_METEOR_CHUNK, 0.7F);
+                .save(output);
+        simpleCookingRecipe(output, "smelting", RecipeSerializer.SMELTING_RECIPE, SmeltingRecipe::new, 200, GCItems.THROWABLE_METEOR_CHUNK, GCItems.HOT_THROWABLE_METEOR_CHUNK, 0.7F);
+        simpleCookingRecipe(output, "blasting", RecipeSerializer.BLASTING_RECIPE, BlastingRecipe::new, 100, GCItems.THROWABLE_METEOR_CHUNK, GCItems.HOT_THROWABLE_METEOR_CHUNK, 0.7F);
 
         // Food
         simpleCookingRecipe(output, "smoking", RecipeSerializer.SMOKING_RECIPE, SmokingRecipe::new, 100, GCItems.GROUND_BEEF, GCItems.BEEF_PATTY, 1.0F);
