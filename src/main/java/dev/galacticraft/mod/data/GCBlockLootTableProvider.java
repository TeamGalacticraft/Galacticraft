--- conflicted
+++ resolved
@@ -33,16 +33,12 @@
 import net.minecraft.core.HolderLookup;
 import net.minecraft.core.registries.Registries;
 import net.minecraft.data.loot.BlockLootSubProvider;
-<<<<<<< HEAD
-import net.minecraft.world.item.enchantment.Enchantment;
-=======
 import net.minecraft.tags.ItemTags;
 import net.minecraft.world.item.Item;
->>>>>>> e23e1296
+import net.minecraft.world.item.enchantment.Enchantment;
 import net.minecraft.world.item.enchantment.Enchantments;
 import net.minecraft.world.level.block.Block;
 import net.minecraft.world.level.block.Blocks;
-import net.minecraft.world.level.block.SweetBerryBushBlock;
 import net.minecraft.world.level.storage.loot.LootPool;
 import net.minecraft.world.level.storage.loot.LootTable;
 import net.minecraft.world.level.storage.loot.entries.LootItem;
@@ -301,7 +297,7 @@
                         block,
                         LootItem.lootTableItem(item)
                                 .apply(SetItemCountFunction.setCount(UniformGenerator.between(min, max)))
-                                .apply(ApplyBonusCount.addUniformBonusCount(Enchantments.BLOCK_FORTUNE))
+                                .apply(ApplyBonusCount.addUniformBonusCount(this.registries.lookupOrThrow(Registries.ENCHANTMENT).getOrThrow(Enchantments.FORTUNE)))
                 )
         );
     }
@@ -311,7 +307,7 @@
                 block,
                 (LootItem.lootTableItem(item)
                         .apply(SetItemCountFunction.setCount(ConstantValue.exactly(4.0F)))
-                        .apply(ApplyBonusCount.addOreBonusCount(Enchantments.BLOCK_FORTUNE))
+                        .apply(ApplyBonusCount.addOreBonusCount(this.registries.lookupOrThrow(Registries.ENCHANTMENT).getOrThrow(Enchantments.FORTUNE)))
                         .when(MatchTool.toolMatches(ItemPredicate.Builder.item().of(ItemTags.CLUSTER_MAX_HARVESTABLES)))
                 )
                         .otherwise(
