--- conflicted
+++ resolved
@@ -44,14 +44,10 @@
                 .add(GCDimensionTypes.MOON);
         this.tag(GCDimensionTypeTags.SPACE)
                 .add(GCDimensionTypes.MOON)
-<<<<<<< HEAD
-                .add(GCDimensionTypes.VENUS);
-        tag(GCDimensionTypeTags.VACUUM)
-=======
                 .add(GCDimensionTypes.VENUS)
                 .add(GCDimensionTypes.ASTEROID);
-        tag(GCTags.VACUUM)
->>>>>>> 7f74de69
-                .add(GCDimensionTypes.MOON);
+        tag(GCDimensionTypeTags.VACUUM)
+                .add(GCDimensionTypes.MOON)
+                .add(GCDimensionTypes.ASTEROID);
     }
 }