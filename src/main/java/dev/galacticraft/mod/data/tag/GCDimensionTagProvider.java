/*
 * Copyright (c) 2019-2025 Team Galacticraft
 *
 * Permission is hereby granted, free of charge, to any person obtaining a copy
 * of this software and associated documentation files (the "Software"), to deal
 * in the Software without restriction, including without limitation the rights
 * to use, copy, modify, merge, publish, distribute, sublicense, and/or sell
 * copies of the Software, and to permit persons to whom the Software is
 * furnished to do so, subject to the following conditions:
 *
 * The above copyright notice and this permission notice shall be included in all
 * copies or substantial portions of the Software.
 *
 * THE SOFTWARE IS PROVIDED "AS IS", WITHOUT WARRANTY OF ANY KIND, EXPRESS OR
 * IMPLIED, INCLUDING BUT NOT LIMITED TO THE WARRANTIES OF MERCHANTABILITY,
 * FITNESS FOR A PARTICULAR PURPOSE AND NONINFRINGEMENT. IN NO EVENT SHALL THE
 * AUTHORS OR COPYRIGHT HOLDERS BE LIABLE FOR ANY CLAIM, DAMAGES OR OTHER
 * LIABILITY, WHETHER IN AN ACTION OF CONTRACT, TORT OR OTHERWISE, ARISING FROM,
 * OUT OF OR IN CONNECTION WITH THE SOFTWARE OR THE USE OR OTHER DEALINGS IN THE
 * SOFTWARE.
 */

package dev.galacticraft.mod.data.tag;

import dev.galacticraft.mod.tag.GCTags;
import dev.galacticraft.mod.world.dimension.GCDimensionTypes;
import net.fabricmc.fabric.api.datagen.v1.FabricDataOutput;
import net.fabricmc.fabric.api.datagen.v1.provider.FabricTagProvider;
import net.minecraft.core.HolderLookup;
import net.minecraft.core.registries.Registries;
import net.minecraft.world.level.dimension.DimensionType;

import java.util.concurrent.CompletableFuture;

public class GCDimensionTagProvider extends FabricTagProvider<DimensionType> {

    public GCDimensionTagProvider(FabricDataOutput output, CompletableFuture<HolderLookup.Provider> registriesFuture) {
        super(output, Registries.DIMENSION_TYPE, registriesFuture);
    }

    @Override
    protected void addTags(HolderLookup.Provider arg) {
        tag(GCTags.FOOTPRINTS_DIMENSIONS)
                .add(GCDimensionTypes.MOON);
        tag(GCTags.SPACE)
                .add(GCDimensionTypes.MOON)
<<<<<<< HEAD
                .add(GCDimensionTypes.VENUS)
                .add(GCDimensionTypes.ASTEROID);
=======
                .add(GCDimensionTypes.VENUS);
        tag(GCTags.VACUUM)
                .add(GCDimensionTypes.MOON);
>>>>>>> 5d4aae3e
    }
}<|MERGE_RESOLUTION|>--- conflicted
+++ resolved
@@ -44,13 +44,9 @@
                 .add(GCDimensionTypes.MOON);
         tag(GCTags.SPACE)
                 .add(GCDimensionTypes.MOON)
-<<<<<<< HEAD
                 .add(GCDimensionTypes.VENUS)
                 .add(GCDimensionTypes.ASTEROID);
-=======
-                .add(GCDimensionTypes.VENUS);
         tag(GCTags.VACUUM)
                 .add(GCDimensionTypes.MOON);
->>>>>>> 5d4aae3e
     }
 }