/*
 * Copyright (c) 2019-2025 Team Galacticraft
 *
 * Permission is hereby granted, free of charge, to any person obtaining a copy
 * of this software and associated documentation files (the "Software"), to deal
 * in the Software without restriction, including without limitation the rights
 * to use, copy, modify, merge, publish, distribute, sublicense, and/or sell
 * copies of the Software, and to permit persons to whom the Software is
 * furnished to do so, subject to the following conditions:
 *
 * The above copyright notice and this permission notice shall be included in all
 * copies or substantial portions of the Software.
 *
 * THE SOFTWARE IS PROVIDED "AS IS", WITHOUT WARRANTY OF ANY KIND, EXPRESS OR
 * IMPLIED, INCLUDING BUT NOT LIMITED TO THE WARRANTIES OF MERCHANTABILITY,
 * FITNESS FOR A PARTICULAR PURPOSE AND NONINFRINGEMENT. IN NO EVENT SHALL THE
 * AUTHORS OR COPYRIGHT HOLDERS BE LIABLE FOR ANY CLAIM, DAMAGES OR OTHER
 * LIABILITY, WHETHER IN AN ACTION OF CONTRACT, TORT OR OTHERWISE, ARISING FROM,
 * OUT OF OR IN CONNECTION WITH THE SOFTWARE OR THE USE OR OTHER DEALINGS IN THE
 * SOFTWARE.
 */

package dev.galacticraft.mod.data.tag;

import dev.galacticraft.mod.content.GCEntityTypes;
import dev.galacticraft.mod.tag.GCTags;
import net.fabricmc.fabric.api.datagen.v1.FabricDataOutput;
import net.minecraft.core.HolderLookup;
import net.minecraft.core.registries.Registries;
import net.minecraft.data.tags.IntrinsicHolderTagsProvider;
import net.minecraft.tags.EntityTypeTags;
import net.minecraft.world.entity.EntityType;

import java.util.concurrent.CompletableFuture;

public class GCEntityTypeTagProvider extends IntrinsicHolderTagsProvider<EntityType<?>> {

    public GCEntityTypeTagProvider(FabricDataOutput output, CompletableFuture<HolderLookup.Provider> provider) {
        super(output, Registries.ENTITY_TYPE, provider, entityType -> entityType.builtInRegistryHolder().key());
    }

    @Override
    protected void addTags(HolderLookup.Provider arg) {
        tag(GCTags.HAS_FOOTPRINTS)
                .add(EntityType.PLAYER);

<<<<<<< HEAD
=======
        tag(GCTags.HAS_OXYGEN_SETUP)
                .add(GCEntityTypes.EVOLVED_ZOMBIE)
                .add(GCEntityTypes.EVOLVED_CREEPER)
                .add(GCEntityTypes.EVOLVED_SKELETON)
                .add(GCEntityTypes.EVOLVED_SPIDER)
                .add(GCEntityTypes.EVOLVED_ENDERMAN)
                .add(GCEntityTypes.EVOLVED_WITCH)
                .add(GCEntityTypes.EVOLVED_PILLAGER)
                .add(GCEntityTypes.EVOLVED_EVOKER)
                .add(GCEntityTypes.EVOLVED_VINDICATOR);
        tag(EntityTypeTags.CAN_BREATHE_UNDER_WATER)
                .addTag(GCTags.HAS_OXYGEN_SETUP);

        tag(EntityTypeTags.IMPACT_PROJECTILES)
                .add(GCEntityTypes.THROWABLE_METEOR_CHUNK);
>>>>>>> 5d4aae3e
        tag(EntityTypeTags.FALL_DAMAGE_IMMUNE)
                .add(GCEntityTypes.ROCKET)
                .add(GCEntityTypes.LANDER);

        tag(EntityTypeTags.SKELETONS)
                .add(GCEntityTypes.EVOLVED_SKELETON)
                .add(GCEntityTypes.SKELETON_BOSS);
        tag(EntityTypeTags.ZOMBIES)
                .add(GCEntityTypes.EVOLVED_ZOMBIE);
        tag(EntityTypeTags.RAIDERS)
                .add(GCEntityTypes.EVOLVED_WITCH)
                .add(GCEntityTypes.EVOLVED_PILLAGER)
                .add(GCEntityTypes.EVOLVED_EVOKER)
                .add(GCEntityTypes.EVOLVED_VINDICATOR);
        tag(EntityTypeTags.ILLAGER)
                .add(GCEntityTypes.EVOLVED_PILLAGER)
                .add(GCEntityTypes.EVOLVED_EVOKER)
                .add(GCEntityTypes.EVOLVED_VINDICATOR);
        tag(EntityTypeTags.ARTHROPOD)
                .add(GCEntityTypes.EVOLVED_SPIDER);
    }
}<|MERGE_RESOLUTION|>--- conflicted
+++ resolved
@@ -44,8 +44,7 @@
         tag(GCTags.HAS_FOOTPRINTS)
                 .add(EntityType.PLAYER);
 
-<<<<<<< HEAD
-=======
+
         tag(GCTags.HAS_OXYGEN_SETUP)
                 .add(GCEntityTypes.EVOLVED_ZOMBIE)
                 .add(GCEntityTypes.EVOLVED_CREEPER)
@@ -61,7 +60,6 @@
 
         tag(EntityTypeTags.IMPACT_PROJECTILES)
                 .add(GCEntityTypes.THROWABLE_METEOR_CHUNK);
->>>>>>> 5d4aae3e
         tag(EntityTypeTags.FALL_DAMAGE_IMMUNE)
                 .add(GCEntityTypes.ROCKET)
                 .add(GCEntityTypes.LANDER);
