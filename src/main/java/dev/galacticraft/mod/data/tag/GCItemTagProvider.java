--- conflicted
+++ resolved
@@ -84,6 +84,8 @@
                 .add(GCItems.HEAVY_DUTY_BOOTS)
                 .add(GCItems.DESH_BOOTS)
                 .add(GCItems.TITANIUM_BOOTS);
+
+        // Thermal armor
         this.tag(ItemTags.FREEZE_IMMUNE_WEARABLES)
                 .add(GCItems.THERMAL_PADDING_BOOTS)
                 .add(GCItems.THERMAL_PADDING_LEGGINGS)
@@ -93,58 +95,32 @@
                 .add(GCItems.ISOTHERMAL_PADDING_LEGGINGS)
                 .add(GCItems.ISOTHERMAL_PADDING_CHESTPIECE)
                 .add(GCItems.ISOTHERMAL_PADDING_HELMET);
-
-<<<<<<< HEAD
-        this.tag(GCItemTags.WRENCHES)
-                .add(GCItems.STANDARD_WRENCH);
-
+        this.tag(GCItemTags.THERMAL_HEAD)
+                .add(GCItems.THERMAL_PADDING_HELMET)
+                .add(GCItems.ISOTHERMAL_PADDING_HELMET);
+        this.tag(GCItemTags.THERMAL_CHEST)
+                .add(GCItems.THERMAL_PADDING_CHESTPIECE)
+                .add(GCItems.ISOTHERMAL_PADDING_CHESTPIECE);
+        this.tag(GCItemTags.THERMAL_PANTS)
+                .add(GCItems.THERMAL_PADDING_LEGGINGS)
+                .add(GCItems.ISOTHERMAL_PADDING_LEGGINGS);
+        this.tag(GCItemTags.THERMAL_BOOTS)
+                .add(GCItems.THERMAL_PADDING_BOOTS)
+                .add(GCItems.ISOTHERMAL_PADDING_BOOTS);
+
+        // Oxygen equipment
         this.tag(GCItemTags.OXYGEN_MASKS)
                 .add(GCItems.OXYGEN_MASK);
         this.tag(GCItemTags.OXYGEN_GEAR)
                 .add(GCItems.OXYGEN_GEAR);
         this.tag(GCItemTags.OXYGEN_TANKS)
-=======
-        // Thermal armor
-        tag(ItemTags.FREEZE_IMMUNE_WEARABLES)
-                .add(GCItems.THERMAL_PADDING_BOOTS)
-                .add(GCItems.THERMAL_PADDING_LEGGINGS)
-                .add(GCItems.THERMAL_PADDING_CHESTPIECE)
-                .add(GCItems.THERMAL_PADDING_HELMET)
-                .add(GCItems.ISOTHERMAL_PADDING_BOOTS)
-                .add(GCItems.ISOTHERMAL_PADDING_LEGGINGS)
-                .add(GCItems.ISOTHERMAL_PADDING_CHESTPIECE)
-                .add(GCItems.ISOTHERMAL_PADDING_HELMET);
-        tag(GCTags.THERMAL_HEAD)
-                .add(GCItems.THERMAL_PADDING_HELMET)
-                .add(GCItems.ISOTHERMAL_PADDING_HELMET);
-        tag(GCTags.THERMAL_CHEST)
-                .add(GCItems.THERMAL_PADDING_CHESTPIECE)
-                .add(GCItems.ISOTHERMAL_PADDING_CHESTPIECE);
-        tag(GCTags.THERMAL_PANTS)
-                .add(GCItems.THERMAL_PADDING_LEGGINGS)
-                .add(GCItems.ISOTHERMAL_PADDING_LEGGINGS);
-        tag(GCTags.THERMAL_BOOTS)
-                .add(GCItems.THERMAL_PADDING_BOOTS)
-                .add(GCItems.ISOTHERMAL_PADDING_BOOTS);
-
-        // Oxygen equipment
-        tag(GCTags.OXYGEN_MASKS)
-                .add(GCItems.OXYGEN_MASK);
-        tag(GCTags.OXYGEN_GEAR)
-                .add(GCItems.OXYGEN_GEAR);
-        tag(GCTags.OXYGEN_TANKS)
->>>>>>> c5fe98c0
                 .add(GCItems.SMALL_OXYGEN_TANK)
                 .add(GCItems.MEDIUM_OXYGEN_TANK)
                 .add(GCItems.LARGE_OXYGEN_TANK)
                 .add(GCItems.INFINITE_OXYGEN_TANK);
 
-<<<<<<< HEAD
+        // Other accessories
         this.tag(GCItemTags.PARACHUTES)
-=======
-        // Other accessories
-        tag(GCTags.PARACHUTES)
->>>>>>> c5fe98c0
                 .add(GCItems.PARACHUTE.get(DyeColor.WHITE))
                 .add(GCItems.PARACHUTE.get(DyeColor.ORANGE))
                 .add(GCItems.PARACHUTE.get(DyeColor.MAGENTA))
@@ -161,50 +137,17 @@
                 .add(GCItems.PARACHUTE.get(DyeColor.GREEN))
                 .add(GCItems.PARACHUTE.get(DyeColor.RED))
                 .add(GCItems.PARACHUTE.get(DyeColor.BLACK));
-<<<<<<< HEAD
-
-        this.tag(GCItemTags.FREQUENCY_MODULES)
+        tag(GCItemTags.FREQUENCY_MODULES)
                 .add(GCItems.FREQUENCY_MODULE);
-        this.tag(GCItemTags.SHIELD_CONTROLLERS)
+        tag(GCItemTags.SHIELD_CONTROLLERS)
                 .add(GCItems.SHIELD_CONTROLLER);
-        this.tag(GCItemTags.ACCESSORIES)
-                .addTag(GCItemTags.OXYGEN_MASKS)
-                .addTag(GCItemTags.OXYGEN_GEAR)
-                .addTag(GCItemTags.OXYGEN_TANKS)
+        tag(GCItemTags.ACCESSORIES)
+                .addTag(GCItemTags.FREQUENCY_MODULES)
                 .addTag(GCItemTags.PARACHUTES)
-                .addTag(GCItemTags.FREQUENCY_MODULES)
                 .addTag(GCItemTags.SHIELD_CONTROLLERS);
-=======
-        tag(GCTags.FREQUENCY_MODULES)
-                .add(GCItems.FREQUENCY_MODULE);
-        tag(GCTags.SHIELD_CONTROLLERS)
-                .add(GCItems.SHIELD_CONTROLLER);
-        tag(GCTags.ACCESSORIES)
-                .addTag(GCTags.FREQUENCY_MODULES)
-                .addTag(GCTags.PARACHUTES)
-                .addTag(GCTags.SHIELD_CONTROLLERS);
-
-        tag(GCTags.ALUMINUM_INGOTS)
-                .add(GCItems.ALUMINUM_INGOT);
-        tag(GCTags.RAW_ALUMINUM_ORES)
-                .add(GCItems.RAW_ALUMINUM);
-        tag(GCTags.LEAD_INGOTS)
-                .add(GCItems.LEAD_INGOT);
-        tag(GCTags.RAW_LEAD_ORES)
-                .add(GCItems.RAW_LEAD);
-        tag(GCTags.SILICONS)
-                .add(GCItems.SILICON);
-        tag(GCTags.TIN_INGOTS)
-                .add(GCItems.TIN_INGOT);
-        tag(GCTags.RAW_TIN_ORES)
-                .add(GCItems.RAW_TIN);
-        tag(GCTags.COMPRESSED_STEEL)
-                .add(GCItems.COMPRESSED_STEEL);
-        tag(GCTags.COMPRESSED_IRON)
-                .add(GCItems.COMPRESSED_IRON);
-        tag(GCTags.COMPRESSED_TIN)
-                .add(GCItems.COMPRESSED_TIN);
->>>>>>> c5fe98c0
+
+        this.tag(GCItemTags.WRENCHES)
+                .add(GCItems.STANDARD_WRENCH);
 
         this.tag(GCItemTags.BATTERIES)
                 .add(GCItems.BATTERY)
