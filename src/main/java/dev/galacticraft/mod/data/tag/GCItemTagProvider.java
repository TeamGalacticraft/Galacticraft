--- conflicted
+++ resolved
@@ -116,15 +116,10 @@
                 GCBlocks.MOON_CHEESE_ORE.asItem(),
                 GCBlocks.LUNAR_SAPPHIRE_ORE.asItem(),
                 GCBlocks.OLIVINE_BASALT.asItem(), GCBlocks.RICH_OLIVINE_BASALT.asItem(),
-<<<<<<< HEAD
                 GCBlocks.TIN_ORE.asItem(), GCBlocks.DEEPSLATE_TIN_ORE.asItem(), GCBlocks.MOON_TIN_ORE.asItem(), GCBlocks.LUNASLATE_TIN_ORE.asItem(),
                 GCBlocks.ALUMINUM_ORE.asItem(), GCBlocks.DEEPSLATE_ALUMINUM_ORE.asItem(),
                 GCBlocks.ASTEROID_ALUMINUM_ORE.asItem(), GCBlocks.ASTEROID_IRON_ORE.asItem(), GCBlocks.ASTEROID_SILICON_ORE.asItem(),
                 GCBlocks.MARS_IRON_ORE.asItem(), GCBlocks.MARS_COPPER_ORE.asItem(), GCBlocks.MARS_TIN_ORE.asItem(),
-=======
-                GCBlocks.TIN_ORE.asItem(), GCBlocks.DEEPSLATE_TIN_ORE.asItem(), GCBlocks.MOON_TIN_ORE.asItem(), GCBlocks.LUNASLATE_TIN_ORE.asItem(), GCBlocks.MARS_TIN_ORE.asItem(), GCBlocks.VENUS_TIN_ORE.asItem(),
-                GCBlocks.ALUMINUM_ORE.asItem(), GCBlocks.DEEPSLATE_ALUMINUM_ORE.asItem(), GCBlocks.ASTEROID_ALUMINUM_ORE.asItem(), GCBlocks.VENUS_ALUMINUM_ORE.asItem(),
->>>>>>> 5d4aae3e
                 GCBlocks.DESH_ORE.asItem(),
                 GCBlocks.ILMENITE_ORE.asItem(),
                 GCBlocks.GALENA_ORE.asItem(),
