--- conflicted
+++ resolved
@@ -119,18 +119,6 @@
                 GCItems.GALENA_ORE
         );
 
-<<<<<<< HEAD
-        // Food Tags
-        tag(ConventionalItemTags.FOODS).add(
-                GCItems.MOON_BERRIES,
-                GCItems.CHEESE_CURD,
-                GCItems.CHEESE_SLICE,
-                GCItems.BURGER_BUN,
-                GCItems.GROUND_BEEF,
-                GCItems.BEEF_PATTY,
-                GCItems.CHEESEBURGER
-        );
-=======
         tag(ConventionalItemTags.GEMS)
                 .add(GCItems.OLIVINE_SHARD);
 
@@ -140,7 +128,16 @@
         tag(ItemTags.MEAT)
                 .add(GCItems.GROUND_BEEF)
                 .add(GCItems.BEEF_PATTY);
->>>>>>> 38dfb48a
+
+        // Food Tags
+        tag(ConventionalItemTags.FOODS).add(
+                GCItems.CHEESE_CURD,
+                GCItems.CHEESE_SLICE,
+                GCItems.BURGER_BUN,
+                GCItems.GROUND_BEEF,
+                GCItems.BEEF_PATTY,
+                GCItems.CHEESEBURGER
+        );
     }
 
     protected FabricTagProvider<Item>.FabricTagBuilder tag(TagKey<Item> tag) {
