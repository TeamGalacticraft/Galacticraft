--- conflicted
+++ resolved
@@ -137,11 +137,11 @@
                 .add(GCItems.PARACHUTE.get(DyeColor.GREEN))
                 .add(GCItems.PARACHUTE.get(DyeColor.RED))
                 .add(GCItems.PARACHUTE.get(DyeColor.BLACK));
-        tag(GCItemTags.FREQUENCY_MODULES)
+        this.tag(GCItemTags.FREQUENCY_MODULES)
                 .add(GCItems.FREQUENCY_MODULE);
-        tag(GCItemTags.SHIELD_CONTROLLERS)
+        this.tag(GCItemTags.SHIELD_CONTROLLERS)
                 .add(GCItems.SHIELD_CONTROLLER);
-        tag(GCItemTags.ACCESSORIES)
+        this.tag(GCItemTags.ACCESSORIES)
                 .addTag(GCItemTags.FREQUENCY_MODULES)
                 .addTag(GCItemTags.PARACHUTES)
                 .addTag(GCItemTags.SHIELD_CONTROLLERS);
@@ -149,10 +149,13 @@
         this.tag(GCItemTags.WRENCHES)
                 .add(GCItems.STANDARD_WRENCH);
 
-<<<<<<< HEAD
         this.tag(GCItemTags.BATTERIES)
                 .add(GCItems.BATTERY)
                 .add(GCItems.INFINITE_BATTERY);
+
+        this.tag(GCItemTags.ROCKET_STORAGE_UPGRADE_ITEMS)
+                .forceAddTag(ConventionalItemTags.WOODEN_CHESTS)
+                .forceAddTag(ConventionalItemTags.WOODEN_BARRELS);
 
         this.tag(ConventionalItemTags.MUSIC_DISCS)
                 .add(GCItems.LEGACY_MUSIC_DISC_MARS)
@@ -160,13 +163,6 @@
                 .add(GCItems.LEGACY_MUSIC_DISC_ORBIT)
                 .add(GCItems.LEGACY_MUSIC_DISC_SPACERACE);
         this.tag(GCItemTags.EVOLVED_CREEPER_DROP_MUSIC_DISCS)
-=======
-        tag(GCTags.ROCKET_STORAGE_UPGRADE_ITEMS)
-                .forceAddTag(ConventionalItemTags.WOODEN_CHESTS)
-                .forceAddTag(ConventionalItemTags.WOODEN_BARRELS);
-
-        tag(GCTags.EVOLVED_CREEPER_DROP_MUSIC_DISCS)
->>>>>>> 791a7afd
                 .add(GCItems.LEGACY_MUSIC_DISC_MARS)
                 .add(GCItems.LEGACY_MUSIC_DISC_MIMAS)
                 .add(GCItems.LEGACY_MUSIC_DISC_ORBIT)
