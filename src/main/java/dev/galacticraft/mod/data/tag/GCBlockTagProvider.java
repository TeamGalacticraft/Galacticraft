/*
 * Copyright (c) 2019-2025 Team Galacticraft
 *
 * Permission is hereby granted, free of charge, to any person obtaining a copy
 * of this software and associated documentation files (the "Software"), to deal
 * in the Software without restriction, including without limitation the rights
 * to use, copy, modify, merge, publish, distribute, sublicense, and/or sell
 * copies of the Software, and to permit persons to whom the Software is
 * furnished to do so, subject to the following conditions:
 *
 * The above copyright notice and this permission notice shall be included in all
 * copies or substantial portions of the Software.
 *
 * THE SOFTWARE IS PROVIDED "AS IS", WITHOUT WARRANTY OF ANY KIND, EXPRESS OR
 * IMPLIED, INCLUDING BUT NOT LIMITED TO THE WARRANTIES OF MERCHANTABILITY,
 * FITNESS FOR A PARTICULAR PURPOSE AND NONINFRINGEMENT. IN NO EVENT SHALL THE
 * AUTHORS OR COPYRIGHT HOLDERS BE LIABLE FOR ANY CLAIM, DAMAGES OR OTHER
 * LIABILITY, WHETHER IN AN ACTION OF CONTRACT, TORT OR OTHERWISE, ARISING FROM,
 * OUT OF OR IN CONNECTION WITH THE SOFTWARE OR THE USE OR OTHER DEALINGS IN THE
 * SOFTWARE.
 */

package dev.galacticraft.mod.data.tag;

import dev.galacticraft.mod.Constant;
import dev.galacticraft.mod.content.GCBlockRegistry;
import dev.galacticraft.mod.content.GCBlocks;
import dev.galacticraft.mod.tag.GCBlockTags;
import net.fabricmc.fabric.api.datagen.v1.FabricDataOutput;
import net.fabricmc.fabric.api.datagen.v1.provider.FabricTagProvider;
import net.fabricmc.fabric.api.tag.convention.v2.ConventionalBlockTags;
import net.minecraft.core.HolderLookup;
import net.minecraft.core.registries.BuiltInRegistries;
import net.minecraft.core.registries.Registries;
import net.minecraft.tags.BlockTags;
import net.minecraft.tags.TagKey;
import net.minecraft.world.level.block.Block;

import java.util.List;
import java.util.Map;
import java.util.HashMap;
import java.util.concurrent.CompletableFuture;

public class GCBlockTagProvider extends FabricTagProvider.BlockTagProvider {
    public GCBlockTagProvider(FabricDataOutput output, CompletableFuture<HolderLookup.Provider> registriesFuture) {
        super(output, registriesFuture);
    }

    @Override
    protected void addTags(HolderLookup.Provider provider) {
        this.tag(GCBlockTags.INFINIBURN_MOON)
                .add(GCBlocks.MOON_BASALT_BRICK);
        this.tag(GCBlockTags.BASE_STONE_MOON)
                .add(GCBlocks.MOON_ROCK);
        this.tag(GCBlockTags.MOON_CARVER_REPLACEABLES)
                .add(GCBlocks.MOON_ROCK)
                .add(GCBlocks.MOON_SURFACE_ROCK)
                .add(GCBlocks.MOON_BASALT)
                .add(GCBlocks.MOON_DIRT)
                .add(GCBlocks.MOON_TURF);
        this.tag(GCBlockTags.MOON_CRATER_CARVER_REPLACEABLES)
                .add(GCBlocks.MOON_ROCK)
                .add(GCBlocks.MOON_SURFACE_ROCK)
                .add(GCBlocks.MOON_BASALT)
                .add(GCBlocks.MOON_DIRT)
                .add(GCBlocks.MOON_TURF);
<<<<<<< HEAD
        this.tag(GCBlockTags.MOON_STONE_ORE_REPLACEABLES)
                .add(GCBlocks.MOON_ROCK);
                // .add(GCBlocks.MOON_BASALT);
        this.tag(GCBlockTags.LUNASLATE_ORE_REPLACEABLES)
=======
        this.tag(GCTags.MOON_STONE_ORE_REPLACEABLES)
                .add(GCBlocks.MOON_ROCK);
                // .add(GCBlocks.MOON_BASALT);
        this.tag(GCTags.LUNASLATE_ORE_REPLACEABLES)
>>>>>>> 638fef1d
                .add(GCBlocks.LUNASLATE);
        this.tag(GCBlockTags.MACHINES)
                .add(
                        GCBlocks.CIRCUIT_FABRICATOR,
                        GCBlocks.COMPRESSOR,
                        GCBlocks.ELECTRIC_COMPRESSOR,
                        GCBlocks.COAL_GENERATOR,
                        GCBlocks.BASIC_SOLAR_PANEL,
                        GCBlocks.ADVANCED_SOLAR_PANEL,
                        GCBlocks.ENERGY_STORAGE_MODULE,
                        GCBlocks.ELECTRIC_FURNACE,
                        GCBlocks.ELECTRIC_ARC_FURNACE,
                        GCBlocks.REFINERY,
                        GCBlocks.OXYGEN_COLLECTOR,
                        GCBlocks.OXYGEN_SEALER,
                        GCBlocks.OXYGEN_BUBBLE_DISTRIBUTOR,
                        GCBlocks.OXYGEN_DECOMPRESSOR,
                        GCBlocks.OXYGEN_COMPRESSOR,
                        GCBlocks.OXYGEN_STORAGE_MODULE,
                        GCBlocks.FUEL_LOADER
                );

        this.tag(BlockTags.CLIMBABLE)
                .add(
                        GCBlocks.TIN_LADDER,
                        GCBlocks.CAVERNOUS_VINES,
                        GCBlocks.CAVERNOUS_VINES_PLANT
                );

        var stairs = new Block[] {
                GCBlocks.MOON_ROCK_STAIRS,
                GCBlocks.MOON_ROCK_BRICK_STAIRS,
                GCBlocks.CRACKED_MOON_ROCK_BRICK_STAIRS,
                GCBlocks.POLISHED_MOON_ROCK_STAIRS,
                GCBlocks.LUNASLATE_STAIRS,
                GCBlocks.COBBLED_MOON_ROCK_STAIRS,
                GCBlocks.COBBLED_LUNASLATE_STAIRS,
                GCBlocks.MOON_BASALT_STAIRS,
                GCBlocks.MOON_BASALT_BRICK_STAIRS,
                GCBlocks.CRACKED_MOON_BASALT_BRICK_STAIRS,
                GCBlocks.MARS_STONE_STAIRS,
                GCBlocks.MARS_COBBLESTONE_STAIRS
        };

        var wall = new Block[] {
                GCBlocks.MOON_ROCK_WALL,
                GCBlocks.MOON_ROCK_BRICK_WALL,
                GCBlocks.CRACKED_MOON_ROCK_BRICK_WALL,
                GCBlocks.POLISHED_MOON_ROCK_WALL,
                GCBlocks.LUNASLATE_WALL,
                GCBlocks.COBBLED_MOON_ROCK_WALL,
                GCBlocks.COBBLED_LUNASLATE_WALL,
                GCBlocks.MOON_BASALT_WALL,
                GCBlocks.MOON_BASALT_BRICK_WALL,
                GCBlocks.CRACKED_MOON_BASALT_BRICK_WALL,
                GCBlocks.MARS_STONE_WALL,
                GCBlocks.MARS_COBBLESTONE_WALL
        };

        var slab = new Block[] {
                GCBlocks.MOON_ROCK_SLAB,
                GCBlocks.MOON_ROCK_BRICK_SLAB,
                GCBlocks.CRACKED_MOON_ROCK_BRICK_SLAB,
                GCBlocks.POLISHED_MOON_ROCK_SLAB,
                GCBlocks.LUNASLATE_SLAB,
                GCBlocks.COBBLED_MOON_ROCK_SLAB,
                GCBlocks.COBBLED_LUNASLATE_SLAB,
                GCBlocks.MOON_BASALT_SLAB,
                GCBlocks.MOON_BASALT_BRICK_SLAB,
                GCBlocks.CRACKED_MOON_BASALT_BRICK_SLAB,
                GCBlocks.MARS_STONE_SLAB,
                GCBlocks.MARS_COBBLESTONE_SLAB
        };

        List<GCBlockRegistry.DecorationSet> decorations = GCBlocks.BLOCKS.getDecorations();

        Map<String, TagKey<Block>> decoTags = new HashMap<>();
 
        decoTags.put("aluminum_decoration", GCBlockTags.ALUMINUM_DECORATION_BLOCKS);
        decoTags.put("bronze_decoration", GCBlockTags.BRONZE_DECORATION_BLOCKS);
        decoTags.put("copper_decoration", GCBlockTags.COPPER_DECORATION_BLOCKS);
        decoTags.put("iron_decoration", GCBlockTags.IRON_DECORATION_BLOCKS);
        decoTags.put("meteoric_iron_decoration", GCBlockTags.METEORIC_IRON_DECORATION_BLOCKS);
        decoTags.put("steel_decoration", GCBlockTags.STEEL_DECORATION_BLOCKS);
        decoTags.put("tin_decoration", GCBlockTags.TIN_DECORATION_BLOCKS);
        decoTags.put("titanium_decoration", GCBlockTags.TITANIUM_DECORATION_BLOCKS);
        decoTags.put("dark_decoration", GCBlockTags.DARK_DECORATION_BLOCKS);

        this.tag(BlockTags.SLABS).addTag(GCBlockTags.SLABS);
        this.tag(BlockTags.STAIRS).addTag(GCBlockTags.STAIRS);
        this.tag(BlockTags.WALLS).addTag(GCBlockTags.WALLS);

        var slabBuilder = this.tag(GCBlockTags.SLABS).add(slab);
        var stairsBuilder = this.tag(GCBlockTags.STAIRS).add(stairs);
        var wallBuilder = this.tag(GCBlockTags.WALLS).add(wall);

        String decoSetId;
        for (GCBlockRegistry.DecorationSet decorationSet : decorations) {
            slabBuilder.add(decorationSet.slab(), decorationSet.detailedSlab());
            stairsBuilder.add(decorationSet.stairs(), decorationSet.detailedStairs());
            wallBuilder.add(decorationSet.wall(), decorationSet.detailedWall());

            decoSetId = decorationSet.block().getDescriptionId();
            decoSetId = decoSetId.substring(decoSetId.lastIndexOf(".") + 1);
            this.tag(decoTags.get(decoSetId))
                .add(decorationSet.block(), decorationSet.slab(), decorationSet.stairs(), decorationSet.wall())
                .add(decorationSet.detailedBlock(), decorationSet.detailedSlab(), decorationSet.detailedStairs(), decorationSet.detailedWall());
        }

        this.tag(GCBlockTags.DECORATION_BLOCKS)
                .addTag(GCBlockTags.ALUMINUM_DECORATION_BLOCKS)
                .addTag(GCBlockTags.BRONZE_DECORATION_BLOCKS)
                .addTag(GCBlockTags.COPPER_DECORATION_BLOCKS)
                .addTag(GCBlockTags.IRON_DECORATION_BLOCKS)
                .addTag(GCBlockTags.METEORIC_IRON_DECORATION_BLOCKS)
                .addTag(GCBlockTags.STEEL_DECORATION_BLOCKS)
                .addTag(GCBlockTags.TIN_DECORATION_BLOCKS)
                .addTag(GCBlockTags.TITANIUM_DECORATION_BLOCKS)
                .addTag(GCBlockTags.DARK_DECORATION_BLOCKS);

        // ORE MINING TAGS
        var ores = new Block[] {
                GCBlocks.MARS_IRON_ORE, GCBlocks.ASTEROID_IRON_ORE,
                GCBlocks.MOON_COPPER_ORE, GCBlocks.LUNASLATE_COPPER_ORE, GCBlocks.MARS_COPPER_ORE, GCBlocks.VENUS_COPPER_ORE,
                GCBlocks.SILICON_ORE, GCBlocks.DEEPSLATE_SILICON_ORE,
                GCBlocks.TIN_ORE, GCBlocks.DEEPSLATE_TIN_ORE, GCBlocks.MOON_TIN_ORE, GCBlocks.LUNASLATE_TIN_ORE, GCBlocks.MARS_TIN_ORE, GCBlocks.VENUS_TIN_ORE,
                GCBlocks.ALUMINUM_ORE, GCBlocks.DEEPSLATE_ALUMINUM_ORE, GCBlocks.ASTEROID_ALUMINUM_ORE, GCBlocks.VENUS_ALUMINUM_ORE,
                GCBlocks.FALLEN_METEOR,
                GCBlocks.MOON_CHEESE_ORE,
                GCBlocks.LUNAR_SAPPHIRE_ORE,
                GCBlocks.OLIVINE_BASALT, GCBlocks.RICH_OLIVINE_BASALT,
                GCBlocks.DESH_ORE,
                GCBlocks.ILMENITE_ORE,
                GCBlocks.GALENA_ORE,
                GCBlocks.SOLAR_ORE
        };

        this.tag(ConventionalBlockTags.ORES).add(ores);

        var clusters = new Block[] {
                GCBlocks.OLIVINE_CLUSTER
        };

        this.tag(ConventionalBlockTags.CLUSTERS).add(clusters);

        this.tag(BlockTags.MINEABLE_WITH_PICKAXE)
                .forceAddTag(GCBlockTags.MACHINES)
                .add(ores)
                .add(clusters)
                .add(slab)
                .add(stairs)
                .add(
                        GCBlocks.FALLEN_METEOR,
                        GCBlocks.TIN_LADDER,
                        GCBlocks.FUELING_PAD,
                        GCBlocks.ROCKET_LAUNCH_PAD,
                        GCBlocks.GLOWSTONE_LANTERN,
                        GCBlocks.UNLIT_LANTERN,
                        GCBlocks.IRON_GRATING,
                        GCBlocks.WALKWAY,
                        GCBlocks.WIRE_WALKWAY,
                        GCBlocks.FLUID_PIPE_WALKWAY,
                        GCBlocks.CRYOGENIC_CHAMBER,
                        GCBlocks.CRYOGENIC_CHAMBER_PART,
                        GCBlocks.SOLAR_PANEL_PART,
                        GCBlocks.AIR_LOCK_FRAME,
                        GCBlocks.AIR_LOCK_CONTROLLER,
                        GCBlocks.SEALABLE_ALUMINUM_WIRE,
                        GCBlocks.HEAVY_SEALABLE_ALUMINUM_WIRE,
                        GCBlocks.GLASS_FLUID_PIPE,

                        GCBlocks.SILICON_BLOCK,
                        GCBlocks.METEORIC_IRON_BLOCK,
                        GCBlocks.DESH_BLOCK,
                        GCBlocks.ALUMINUM_BLOCK,
                        GCBlocks.TIN_BLOCK,
                        GCBlocks.TITANIUM_BLOCK,
                        GCBlocks.LEAD_BLOCK,
                        GCBlocks.LUNAR_SAPPHIRE_BLOCK,
                        GCBlocks.OLIVINE_BLOCK,
                        GCBlocks.RAW_METEORIC_IRON_BLOCK,
                        GCBlocks.RAW_DESH_BLOCK,
                        GCBlocks.RAW_ALUMINUM_BLOCK,
                        GCBlocks.RAW_TIN_BLOCK,
                        GCBlocks.RAW_TITANIUM_BLOCK,
                        GCBlocks.RAW_LEAD_BLOCK,

                        GCBlocks.MOON_TURF,
                        GCBlocks.MOON_DIRT,
                        GCBlocks.MOON_DIRT_PATH,
                        GCBlocks.MOON_SURFACE_ROCK,
                        GCBlocks.MOON_DUNGEON_BRICK,
                        GCBlocks.MARS_SURFACE_ROCK,
                        GCBlocks.MARS_SUB_SURFACE_ROCK,
                        GCBlocks.SOFT_VENUS_ROCK,
                        GCBlocks.HARD_VENUS_ROCK,
                        GCBlocks.SCORCHED_VENUS_ROCK,
                        GCBlocks.VOLCANIC_ROCK,
                        GCBlocks.PUMICE,
                        GCBlocks.VAPOR_SPOUT,
                        GCBlocks.ASTEROID_ROCK,
                        GCBlocks.ASTEROID_ROCK_1,
                        GCBlocks.ASTEROID_ROCK_2,

                        GCBlocks.TIN_DECORATION.block(),
                        GCBlocks.COPPER_DECORATION.block(),
                        GCBlocks.BRONZE_DECORATION.block(),
                        GCBlocks.STEEL_DECORATION.block(),
                        GCBlocks.TITANIUM_DECORATION.block(),
                        GCBlocks.IRON_DECORATION.block(),
                        GCBlocks.ALUMINUM_DECORATION.block(),
                        GCBlocks.DARK_DECORATION.block(),
                        GCBlocks.METEORIC_IRON_DECORATION.block(),
                        GCBlocks.TIN_DECORATION.detailedBlock(),
                        GCBlocks.COPPER_DECORATION.detailedBlock(),
                        GCBlocks.BRONZE_DECORATION.detailedBlock(),
                        GCBlocks.STEEL_DECORATION.detailedBlock(),
                        GCBlocks.TITANIUM_DECORATION.detailedBlock(),
                        GCBlocks.IRON_DECORATION.detailedBlock(),
                        GCBlocks.ALUMINUM_DECORATION.detailedBlock(),
                        GCBlocks.METEORIC_IRON_DECORATION.detailedBlock(),
                        GCBlocks.DARK_DECORATION.detailedBlock(),
                        GCBlocks.MOON_ROCK,
                        GCBlocks.MOON_ROCK_BRICK,
                        GCBlocks.CRACKED_MOON_ROCK_BRICK,
                        GCBlocks.POLISHED_MOON_ROCK,
                        GCBlocks.CHISELED_MOON_ROCK_BRICK,
                        GCBlocks.MOON_ROCK_PILLAR,
                        GCBlocks.LUNASLATE,
                        GCBlocks.COBBLED_MOON_ROCK,
                        GCBlocks.COBBLED_LUNASLATE,
                        GCBlocks.MOON_BASALT,
                        GCBlocks.MOON_BASALT_BRICK,
                        GCBlocks.CRACKED_MOON_BASALT_BRICK,
                        GCBlocks.MARS_STONE,
                        GCBlocks.MARS_COBBLESTONE
                );

        this.tag(BlockTags.MINEABLE_WITH_AXE).add(GCBlocks.PARACHEST);

        this.tag(BlockTags.MINEABLE_WITH_SHOVEL)
                .add(
                        GCBlocks.MOON_TURF,
                        GCBlocks.MOON_DIRT,
                        GCBlocks.MOON_DIRT_PATH
                );


        this.tag(BlockTags.NEEDS_STONE_TOOL)
                .add(
                        GCBlocks.IRON_GRATING,
                        GCBlocks.WALKWAY,
                        GCBlocks.WIRE_WALKWAY,
                        GCBlocks.FLUID_PIPE_WALKWAY,
                        GCBlocks.MARS_IRON_ORE,
                        GCBlocks.ASTEROID_IRON_ORE,
                        GCBlocks.MARS_IRON_ORE,
                        GCBlocks.ASTEROID_IRON_ORE,
                        GCBlocks.MOON_COPPER_ORE,
                        GCBlocks.LUNASLATE_COPPER_ORE,
                        GCBlocks.MARS_COPPER_ORE,
                        GCBlocks.VENUS_COPPER_ORE,
                        GCBlocks.MARS_COPPER_ORE,
                        GCBlocks.VENUS_COPPER_ORE,
                        GCBlocks.TIN_ORE,
                        GCBlocks.DEEPSLATE_TIN_ORE,
                        GCBlocks.MOON_TIN_ORE,
                        GCBlocks.LUNASLATE_TIN_ORE,
                        GCBlocks.MARS_TIN_ORE,
                        GCBlocks.VENUS_TIN_ORE,
                        GCBlocks.MARS_TIN_ORE,
                        GCBlocks.VENUS_TIN_ORE,
                        GCBlocks.ALUMINUM_ORE,
                        GCBlocks.DEEPSLATE_ALUMINUM_ORE,
                        GCBlocks.ASTEROID_ALUMINUM_ORE,
                        GCBlocks.VENUS_ALUMINUM_ORE,
                        GCBlocks.MOON_CHEESE_ORE,
                        GCBlocks.ASTEROID_ALUMINUM_ORE,
                        GCBlocks.VENUS_ALUMINUM_ORE,
                        GCBlocks.MOON_CHEESE_ORE,
                        GCBlocks.GALENA_ORE,
                        GCBlocks.SOLAR_ORE,
                        GCBlocks.SOLAR_ORE,
                        GCBlocks.RAW_TIN_BLOCK,
                        GCBlocks.TIN_BLOCK,
                        GCBlocks.RAW_ALUMINUM_BLOCK,
                        GCBlocks.ALUMINUM_BLOCK,
                        GCBlocks.RAW_LEAD_BLOCK,
                        GCBlocks.LEAD_BLOCK,
                        GCBlocks.RAW_METEORIC_IRON_BLOCK,
                        GCBlocks.METEORIC_IRON_BLOCK
                );

        this.tag(BlockTags.NEEDS_IRON_TOOL)
                .add(
                        GCBlocks.SILICON_ORE,
                        GCBlocks.DEEPSLATE_SILICON_ORE,
                        GCBlocks.FALLEN_METEOR,
                        GCBlocks.LUNAR_SAPPHIRE_ORE,
                        GCBlocks.LUNAR_SAPPHIRE_ORE,
                        GCBlocks.SILICON_BLOCK
                );

        this.tag(BlockTags.NEEDS_DIAMOND_TOOL)
                .add(
                        GCBlocks.DESH_ORE,
                        GCBlocks.ILMENITE_ORE,
                        GCBlocks.RAW_DESH_BLOCK,
                        GCBlocks.DESH_BLOCK,
                        GCBlocks.RAW_TITANIUM_BLOCK,
                        GCBlocks.TITANIUM_BLOCK
                );

        this.tag(BlockTags.DRAGON_IMMUNE)
                .add(
                        GCBlocks.AIR_LOCK_SEAL);

        this.tag(BlockTags.WITHER_IMMUNE)
                .add(
                        GCBlocks.AIR_LOCK_SEAL);

        this.tag(BlockTags.WALL_POST_OVERRIDE)
                .add(
                        GCBlocks.GLOWSTONE_TORCH,
                        GCBlocks.UNLIT_TORCH);

        // Cheese Candle Tags
        this.tag(BlockTags.CANDLE_CAKES)
                .add(
                        GCBlocks.CANDLE_MOON_CHEESE_WHEEL,
                        GCBlocks.WHITE_CANDLE_MOON_CHEESE_WHEEL,
                        GCBlocks.ORANGE_CANDLE_MOON_CHEESE_WHEEL,
                        GCBlocks.MAGENTA_CANDLE_MOON_CHEESE_WHEEL,
                        GCBlocks.LIGHT_BLUE_CANDLE_MOON_CHEESE_WHEEL,
                        GCBlocks.YELLOW_CANDLE_MOON_CHEESE_WHEEL,
                        GCBlocks.LIME_CANDLE_MOON_CHEESE_WHEEL,
                        GCBlocks.PINK_CANDLE_MOON_CHEESE_WHEEL,
                        GCBlocks.GRAY_CANDLE_MOON_CHEESE_WHEEL,
                        GCBlocks.LIGHT_GRAY_CANDLE_MOON_CHEESE_WHEEL,
                        GCBlocks.CYAN_CANDLE_MOON_CHEESE_WHEEL,
                        GCBlocks.PURPLE_CANDLE_MOON_CHEESE_WHEEL,
                        GCBlocks.BLUE_CANDLE_MOON_CHEESE_WHEEL,
                        GCBlocks.BROWN_CANDLE_MOON_CHEESE_WHEEL,
                        GCBlocks.GREEN_CANDLE_MOON_CHEESE_WHEEL,
                        GCBlocks.RED_CANDLE_MOON_CHEESE_WHEEL,
                        GCBlocks.BLACK_CANDLE_MOON_CHEESE_WHEEL
                );

        this.tag(ConventionalBlockTags.PLAYER_WORKSTATIONS_FURNACES)
                .add(GCBlocks.ELECTRIC_FURNACE)
                .add(GCBlocks.ELECTRIC_ARC_FURNACE);

        var replaceableTagAppender = this.tag(BlockTags.REPLACEABLE);
        provider.lookupOrThrow(Registries.BLOCK)
                .filterElements(block -> BuiltInRegistries.BLOCK.getKey(block).getNamespace().equals(Constant.MOD_ID) && block.defaultBlockState().canBeReplaced())
                .listElementIds()
                .forEach(replaceableTagAppender::add);

        this.tag(GCBlockTags.FOOTPRINTS)
                .add(GCBlocks.MOON_TURF);
    }

    protected FabricTagProvider<Block>.FabricTagBuilder tag(TagKey<Block> tag) {
        return this.getOrCreateTagBuilder(tag);
    }
}<|MERGE_RESOLUTION|>--- conflicted
+++ resolved
@@ -64,18 +64,12 @@
                 .add(GCBlocks.MOON_BASALT)
                 .add(GCBlocks.MOON_DIRT)
                 .add(GCBlocks.MOON_TURF);
-<<<<<<< HEAD
         this.tag(GCBlockTags.MOON_STONE_ORE_REPLACEABLES)
                 .add(GCBlocks.MOON_ROCK);
                 // .add(GCBlocks.MOON_BASALT);
         this.tag(GCBlockTags.LUNASLATE_ORE_REPLACEABLES)
-=======
-        this.tag(GCTags.MOON_STONE_ORE_REPLACEABLES)
-                .add(GCBlocks.MOON_ROCK);
-                // .add(GCBlocks.MOON_BASALT);
-        this.tag(GCTags.LUNASLATE_ORE_REPLACEABLES)
->>>>>>> 638fef1d
                 .add(GCBlocks.LUNASLATE);
+
         this.tag(GCBlockTags.MACHINES)
                 .add(
                         GCBlocks.CIRCUIT_FABRICATOR,
