--- conflicted
+++ resolved
@@ -430,7 +430,7 @@
         List<GCBlockRegistry.DecorationSet> decorations = GCBlocks.BLOCKS.getDecorations();
 
         Map<String, TagKey<Block>> decoTags = new HashMap<>();
- 
+
         decoTags.put("aluminum_decoration", GCBlockTags.ALUMINUM_DECORATION_BLOCKS);
         decoTags.put("bronze_decoration", GCBlockTags.BRONZE_DECORATION_BLOCKS);
         decoTags.put("copper_decoration", GCBlockTags.COPPER_DECORATION_BLOCKS);
@@ -476,12 +476,9 @@
         this.tag(BlockTags.MINEABLE_WITH_PICKAXE)
                 .forceAddTag(GCBlockTags.MACHINES)
                 .add(stairs)
-<<<<<<< HEAD
-                .add(GCBlocks.GLASS_FLUID_PIPES.values().toArray(new Block[17]))
-=======
                 .add(slabs)
                 .add(walls)
->>>>>>> 01136e02
+                .add(GCBlocks.GLASS_FLUID_PIPES.values().toArray(new Block[17]))
                 .add(
                         GCBlocks.MARS_IRON_ORE,
                         GCBlocks.ASTEROID_IRON_ORE,
@@ -678,12 +675,7 @@
                 .forEach(replaceableTagAppender::add);
     }
 
-<<<<<<< HEAD
     protected FabricTagProvider<Block>.@NotNull FabricTagBuilder tag(TagKey<Block> tag) {
-        return getOrCreateTagBuilder(tag);
-=======
-    protected FabricTagProvider<Block>.FabricTagBuilder tag(TagKey<Block> tag) {
         return this.getOrCreateTagBuilder(tag);
->>>>>>> 01136e02
     }
 }