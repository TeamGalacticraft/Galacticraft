/*
 * Copyright (c) 2019-2025 Team Galacticraft
 *
 * Permission is hereby granted, free of charge, to any person obtaining a copy
 * of this software and associated documentation files (the "Software"), to deal
 * in the Software without restriction, including without limitation the rights
 * to use, copy, modify, merge, publish, distribute, sublicense, and/or sell
 * copies of the Software, and to permit persons to whom the Software is
 * furnished to do so, subject to the following conditions:
 *
 * The above copyright notice and this permission notice shall be included in all
 * copies or substantial portions of the Software.
 *
 * THE SOFTWARE IS PROVIDED "AS IS", WITHOUT WARRANTY OF ANY KIND, EXPRESS OR
 * IMPLIED, INCLUDING BUT NOT LIMITED TO THE WARRANTIES OF MERCHANTABILITY,
 * FITNESS FOR A PARTICULAR PURPOSE AND NONINFRINGEMENT. IN NO EVENT SHALL THE
 * AUTHORS OR COPYRIGHT HOLDERS BE LIABLE FOR ANY CLAIM, DAMAGES OR OTHER
 * LIABILITY, WHETHER IN AN ACTION OF CONTRACT, TORT OR OTHERWISE, ARISING FROM,
 * OUT OF OR IN CONNECTION WITH THE SOFTWARE OR THE USE OR OTHER DEALINGS IN THE
 * SOFTWARE.
 */

package dev.galacticraft.mod.data.tag;

import dev.galacticraft.mod.Constant;
import dev.galacticraft.mod.content.GCBlockRegistry;
import dev.galacticraft.mod.content.GCBlocks;
import dev.galacticraft.mod.content.block.GCBlock;
import dev.galacticraft.mod.tag.GCBlockTags;
import net.fabricmc.fabric.api.datagen.v1.FabricDataOutput;
import net.fabricmc.fabric.api.datagen.v1.provider.FabricTagProvider;
import net.fabricmc.fabric.api.tag.convention.v2.ConventionalBlockTags;
import net.minecraft.core.HolderLookup;
import net.minecraft.core.registries.BuiltInRegistries;
import net.minecraft.core.registries.Registries;
import net.minecraft.tags.BlockTags;
import net.minecraft.tags.TagKey;
import net.minecraft.world.level.block.Block;

import java.util.List;
import java.util.Map;
import java.util.HashMap;
import java.util.concurrent.CompletableFuture;

public class GCBlockTagProvider extends FabricTagProvider.BlockTagProvider {
    public GCBlockTagProvider(FabricDataOutput output, CompletableFuture<HolderLookup.Provider> registriesFuture) {
        super(output, registriesFuture);
    }

    @Override
    protected void addTags(HolderLookup.Provider provider) {
        this.tag(GCBlockTags.INFINIBURN_MOON)
                .add(GCBlocks.MOON_BASALT_BRICK);
        this.tag(GCBlockTags.BASE_STONE_MOON)
                .add(GCBlocks.MOON_ROCK);
        this.tag(GCBlockTags.MOON_CARVER_REPLACEABLES)
                .add(GCBlocks.MOON_ROCK)
                .add(GCBlocks.MOON_SURFACE_ROCK)
                .add(GCBlocks.MOON_BASALT)
                .add(GCBlocks.MOON_DIRT)
<<<<<<< HEAD
                .add(GCBlocks.MOON_TURF);
        this.tag(GCBlockTags.MOON_CRATER_CARVER_REPLACEABLES)
=======
                .add(GCBlocks.MOON_TURF)
                .add(GCBlocks.LUNASLATE);
        this.tag(GCTags.MOON_CRATER_CARVER_REPLACEABLES)
>>>>>>> 791a7afd
                .add(GCBlocks.MOON_ROCK)
                .add(GCBlocks.MOON_SURFACE_ROCK)
                .add(GCBlocks.MOON_BASALT)
                .add(GCBlocks.MOON_DIRT)
<<<<<<< HEAD
                .add(GCBlocks.MOON_TURF);

        this.tag(GCBlockTags.MOON_STONE_ORE_REPLACEABLES)
=======
                .add(GCBlocks.MOON_TURF)
                .add(GCBlocks.LUNASLATE);
        this.tag(GCTags.MOON_STONE_ORE_REPLACEABLES)
>>>>>>> 791a7afd
                .add(GCBlocks.MOON_ROCK);
        this.tag(GCBlockTags.LUNASLATE_ORE_REPLACEABLES)
                .add(GCBlocks.LUNASLATE);
        this.tag(GCBlockTags.MOON_BASALT_ORE_REPLACEABLES)
                .add(GCBlocks.MOON_BASALT);
        this.tag(GCBlockTags.MARS_STONE_ORE_REPLACEABLES)
                .add(GCBlocks.MARS_STONE);
        this.tag(GCBlockTags.ASTEROID_ROCK_ORE_REPLACEABLES)
                .add(GCBlocks.ASTEROID_ROCK)
                .add(GCBlocks.ASTEROID_ROCK_1)
                .add(GCBlocks.ASTEROID_ROCK_2);
        this.tag(GCBlockTags.SOFT_VENUS_ROCK_ORE_REPLACEABLES)
                .add(GCBlocks.SOFT_VENUS_ROCK);
        this.tag(GCBlockTags.HARD_VENUS_ROCK_ORE_REPLACEABLES)
                .add(GCBlocks.HARD_VENUS_ROCK);

        this.tag(GCBlockTags.ORE_BEARING_GROUND_MOON_STONE)
                .add(GCBlocks.MOON_ROCK);
        this.tag(GCBlockTags.ORE_BEARING_GROUND_LUNASLATE)
                .add(GCBlocks.LUNASLATE);
        this.tag(GCBlockTags.ORE_BEARING_GROUND_MOON_BASALT)
                .add(GCBlocks.MOON_BASALT);
        this.tag(GCBlockTags.ORE_BEARING_GROUND_MARS_STONE)
                .add(GCBlocks.MARS_STONE);
        this.tag(GCBlockTags.ORE_BEARING_GROUND_ASTEROID_ROCK)
                .add(GCBlocks.ASTEROID_ROCK);
        this.tag(GCBlockTags.ORE_BEARING_GROUND_SOFT_VENUS_ROCK)
                .add(GCBlocks.SOFT_VENUS_ROCK);
        this.tag(GCBlockTags.ORE_BEARING_GROUND_HARD_VENUS_ROCK)
                .add(GCBlocks.HARD_VENUS_ROCK);
        this.tag(GCBlockTags.ORE_BEARING_GROUND_VENUS_ROCK)
                .addTag(GCBlockTags.ORE_BEARING_GROUND_SOFT_VENUS_ROCK)
                .addTag(GCBlockTags.ORE_BEARING_GROUND_HARD_VENUS_ROCK);

        this.tag(ConventionalBlockTags.ORES_IN_GROUND_STONE)
                .add(GCBlocks.SILICON_ORE)
                .add(GCBlocks.TIN_ORE)
                .add(GCBlocks.ALUMINUM_ORE);
        this.tag(ConventionalBlockTags.ORES_IN_GROUND_DEEPSLATE)
                .add(GCBlocks.DEEPSLATE_SILICON_ORE)
                .add(GCBlocks.DEEPSLATE_TIN_ORE)
                .add(GCBlocks.DEEPSLATE_ALUMINUM_ORE);
        this.tag(GCBlockTags.ORES_IN_GROUND_MOON_STONE)
                .add(GCBlocks.MOON_COPPER_ORE)
                .add(GCBlocks.MOON_TIN_ORE)
                .add(GCBlocks.MOON_CHEESE_ORE)
                .add(GCBlocks.LUNAR_SAPPHIRE_ORE);
        this.tag(GCBlockTags.ORES_IN_GROUND_LUNASLATE)
                .add(GCBlocks.LUNASLATE_COPPER_ORE)
                .add(GCBlocks.LUNASLATE_TIN_ORE);
        this.tag(GCBlockTags.ORES_IN_GROUND_MOON_BASALT)
                .add(GCBlocks.OLIVINE_BASALT)
                .add(GCBlocks.RICH_OLIVINE_BASALT);
        this.tag(GCBlockTags.ORES_IN_GROUND_MARS_STONE)
                .add(GCBlocks.MARS_IRON_ORE)
                .add(GCBlocks.MARS_COPPER_ORE)
                .add(GCBlocks.MARS_TIN_ORE)
                .add(GCBlocks.DESH_ORE);
        this.tag(GCBlockTags.ORES_IN_GROUND_ASTEROID_ROCK)
                .add(GCBlocks.ASTEROID_IRON_ORE)
                .add(GCBlocks.ASTEROID_SILICON_ORE)
                .add(GCBlocks.ASTEROID_ALUMINUM_ORE)
                .add(GCBlocks.ILMENITE_ORE);
        this.tag(GCBlockTags.ORES_IN_GROUND_SOFT_VENUS_ROCK)
                .add(GCBlocks.VENUS_COPPER_ORE)
                .add(GCBlocks.VENUS_TIN_ORE)
                .add(GCBlocks.VENUS_ALUMINUM_ORE)
                .add(GCBlocks.SOLAR_ORE);
        this.tag(GCBlockTags.ORES_IN_GROUND_HARD_VENUS_ROCK)
                .add(GCBlocks.GALENA_ORE);
        this.tag(GCBlockTags.ORES_IN_GROUND_VENUS_ROCK)
                .addTag(GCBlockTags.ORES_IN_GROUND_SOFT_VENUS_ROCK)
                .addTag(GCBlockTags.ORES_IN_GROUND_HARD_VENUS_ROCK);

        // Ores that drop more than one item on average without fortune
        this.tag(ConventionalBlockTags.ORE_RATES_DENSE)
                .add(GCBlocks.MOON_COPPER_ORE)
                .add(GCBlocks.LUNASLATE_COPPER_ORE)
                .add(GCBlocks.MARS_COPPER_ORE)
                .add(GCBlocks.VENUS_COPPER_ORE)
                .add(GCBlocks.SILICON_ORE)
                .add(GCBlocks.DEEPSLATE_SILICON_ORE)
                .add(GCBlocks.ASTEROID_SILICON_ORE)
                .add(GCBlocks.TIN_ORE)
                .add(GCBlocks.DEEPSLATE_TIN_ORE)
                .add(GCBlocks.MOON_TIN_ORE)
                .add(GCBlocks.LUNASLATE_TIN_ORE)
                .add(GCBlocks.MARS_TIN_ORE)
                .add(GCBlocks.VENUS_TIN_ORE)
                .add(GCBlocks.MOON_CHEESE_ORE)
                .add(GCBlocks.OLIVINE_BASALT);

        // Ores that drop one item on average without fortune
        this.tag(ConventionalBlockTags.ORE_RATES_SINGULAR)
                .add(GCBlocks.MARS_IRON_ORE)
                .add(GCBlocks.ASTEROID_IRON_ORE)
                .add(GCBlocks.ALUMINUM_ORE)
                .add(GCBlocks.DEEPSLATE_ALUMINUM_ORE)
                .add(GCBlocks.ASTEROID_ALUMINUM_ORE)
                .add(GCBlocks.VENUS_ALUMINUM_ORE)
                .add(GCBlocks.LUNAR_SAPPHIRE_ORE)
                .add(GCBlocks.RICH_OLIVINE_BASALT)
                .add(GCBlocks.FALLEN_METEOR)
                .add(GCBlocks.DESH_ORE)
                .add(GCBlocks.ILMENITE_ORE)
                .add(GCBlocks.GALENA_ORE)
                .add(GCBlocks.SOLAR_ORE);

        // ORE TAGS
        this.tag(BlockTags.IRON_ORES)
                .add(GCBlocks.MARS_IRON_ORE)
                .add(GCBlocks.ASTEROID_IRON_ORE);
        this.tag(BlockTags.COPPER_ORES)
                .add(GCBlocks.MOON_COPPER_ORE)
                .add(GCBlocks.LUNASLATE_COPPER_ORE)
                .add(GCBlocks.MARS_COPPER_ORE)
                .add(GCBlocks.VENUS_COPPER_ORE);
        this.tag(GCBlockTags.SILICON_ORES)
                .add(GCBlocks.SILICON_ORE)
                .add(GCBlocks.DEEPSLATE_SILICON_ORE)
                .add(GCBlocks.ASTEROID_SILICON_ORE);
        this.tag(GCBlockTags.TIN_ORES)
                .add(GCBlocks.TIN_ORE)
                .add(GCBlocks.DEEPSLATE_TIN_ORE)
                .add(GCBlocks.MOON_TIN_ORE)
                .add(GCBlocks.LUNASLATE_TIN_ORE)
                .add(GCBlocks.MARS_TIN_ORE)
                .add(GCBlocks.VENUS_TIN_ORE);
        this.tag(GCBlockTags.ALUMINUM_ORES)
                .add(GCBlocks.ALUMINUM_ORE)
                .add(GCBlocks.DEEPSLATE_ALUMINUM_ORE)
                .add(GCBlocks.ASTEROID_ALUMINUM_ORE)
                .add(GCBlocks.VENUS_ALUMINUM_ORE);
        this.tag(GCBlockTags.CHEESE_ORES)
                .add(GCBlocks.MOON_CHEESE_ORE);
        this.tag(GCBlockTags.LUNAR_SAPPHIRE_ORES)
                .add(GCBlocks.LUNAR_SAPPHIRE_ORE);
        this.tag(GCBlockTags.OLIVINE_ORES)
                .add(GCBlocks.OLIVINE_BASALT)
                .add(GCBlocks.RICH_OLIVINE_BASALT);
        this.tag(GCBlockTags.METEORIC_IRON_ORES)
                .add(GCBlocks.FALLEN_METEOR);
        this.tag(GCBlockTags.DESH_ORES)
                .add(GCBlocks.DESH_ORE);
        this.tag(GCBlockTags.TITANIUM_ORES)
                .add(GCBlocks.ILMENITE_ORE);
        this.tag(GCBlockTags.LEAD_ORES)
                .add(GCBlocks.GALENA_ORE);
        this.tag(GCBlockTags.SOLAR_ORES)
                .add(GCBlocks.SOLAR_ORE);
        this.tag(ConventionalBlockTags.ORES)
                .addTag(GCBlockTags.SILICON_ORES)
                .addTag(GCBlockTags.TIN_ORES)
                .addTag(GCBlockTags.ALUMINUM_ORES)
                .addTag(GCBlockTags.CHEESE_ORES)
                .addTag(GCBlockTags.LUNAR_SAPPHIRE_ORES)
                .addTag(GCBlockTags.OLIVINE_ORES)
                .addTag(GCBlockTags.METEORIC_IRON_ORES)
                .addTag(GCBlockTags.DESH_ORES)
                .addTag(GCBlockTags.TITANIUM_ORES)
                .addTag(GCBlockTags.LEAD_ORES)
                .addTag(GCBlockTags.SOLAR_ORES);

        // STORAGE BLOCK TAGS
        this.tag(GCBlockTags.TIN_BLOCKS)
                .add(GCBlocks.TIN_BLOCK);
        this.tag(GCBlockTags.ALUMINUM_BLOCKS)
                .add(GCBlocks.ALUMINUM_BLOCK);
        this.tag(GCBlockTags.METEORIC_IRON_BLOCKS)
                .add(GCBlocks.METEORIC_IRON_BLOCK);
        this.tag(GCBlockTags.DESH_BLOCKS)
                .add(GCBlocks.DESH_BLOCK);
        this.tag(GCBlockTags.TITANIUM_BLOCKS)
                .add(GCBlocks.TITANIUM_BLOCK);
        this.tag(GCBlockTags.LEAD_BLOCKS)
                .add(GCBlocks.LEAD_BLOCK);

        this.tag(GCBlockTags.SILICON_BLOCKS)
                .add(GCBlocks.SILICON_BLOCK);
        this.tag(GCBlockTags.CHEESE_BLOCKS)
                .add(GCBlocks.MOON_CHEESE_BLOCK);
        this.tag(GCBlockTags.LUNAR_SAPPHIRE_BLOCKS)
                .add(GCBlocks.LUNAR_SAPPHIRE_BLOCK);
        this.tag(GCBlockTags.OLIVINE_BLOCKS)
                .add(GCBlocks.OLIVINE_BLOCK);

        this.tag(GCBlockTags.RAW_TIN_BLOCKS)
                .add(GCBlocks.RAW_TIN_BLOCK);
        this.tag(GCBlockTags.RAW_ALUMINUM_BLOCKS)
                .add(GCBlocks.RAW_ALUMINUM_BLOCK);
        this.tag(GCBlockTags.RAW_METEORIC_IRON_BLOCKS)
                .add(GCBlocks.RAW_METEORIC_IRON_BLOCK);
        this.tag(GCBlockTags.RAW_DESH_BLOCKS)
                .add(GCBlocks.RAW_DESH_BLOCK);
        this.tag(GCBlockTags.RAW_TITANIUM_BLOCKS)
                .add(GCBlocks.RAW_TITANIUM_BLOCK);
        this.tag(GCBlockTags.RAW_LEAD_BLOCKS)
                .add(GCBlocks.RAW_LEAD_BLOCK);
        this.tag(ConventionalBlockTags.STORAGE_BLOCKS)
                .addTag(GCBlockTags.TIN_BLOCKS)
                .addTag(GCBlockTags.ALUMINUM_BLOCKS)
                .addTag(GCBlockTags.METEORIC_IRON_BLOCKS)
                .addTag(GCBlockTags.DESH_BLOCKS)
                .addTag(GCBlockTags.TITANIUM_BLOCKS)
                .addTag(GCBlockTags.LEAD_BLOCKS)
                .addTag(GCBlockTags.SILICON_BLOCKS)
                .addTag(GCBlockTags.CHEESE_BLOCKS)
                .addTag(GCBlockTags.LUNAR_SAPPHIRE_BLOCKS)
                .addTag(GCBlockTags.OLIVINE_BLOCKS)
                .addTag(GCBlockTags.RAW_TIN_BLOCKS)
                .addTag(GCBlockTags.RAW_ALUMINUM_BLOCKS)
                .addTag(GCBlockTags.RAW_METEORIC_IRON_BLOCKS)
                .addTag(GCBlockTags.RAW_DESH_BLOCKS)
                .addTag(GCBlockTags.RAW_TITANIUM_BLOCKS)
                .addTag(GCBlockTags.RAW_LEAD_BLOCKS);

        this.tag(GCBlockTags.MACHINES)
                .add(GCBlocks.CIRCUIT_FABRICATOR)
                .add(GCBlocks.COMPRESSOR)
                .add(GCBlocks.ELECTRIC_COMPRESSOR)
                .add(GCBlocks.COAL_GENERATOR)
                .add(GCBlocks.BASIC_SOLAR_PANEL)
                .add(GCBlocks.ADVANCED_SOLAR_PANEL)
                .add(GCBlocks.ENERGY_STORAGE_MODULE)
                .add(GCBlocks.ELECTRIC_FURNACE)
                .add(GCBlocks.ELECTRIC_ARC_FURNACE)
                .add(GCBlocks.REFINERY)
                .add(GCBlocks.FUEL_LOADER)
                .add(GCBlocks.OXYGEN_COLLECTOR)
                .add(GCBlocks.OXYGEN_SEALER)
                .add(GCBlocks.OXYGEN_BUBBLE_DISTRIBUTOR)
                .add(GCBlocks.OXYGEN_DECOMPRESSOR)
                .add(GCBlocks.OXYGEN_COMPRESSOR)
                .add(GCBlocks.OXYGEN_STORAGE_MODULE)
                .add(GCBlocks.FOOD_CANNER)
                .add(GCBlocks.ROCKET_WORKBENCH);

        this.tag(BlockTags.CLIMBABLE)
                .add(GCBlocks.TIN_LADDER)
                .add(GCBlocks.CAVERNOUS_VINES)
                .add(GCBlocks.CAVERNOUS_VINES_PLANT);

        var stairs = new Block[] {
                GCBlocks.MOON_ROCK_STAIRS,
                GCBlocks.MOON_ROCK_BRICK_STAIRS,
                GCBlocks.CRACKED_MOON_ROCK_BRICK_STAIRS,
                GCBlocks.POLISHED_MOON_ROCK_STAIRS,
                GCBlocks.LUNASLATE_STAIRS,
                GCBlocks.COBBLED_MOON_ROCK_STAIRS,
                GCBlocks.COBBLED_LUNASLATE_STAIRS,
                GCBlocks.MOON_BASALT_STAIRS,
                GCBlocks.MOON_BASALT_BRICK_STAIRS,
                GCBlocks.CRACKED_MOON_BASALT_BRICK_STAIRS,
                GCBlocks.MARS_STONE_STAIRS,
                GCBlocks.MARS_COBBLESTONE_STAIRS
        };

        var wall = new Block[] {
                GCBlocks.MOON_ROCK_WALL,
                GCBlocks.MOON_ROCK_BRICK_WALL,
                GCBlocks.CRACKED_MOON_ROCK_BRICK_WALL,
                GCBlocks.POLISHED_MOON_ROCK_WALL,
                GCBlocks.LUNASLATE_WALL,
                GCBlocks.COBBLED_MOON_ROCK_WALL,
                GCBlocks.COBBLED_LUNASLATE_WALL,
                GCBlocks.MOON_BASALT_WALL,
                GCBlocks.MOON_BASALT_BRICK_WALL,
                GCBlocks.CRACKED_MOON_BASALT_BRICK_WALL,
                GCBlocks.MARS_STONE_WALL,
                GCBlocks.MARS_COBBLESTONE_WALL
        };

        var slab = new Block[] {
                GCBlocks.MOON_ROCK_SLAB,
                GCBlocks.MOON_ROCK_BRICK_SLAB,
                GCBlocks.CRACKED_MOON_ROCK_BRICK_SLAB,
                GCBlocks.POLISHED_MOON_ROCK_SLAB,
                GCBlocks.LUNASLATE_SLAB,
                GCBlocks.COBBLED_MOON_ROCK_SLAB,
                GCBlocks.COBBLED_LUNASLATE_SLAB,
                GCBlocks.MOON_BASALT_SLAB,
                GCBlocks.MOON_BASALT_BRICK_SLAB,
                GCBlocks.CRACKED_MOON_BASALT_BRICK_SLAB,
                GCBlocks.MARS_STONE_SLAB,
                GCBlocks.MARS_COBBLESTONE_SLAB
        };

        List<GCBlockRegistry.DecorationSet> decorations = GCBlocks.BLOCKS.getDecorations();

        Map<String, TagKey<Block>> decoTags = new HashMap<>();
 
        decoTags.put("aluminum_decoration", GCBlockTags.ALUMINUM_DECORATION_BLOCKS);
        decoTags.put("bronze_decoration", GCBlockTags.BRONZE_DECORATION_BLOCKS);
        decoTags.put("copper_decoration", GCBlockTags.COPPER_DECORATION_BLOCKS);
        decoTags.put("iron_decoration", GCBlockTags.IRON_DECORATION_BLOCKS);
        decoTags.put("meteoric_iron_decoration", GCBlockTags.METEORIC_IRON_DECORATION_BLOCKS);
        decoTags.put("steel_decoration", GCBlockTags.STEEL_DECORATION_BLOCKS);
        decoTags.put("tin_decoration", GCBlockTags.TIN_DECORATION_BLOCKS);
        decoTags.put("titanium_decoration", GCBlockTags.TITANIUM_DECORATION_BLOCKS);
        decoTags.put("dark_decoration", GCBlockTags.DARK_DECORATION_BLOCKS);

        this.tag(BlockTags.SLABS).addTag(GCBlockTags.SLABS);
        this.tag(BlockTags.STAIRS).addTag(GCBlockTags.STAIRS);
        this.tag(BlockTags.WALLS).addTag(GCBlockTags.WALLS);

        var slabBuilder = this.tag(GCBlockTags.SLABS).add(slab);
        var stairsBuilder = this.tag(GCBlockTags.STAIRS).add(stairs);
        var wallBuilder = this.tag(GCBlockTags.WALLS).add(wall);

        String decoSetId;
        for (GCBlockRegistry.DecorationSet decorationSet : decorations) {
            slabBuilder.add(decorationSet.slab(), decorationSet.detailedSlab());
            stairsBuilder.add(decorationSet.stairs(), decorationSet.detailedStairs());
            wallBuilder.add(decorationSet.wall(), decorationSet.detailedWall());

            decoSetId = decorationSet.block().getDescriptionId();
            decoSetId = decoSetId.substring(decoSetId.lastIndexOf(".") + 1);
            this.tag(decoTags.get(decoSetId))
                .add(decorationSet.block(), decorationSet.slab(), decorationSet.stairs(), decorationSet.wall())
                .add(decorationSet.detailedBlock(), decorationSet.detailedSlab(), decorationSet.detailedStairs(), decorationSet.detailedWall());
        }

        this.tag(GCBlockTags.DECORATION_BLOCKS)
                .addTag(GCBlockTags.ALUMINUM_DECORATION_BLOCKS)
                .addTag(GCBlockTags.BRONZE_DECORATION_BLOCKS)
                .addTag(GCBlockTags.COPPER_DECORATION_BLOCKS)
                .addTag(GCBlockTags.IRON_DECORATION_BLOCKS)
                .addTag(GCBlockTags.METEORIC_IRON_DECORATION_BLOCKS)
                .addTag(GCBlockTags.STEEL_DECORATION_BLOCKS)
                .addTag(GCBlockTags.TIN_DECORATION_BLOCKS)
                .addTag(GCBlockTags.TITANIUM_DECORATION_BLOCKS)
                .addTag(GCBlockTags.DARK_DECORATION_BLOCKS);

        this.tag(ConventionalBlockTags.CLUSTERS)
                .add(GCBlocks.OLIVINE_CLUSTER);

        this.tag(BlockTags.MINEABLE_WITH_PICKAXE)
                .forceAddTag(GCBlockTags.MACHINES)
                .add(slab)
                .add(stairs)
                .add(
                        GCBlocks.MARS_IRON_ORE,
                        GCBlocks.ASTEROID_IRON_ORE,
                        GCBlocks.MOON_COPPER_ORE,
                        GCBlocks.LUNASLATE_COPPER_ORE,
                        GCBlocks.MARS_COPPER_ORE,
                        GCBlocks.VENUS_COPPER_ORE,
                        GCBlocks.SILICON_ORE,
                        GCBlocks.DEEPSLATE_SILICON_ORE,
                        GCBlocks.ASTEROID_SILICON_ORE,
                        GCBlocks.TIN_ORE,
                        GCBlocks.DEEPSLATE_TIN_ORE,
                        GCBlocks.MOON_TIN_ORE,
                        GCBlocks.LUNASLATE_TIN_ORE,
                        GCBlocks.MARS_TIN_ORE, GCBlocks.VENUS_TIN_ORE,
                        GCBlocks.ALUMINUM_ORE,
                        GCBlocks.DEEPSLATE_ALUMINUM_ORE,
                        GCBlocks.ASTEROID_ALUMINUM_ORE,
                        GCBlocks.VENUS_ALUMINUM_ORE,
                        GCBlocks.MOON_CHEESE_ORE,
                        GCBlocks.LUNAR_SAPPHIRE_ORE,
                        GCBlocks.OLIVINE_BASALT,
                        GCBlocks.RICH_OLIVINE_BASALT,
                        GCBlocks.FALLEN_METEOR,
                        GCBlocks.DESH_ORE,
                        GCBlocks.ILMENITE_ORE,
                        GCBlocks.GALENA_ORE,
                        GCBlocks.SOLAR_ORE,

                        GCBlocks.OLIVINE_CLUSTER,
                        GCBlocks.TIN_LADDER,
                        GCBlocks.FUELING_PAD,
                        GCBlocks.ROCKET_LAUNCH_PAD,
                        GCBlocks.GLOWSTONE_LANTERN,
                        GCBlocks.UNLIT_LANTERN,
                        GCBlocks.IRON_GRATING,
                        GCBlocks.WALKWAY,
                        GCBlocks.WIRE_WALKWAY,
                        GCBlocks.FLUID_PIPE_WALKWAY,
                        GCBlocks.CRYOGENIC_CHAMBER,
                        GCBlocks.CRYOGENIC_CHAMBER_PART,
                        GCBlocks.SOLAR_PANEL_PART,
                        GCBlocks.AIR_LOCK_FRAME,
                        GCBlocks.AIR_LOCK_CONTROLLER,
                        GCBlocks.SEALABLE_ALUMINUM_WIRE,
                        GCBlocks.HEAVY_SEALABLE_ALUMINUM_WIRE,
                        GCBlocks.GLASS_FLUID_PIPE,

                        GCBlocks.SILICON_BLOCK,
                        GCBlocks.METEORIC_IRON_BLOCK,
                        GCBlocks.DESH_BLOCK,
                        GCBlocks.ALUMINUM_BLOCK,
                        GCBlocks.TIN_BLOCK,
                        GCBlocks.TITANIUM_BLOCK,
                        GCBlocks.LEAD_BLOCK,
                        GCBlocks.LUNAR_SAPPHIRE_BLOCK,
                        GCBlocks.OLIVINE_BLOCK,
                        GCBlocks.RAW_METEORIC_IRON_BLOCK,
                        GCBlocks.RAW_DESH_BLOCK,
                        GCBlocks.RAW_ALUMINUM_BLOCK,
                        GCBlocks.RAW_TIN_BLOCK,
                        GCBlocks.RAW_TITANIUM_BLOCK,
                        GCBlocks.RAW_LEAD_BLOCK,

                        GCBlocks.MOON_TURF,
                        GCBlocks.MOON_DIRT,
                        GCBlocks.MOON_DIRT_PATH,
                        GCBlocks.MOON_SURFACE_ROCK,
                        GCBlocks.MOON_DUNGEON_BRICK,
                        GCBlocks.MARS_SURFACE_ROCK,
                        GCBlocks.MARS_SUB_SURFACE_ROCK,
                        GCBlocks.SOFT_VENUS_ROCK,
                        GCBlocks.HARD_VENUS_ROCK,
                        GCBlocks.SCORCHED_VENUS_ROCK,
                        GCBlocks.VOLCANIC_ROCK,
                        GCBlocks.PUMICE,
                        GCBlocks.VAPOR_SPOUT,
                        GCBlocks.ASTEROID_ROCK,
                        GCBlocks.ASTEROID_ROCK_1,
                        GCBlocks.ASTEROID_ROCK_2,
                        GCBlocks.DENSE_ICE,

                        GCBlocks.TIN_DECORATION.block(),
                        GCBlocks.COPPER_DECORATION.block(),
                        GCBlocks.BRONZE_DECORATION.block(),
                        GCBlocks.STEEL_DECORATION.block(),
                        GCBlocks.TITANIUM_DECORATION.block(),
                        GCBlocks.IRON_DECORATION.block(),
                        GCBlocks.ALUMINUM_DECORATION.block(),
                        GCBlocks.DARK_DECORATION.block(),
                        GCBlocks.METEORIC_IRON_DECORATION.block(),
                        GCBlocks.TIN_DECORATION.detailedBlock(),
                        GCBlocks.COPPER_DECORATION.detailedBlock(),
                        GCBlocks.BRONZE_DECORATION.detailedBlock(),
                        GCBlocks.STEEL_DECORATION.detailedBlock(),
                        GCBlocks.TITANIUM_DECORATION.detailedBlock(),
                        GCBlocks.IRON_DECORATION.detailedBlock(),
                        GCBlocks.ALUMINUM_DECORATION.detailedBlock(),
                        GCBlocks.METEORIC_IRON_DECORATION.detailedBlock(),
                        GCBlocks.DARK_DECORATION.detailedBlock(),
                        GCBlocks.MOON_ROCK,
                        GCBlocks.MOON_ROCK_BRICK,
                        GCBlocks.CRACKED_MOON_ROCK_BRICK,
                        GCBlocks.POLISHED_MOON_ROCK,
                        GCBlocks.CHISELED_MOON_ROCK_BRICK,
                        GCBlocks.MOON_ROCK_PILLAR,
                        GCBlocks.LUNASLATE,
                        GCBlocks.COBBLED_MOON_ROCK,
                        GCBlocks.COBBLED_LUNASLATE,
                        GCBlocks.MOON_BASALT,
                        GCBlocks.MOON_BASALT_BRICK,
                        GCBlocks.CRACKED_MOON_BASALT_BRICK,
                        GCBlocks.MARS_STONE,
                        GCBlocks.MARS_COBBLESTONE
                );

        this.tag(BlockTags.MINEABLE_WITH_AXE)
                .add(GCBlocks.PARACHEST);

        this.tag(BlockTags.MINEABLE_WITH_SHOVEL)
                .add(GCBlocks.MOON_TURF)
                .add(GCBlocks.MOON_DIRT)
                .add(GCBlocks.MOON_DIRT_PATH);

        this.tag(BlockTags.NEEDS_STONE_TOOL)
                .add(
                        GCBlocks.IRON_GRATING,
                        GCBlocks.WALKWAY,
                        GCBlocks.WIRE_WALKWAY,
                        GCBlocks.FLUID_PIPE_WALKWAY,
                        GCBlocks.MARS_IRON_ORE,
                        GCBlocks.ASTEROID_IRON_ORE,
                        GCBlocks.MOON_COPPER_ORE,
                        GCBlocks.LUNASLATE_COPPER_ORE,
                        GCBlocks.MARS_COPPER_ORE,
                        GCBlocks.VENUS_COPPER_ORE,
                        GCBlocks.TIN_ORE,
                        GCBlocks.DEEPSLATE_TIN_ORE,
                        GCBlocks.MOON_TIN_ORE,
                        GCBlocks.LUNASLATE_TIN_ORE,
                        GCBlocks.MARS_TIN_ORE,
                        GCBlocks.VENUS_TIN_ORE,
                        GCBlocks.ALUMINUM_ORE,
                        GCBlocks.DEEPSLATE_ALUMINUM_ORE,
                        GCBlocks.ASTEROID_ALUMINUM_ORE,
                        GCBlocks.VENUS_ALUMINUM_ORE,
                        GCBlocks.MOON_CHEESE_ORE,
                        GCBlocks.GALENA_ORE,
                        GCBlocks.SOLAR_ORE,
                        GCBlocks.RAW_TIN_BLOCK,
                        GCBlocks.TIN_BLOCK,
                        GCBlocks.RAW_ALUMINUM_BLOCK,
                        GCBlocks.ALUMINUM_BLOCK,
                        GCBlocks.RAW_LEAD_BLOCK,
                        GCBlocks.LEAD_BLOCK,
                        GCBlocks.RAW_METEORIC_IRON_BLOCK,
                        GCBlocks.METEORIC_IRON_BLOCK
                );

        this.tag(BlockTags.NEEDS_IRON_TOOL)
                .add(
                        GCBlocks.SILICON_ORE,
                        GCBlocks.DEEPSLATE_SILICON_ORE,
                        GCBlocks.ASTEROID_SILICON_ORE,
                        GCBlocks.FALLEN_METEOR,
                        GCBlocks.LUNAR_SAPPHIRE_ORE,
                        GCBlocks.SILICON_BLOCK
                );

        this.tag(BlockTags.NEEDS_DIAMOND_TOOL)
                .add(
                        GCBlocks.DESH_ORE,
                        GCBlocks.ILMENITE_ORE,
                        GCBlocks.RAW_DESH_BLOCK,
                        GCBlocks.DESH_BLOCK,
                        GCBlocks.RAW_TITANIUM_BLOCK,
                        GCBlocks.TITANIUM_BLOCK
                );

        this.tag(BlockTags.DRAGON_IMMUNE)
                .add(GCBlocks.AIR_LOCK_SEAL);

        this.tag(BlockTags.WITHER_IMMUNE)
                .add(GCBlocks.AIR_LOCK_SEAL);

        this.tag(BlockTags.WALL_POST_OVERRIDE)
                .add(GCBlocks.GLOWSTONE_TORCH)
                .add(GCBlocks.UNLIT_TORCH);

        // Cheese Candle Tags
        this.tag(BlockTags.CANDLE_CAKES)
                .add(
                        GCBlocks.CANDLE_MOON_CHEESE_WHEEL,
                        GCBlocks.WHITE_CANDLE_MOON_CHEESE_WHEEL,
                        GCBlocks.ORANGE_CANDLE_MOON_CHEESE_WHEEL,
                        GCBlocks.MAGENTA_CANDLE_MOON_CHEESE_WHEEL,
                        GCBlocks.LIGHT_BLUE_CANDLE_MOON_CHEESE_WHEEL,
                        GCBlocks.YELLOW_CANDLE_MOON_CHEESE_WHEEL,
                        GCBlocks.LIME_CANDLE_MOON_CHEESE_WHEEL,
                        GCBlocks.PINK_CANDLE_MOON_CHEESE_WHEEL,
                        GCBlocks.GRAY_CANDLE_MOON_CHEESE_WHEEL,
                        GCBlocks.LIGHT_GRAY_CANDLE_MOON_CHEESE_WHEEL,
                        GCBlocks.CYAN_CANDLE_MOON_CHEESE_WHEEL,
                        GCBlocks.PURPLE_CANDLE_MOON_CHEESE_WHEEL,
                        GCBlocks.BLUE_CANDLE_MOON_CHEESE_WHEEL,
                        GCBlocks.BROWN_CANDLE_MOON_CHEESE_WHEEL,
                        GCBlocks.GREEN_CANDLE_MOON_CHEESE_WHEEL,
                        GCBlocks.RED_CANDLE_MOON_CHEESE_WHEEL,
                        GCBlocks.BLACK_CANDLE_MOON_CHEESE_WHEEL
                );

        this.tag(ConventionalBlockTags.STONES)
                .add(GCBlocks.MOON_SURFACE_ROCK)
                .add(GCBlocks.MOON_ROCK)
                .add(GCBlocks.LUNASLATE)
                .add(GCBlocks.MARS_SURFACE_ROCK)
                .add(GCBlocks.MARS_SUB_SURFACE_ROCK)
                .add(GCBlocks.MARS_STONE)
                .add(GCBlocks.SOFT_VENUS_ROCK)
                .add(GCBlocks.HARD_VENUS_ROCK);

        this.tag(GCBlockTags.MOON_COBBLESTONES)
                .add(GCBlocks.COBBLED_MOON_ROCK);
        this.tag(GCBlockTags.LUNASLATE_COBBLESTONES)
                .add(GCBlocks.COBBLED_LUNASLATE);
        this.tag(GCBlockTags.MARS_COBBLESTONES)
                .add(GCBlocks.MARS_COBBLESTONE);
        this.tag(ConventionalBlockTags.COBBLESTONES)
                .addTag(GCBlockTags.MOON_COBBLESTONES)
                .addTag(GCBlockTags.LUNASLATE_COBBLESTONES)
                .addTag(GCBlockTags.MARS_COBBLESTONES);

        this.tag(BlockTags.ICE)
                .add(GCBlocks.DENSE_ICE);

        this.tag(ConventionalBlockTags.PLAYER_WORKSTATIONS_FURNACES)
                .add(GCBlocks.ELECTRIC_FURNACE)
                .add(GCBlocks.ELECTRIC_ARC_FURNACE);

        this.tag(ConventionalBlockTags.VILLAGER_JOB_SITES)
                .add(GCBlocks.LUNAR_CARTOGRAPHY_TABLE);

        var replaceableTagAppender = this.tag(BlockTags.REPLACEABLE);
        provider.lookupOrThrow(Registries.BLOCK)
                .filterElements(block -> BuiltInRegistries.BLOCK.getKey(block).getNamespace().equals(Constant.MOD_ID) && block.defaultBlockState().canBeReplaced())
                .listElementIds()
                .forEach(replaceableTagAppender::add);

        this.tag(GCBlockTags.FOOTPRINTS)
                .add(GCBlocks.MOON_TURF);
    }

    protected FabricTagProvider<Block>.FabricTagBuilder tag(TagKey<Block> tag) {
        return this.getOrCreateTagBuilder(tag);
    }
}<|MERGE_RESOLUTION|>--- conflicted
+++ resolved
@@ -58,27 +58,17 @@
                 .add(GCBlocks.MOON_SURFACE_ROCK)
                 .add(GCBlocks.MOON_BASALT)
                 .add(GCBlocks.MOON_DIRT)
-<<<<<<< HEAD
-                .add(GCBlocks.MOON_TURF);
-        this.tag(GCBlockTags.MOON_CRATER_CARVER_REPLACEABLES)
-=======
                 .add(GCBlocks.MOON_TURF)
                 .add(GCBlocks.LUNASLATE);
-        this.tag(GCTags.MOON_CRATER_CARVER_REPLACEABLES)
->>>>>>> 791a7afd
+        this.tag(GCBlockTags.MOON_CRATER_CARVER_REPLACEABLES)
                 .add(GCBlocks.MOON_ROCK)
                 .add(GCBlocks.MOON_SURFACE_ROCK)
                 .add(GCBlocks.MOON_BASALT)
                 .add(GCBlocks.MOON_DIRT)
-<<<<<<< HEAD
-                .add(GCBlocks.MOON_TURF);
-
-        this.tag(GCBlockTags.MOON_STONE_ORE_REPLACEABLES)
-=======
                 .add(GCBlocks.MOON_TURF)
                 .add(GCBlocks.LUNASLATE);
-        this.tag(GCTags.MOON_STONE_ORE_REPLACEABLES)
->>>>>>> 791a7afd
+
+        this.tag(GCBlockTags.MOON_STONE_ORE_REPLACEABLES)
                 .add(GCBlocks.MOON_ROCK);
         this.tag(GCBlockTags.LUNASLATE_ORE_REPLACEABLES)
                 .add(GCBlocks.LUNASLATE);
