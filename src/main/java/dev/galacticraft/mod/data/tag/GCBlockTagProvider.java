/*
 * Copyright (c) 2019-2023 Team Galacticraft
 *
 * Permission is hereby granted, free of charge, to any person obtaining a copy
 * of this software and associated documentation files (the "Software"), to deal
 * in the Software without restriction, including without limitation the rights
 * to use, copy, modify, merge, publish, distribute, sublicense, and/or sell
 * copies of the Software, and to permit persons to whom the Software is
 * furnished to do so, subject to the following conditions:
 *
 * The above copyright notice and this permission notice shall be included in all
 * copies or substantial portions of the Software.
 *
 * THE SOFTWARE IS PROVIDED "AS IS", WITHOUT WARRANTY OF ANY KIND, EXPRESS OR
 * IMPLIED, INCLUDING BUT NOT LIMITED TO THE WARRANTIES OF MERCHANTABILITY,
 * FITNESS FOR A PARTICULAR PURPOSE AND NONINFRINGEMENT. IN NO EVENT SHALL THE
 * AUTHORS OR COPYRIGHT HOLDERS BE LIABLE FOR ANY CLAIM, DAMAGES OR OTHER
 * LIABILITY, WHETHER IN AN ACTION OF CONTRACT, TORT OR OTHERWISE, ARISING FROM,
 * OUT OF OR IN CONNECTION WITH THE SOFTWARE OR THE USE OR OTHER DEALINGS IN THE
 * SOFTWARE.
 */

package dev.galacticraft.mod.data.tag;

import dev.galacticraft.mod.content.GCBlocks;
import dev.galacticraft.mod.tag.GCTags;
import net.fabricmc.fabric.api.datagen.v1.FabricDataOutput;
import net.fabricmc.fabric.api.datagen.v1.provider.FabricTagProvider;
import net.minecraft.core.HolderLookup;
import net.minecraft.tags.BlockTags;
<<<<<<< HEAD
=======
import net.minecraft.tags.TagKey;
import net.minecraft.world.level.block.Block;
import net.minecraft.world.level.block.Blocks;
>>>>>>> ffe8f8b6

import java.util.concurrent.CompletableFuture;

public class GCBlockTagProvider extends FabricTagProvider.BlockTagProvider {
    public GCBlockTagProvider(FabricDataOutput output, CompletableFuture<HolderLookup.Provider> registriesFuture) {
        super(output, registriesFuture);
    }

    @Override
    protected void addTags(HolderLookup.Provider arg) {
        this.tag(GCTags.INFINIBURN_MOON)
                .add(this.reverseLookup(GCBlocks.MOON_BASALT_BRICK));
        this.tag(GCTags.BASE_STONE_MOON)
                .add(this.reverseLookup(GCBlocks.MOON_ROCK));
        this.tag(GCTags.MOON_CARVER_REPLACEABLES)
                .add(this.reverseLookup(GCBlocks.MOON_ROCK))
                .add(this.reverseLookup(GCBlocks.MOON_SURFACE_ROCK))
                .add(this.reverseLookup(GCBlocks.MOON_BASALT))
                .add(this.reverseLookup(GCBlocks.MOON_DIRT))
                .add(this.reverseLookup(GCBlocks.MOON_TURF));
        this.tag(GCTags.MOON_CRATER_CARVER_REPLACEABLES)
                .add(this.reverseLookup(GCBlocks.MOON_ROCK))
                .add(this.reverseLookup(GCBlocks.MOON_SURFACE_ROCK))
                .add(this.reverseLookup(GCBlocks.MOON_BASALT))
                .add(this.reverseLookup(GCBlocks.MOON_DIRT))
                .add(this.reverseLookup(GCBlocks.MOON_TURF));
        this.tag(GCTags.MOON_STONE_ORE_REPLACABLES)
                .add(this.reverseLookup(GCBlocks.MOON_ROCK))
                .add(this.reverseLookup(GCBlocks.MOON_BASALT));
        this.tag(GCTags.LUNASLATE_ORE_REPLACABLES)
                .add(this.reverseLookup(GCBlocks.LUNASLATE));

        this.tag(BlockTags.CLIMBABLE)
                .add(this.reverseLookup(GCBlocks.TIN_LADDER));

        this.tag(BlockTags.WALLS)
                .add(this.reverseLookup(GCBlocks.TIN_DECORATION_WALL))
                .add(this.reverseLookup(GCBlocks.COPPER_DECORATION_WALL))
                .add(this.reverseLookup(GCBlocks.BRONZE_DECORATION_WALL))
                .add(this.reverseLookup(GCBlocks.STEEL_DECORATION_WALL))
                .add(this.reverseLookup(GCBlocks.TITANIUM_DECORATION_WALL))
                .add(this.reverseLookup(GCBlocks.IRON_DECORATION_WALL))
                .add(this.reverseLookup(GCBlocks.ALUMINUM_DECORATION_WALL))
                .add(this.reverseLookup(GCBlocks.METEORIC_IRON_DECORATION_WALL))

                .add(this.reverseLookup(GCBlocks.DETAILED_TIN_DECORATION_WALL))
                .add(this.reverseLookup(GCBlocks.DETAILED_COPPER_DECORATION_WALL))
                .add(this.reverseLookup(GCBlocks.DETAILED_BRONZE_DECORATION_WALL))
                .add(this.reverseLookup(GCBlocks.DETAILED_STEEL_DECORATION_WALL))
                .add(this.reverseLookup(GCBlocks.DETAILED_TITANIUM_DECORATION_WALL))
                .add(this.reverseLookup(GCBlocks.DETAILED_IRON_DECORATION_WALL))
                .add(this.reverseLookup(GCBlocks.DETAILED_ALUMINUM_DECORATION_WALL))
                .add(this.reverseLookup(GCBlocks.DETAILED_METEORIC_IRON_DECORATION_WALL))

                .add(this.reverseLookup(GCBlocks.MOON_ROCK_WALL))
                .add(this.reverseLookup(GCBlocks.COBBLED_MOON_ROCK_WALL))
                .add(this.reverseLookup(GCBlocks.MOON_BASALT_WALL))
                .add(this.reverseLookup(GCBlocks.MOON_BASALT_BRICK_WALL));

<<<<<<< HEAD
        this.tag(BlockTags.WALL_POST_OVERRIDE)
                .add(this.reverseLookup(GCBlocks.GLOWSTONE_TORCH))
                .add(this.reverseLookup(GCBlocks.UNLIT_TORCH));
=======
        this.getOrCreateTagBuilder(BlockTags.CANDLE_CAKES)
                .add(
                        GCBlocks.CANDLE_MOON_CHEESE_BLOCK,
                        GCBlocks.WHITE_CANDLE_MOON_CHEESE_BLOCK,
                        GCBlocks.ORANGE_CANDLE_MOON_CHEESE_BLOCK,
                        GCBlocks.MAGENTA_CANDLE_MOON_CHEESE_BLOCK,
                        GCBlocks.LIGHT_BLUE_CANDLE_MOON_CHEESE_BLOCK,
                        GCBlocks.YELLOW_CANDLE_MOON_CHEESE_BLOCK,
                        GCBlocks.LIME_CANDLE_MOON_CHEESE_BLOCK,
                        GCBlocks.PINK_CANDLE_MOON_CHEESE_BLOCK,
                        GCBlocks.GRAY_CANDLE_MOON_CHEESE_BLOCK,
                        GCBlocks.LIGHT_GRAY_CANDLE_MOON_CHEESE_BLOCK,
                        GCBlocks.CYAN_CANDLE_MOON_CHEESE_BLOCK,
                        GCBlocks.PURPLE_CANDLE_MOON_CHEESE_BLOCK,
                        GCBlocks.BLUE_CANDLE_MOON_CHEESE_BLOCK,
                        GCBlocks.BROWN_CANDLE_MOON_CHEESE_BLOCK,
                        GCBlocks.GREEN_CANDLE_MOON_CHEESE_BLOCK,
                        GCBlocks.RED_CANDLE_MOON_CHEESE_BLOCK,
                        GCBlocks.BLACK_CANDLE_MOON_CHEESE_BLOCK
                );
>>>>>>> ffe8f8b6
    }
}<|MERGE_RESOLUTION|>--- conflicted
+++ resolved
@@ -28,12 +28,6 @@
 import net.fabricmc.fabric.api.datagen.v1.provider.FabricTagProvider;
 import net.minecraft.core.HolderLookup;
 import net.minecraft.tags.BlockTags;
-<<<<<<< HEAD
-=======
-import net.minecraft.tags.TagKey;
-import net.minecraft.world.level.block.Block;
-import net.minecraft.world.level.block.Blocks;
->>>>>>> ffe8f8b6
 
 import java.util.concurrent.CompletableFuture;
 
@@ -93,11 +87,10 @@
                 .add(this.reverseLookup(GCBlocks.MOON_BASALT_WALL))
                 .add(this.reverseLookup(GCBlocks.MOON_BASALT_BRICK_WALL));
 
-<<<<<<< HEAD
         this.tag(BlockTags.WALL_POST_OVERRIDE)
                 .add(this.reverseLookup(GCBlocks.GLOWSTONE_TORCH))
                 .add(this.reverseLookup(GCBlocks.UNLIT_TORCH));
-=======
+
         this.getOrCreateTagBuilder(BlockTags.CANDLE_CAKES)
                 .add(
                         GCBlocks.CANDLE_MOON_CHEESE_BLOCK,
@@ -118,6 +111,5 @@
                         GCBlocks.RED_CANDLE_MOON_CHEESE_BLOCK,
                         GCBlocks.BLACK_CANDLE_MOON_CHEESE_BLOCK
                 );
->>>>>>> ffe8f8b6
     }
 }