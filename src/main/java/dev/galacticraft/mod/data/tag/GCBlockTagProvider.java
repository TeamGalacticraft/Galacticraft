--- conflicted
+++ resolved
@@ -472,24 +472,6 @@
                 GCBlocks.MARS_COBBLESTONE_SLAB
         };
 
-<<<<<<< HEAD
-        // ORE MINING TAGS
-        var ores = new Block[] {
-                GCBlocks.ALUMINUM_ORE, GCBlocks.DEEPSLATE_ALUMINUM_ORE, GCBlocks.ASTEROID_ALUMINUM_ORE, GCBlocks.VENUS_ALUMINUM_ORE,
-                GCBlocks.MOON_CHEESE_ORE,
-                GCBlocks.MOON_COPPER_ORE, GCBlocks.LUNASLATE_COPPER_ORE, GCBlocks.MARS_COPPER_ORE,  GCBlocks.VENUS_COPPER_ORE,
-                GCBlocks.DESH_ORE,
-                GCBlocks.FALLEN_METEOR,
-                GCBlocks.GALENA_ORE,
-                GCBlocks.ILMENITE_ORE,
-                GCBlocks.MARS_IRON_ORE, GCBlocks.ASTEROID_IRON_ORE,
-                GCBlocks.OLIVINE_BASALT, GCBlocks.RICH_OLIVINE_BASALT,
-                GCBlocks.LUNAR_SAPPHIRE_ORE,
-                GCBlocks.SILICON_ORE, GCBlocks.DEEPSLATE_SILICON_ORE, GCBlocks.ASTEROID_SILICON_ORE,
-                GCBlocks.SOLAR_ORE,
-                GCBlocks.TIN_ORE, GCBlocks.DEEPSLATE_TIN_ORE, GCBlocks.MOON_TIN_ORE, GCBlocks.LUNASLATE_TIN_ORE, GCBlocks.MARS_TIN_ORE, GCBlocks.VENUS_TIN_ORE,
-        };
-=======
         var walls = new Block[] {
                 GCBlocks.MOON_ROCK_WALL,
                 GCBlocks.MOON_ROCK_BRICK_WALL,
@@ -505,52 +487,13 @@
                 GCBlocks.MARS_COBBLESTONE_WALL
         };
 
-        List<GCBlockRegistry.DecorationSet> decorations = GCBlocks.BLOCKS.getDecorations();
-
-        Map<String, TagKey<Block>> decoTags = new HashMap<>();
-
-        decoTags.put("aluminum_decoration", GCBlockTags.ALUMINUM_DECORATION_BLOCKS);
-        decoTags.put("bronze_decoration", GCBlockTags.BRONZE_DECORATION_BLOCKS);
-        decoTags.put("copper_decoration", GCBlockTags.COPPER_DECORATION_BLOCKS);
-        decoTags.put("iron_decoration", GCBlockTags.IRON_DECORATION_BLOCKS);
-        decoTags.put("meteoric_iron_decoration", GCBlockTags.METEORIC_IRON_DECORATION_BLOCKS);
-        decoTags.put("steel_decoration", GCBlockTags.STEEL_DECORATION_BLOCKS);
-        decoTags.put("tin_decoration", GCBlockTags.TIN_DECORATION_BLOCKS);
-        decoTags.put("titanium_decoration", GCBlockTags.TITANIUM_DECORATION_BLOCKS);
-        decoTags.put("dark_decoration", GCBlockTags.DARK_DECORATION_BLOCKS);
-
-        var stairsBuilder = this.tag(GCBlockTags.STAIRS).add(stairs);
-        var slabBuilder = this.tag(GCBlockTags.SLABS).add(slabs);
-        var wallBuilder = this.tag(GCBlockTags.WALLS).add(walls);
-
-        String decoSetId;
-        for (GCBlockRegistry.DecorationSet decorationSet : decorations) {
-            stairsBuilder.add(decorationSet.stairs(), decorationSet.detailedStairs());
-            slabBuilder.add(decorationSet.slab(), decorationSet.detailedSlab());
-            wallBuilder.add(decorationSet.wall(), decorationSet.detailedWall());
->>>>>>> 5b17db5e
-
-            decoSetId = decorationSet.block().getDescriptionId();
-            decoSetId = decoSetId.substring(decoSetId.lastIndexOf(".") + 1);
-            this.tag(decoTags.get(decoSetId))
-                    .add(decorationSet.block(), decorationSet.stairs(), decorationSet.slab(), decorationSet.wall())
-                    .add(decorationSet.detailedBlock(), decorationSet.detailedStairs(), decorationSet.detailedSlab(), decorationSet.detailedWall());
-        }
+        this.tag(GCBlockTags.STAIRS).add(stairs);
+        this.tag(GCBlockTags.SLABS).add(slabs);
+        this.tag(GCBlockTags.WALLS).add(walls);
 
         this.tag(BlockTags.STAIRS).addTag(GCBlockTags.STAIRS);
         this.tag(BlockTags.SLABS).addTag(GCBlockTags.SLABS);
         this.tag(BlockTags.WALLS).addTag(GCBlockTags.WALLS);
-
-        this.tag(GCBlockTags.DECORATION_BLOCKS)
-                .addTag(GCBlockTags.ALUMINUM_DECORATION_BLOCKS)
-                .addTag(GCBlockTags.BRONZE_DECORATION_BLOCKS)
-                .addTag(GCBlockTags.COPPER_DECORATION_BLOCKS)
-                .addTag(GCBlockTags.IRON_DECORATION_BLOCKS)
-                .addTag(GCBlockTags.METEORIC_IRON_DECORATION_BLOCKS)
-                .addTag(GCBlockTags.STEEL_DECORATION_BLOCKS)
-                .addTag(GCBlockTags.TIN_DECORATION_BLOCKS)
-                .addTag(GCBlockTags.TITANIUM_DECORATION_BLOCKS)
-                .addTag(GCBlockTags.DARK_DECORATION_BLOCKS);
 
         this.tag(BlockTags.MINEABLE_WITH_PICKAXE)
                 .forceAddTag(GCBlockTags.MACHINES)
