/*
 * Copyright (c) 2019-2025 Team Galacticraft
 *
 * Permission is hereby granted, free of charge, to any person obtaining a copy
 * of this software and associated documentation files (the "Software"), to deal
 * in the Software without restriction, including without limitation the rights
 * to use, copy, modify, merge, publish, distribute, sublicense, and/or sell
 * copies of the Software, and to permit persons to whom the Software is
 * furnished to do so, subject to the following conditions:
 *
 * The above copyright notice and this permission notice shall be included in all
 * copies or substantial portions of the Software.
 *
 * THE SOFTWARE IS PROVIDED "AS IS", WITHOUT WARRANTY OF ANY KIND, EXPRESS OR
 * IMPLIED, INCLUDING BUT NOT LIMITED TO THE WARRANTIES OF MERCHANTABILITY,
 * FITNESS FOR A PARTICULAR PURPOSE AND NONINFRINGEMENT. IN NO EVENT SHALL THE
 * AUTHORS OR COPYRIGHT HOLDERS BE LIABLE FOR ANY CLAIM, DAMAGES OR OTHER
 * LIABILITY, WHETHER IN AN ACTION OF CONTRACT, TORT OR OTHERWISE, ARISING FROM,
 * OUT OF OR IN CONNECTION WITH THE SOFTWARE OR THE USE OR OTHER DEALINGS IN THE
 * SOFTWARE.
 */

package dev.galacticraft.mod.data;

import dev.galacticraft.api.data.TranslationProvider;
import dev.galacticraft.api.rocket.part.RocketPart;
import dev.galacticraft.mod.content.GCBlocks;
import dev.galacticraft.mod.content.GCEntityTypes;
import dev.galacticraft.mod.content.GCRocketParts;
import dev.galacticraft.mod.content.GCStats;
import dev.galacticraft.mod.content.GCBlockRegistry.DecorationSet;
import dev.galacticraft.mod.content.entity.damage.GCDamageTypes;
import dev.galacticraft.mod.content.item.GCItems;
import dev.galacticraft.mod.tag.GCItemTags;
import dev.galacticraft.mod.world.biome.GCBiomes;
import net.fabricmc.fabric.api.datagen.v1.FabricDataOutput;
import net.minecraft.core.HolderLookup;
import net.minecraft.resources.ResourceKey;
import net.minecraft.world.damagesource.DamageType;
import net.minecraft.world.item.DyeColor;
import net.minecraft.world.item.Item;
import net.minecraft.world.level.block.Block;
import org.jetbrains.annotations.NotNull;

import java.util.concurrent.CompletableFuture;
import java.util.regex.Matcher;
import java.util.regex.Pattern;

import static dev.galacticraft.mod.util.Translations.*;

public class GCTranslationProvider extends TranslationProvider {
    public GCTranslationProvider(FabricDataOutput output, CompletableFuture<HolderLookup.Provider> registriesFuture) {
        super(output, registriesFuture);
    }

    @Override
    protected void generateTranslations(HolderLookup.@NotNull Provider registries) {
        this.generateBlockTranslations();
        this.generateItemTranslations();
        this.generateTagTranslations();
        this.generateGasTranslations();
        this.generateEntityTranslations();
        this.generateCelestialBodyTranslations();
        this.generateBiomeTranslations();
        this.generateChatTranslations();
        this.generateRocketPartTranslations();
        this.generateSmithingTranslations();
        this.generateTooltipTranslations();
        this.generateConfigTranslations();
        this.generateSpaceRaceTranslations();
        this.generateSolarPanelTranslations();
        this.generateMachineStatusTranslations();
        this.generateCelestialSelectionTranslations();
        this.generateUiTranslations();
        this.generateStatsTranslations();

        // Tabs in the creative inventory
        this.add(ItemGroup.BLOCKS, "Galacticraft Blocks");
        this.add(ItemGroup.ITEMS, "Galacticraft Items");
        this.add(ItemGroup.MACHINES, "Galacticraft Machines");

        this.add(RecipeCategory.CIRCUIT_FABRICATOR, "Circuit Fabricating");
        this.add(RecipeCategory.COMPRESSOR, "Compressing");

        this.add(BannerPattern.ROCKET + ".white", "White Rocket");
        this.add(BannerPattern.ROCKET + ".orange", "Orange Rocket");
        this.add(BannerPattern.ROCKET + ".magenta", "Magenta Rocket");
        this.add(BannerPattern.ROCKET + ".light_blue", "Light Blue Rocket");
        this.add(BannerPattern.ROCKET + ".yellow", "Yellow Rocket");
        this.add(BannerPattern.ROCKET + ".lime", "Lime Rocket");
        this.add(BannerPattern.ROCKET + ".pink", "Pink Rocket");
        this.add(BannerPattern.ROCKET + ".gray", "Gray Rocket");
        this.add(BannerPattern.ROCKET + ".light_gray", "Light Gray Rocket");
        this.add(BannerPattern.ROCKET + ".cyan", "Cyan Rocket");
        this.add(BannerPattern.ROCKET + ".purple", "Purple Rocket");
        this.add(BannerPattern.ROCKET + ".blue", "Blue Rocket");
        this.add(BannerPattern.ROCKET + ".brown", "Brown Rocket");
        this.add(BannerPattern.ROCKET + ".red", "Red Rocket");
        this.add(BannerPattern.ROCKET + ".green", "Green Rocket");
        this.add(BannerPattern.ROCKET + ".black", "Black Rocket");
    }

    protected void generateBlockTranslations() {
        // TORCHES
        this.block(GCBlocks.GLOWSTONE_TORCH, "Glowstone Torch");
        this.block(GCBlocks.GLOWSTONE_WALL_TORCH, "Glowstone Torch");
        this.block(GCBlocks.UNLIT_TORCH, "Unlit Torch");
        this.block(GCBlocks.UNLIT_WALL_TORCH, "Unlit Torch");

        // LANTERNS
        this.block(GCBlocks.GLOWSTONE_LANTERN, "Glowstone Lantern");
        this.block(GCBlocks.UNLIT_LANTERN, "Unlit Lantern");

        // FLUIDS
        this.block(GCBlocks.CRUDE_OIL, "Crude Oil");
        this.block(GCBlocks.FUEL, "Fuel");
        this.block(GCBlocks.SULFURIC_ACID, "Sulfuric Acid");

        // DECORATION BLOCKS
        this.decorationSet(GCBlocks.ALUMINUM_DECORATION, "Aluminum Decoration");
        this.decorationSet(GCBlocks.BRONZE_DECORATION, "Bronze Decoration");
        this.decorationSet(GCBlocks.COPPER_DECORATION, "Copper Decoration");
        this.decorationSet(GCBlocks.IRON_DECORATION, "Iron Decoration");
        this.decorationSet(GCBlocks.METEORIC_IRON_DECORATION, "Meteoric Iron Decoration");
        this.decorationSet(GCBlocks.STEEL_DECORATION, "Steel Decoration");
        this.decorationSet(GCBlocks.TIN_DECORATION, "Tin Decoration");
        this.decorationSet(GCBlocks.TITANIUM_DECORATION, "Titanium Decoration");
        this.decorationSet(GCBlocks.DARK_DECORATION, "Dark Decoration");

        // MOON NATURAL
        this.block(GCBlocks.MOON_TURF, "Moon Turf");
        this.block(GCBlocks.MOON_DIRT, "Moon Dirt");
        this.block(GCBlocks.MOON_DIRT_PATH, "Moon Dirt Path");
        this.block(GCBlocks.MOON_SURFACE_ROCK, "Moon Surface Rock");
        this.block(GCBlocks.MOON_DUNGEON_BRICK, "Moon Dungeon Brick");

        this.block(GCBlocks.MOON_ROCK, "Moon Rock");
        this.block(GCBlocks.MOON_ROCK_SLAB, "Moon Rock Slab");
        this.block(GCBlocks.MOON_ROCK_STAIRS, "Moon Rock Stairs");
        this.block(GCBlocks.MOON_ROCK_WALL, "Moon Rock Wall");
        
        this.block(GCBlocks.MOON_ROCK_BRICK, "Moon Rock Brick");
        this.block(GCBlocks.MOON_ROCK_BRICK_SLAB, "Moon Rock Brick Slab");
        this.block(GCBlocks.MOON_ROCK_BRICK_STAIRS, "Moon Rock Brick Stairs");
        this.block(GCBlocks.MOON_ROCK_BRICK_WALL, "Moon Rock Brick Wall");

        this.block(GCBlocks.CRACKED_MOON_ROCK_BRICK, "Cracked Moon Rock Brick");
        this.block(GCBlocks.CRACKED_MOON_ROCK_BRICK_SLAB, "Cracked Moon Rock Brick Slab");
        this.block(GCBlocks.CRACKED_MOON_ROCK_BRICK_STAIRS, "Cracked Moon Rock Brick Stairs");
        this.block(GCBlocks.CRACKED_MOON_ROCK_BRICK_WALL, "Cracked Moon Rock Brick Wall");

        this.block(GCBlocks.POLISHED_MOON_ROCK, "Polished Moon Rock");
        this.block(GCBlocks.POLISHED_MOON_ROCK_SLAB, "Polished Moon Rock Slab");
        this.block(GCBlocks.POLISHED_MOON_ROCK_STAIRS, "Polished Moon Rock Stairs");
        this.block(GCBlocks.POLISHED_MOON_ROCK_WALL, "Polished Moon Rock Wall");
        
        this.block(GCBlocks.CHISELED_MOON_ROCK_BRICK, "Chiseled Moon Rock Brick");
        this.block(GCBlocks.MOON_ROCK_PILLAR, "Moon Rock Pillar");

        this.block(GCBlocks.COBBLED_MOON_ROCK, "Cobbled Moon Rock");
        this.block(GCBlocks.COBBLED_MOON_ROCK_SLAB, "Cobbled Moon Rock Slab");
        this.block(GCBlocks.COBBLED_MOON_ROCK_STAIRS, "Cobbled Moon Rock Stairs");
        this.block(GCBlocks.COBBLED_MOON_ROCK_WALL, "Cobbled Moon Rock Wall");
        
        this.block(GCBlocks.LUNASLATE, "Lunaslate");
        this.block(GCBlocks.LUNASLATE_SLAB, "Lunaslate Slab");
        this.block(GCBlocks.LUNASLATE_STAIRS, "Lunaslate Stairs");
        this.block(GCBlocks.LUNASLATE_WALL, "Lunaslate Wall");
        
        this.block(GCBlocks.COBBLED_LUNASLATE, "Cobbled Lunaslate");
        this.block(GCBlocks.COBBLED_LUNASLATE_SLAB, "Cobbled Lunaslate Slab");
        this.block(GCBlocks.COBBLED_LUNASLATE_STAIRS, "Cobbled Lunaslate Stairs");
        this.block(GCBlocks.COBBLED_LUNASLATE_WALL, "Cobbled Lunaslate Wall");
        
        this.block(GCBlocks.MOON_BASALT, "Moon Basalt");
        this.block(GCBlocks.MOON_BASALT_SLAB, "Moon Basalt Slab");
        this.block(GCBlocks.MOON_BASALT_STAIRS, "Moon Basalt Stairs");
        this.block(GCBlocks.MOON_BASALT_WALL, "Moon Basalt Wall");
        
        this.block(GCBlocks.MOON_BASALT_BRICK, "Moon Basalt Brick");
        this.block(GCBlocks.MOON_BASALT_BRICK_SLAB, "Moon Basalt Brick Slab");
        this.block(GCBlocks.MOON_BASALT_BRICK_STAIRS, "Moon Basalt Brick Stairs");
        this.block(GCBlocks.MOON_BASALT_BRICK_WALL, "Moon Basalt Brick Wall");

        this.block(GCBlocks.CRACKED_MOON_BASALT_BRICK, "Cracked Moon Basalt Brick");
        this.block(GCBlocks.CRACKED_MOON_BASALT_BRICK_SLAB, "Cracked Moon Basalt Brick Slab");
        this.block(GCBlocks.CRACKED_MOON_BASALT_BRICK_STAIRS, "Cracked Moon Basalt Brick Stairs");
        this.block(GCBlocks.CRACKED_MOON_BASALT_BRICK_WALL, "Cracked Moon Basalt Brick Wall");

        this.block(GCBlocks.FALLEN_METEOR, "Fallen Meteor");

        // MARS NATURAL
        this.block(GCBlocks.MARS_SURFACE_ROCK, "Mars Surface Rock");
        this.block(GCBlocks.MARS_SUB_SURFACE_ROCK, "Mars Sub-Surface Rock");

        this.block(GCBlocks.MARS_STONE, "Mars Stone");
        this.block(GCBlocks.MARS_STONE_SLAB, "Mars Stone Slab");
        this.block(GCBlocks.MARS_STONE_STAIRS, "Mars Stone Stairs");
        this.block(GCBlocks.MARS_STONE_WALL, "Mars Stone Wall");

        this.block(GCBlocks.MARS_COBBLESTONE, "Mars Cobblestone");
        this.block(GCBlocks.MARS_COBBLESTONE_SLAB, "Mars Cobblestone Slab");
        this.block(GCBlocks.MARS_COBBLESTONE_STAIRS, "Mars Cobblestone Stairs");
        this.block(GCBlocks.MARS_COBBLESTONE_WALL, "Mars Cobblestone Wall");

        // ASTEROID NATURAL
        this.block(GCBlocks.ASTEROID_ROCK, "Asteroid Rock");
        this.block(GCBlocks.ASTEROID_ROCK_1, "Asteroid Rock");
        this.block(GCBlocks.ASTEROID_ROCK_2, "Asteroid Rock");

        // VENUS NATURAL
        this.block(GCBlocks.SOFT_VENUS_ROCK, "Soft Venus Rock");
        this.block(GCBlocks.HARD_VENUS_ROCK, "Hard Venus Rock");
        this.block(GCBlocks.SCORCHED_VENUS_ROCK, "Scorched Venus Rock");
        this.block(GCBlocks.VOLCANIC_ROCK, "Volcanic Rock");
        this.block(GCBlocks.PUMICE, "Pumice");
        this.block(GCBlocks.VAPOR_SPOUT, "Vapor Spout");

        // MISC DECOR
        this.block(GCBlocks.WALKWAY, "Walkway");
        this.block(GCBlocks.FLUID_PIPE_WALKWAY, "Fluid Pipe Walkway");
        this.block(GCBlocks.WIRE_WALKWAY, "Wire Walkway");
        this.block(GCBlocks.TIN_LADDER, "Tin Ladder");
        this.block(GCBlocks.IRON_GRATING, "Iron Grating");

        // SPECIAL
        this.block(GCBlocks.ALUMINUM_WIRE, "Aluminum Wire");
        this.block(GCBlocks.SEALABLE_ALUMINUM_WIRE, "Sealable Aluminum Wire");
        this.block(GCBlocks.HEAVY_SEALABLE_ALUMINUM_WIRE, "Heavy Sealable Aluminum Wire");
        this.block(GCBlocks.GLASS_FLUID_PIPE, "Glass Fluid Pipe");
        this.block(GCBlocks.FUELING_PAD, "Fueling Pad");
        this.block(GCBlocks.ROCKET_LAUNCH_PAD, "Rocket Launch Pad");
        this.block(GCBlocks.ROCKET_WORKBENCH, "Rocket Workbench");
        this.block(GCBlocks.PARACHEST, "Parachest");

        // LIGHT PANELS
        this.block(GCBlocks.SQUARE_LIGHT_PANEL, "Light Panel (Square)");
        this.block(GCBlocks.SPOTLIGHT_LIGHT_PANEL, "Light Panel (Spotlight)");
        this.block(GCBlocks.LINEAR_LIGHT_PANEL, "Light Panel (Linear)");
        this.block(GCBlocks.DASHED_LIGHT_PANEL, "Light Panel (Dashed)");
        this.block(GCBlocks.DIAGONAL_LIGHT_PANEL, "Light Panel (Diagonal)");

        // VACUUM GLASS
        this.block(GCBlocks.VACUUM_GLASS, "Vacuum Glass");
        this.block(GCBlocks.CLEAR_VACUUM_GLASS, "Vacuum Glass (Clear)");
        this.block(GCBlocks.STRONG_VACUUM_GLASS, "Vacuum Glass (Strong)");

        // ORES
        this.block(GCBlocks.MARS_IRON_ORE, "Mars Iron Ore");
        this.block(GCBlocks.ASTEROID_IRON_ORE, "Asteroid Iron Ore");

        this.block(GCBlocks.MOON_COPPER_ORE, "Moon Copper Ore");
        this.block(GCBlocks.LUNASLATE_COPPER_ORE, "Lunaslate Copper Ore");
        this.block(GCBlocks.MARS_COPPER_ORE, "Mars Copper Ore");
        this.block(GCBlocks.VENUS_COPPER_ORE, "Venus Copper Ore");

        this.block(GCBlocks.SILICON_ORE, "Silicon Ore");
        this.block(GCBlocks.DEEPSLATE_SILICON_ORE, "Deepslate Silicon Ore");

        this.block(GCBlocks.TIN_ORE, "Tin Ore");
        this.block(GCBlocks.DEEPSLATE_TIN_ORE, "Deepslate Tin Ore");
        this.block(GCBlocks.MOON_TIN_ORE, "Moon Tin Ore");
        this.block(GCBlocks.LUNASLATE_TIN_ORE, "Lunaslate Tin Ore");
        this.block(GCBlocks.MARS_TIN_ORE, "Mars Tin Ore");
        this.block(GCBlocks.VENUS_TIN_ORE, "Venus Tin Ore");

        this.block(GCBlocks.ALUMINUM_ORE, "Aluminum Ore");
        this.block(GCBlocks.DEEPSLATE_ALUMINUM_ORE, "Deepslate Aluminum Ore");
        this.block(GCBlocks.ASTEROID_ALUMINUM_ORE, "Asteroid Aluminum Ore");
        this.block(GCBlocks.VENUS_ALUMINUM_ORE, "Venus Aluminum Ore");

        this.block(GCBlocks.MOON_CHEESE_ORE, "Moon Cheese Ore");

        this.block(GCBlocks.LUNAR_SAPPHIRE_ORE, "Lunar Sapphire Ore");

        this.block(GCBlocks.DESH_ORE, "Desh Ore");

        this.block(GCBlocks.ILMENITE_ORE, "Ilmenite Ore");

        this.block(GCBlocks.GALENA_ORE, "Galena Ore");

        this.block(GCBlocks.SOLAR_ORE, "Solar Ore");

        this.block(GCBlocks.OLIVINE_CLUSTER, "Olivine Cluster");
        this.block(GCBlocks.OLIVINE_BASALT, "Olivine Basalt");
        this.block(GCBlocks.RICH_OLIVINE_BASALT, "Rich Olivine Basalt");

        // COMPACT MINERAL BLOCKS
        this.block(GCBlocks.SILICON_BLOCK, "Block of Silicon");
        this.block(GCBlocks.METEORIC_IRON_BLOCK, "Block of Meteoric Iron");
        this.block(GCBlocks.DESH_BLOCK, "Block of Desh");
        this.block(GCBlocks.ALUMINUM_BLOCK, "Block of Aluminum");
        this.block(GCBlocks.TIN_BLOCK, "Block of Tin");
        this.block(GCBlocks.TITANIUM_BLOCK, "Block of Titanium");
        this.block(GCBlocks.LEAD_BLOCK, "Block of Lead");
        this.block(GCBlocks.LUNAR_SAPPHIRE_BLOCK, "Block of Lunar Sapphire");
        this.block(GCBlocks.OLIVINE_BLOCK, "Block of Olivine");
        this.block(GCBlocks.RAW_METEORIC_IRON_BLOCK, "Block of Raw Meteoric Iron");
        this.block(GCBlocks.RAW_DESH_BLOCK, "Block of Raw Desh");
        this.block(GCBlocks.RAW_ALUMINUM_BLOCK, "Block of Raw Aluminum");
        this.block(GCBlocks.RAW_TIN_BLOCK, "Block of Raw Tin");
        this.block(GCBlocks.RAW_TITANIUM_BLOCK, "Block of Raw Titanium");
        this.block(GCBlocks.RAW_LEAD_BLOCK, "Block of Raw Lead");

        // CHEESE BLOCKS
        this.block(GCBlocks.MOON_CHEESE_BLOCK, "Moon Cheese Block");
        this.block(GCBlocks.MOON_CHEESE_LOG, "Moon Cheese Log");
        this.block(GCBlocks.MOON_CHEESE_LEAVES, "Moon Cheese Leaves");

        this.block(GCBlocks.MOON_CHEESE_WHEEL, "Moon Cheese Wheel");
        this.block(GCBlocks.CANDLE_MOON_CHEESE_WHEEL, "Moon Cheese Wheel with Candle");
        this.block(GCBlocks.WHITE_CANDLE_MOON_CHEESE_WHEEL, "Moon Cheese Wheel with White Candle");
        this.block(GCBlocks.ORANGE_CANDLE_MOON_CHEESE_WHEEL, "Moon Cheese Wheel with Orange Candle");
        this.block(GCBlocks.MAGENTA_CANDLE_MOON_CHEESE_WHEEL, "Moon Cheese Wheel with Magenta Candle");
        this.block(GCBlocks.LIGHT_BLUE_CANDLE_MOON_CHEESE_WHEEL, "Moon Cheese Wheel with Light Blue Candle");
        this.block(GCBlocks.YELLOW_CANDLE_MOON_CHEESE_WHEEL, "Moon Cheese Wheel with Yellow Candle");
        this.block(GCBlocks.LIME_CANDLE_MOON_CHEESE_WHEEL, "Moon Cheese Wheel with Lime Candle");
        this.block(GCBlocks.PINK_CANDLE_MOON_CHEESE_WHEEL, "Moon Cheese Wheel with Pink Candle");
        this.block(GCBlocks.GRAY_CANDLE_MOON_CHEESE_WHEEL, "Moon Cheese Wheel with Gray Candle");
        this.block(GCBlocks.LIGHT_GRAY_CANDLE_MOON_CHEESE_WHEEL, "Moon Cheese Wheel with Light Gray Candle");
        this.block(GCBlocks.CYAN_CANDLE_MOON_CHEESE_WHEEL, "Moon Cheese Wheel with Cyan Candle");
        this.block(GCBlocks.PURPLE_CANDLE_MOON_CHEESE_WHEEL, "Moon Cheese Wheel with Purple Candle");
        this.block(GCBlocks.BLUE_CANDLE_MOON_CHEESE_WHEEL, "Moon Cheese Wheel with Blue Candle");
        this.block(GCBlocks.BROWN_CANDLE_MOON_CHEESE_WHEEL, "Moon Cheese Wheel with Brown Candle");
        this.block(GCBlocks.GREEN_CANDLE_MOON_CHEESE_WHEEL, "Moon Cheese Wheel with Green Candle");
        this.block(GCBlocks.RED_CANDLE_MOON_CHEESE_WHEEL, "Moon Cheese Wheel with Red Candle");
        this.block(GCBlocks.BLACK_CANDLE_MOON_CHEESE_WHEEL, "Moon Cheese Wheel with Black Candle");

        // MOON VILLAGER SPECIAL
        this.block(GCBlocks.LUNAR_CARTOGRAPHY_TABLE, "Lunar Cartography Table");

        // MISC WORLD GEN
        this.block(GCBlocks.CAVERNOUS_VINES, "Cavernous Vines");
        this.block(GCBlocks.CAVERNOUS_VINES_PLANT, "Cavernous Vines Plant");
        this.block(GCBlocks.BOSS_SPAWNER, "Boss Spawner");

        // MULTIBLOCK PARTS
        this.block(GCBlocks.SOLAR_PANEL_PART, "Solar Panel");
        this.block(GCBlocks.CRYOGENIC_CHAMBER_PART, "Cryogenic Chamber");

        // MISC MACHINES
        this.block(GCBlocks.CRYOGENIC_CHAMBER, "Cryogenic Chamber");
        this.block(GCBlocks.PLAYER_TRANSPORT_TUBE, "Player Transport Tube");
        
        // MACHINES
        this.block(GCBlocks.CIRCUIT_FABRICATOR, "Circuit Fabricator");
        this.block(GCBlocks.COMPRESSOR, "Compressor");
        this.block(GCBlocks.ELECTRIC_COMPRESSOR, "Electric Compressor");
        this.block(GCBlocks.COAL_GENERATOR, "Coal Generator");
        this.block(GCBlocks.BASIC_SOLAR_PANEL, "Basic Solar Panel");
        this.block(GCBlocks.ADVANCED_SOLAR_PANEL, "Advanced Solar Panel");
        this.block(GCBlocks.ENERGY_STORAGE_MODULE, "Energy Storage Module");
        this.block(GCBlocks.ELECTRIC_FURNACE, "Electric Furnace");
        this.block(GCBlocks.ELECTRIC_ARC_FURNACE, "Electric Arc Furnace");
        this.block(GCBlocks.REFINERY, "Refinery");
        this.block(GCBlocks.OXYGEN_COLLECTOR, "Oxygen Collector");
        this.block(GCBlocks.OXYGEN_SEALER, "Oxygen Sealer");
        this.block(GCBlocks.OXYGEN_BUBBLE_DISTRIBUTOR, "Bubble Distributor");
        this.block(GCBlocks.OXYGEN_DECOMPRESSOR, "Oxygen Decompressor");
        this.block(GCBlocks.OXYGEN_COMPRESSOR, "Oxygen Compressor");
        this.block(GCBlocks.OXYGEN_STORAGE_MODULE, "Oxygen Storage Module");
        this.block(GCBlocks.FUEL_LOADER, "Fuel Loader");

        this.block(GCBlocks.AIR_LOCK_CONTROLLER, "Airlock Controller");
        this.block(GCBlocks.AIR_LOCK_FRAME, "Airlock Frame");
        this.block(GCBlocks.AIR_LOCK_SEAL, "Airlock Seal");
    }

    protected void generateItemTranslations() {
        // MATERIALS
        this.item(GCItems.SILICON, "Silicon");

        this.item(GCItems.RAW_METEORIC_IRON, "Raw Meteoric Iron");
        this.item(GCItems.METEORIC_IRON_INGOT, "Meteoric Iron Ingot");
        this.item(GCItems.METEORIC_IRON_NUGGET, "Meteoric Iron Nugget");
        this.item(GCItems.COMPRESSED_METEORIC_IRON, "Compressed Meteoric Iron");

        this.item(GCItems.OLIVINE_SHARD, "Olivine Shard");

        this.item(GCItems.RAW_DESH, "Raw Desh");
        this.item(GCItems.DESH_INGOT, "Desh Ingot");
        this.item(GCItems.DESH_NUGGET, "Desh Nugget");
        this.item(GCItems.COMPRESSED_DESH, "Compressed Desh");

        this.item(GCItems.RAW_LEAD, "Raw Lead");
        this.item(GCItems.LEAD_INGOT, "Lead Ingot");
        this.item(GCItems.LEAD_NUGGET, "Lead Nugget");

        this.item(GCItems.RAW_ALUMINUM, "Raw Aluminum");
        this.item(GCItems.ALUMINUM_INGOT, "Aluminum Ingot");
        this.item(GCItems.ALUMINUM_NUGGET, "Aluminum Nugget");
        this.item(GCItems.COMPRESSED_ALUMINUM, "Compressed Aluminum");

        this.item(GCItems.RAW_TIN, "Raw Tin");
        this.item(GCItems.TIN_INGOT, "Tin Ingot");
        this.item(GCItems.TIN_NUGGET, "Tin Nugget");
        this.item(GCItems.COMPRESSED_TIN, "Compressed Tin");

        this.item(GCItems.RAW_TITANIUM, "Raw Titanium");
        this.item(GCItems.TITANIUM_INGOT, "Titanium Ingot");
        this.item(GCItems.TITANIUM_NUGGET, "Titanium Nugget");
        this.item(GCItems.COMPRESSED_TITANIUM, "Compressed Titanium");

        this.item(GCItems.COMPRESSED_BRONZE, "Compressed Bronze");
        this.item(GCItems.COMPRESSED_COPPER, "Compressed Copper");
        this.item(GCItems.COMPRESSED_IRON, "Compressed Iron");
        this.item(GCItems.COMPRESSED_STEEL, "Compressed Steel");

        this.item(GCItems.LUNAR_SAPPHIRE, "Lunar Sapphire");
        this.item(GCItems.DESH_STICK, "Desh Stick");
        this.item(GCItems.CARBON_FRAGMENTS, "Carbon Fragments");
        this.item(GCItems.SOLAR_DUST, "Solar Dust");
        this.item(GCItems.BASIC_WAFER, "Basic Wafer");
        this.item(GCItems.ADVANCED_WAFER, "Advanced Wafer");
        this.item(GCItems.BEAM_CORE, "Beam Core");
        this.item(GCItems.CANVAS, "Canvas");

        this.item(GCItems.FLUID_MANIPULATOR, "Fluid Manipulator");
        this.item(GCItems.OXYGEN_CONCENTRATOR, "Oxygen Concentrator");
        this.item(GCItems.OXYGEN_FAN, "Oxygen Fan");
        this.item(GCItems.OXYGEN_VENT, "Oxygen Vent");
        this.item(GCItems.SENSOR_LENS, "Sensor Lens");
        this.item(GCItems.BLUE_SOLAR_WAFER, "Blue Solar Wafer");
        this.item(GCItems.SINGLE_SOLAR_MODULE, "Single Solar Module");
        this.item(GCItems.FULL_SOLAR_PANEL, "Full Solar Panel");
        this.item(GCItems.SOLAR_ARRAY_WAFER, "Solar Array Wafer");
        this.item(GCItems.SOLAR_ARRAY_PANEL, "Solar Array Panel");
        this.item(GCItems.STEEL_POLE, "Steel Pole");
        this.item(GCItems.COPPER_CANISTER, "Copper Canister");
        this.item(GCItems.TIN_CANISTER, "Tin Canister");
        this.item(GCItems.THERMAL_CLOTH, "Thermal Cloth");
        this.item(GCItems.ISOTHERMAL_FABRIC, "Isothermal Fabric");
        this.item(GCItems.ORION_DRIVE, "Orion Drive");
        this.item(GCItems.ATMOSPHERIC_VALVE, "Atmospheric Valve");
        this.item(GCItems.AMBIENT_THERMAL_CONTROLLER, "Ambient Thermal Controller");

        // FOOD
        this.item(GCItems.MOON_CHEESE_CURD, "Moon Cheese Curd");

        this.item(GCItems.MOON_CHEESE_SLICE, "Moon Cheese Slice");
        this.item(GCItems.BURGER_BUN, "Burger Bun");
        this.item(GCItems.GROUND_BEEF, "Raw Beef Patty");
        this.item(GCItems.BEEF_PATTY, "Cooked Beef Patty");
        this.item(GCItems.CHEESEBURGER, "Cheeseburger");

        this.item(GCItems.CANNED_DEHYDRATED_APPLE, "Canned Dehydrated Apple");
        this.item(GCItems.CANNED_DEHYDRATED_CARROT, "Canned Dehydrated Carrot");
        this.item(GCItems.CANNED_DEHYDRATED_MELON, "Canned Dehydrated Melon");
        this.item(GCItems.CANNED_DEHYDRATED_POTATO, "Canned Dehydrated Potato");
        this.item(GCItems.CANNED_BEEF, "Canned Beef");

        // ROCKET PLATES
        this.item(GCItems.TIER_1_HEAVY_DUTY_PLATE, "Heavy Plating");
        this.item(GCItems.TIER_2_HEAVY_DUTY_PLATE, "Thick Heavy Plating");
        this.item(GCItems.TIER_3_HEAVY_DUTY_PLATE, "Reinforced Heavy Plating");

        // THROWABLE METEOR CHUNKS
        this.item(GCItems.THROWABLE_METEOR_CHUNK, "Throwable Meteor Chunk");
        this.item(GCItems.HOT_THROWABLE_METEOR_CHUNK, "Hot Throwable Meteor Chunk");
        
        // ARMOR
        this.item(GCItems.HEAVY_DUTY_HELMET, "Heavy Duty Helmet");
        this.item(GCItems.HEAVY_DUTY_CHESTPLATE, "Heavy Duty Chestplate");
        this.item(GCItems.HEAVY_DUTY_LEGGINGS, "Heavy Duty Leggings");
        this.item(GCItems.HEAVY_DUTY_BOOTS, "Heavy Duty Boots");

        this.item(GCItems.DESH_HELMET, "Desh Helmet");
        this.item(GCItems.DESH_CHESTPLATE, "Desh Chestplate");
        this.item(GCItems.DESH_LEGGINGS, "Desh Leggings");
        this.item(GCItems.DESH_BOOTS, "Desh Boots");

        this.item(GCItems.TITANIUM_HELMET, "Titanium Helmet");
        this.item(GCItems.TITANIUM_CHESTPLATE, "Titanium Chestplate");
        this.item(GCItems.TITANIUM_LEGGINGS, "Titanium Leggings");
        this.item(GCItems.TITANIUM_BOOTS, "Titanium Boots");
        
        this.item(GCItems.SENSOR_GLASSES, "Sensor Glasses");

        // TOOLS + WEAPONS
        this.item(GCItems.HEAVY_DUTY_SWORD, "Heavy Duty Sword");
        this.item(GCItems.HEAVY_DUTY_SHOVEL, "Heavy Duty Shovel");
        this.item(GCItems.HEAVY_DUTY_PICKAXE, "Heavy Duty Pickaxe");
        this.item(GCItems.HEAVY_DUTY_AXE, "Heavy Duty Axe");
        this.item(GCItems.HEAVY_DUTY_HOE, "Heavy Duty Hoe");

        this.item(GCItems.DESH_SWORD, "Desh Sword");
        this.item(GCItems.DESH_SHOVEL, "Desh Shovel");
        this.item(GCItems.DESH_PICKAXE, "Desh Pickaxe");
        this.item(GCItems.DESH_AXE, "Desh Axe");
        this.item(GCItems.DESH_HOE, "Desh Hoe");

        this.item(GCItems.TITANIUM_SWORD, "Titanium Sword");
        this.item(GCItems.TITANIUM_SHOVEL, "Titanium Shovel");
        this.item(GCItems.TITANIUM_PICKAXE, "Titanium Pickaxe");
        this.item(GCItems.TITANIUM_AXE, "Titanium Axe");
        this.item(GCItems.TITANIUM_HOE, "Titanium Hoe");

        this.item(GCItems.STANDARD_WRENCH, "Standard Wrench");

        // SMITHING TEMPLATES
        this.item(GCItems.TITANTIUM_UPGRADE_SMITHING_TEMPLATE, "Smithing Template");

        // BATTERIES
        this.item(GCItems.BATTERY, "Battery");
        this.item(GCItems.INFINITE_BATTERY, "Infinite Battery");

        // FLUID BUCKETS
        this.item(GCItems.CRUDE_OIL_BUCKET, "Oil Bucket");
        this.item(GCItems.FUEL_BUCKET, "Fuel Bucket");
        this.item(GCItems.SULFURIC_ACID_BUCKET, "Sulfuric Acid Bucket");

        // GALACTICRAFT INVENTORY
        this.item(GCItems.PARACHUTE.get(DyeColor.WHITE), "Parachute");
        this.item(GCItems.PARACHUTE.get(DyeColor.ORANGE), "Orange Parachute");
        this.item(GCItems.PARACHUTE.get(DyeColor.MAGENTA), "Magenta Parachute");
        this.item(GCItems.PARACHUTE.get(DyeColor.LIGHT_BLUE), "Light Blue Parachute");
        this.item(GCItems.PARACHUTE.get(DyeColor.YELLOW), "Yellow Parachute");
        this.item(GCItems.PARACHUTE.get(DyeColor.LIME), "Lime Parachute");
        this.item(GCItems.PARACHUTE.get(DyeColor.PINK), "Pink Parachute");
        this.item(GCItems.PARACHUTE.get(DyeColor.GRAY), "Gray Parachute");
        this.item(GCItems.PARACHUTE.get(DyeColor.LIGHT_GRAY), "Light Gray Parachute");
        this.item(GCItems.PARACHUTE.get(DyeColor.CYAN), "Cyan Parachute");
        this.item(GCItems.PARACHUTE.get(DyeColor.PURPLE), "Purple Parachute");
        this.item(GCItems.PARACHUTE.get(DyeColor.BLUE), "Blue Parachute");
        this.item(GCItems.PARACHUTE.get(DyeColor.BROWN), "Brown Parachute");
        this.item(GCItems.PARACHUTE.get(DyeColor.GREEN), "Green Parachute");
        this.item(GCItems.PARACHUTE.get(DyeColor.RED), "Red Parachute");
        this.item(GCItems.PARACHUTE.get(DyeColor.BLACK), "Black Parachute");

        this.item(GCItems.OXYGEN_MASK, "Oxygen Mask");
        this.item(GCItems.OXYGEN_GEAR, "Oxygen Gear");

        this.item(GCItems.SMALL_OXYGEN_TANK, "Small Oxygen Tank");
        this.item(GCItems.MEDIUM_OXYGEN_TANK, "Medium Oxygen Tank");
        this.item(GCItems.LARGE_OXYGEN_TANK, "Large Oxygen Tank");
        this.item(GCItems.INFINITE_OXYGEN_TANK, "Infinite Oxygen Tank");

        this.item(GCItems.SHIELD_CONTROLLER, "Shield Controller");
        this.item(GCItems.FREQUENCY_MODULE, "Frequency Module");

        this.item(GCItems.THERMAL_PADDING_HELMET, "Thermal Padding Helm");
        this.item(GCItems.THERMAL_PADDING_CHESTPIECE, "Thermal Padding Chestpiece");
        this.item(GCItems.THERMAL_PADDING_LEGGINGS, "Thermal Padding Leggings");
        this.item(GCItems.THERMAL_PADDING_BOOTS, "Thermal Padding Boots");

        this.item(GCItems.ISOTHERMAL_PADDING_HELMET, "Isothermal Padding Helm");
        this.item(GCItems.ISOTHERMAL_PADDING_CHESTPIECE, "Isothermal Padding Chestpiece");
        this.item(GCItems.ISOTHERMAL_PADDING_LEGGINGS, "Isothermal Padding Leggings");
        this.item(GCItems.ISOTHERMAL_PADDING_BOOTS, "Isothermal Padding Boots");

        // VEHICLES
        this.item(GCItems.BUGGY, "Buggy");
        this.item(GCItems.ROCKET, "Rocket");

        // ROCKET PARTS
        this.item(GCItems.NOSE_CONE, "Nose Cone");
        this.item(GCItems.HEAVY_NOSE_CONE, "Heavy Nose Cone");
        this.item(GCItems.ROCKET_FIN, "Rocket Fin");
        this.item(GCItems.HEAVY_ROCKET_FIN, "Heavy Rocket Fin");
        this.item(GCItems.ROCKET_ENGINE, "Rocket Engine");
        this.item(GCItems.HEAVY_ROCKET_ENGINE, "Heavy Rocket Engine");
        this.item(GCItems.ROCKET_BOOSTER, "Rocket Booster");

        // BUGGY PARTS
        this.item(GCItems.BUGGY_WHEEL, "Buggy Wheel");
        this.item(GCItems.BUGGY_SEAT, "Buggy Seat");
        this.item(GCItems.BUGGY_STORAGE, "Buggy Storage");

        // SCHEMATICS
        this.item(GCItems.BASIC_ROCKET_CONE_SCHEMATIC, "Basic Rocket Cone Schematic");
        this.item(GCItems.BASIC_ROCKET_BODY_SCHEMATIC, "Basic Rocket Body Schematic");
        this.item(GCItems.BASIC_ROCKET_FINS_SCHEMATIC, "Basic Rocket Fins Schematic");
        this.item(GCItems.BASIC_ROCKET_ENGINE_SCHEMATIC, "Basic Rocket Engine Schematic");

        this.item(GCItems.TIER_2_ROCKET_SCHEMATIC, "Tier 2 Rocket Schematic");
        this.item(GCItems.CARGO_ROCKET_SCHEMATIC, "Cargo Rocket Schematic");
        this.item(GCItems.MOON_BUGGY_SCHEMATIC, "Moon Buggy Schematic");
        this.item(GCItems.TIER_3_ROCKET_SCHEMATIC, "Tier 3 Rocket Schematic");
        this.item(GCItems.ASTRO_MINER_SCHEMATIC, "Astro Miner Schematic");

        // LEGACY_MUSIC_DISCS
        this.musicDisc(GCItems.LEGACY_MUSIC_DISC_MARS, "Legacy Music Disc", "Jackson Cordes - Mars");
        this.add(JukeboxSong.LEGACY_MARS, "Jackson Cordes - Mars");
        this.musicDisc(GCItems.LEGACY_MUSIC_DISC_MIMAS, "Legacy Music Disc", "Jackson Cordes - Mimas");
        this.add(JukeboxSong.LEGACY_MIMAS, "Jackson Cordes - Mimas");
        this.musicDisc(GCItems.LEGACY_MUSIC_DISC_ORBIT, "Legacy Music Disc", "Jackson Cordes - Orbit");
        this.add(JukeboxSong.LEGACY_ORBIT, "Jackson Cordes - Orbit");
        this.musicDisc(GCItems.LEGACY_MUSIC_DISC_SPACERACE, "Legacy Music Disc", "Jackson Cordes - Space Race");
        this.add(JukeboxSong.LEGACY_SPACERACE, "Jackson Cordes - Space Race");

        // SPAWN EGGS
        this.item(GCItems.MOON_VILLAGER_SPAWN_EGG, "Moon Villager Spawn Egg");
        this.item(GCItems.EVOLVED_ZOMBIE_SPAWN_EGG, "Evolved Zombie Spawn Egg");
        this.item(GCItems.EVOLVED_CREEPER_SPAWN_EGG, "Evolved Creeper Spawn Egg");
        this.item(GCItems.EVOLVED_SKELETON_SPAWN_EGG, "Evolved Skeleton Spawn Egg");
        this.item(GCItems.EVOLVED_SPIDER_SPAWN_EGG, "Evolved Spider Spawn Egg");
        this.item(GCItems.EVOLVED_ENDERMAN_SPAWN_EGG, "Evolved Enderman Spawn Egg");
        this.item(GCItems.EVOLVED_WITCH_SPAWN_EGG, "Evolved Witch Spawn Egg");
        this.item(GCItems.EVOLVED_PILLAGER_SPAWN_EGG, "Evolved Pillager Spawn Egg");
        this.item(GCItems.EVOLVED_EVOKER_SPAWN_EGG, "Evolved Evoker Spawn Egg");
        this.item(GCItems.EVOLVED_VINDICATOR_SPAWN_EGG, "Evolved Vindicator Spawn Egg");
        this.item(GCItems.GAZER_SPAWN_EGG, "Gazer Spawn Egg");
        this.item(GCItems.RUMBLER_SPAWN_EGG, "Rumbler Spawn Egg");
        this.item(GCItems.COMET_CUBE_SPAWN_EGG, "Comet Cube Spawn Egg");
        this.item(GCItems.OLI_GRUB_SPAWN_EGG, "Oli Grub Spawn Egg");
        this.item(GCItems.GREY_SPAWN_EGG, "Grey Spawn Egg");
        this.item(GCItems.ARCH_GREY_SPAWN_EGG, "Arch Grey Spawn Egg");
    }

    protected void generateTagTranslations() {
<<<<<<< HEAD
        this.tag(GCItemTags.WRENCHES, "Wrenches");

        this.tag(GCItemTags.ACCESSORIES, "Galacticraft Accessories");
        this.tag(GCItemTags.OXYGEN_MASKS, "Oxygen Masks");
        this.tag(GCItemTags.OXYGEN_GEAR, "Oxygen Gear");
        this.tag(GCItemTags.OXYGEN_TANKS, "Oxygen Tanks");
        this.tag(GCItemTags.PARACHUTES, "Parachutes");
        this.tag(GCItemTags.FREQUENCY_MODULES, "Frequency Modules");
        this.tag(GCItemTags.SHIELD_CONTROLLERS, "Shield Controllers");

        this.tag(GCItemTags.BATTERIES, "Batteries");

        this.tag(GCItemTags.SILICONS, "Silicon");
        this.tag(GCItemTags.OLIVINE_SHARDS, "Olivine Shards");
        this.tag(GCItemTags.LUNAR_SAPPHIRES, "Lunar Sapphires");

        this.tag(GCItemTags.SILICON_ORES, "Silicon Ores");
        this.tag(GCItemTags.TIN_ORES, "Tin Ores");
        this.tag(GCItemTags.ALUMINUM_ORES, "Aluminum Ores");
        this.tag(GCItemTags.METEORIC_IRON_ORES, "Meteoric Iron Ores");
        this.tag(GCItemTags.OLIVINE_ORES, "Olivine Ores");
        this.tag(GCItemTags.DESH_ORES, "Desh Ores");
        this.tag(GCItemTags.LEAD_ORES, "Lead Ores");
        this.tag(GCItemTags.TITANIUM_ORES, "Titanium Ores");

        this.tag(GCItemTags.SILICON_BLOCKS, "Silicon Blocks");
        this.tag(GCItemTags.OLIVINE_BLOCKS, "Olivine Blocks");
        this.tag(GCItemTags.LUNAR_SAPPHIRE_BLOCKS, "Lunar Sapphire Blocks");
        this.tag(GCItemTags.TIN_BLOCKS, "Tin Blocks");
        this.tag(GCItemTags.ALUMINUM_BLOCKS, "Aluminum Blocks");
        this.tag(GCItemTags.METEORIC_IRON_BLOCKS, "Meteoric Iron Blocks");
        this.tag(GCItemTags.DESH_BLOCKS, "Desh Blocks");
        this.tag(GCItemTags.LEAD_BLOCKS, "Lead Blocks");
        this.tag(GCItemTags.TITANIUM_BLOCKS, "Titanium Blocks");
        this.tag(GCItemTags.RAW_TIN_BLOCKS, "Raw Tin Blocks");
        this.tag(GCItemTags.RAW_ALUMINUM_BLOCKS, "Raw Aluminum Blocks");
        this.tag(GCItemTags.RAW_METEORIC_IRON_BLOCKS, "Raw Meteoric Iron Blocks");
        this.tag(GCItemTags.RAW_DESH_BLOCKS, "Raw Desh Blocks");
        this.tag(GCItemTags.RAW_LEAD_BLOCKS, "Raw Lead Blocks");
        this.tag(GCItemTags.RAW_TITANIUM_BLOCKS, "Raw Titanium Blocks");

        this.tag(GCItemTags.TIN_INGOTS, "Tin Ingots");
        this.tag(GCItemTags.ALUMINUM_INGOTS, "Aluminum Ingots");
        this.tag(GCItemTags.METEORIC_IRON_INGOTS, "Meteoric Iron Ingots");
        this.tag(GCItemTags.DESH_INGOTS, "Desh Ingots");
        this.tag(GCItemTags.LEAD_INGOTS, "Lead Ingots");
        this.tag(GCItemTags.TITANIUM_INGOTS, "Titanium Ingots");
        this.tag(GCItemTags.STEEL_INGOTS, "Steel Ingots");

        this.tag(GCItemTags.TIN_RAW_MATERIALS, "Raw Tin");
        this.tag(GCItemTags.ALUMINUM_RAW_MATERIALS, "Raw Aluminum");
        this.tag(GCItemTags.METEORIC_IRON_RAW_MATERIALS, "Raw Meteoric Iron");
        this.tag(GCItemTags.DESH_RAW_MATERIALS, "Raw Desh");
        this.tag(GCItemTags.LEAD_RAW_MATERIALS, "Raw Lead");
        this.tag(GCItemTags.TITANIUM_RAW_MATERIALS, "Raw Titanium");

        this.tag(GCItemTags.TIN_NUGGETS, "Tin Nuggets");
        this.tag(GCItemTags.ALUMINUM_NUGGETS, "Aluminum Nuggets");
        this.tag(GCItemTags.METEORIC_IRON_NUGGETS, "Meteoric Iron Nuggets");
        this.tag(GCItemTags.DESH_NUGGETS, "Desh Nuggets");
        this.tag(GCItemTags.LEAD_NUGGETS, "Lead Nuggets");
        this.tag(GCItemTags.TITANIUM_NUGGETS, "Titanium Nuggets");

        this.tag(GCItemTags.PLATES, "Metal Plates");
        this.tag(GCItemTags.COPPER_PLATES, "Compressed Copper");
        this.tag(GCItemTags.IRON_PLATES, "Compressed Iron");
        this.tag(GCItemTags.TIN_PLATES, "Compressed Tin");
        this.tag(GCItemTags.ALUMINUM_PLATES, "Compressed Aluminum");
        this.tag(GCItemTags.STEEL_PLATES, "Compressed Steel");
        this.tag(GCItemTags.BRONZE_PLATES, "Compressed Bronze");
        this.tag(GCItemTags.METEORIC_IRON_PLATES, "Compressed Meteoric Iron");
        this.tag(GCItemTags.DESH_PLATES, "Compressed Desh");
        this.tag(GCItemTags.TITANIUM_PLATES, "Compressed Titanium");
        this.tag(GCItemTags.HEAVY_DUTY_PLATES, "Heavy Duty Plates");
        this.tag(GCItemTags.TIER_1_HEAVY_DUTY_PLATES, "Tier 1 Heavy Duty Plates");
        this.tag(GCItemTags.TIER_2_HEAVY_DUTY_PLATES, "Tier 2 Heavy Duty Plates");
        this.tag(GCItemTags.TIER_3_HEAVY_DUTY_PLATES, "Tier 3 Heavy Duty Plates");

        this.tag(GCItemTags.STEEL_RODS, "Steel Rods");
        this.tag(GCItemTags.DESH_RODS, "Desh Rods");

        this.tag(GCItemTags.CANISTERS, "Canisters");
        this.tag(GCItemTags.TIN_CANISTERS, "Tin Canisters");
        this.tag(GCItemTags.COPPER_CANISTERS, "Copper Canisters");

        this.tag(GCItemTags.SOLAR_DUSTS, "Solar Dusts");

        this.tag(GCItemTags.CHEESE_FOODS, "Cheese Foods");
        this.tag(GCItemTags.CANNED_FOODS, "Canned Foods");

        this.tag(GCItemTags.EVOLVED_CREEPER_DROP_MUSIC_DISCS, "Evolved Creeper Music Disc Drops");

        this.tag(GCItemTags.OIL_BUCKETS, "Oil Buckets");
        this.tag(GCItemTags.FUEL_BUCKETS, "Fuel Buckets");
        this.tag(GCItemTags.SULFURIC_ACID_BUCKETS, "Sulfuric Acid Buckets");
=======
        this.tag(GCTags.ALUMINUM_INGOTS, "Aluminum Ingots");
        this.tag(GCTags.RAW_ALUMINUM_ORES, "Raw Aluminum");
        this.tag(GCTags.LEAD_INGOTS, "Lead Ingots");
        this.tag(GCTags.RAW_LEAD_ORES, "Raw Lead");
        this.tag(GCTags.SILICONS, "Silicon");
        this.tag(GCTags.STEEL_INGOTS, "Steel Ingots");
        this.tag(GCTags.TIN_INGOTS, "Tin Ingots");
        this.tag(GCTags.RAW_TIN_ORES, "Raw Tin");
        this.tag(GCTags.COMPRESSED_STEEL, "Steel Plates");
        this.tag(GCTags.COMPRESSED_IRON, "Iron Plates");
        this.tag(GCTags.COMPRESSED_TIN, "Tin Plates");
        this.tag(GCTags.EVOLVED_CREEPER_DROP_MUSIC_DISCS, "Evolved Creeper Music Disc Drops");
>>>>>>> 638fef1d
    }

    protected void generateGasTranslations() {
        this.add(Gas.ARGON, "Argon");
        this.add(Gas.CARBON_DIOXIDE, "Carbon Dioxide");
        this.add(Gas.CARBON_MONOXIDE, "Carbon Monoxide");
        this.add(Gas.HELIUM, "Helium");
        this.add(Gas.HYDROGEN, "Hydrogen");
        this.add(Gas.HYDROGEN_DEUTERIUM_OXIDE, "Hydrogen Deuterium Oxide");
        this.add(Gas.IODINE, "Iodine");
        this.add(Gas.KRYPTON, "Krypton");
        this.add(Gas.METHANE, "Methane");
        this.add(Gas.NEON, "Neon");
        this.add(Gas.NITRIC_OXIDE, "Nitric Oxide");
        this.add(Gas.NITROGEN, "Nitrogen");
        this.add(Gas.NITROGEN_DIOXIDE, "Nitrogen Dioxide");
        this.add(Gas.NITROUS_OXIDE, "Nitrous Oxide");
        this.add(Gas.OXYGEN, "Oxygen");
        this.add(Gas.OZONE, "Ozone");
        this.add(Gas.WATER_VAPOR, "Water Vapor");
        this.add(Gas.XENON, "Xenon");
    }

    protected void generateEntityTranslations() {
        this.entity(GCEntityTypes.ARCH_GREY, "Arch Grey");
        this.entity(GCEntityTypes.BUBBLE, "Bubble");
        this.entity(GCEntityTypes.BUGGY, "Buggy");
        this.entity(GCEntityTypes.COMET_CUBE, "Comet Cube");
        this.entity(GCEntityTypes.EVOLVED_CREEPER, "Evolved Creeper");
        this.entity(GCEntityTypes.EVOLVED_ENDERMAN, "Evolved Enderman");
        this.entity(GCEntityTypes.EVOLVED_EVOKER, "Evolved Evoker");
        this.entity(GCEntityTypes.EVOLVED_PILLAGER, "Evolved Pillager");
        this.entity(GCEntityTypes.EVOLVED_SKELETON, "Evolved Skeleton");
        this.entity(GCEntityTypes.SKELETON_BOSS, "Evolved Skeleton Boss");
        this.entity(GCEntityTypes.EVOLVED_SPIDER, "Evolved Spider");
        this.entity(GCEntityTypes.EVOLVED_VINDICATOR, "Evolved Vindicator");
        this.entity(GCEntityTypes.EVOLVED_WITCH, "Evolved Witch");
        this.entity(GCEntityTypes.EVOLVED_ZOMBIE, "Evolved Zombie");
        this.entity(GCEntityTypes.GAZER, "Gazer");
        this.entity(GCEntityTypes.GREY, "Grey");
        this.entity(GCEntityTypes.LANDER, "Lander");
        this.entity(GCEntityTypes.MOON_VILLAGER, "Moon Villager");
        this.add(GCEntityTypes.MOON_VILLAGER.getDescriptionId() + ".none", "Moon Villager");
        this.entity(GCEntityTypes.OLI_GRUB, "Oli Grub");
        this.entity(GCEntityTypes.PARACHEST, "Parachest");
        this.entity(GCEntityTypes.ROCKET, "Rocket");
        this.entity(GCEntityTypes.RUMBLER, "Rumbler");
        this.entity(GCEntityTypes.THROWABLE_METEOR_CHUNK, "Meteor Chunk");
    }

    protected void generateCelestialBodyTranslations() {
        this.add(Galaxy.MILKY_WAY, "Milky Way");
        this.add(Galaxy.MILKY_WAY_DESCRIPTION, "");
        this.add(CelestialBody.SOL, "Sol");
        this.add(CelestialBody.SOL_DESC, "");
        this.add(CelestialBody.ASTEROIDS, "Asteroids");
        this.add(CelestialBody.ASTEROIDS_DESC, "");
        this.add(CelestialBody.EARTH, "Earth");
        this.add(CelestialBody.EARTH_DESC, "The Overworld");
        this.add(CelestialBody.JUPITER, "Jupiter");
        this.add(CelestialBody.JUPITER_DESC, "");
        this.add(CelestialBody.MARS, "Mars");
        this.add(CelestialBody.MARS_DESC, "");
        this.add(CelestialBody.MERCURY, "Mercury");
        this.add(CelestialBody.MERCURY_DESC, "");
        this.add(CelestialBody.MOON, "Moon");
        this.add(CelestialBody.MOON_DESC, "");
        this.add(CelestialBody.NEPTUNE, "Neptune");
        this.add(CelestialBody.NEPTUNE_DESC, "");
        this.add(CelestialBody.SATURN, "Saturn");
        this.add(CelestialBody.SATURN_DESC, "");
        this.add(CelestialBody.URANUS, "Uranus");
        this.add(CelestialBody.URANUS_DESC, "");
        this.add(CelestialBody.VENUS, "Venus");
        this.add(CelestialBody.VENUS_DESC, "");
        this.add(CelestialBody.SATELLITE, "Satellite");
        this.add(CelestialBody.SATELLITE_DESC, "");
    }

    protected void generateBiomeTranslations() {
        this.add(GCBiomes.Moon.BASALTIC_MARE, "Basaltic Mare");
        this.add(GCBiomes.Moon.COMET_TUNDRA, "Comet Tundra");
        this.add(GCBiomes.Moon.LUNAR_HIGHLANDS, "Lunar Highlands");
        this.add(GCBiomes.Moon.LUNAR_LOWLANDS, "Lunar Lowlands");
        this.add(GCBiomes.Moon.OLIVINE_SPIKES, "Olivine Spikes");
        this.add(GCBiomes.SPACE, "Space");
        this.add(GCBiomes.Venus.VENUS_FLAT, "Venus Flat");
        this.add(GCBiomes.Venus.VENUS_MOUNTAIN, "Venus Mountain");
        this.add(GCBiomes.Venus.VENUS_VALLEY, "Venus Valley");
    }

    protected void generateChatTranslations() {
        this.add(Chat.BED_FAIL, "Uh oh, what if the oxygen runs out when I am asleep? I'll need a Cryogenic Chamber to sleep in space!");
        this.add(Chat.CHAMBER_HOT, "The chamber is way too hot right now! It needs %s seconds to cool down before I sleep again.");
        this.add(Chat.CHAMBER_OBSTRUCTED, "This cryogenic chamber is obstructed");
        this.add(Chat.CHAMBER_OCCUPIED, "This cryogenic chamber is occupied");
        this.add(Chat.CHAMBER_TOO_FAR_AWAY, "You may not rest now; the cryogenic chamber is too far away");
        this.add(Chat.ROCKET_WARNING, "Press again to launch.");

        this.add(Subtitles.THROW_METEOR_CHUNK, "Meteor Chunk flies");

        this.add(RegistryDebug.DUMP, "Dumped: %s");
        this.add(RegistryDebug.ID, "%s - %s: %s");

        this.add(SetOxygen.SUCCESS_MULTIPLE, "Set oxygen at blocks");
        this.add(SetOxygen.SUCCESS_SINGLE, "Set oxygen at block");
        this.add(SetOxygen.OXYGEN_EXISTS, "Oxygen exists at block");
        this.add(SetOxygen.NO_OXYGEN_EXISTS, "No oxygen at block");
        this.add(SetOxygen.FULL_OXYGEN, "Area is filled with oxygen");
        this.add(SetOxygen.PARTIAL_OXYGEN, "Area partially contains oxygen");
        this.add(SetOxygen.EMPTY_OXYGEN, "Area contains no oxygen");

        this.add(DimensionTp.SUCCESS_MULTIPLE, "Teleported %s entities to %s");
        this.add(DimensionTp.SUCCESS_SINGLE, "Teleported to %s");
        this.add(DimensionTp.INVALID_PACKET, "Invalid planet teleport packet received.");

        this.add(GcHouston.IN_OTHER_DIMENSION, "We cannot locate your signal! Are you sure you're in space?");
        this.add(GcHouston.CONFIRMATION, "Er, Houston, we have a problem... (Run this command again to confirm teleport)");
        this.add(GcHouston.IN_OVERWORLD, "I don't need to be rescued!");
        this.add(GcHouston.SUCCESS, "You have been rescued. Better luck next time...");

        this.deathBy(GCDamageTypes.CRASH_LANDING, "%s came in too hot");
        this.deathBy(GCDamageTypes.OIL_BOOM, "%s tried to put out fire with a very flammable material",
                "%s tried to put out fire with a very flammable material while trying to escape %s");
        this.deathBy(GCDamageTypes.SUFFOCATION, "%s died from lack of oxygen",
                "%s ran out of oxygen while trying to escape %s");
        this.deathBy(GCDamageTypes.SULFURIC_ACID, "%s was dissolved by sulfuric acid",
                "%s was dissolved by sulfuric acid while trying to escape %s");
        this.deathBy(GCDamageTypes.VINE_POISON, "%s succumbed to the poison of some vines",
                "%s succumbed to the poison of some vines while trying to escape %s");

        this.add(Boss.SKELETON_BOSS_DESPAWN, "Boss despawned, don't leave the boss room while fighting! Re-enter room to respawn boss.");
    }

    protected void generateRocketPartTranslations() {
        this.rocketPart(GCRocketParts.TIER_1_BODY, "Basic Body");
        this.rocketPart(GCRocketParts.ADVANCED_CONE, "Advanced Cone");
        this.rocketPart(GCRocketParts.SLOPED_CONE, "Sloped Cone");
        this.rocketPart(GCRocketParts.TIER_1_CONE, "Basic Cone");
        this.rocketPart(GCRocketParts.TIER_1_ENGINE, "Basic Engine");
        this.rocketPart(GCRocketParts.TIER_1_FIN, "Basic Fins");
        this.rocketPart(GCRocketParts.STORAGE_UPGRADE, "Storage Upgrade");
    }

    protected void generateSmithingTranslations() {
        this.add(Misc.UPGRADE_TITANIUM_ADDITIONS_SLOT_DESCRIPTON, "Add Compressed Titanium");
        this.add(Misc.UPGRADE_TITANIUM_APPLIES_TO, "Desh Equipment");
        this.add(Misc.UPGRADE_TITANIUM_BASE_SLOT_DESCRIPTION, "Add desh armor, weapon, or tool");
        this.add(Misc.UPGRADE_TITANIUM_DESCRIPTION, "Titanium Upgrade");
        this.add(Misc.UPGRADE_TITANIUM_INGREDIENTS, "Compressed Titanium");
    }

    protected void generateTooltipTranslations() {
        // Block Descriptions
        this.blockDesc(GCBlocks.ADVANCED_SOLAR_PANEL, "Advanced Solar Panels collect energy from the sun, and store it for further use. Adjusts position to face the sun, to collect more electricity.");
        this.blockDesc(GCBlocks.BASIC_SOLAR_PANEL, "Basic Solar Panels collect energy from the sun, and store it for further use. Collects most energy at mid-day (non-adjustable).");
        this.blockDesc(GCBlocks.CIRCUIT_FABRICATOR, "Circuit Fabricator will process basic materials into silicon wafers, used for advanced machines.");
        this.blockDesc(GCBlocks.COAL_GENERATOR, "Burns coal and charcoal for energy. The simplest but least efficient energy method.");
        this.blockDesc(GCBlocks.COMPRESSOR, "Compressor will process ingots into their compressed equivalents.");
        this.blockDesc(GCBlocks.ELECTRIC_COMPRESSOR, "Electric Compressor will process ingots into their compressed equivalents. Compresses two at a time, making it more effective than its predecessor.");
        this.blockDesc(GCBlocks.ELECTRIC_FURNACE, "Electric Furnace is used as a faster alternative to traditional coal furnaces.");
        this.blockDesc(GCBlocks.ELECTRIC_ARC_FURNACE, "Electric Arc Furnace is used as a better and faster alternative to both traditional coal and electric furnaces: double output from ores!");
        this.blockDesc(GCBlocks.ENERGY_STORAGE_MODULE, "Energy Storage Module is used to store large amounts of energy for later use.");
        this.blockDesc(GCBlocks.FUEL_LOADER, "After being connected to a launch pad, a Fuel Loader will allow fuel to passed into the connected Rocket or other vehicle.");
        this.blockDesc(GCBlocks.MOON_CHEESE_WHEEL, "Moon Cheese Wheels are created from the cheeses of the Moon, place-able and edible.");
        this.blockDesc(GCBlocks.OXYGEN_BUBBLE_DISTRIBUTOR, "Oxygen Bubble Distributor creates a bubble of air around itself. Requires oxygen and electricity.");
        this.blockDesc(GCBlocks.OXYGEN_DECOMPRESSOR, "Oxygen Decompressor will unload oxygen into internal storage from an oxygen tank.");
        this.blockDesc(GCBlocks.OXYGEN_COLLECTOR, "Oxygen Collector will store oxygen collected from leaves in the surrounding area.");
        this.blockDesc(GCBlocks.OXYGEN_COMPRESSOR, "Oxygen Compressor will load oxygen from internal storage into an oxygen tank.");
        this.blockDesc(GCBlocks.OXYGEN_SEALER, "Oxygen Sealer will check for an enclosed space. If the space is enclosed, it will fill with breathable air.");
        this.blockDesc(GCBlocks.OXYGEN_STORAGE_MODULE, "Oxygen Storage Module is used to store large amounts of oxygen for later use.");
        this.blockDesc(GCBlocks.PARACHEST, "Parachests will fall from the sky after landing on certain planets/moons, such as Earth. Contains rocket, fuel, and cargo from previous launch.");
        this.blockDesc(GCBlocks.REFINERY, "Refinery will take an input of oil and energy, and output fuel used for rockets and vehicles.");
    
        this.add(Tooltip.CREATIVE_ONLY, "Creative Only");
        this.add(Tooltip.ENERGY_REMAINING, "Energy Remaining: %s");
        this.add(Tooltip.GLOWSTONE_LANTERN, "Glowstone Lanterns are best used to light areas when there is no oxygen for lanterns to burn.");
        this.add(Tooltip.GLOWSTONE_TORCH, "Glowstone Torches are best used to light areas when there is no oxygen for wood torches to burn.");
        this.add(Tooltip.INFINITE, "Infinite");
        this.add(Tooltip.OXYGEN_REMAINING, "Oxygen Remaining: %s");
        this.add(Tooltip.PRESS_SHIFT, "Press LSHIFT for more information.");
        this.add(Tooltip.STANDARD_WRENCH, "Most Galacticraft machines can be rotated by right-clicking with the Standard Wrench.");
        this.add(Tooltip.TIME_UNTIL_COOL, "Time Until Cool: %s");
        this.add(Tooltip.SECONDS_UNIT, "%ss");
    }

    protected void generateConfigTranslations() {
        this.add(Config.CLIENT, "Client");
        this.add(Config.SKYBOX, "Skybox");
        this.add(Config.COMMANDS, "Commands");
        this.add(Config.ENABLE_GC_HOUSTON, "Enable /gchouston");
        this.add(Config.DEBUG, "Debug");
        this.add(Config.HIDE_ALPHA_WARNING, "Hide Alpha Warning");
        this.add(Config.DEBUG_LOGGING, "Debug Logging");
        this.add(Config.ENERGY, "Energy");
        this.add(Config.MACHINES, "Machines");
        this.add(Config.CIRCUIT_FABRICATOR_ENERGY_CONSUMPTION_RATE, "Circuit Fabricator Energy Consumption Rate/t");
        this.add(Config.ELECTRIC_COMPRESSOR_ENERGY_CONSUMPTION_RATE, "Electric Compressor Energy Consumption Rate/t");
        this.add(Config.COAL_GENERATOR_ENERGY_PRODUCTION_RATE, "Coal Generator Energy Production Rate/t");
        this.add(Config.ELECTRIC_FURNACE_ENERGY_CONSUMPTION_RATE, "Electric Compressor Energy Consumption Rate/t");
        this.add(Config.ELECTRIC_FURNACE_ENERGY_CONSUMPTION_RATE, "Electric Furnace Energy Consumption Rate/t");
        this.add(Config.ENERGY_STORAGE_MODULE_STORAGE_SIZE, "Energy Storage Module Energy Storage Size");
        this.add(Config.ENERGY_STORAGE_SIZE, "Default Machine Energy Storage Size");
        this.add(Config.OXYGEN_COLLECTOR_ENERGY_CONSUMPTION_RATE, "Oxygen Collector Energy Consumption Rate/t");
        this.add(Config.OXYGEN_COMPRESSOR_ENERGY_CONSUMPTION_RATE, "Oxygen Compressor Energy Consumption Rate/t");
        this.add(Config.OXYGEN_DECOMPRESSOR_ENERGY_CONSUMPTION_RATE, "Oxygen Decompressor Energy Consumption Rate/t");
        this.add(Config.REFINERY_ENERGY_CONSUMPTION_RATE, "Refinery Energy Consumption Rate/t");
        this.add(Config.SOLAR_PANEL_ENERGY_PRODUCTION_RATE, "Solar Panel Energy Production Rate/t");
        this.add(Config.WIRES, "Wires");
        this.add(Config.HEAVY_WIRE_ENERGY_TRANSFER_LIMIT, "Heavy Wire Transfer Limit/t");
        this.add(Config.WIRE_ENERGY_TRANSFER_LIMIT, "Wire Transfer Limit/t");
        this.add(Config.PLAYER_LIFE_SUPPORT, "Life Support");
        this.add(Config.PLAYER, "Player");
        this.add(Config.PLAYER_OXYGEN_CONSUMPTION_RATE, "Oxygen Consumption Rate/t");
        this.add(Config.RESET, "Reset");
        this.add(Config.TITLE, "Galacticraft Config");
        
        this.add(Keybindings.ROCKET_INVENTORY, "Open Rocket Inventory");
        this.add(Keybindings.OPEN_CELESTIAL_SCREEN, "Open Celestial Map");
    }

    protected void generateSpaceRaceTranslations() {
        this.add(SpaceRace.SPACE_RACE_MANAGER, "Space Race Manager");
        this.add(SpaceRace.ADD_PLAYERS, "Add Player(s)");
        this.add(SpaceRace.BACK, "Back");
        this.add(SpaceRace.BUTTON, "Space Race");
        this.add(SpaceRace.BUTTON_2, "Manager");
        this.add(SpaceRace.COMING_SOON, "Coming Soon™");
        this.add(SpaceRace.EXIT, "Exit");
        this.add(SpaceRace.GLOBAL_STATS, "Global Statistics");
        this.add(SpaceRace.REMOVE_PLAYERS, "Remove Player(s)");
        this.add(SpaceRace.SERVER_STATS, "Server Statistics");
        this.add(SpaceRace.FLAG_CONFIRM, "Use this team flag?");
        this.add(SpaceRace.FLAG_CONFIRM_MESSAGE, "");
        this.add(SpaceRace.CUSTOMIZE_FLAG, "Customize Flag");
        this.add(SpaceRace.DRAG_AND_DROP_FLAG, "Drag and drop an image to use as a flag");
        this.add(SpaceRace.TEAM_COLOR_1, "Change");
        this.add(SpaceRace.TEAM_COLOR_2, "Team");
        this.add(SpaceRace.TEAM_COLOR_3, "Color");
        this.add(SpaceRace.RED, "Red");
        this.add(SpaceRace.GREEN, "Green");
        this.add(SpaceRace.BLUE, "Blue");
    }

    protected void generateSolarPanelTranslations() {
        this.add(SolarPanel.ATMOSPHERIC_INTERFERENCE, "Atmospheric Interference: %s");
        this.add(SolarPanel.BLOCKED, "Blocked");
        this.add(SolarPanel.DAY, "Day");
        this.add(SolarPanel.MISSING_SOURCE, "Missing Light Source");
        this.add(SolarPanel.NIGHT, "Night");
        this.add(SolarPanel.OVERCAST, "Overcast");
        this.add(SolarPanel.LIGHT_SOURCE, "Light Source: ");
        this.add(SolarPanel.LIGHT_SOURCE_MOON, "Moon");
        this.add(SolarPanel.LIGHT_SOURCE_EARTH, "Earth");
        this.add(SolarPanel.LIGHT_SOURCE_NONE, "Unknown");
        this.add(SolarPanel.LIGHT_SOURCE_RAIN, "Sun (Overcast)");
        this.add(SolarPanel.LIGHT_SOURCE_SUN, "Sun");
        this.add(SolarPanel.LIGHT_SOURCE_THUNDER, "Sun (Stormy)");
        this.add(SolarPanel.STATUS, "Status: ");
        this.add(SolarPanel.STORMY, "Stormy");
        this.add(SolarPanel.STRENGTH, "Strength: %s");
    }

    protected void generateMachineStatusTranslations() {
        this.add(MachineStatus.ALREADY_SEALED, "Already Sealed");
        this.add(MachineStatus.AREA_TOO_LARGE, "Area Too Large");
        this.add(MachineStatus.BLOCKED, "Blocked");
        this.add(MachineStatus.COLLECTING, "Collecting");
        this.add(MachineStatus.COMPRESSING, "Compressing");
        this.add(MachineStatus.COOLING_DOWN, "Cooling Down");
        this.add(MachineStatus.DECOMPRESSING, "Decompressing");
        this.add(MachineStatus.DISTRIBUTING, "Distributing");
        this.add(MachineStatus.EMPTY_OXYGEN_TANK, "Empty Oxygen Tank");
        this.add(MachineStatus.FABRICATING, "Fabricating");
        this.add(MachineStatus.FUEL_TANK_FULL, "Fuel Tank Full");
        this.add(MachineStatus.GENERATING, "Generating");
        this.add(MachineStatus.LOADING, "Loading");
        this.add(MachineStatus.MISSING_OIL, "Missing Oil");
        this.add(MachineStatus.MISSING_OXYGEN_TANK, "Missing Oxygen Tank");
        this.add(MachineStatus.NIGHT, "Night");
        this.add(MachineStatus.NO_FUEL, "No Fuel");
        this.add(MachineStatus.NOT_ENOUGH_OXYGEN, "Not Enough Oxygen");
        this.add(MachineStatus.OXYGEN_TANK_FULL, "Oxygen Tank Full");
        this.add(MachineStatus.PARTIALLY_BLOCKED, "Partially Blocked");
        this.add(MachineStatus.RAIN, "Rain");
        this.add(MachineStatus.THUNDER, "Thunder");
        this.add(MachineStatus.SEALED, "Sealed");
        this.add(MachineStatus.WARMING_UP, "Warming Up");
        this.add(MachineStatus.NOT_ENOUGH_FUEL, "Not Enough Fuel");
        this.add(MachineStatus.NO_ROCKET, "No Rocket");
        this.add(MachineStatus.ROCKET_IS_FULL, "Rocket Is Full");
    }

    protected void generateCelestialSelectionTranslations() {
        this.add(CelestialSelection.BACK, "Back");
        this.add(CelestialSelection.CANCEL, "Cancel");
        this.add(CelestialSelection.CATALOG, "Catalog");
        this.add(CelestialSelection.LAUNCH, "Launch");
        this.add(CelestialSelection.RENAME, "Rename");
        this.add(CelestialSelection.TIER, "Tier %s");
        this.add(CelestialSelection.ASSIGN_NAME, "Assign Name");
        this.add(CelestialSelection.APPLY, "Apply");
        this.add(CelestialSelection.EXIT, "Exit");
        this.add(CelestialSelection.SELECT_SS, "Select Space Station");
        this.add(CelestialSelection.SS_OWNER, "Space Station Owner");
        this.add(CelestialSelection.CAN_CREATE_SPACE_STATION, "A Space Station can be created here!");
        this.add(CelestialSelection.CANNOT_CREATE_SPACE_STATION, "Cannot Create Space Station");
        this.add(CelestialSelection.CREATE_SPACE_STATION, "Create");
        this.add(CelestialSelection.DAY_NIGHT_CYCLE, "Day/Night Cycle");
        this.add(CelestialSelection.SURFACE_GRAVITY, "Surface Gravity");
        this.add(CelestialSelection.SURFACE_COMPOSITION, "Surface Composition");
        this.add(CelestialSelection.ATMOSPHERE, "Atmosphere");
        this.add(CelestialSelection.MEAN_SURFACE_TEMP, "Mean Surface Temp.");
        this.add(CelestialSelection.CLICK_AGAIN, "Click again to zoom");
        this.add(CelestialSelection.CLICK_AGAIN_MOONS, "Click again to zoom (view moons)");
        this.add(CelestialSelection.CLICK_AGAIN_SATELLITES, "Click again to zoom (view satellites)");
        this.add(CelestialSelection.CLICK_AGAIN_MOONS_AND_SATELLITES, "Click again to zoom (view moons & satellites)");
    }

    protected void generateUiTranslations() {
        this.add(Ui.CONE, "Cone");
        this.add(Ui.BODY, "Body");
        this.add(Ui.FINS, "Fins");
        this.add(Ui.BOOSTER, "Booster");
        this.add(Ui.ENGINE, "Engine");
        this.add(Ui.UPGRADE, "Upgrade");
        this.add(Ui.COLOR, "Color");

        this.add(Ui.AIRLOCK_REDSTONE_SIGNAL, "Opens on Redstone Signal");
        this.add(Ui.AIRLOCK_OWNER, "%s's Airlock Controller");
        this.add(Ui.ALPHA_WARNING_1, "Galacticraft is currently in ALPHA.");
        this.add(Ui.ALPHA_WARNING_2, "Please report all issues you find.");
        this.add(Ui.ALPHA_WARNING_3, "Press [ESC] or click to continue.");
        this.add(Ui.ALPHA_WARNING_HEADER, "WARNING");
        this.add(Ui.BUBBLE_CURRENT_SIZE, "Current Size: %s");
        this.add(Ui.BUBBLE_NOT_VISIBLE, "Bubble Not Visible");
        this.add(Ui.BUBBLE_TARGET_SIZE, "Target Size: ");
        this.add(Ui.BUBBLE_VISIBLE, "Bubble Visible");

        this.add(Ui.COLLECTING, "Collecting: %s/s");
        this.add(Ui.CURRENT_OXYGEN, "Oxygen: %s");
        this.add(Ui.GJT, "%s gJ/t");
        this.add(Ui.MILLIBUCKETS, "mB");
        this.add(Ui.MAX_OXYGEN, "Maximum Oxygen: %s");
        this.add(Ui.MACHINE_STATUS, "Status: %s");
        this.add(Ui.OXYGEN_TANK_1_LEVEL, "Oxygen Tank 1: %s");
        this.add(Ui.OXYGEN_TANK_2_LEVEL, "Oxygen Tank 2: %s");
        this.add(Ui.OXYGEN_WARNING, "WARNING");
        this.add(Ui.OXYGEN_SETUP_INVALID, "Oxygen Setup is Invalid!");
        this.add(Ui.ROCKET_FUEL, "Fuel:");
        this.add(Ui.ROCKET_FULL, "% full");
        this.add(Ui.ROCKET_NO_FUEL, "No fuel");
        this.add(Ui.LANDER_WARNING, "WARNING");
        this.add(Ui.LANDER_CONTROLS, "Hold \"%s\" to slow down!");
        this.add(Ui.LANDER_VELOCITY, "Entry Velocity: %s m/s");
        this.add(Ui.SMALL_STEP, "Taking one small step");
        this.add(Ui.GIANT_LEAP, "Taking one giant leap");
        this.add(Ui.PREPARE_FOR_ENTRY, "Prepare for entry!");
        this.add(Ui.TRAVELING_TO, "Traveling to: %s");
    }

    protected void generateStatsTranslations() {
        this.stat(GCStats.OPEN_PARACHEST, "Parachests Opened");
        this.stat(GCStats.INTERACT_WITH_ROCKET_WORKBENCH, "Interactions with Rocket Workbench");
    }

    protected void decorationSet(DecorationSet decoSet, String translation) {
        this.block(decoSet.block(), translation);
        this.block(decoSet.slab(), translation + " Slab");
        this.block(decoSet.stairs(), translation + " Stairs");
        this.block(decoSet.wall(), translation + " Wall");
        this.block(decoSet.detailedBlock(), "Detailed " + translation);
        this.block(decoSet.detailedSlab(), "Detailed " + translation + " Slab");
        this.block(decoSet.detailedStairs(), "Detailed " + translation + " Stairs");
        this.block(decoSet.detailedWall(), "Detailed " + translation + " Wall");
    }

    protected void blockDesc(Block block, String translation) {
        this.add(block.getDescriptionId() + ".description", translation);
    }

    protected void musicDisc(Item item, String translation, String description) {
        this.item(item, translation);
        this.add(item.getDescriptionId() + ".desc", description);
    }

    protected void deathBy(ResourceKey<DamageType> key, String translation) {
        if (!translation.contains("%s")) throw new IllegalArgumentException("Death message must contain %s");
        this.add("death.attack." + key.location().getPath(), translation);
    }

    protected void deathBy(ResourceKey<DamageType> key, String translation, String playerTranslation) {
        this.deathBy(key, translation);
        Matcher matcher = Pattern.compile("%s").matcher(playerTranslation);
        if (matcher.results().count() < 2) throw new IllegalArgumentException(".player death message must contain two instances of %s");
        this.add("death.attack." + key.location().getPath() + ".player", playerTranslation);
    }

    protected void rocketPart(ResourceKey<? extends RocketPart<?, ?>> key, String translation) {
        this.add(RocketPart.getKey(key), translation);
    }

    @Override
    public @NotNull String getName() {
        return "Translations";
    }
}<|MERGE_RESOLUTION|>--- conflicted
+++ resolved
@@ -608,7 +608,6 @@
     }
 
     protected void generateTagTranslations() {
-<<<<<<< HEAD
         this.tag(GCItemTags.WRENCHES, "Wrenches");
 
         this.tag(GCItemTags.ACCESSORIES, "Galacticraft Accessories");
@@ -704,20 +703,6 @@
         this.tag(GCItemTags.OIL_BUCKETS, "Oil Buckets");
         this.tag(GCItemTags.FUEL_BUCKETS, "Fuel Buckets");
         this.tag(GCItemTags.SULFURIC_ACID_BUCKETS, "Sulfuric Acid Buckets");
-=======
-        this.tag(GCTags.ALUMINUM_INGOTS, "Aluminum Ingots");
-        this.tag(GCTags.RAW_ALUMINUM_ORES, "Raw Aluminum");
-        this.tag(GCTags.LEAD_INGOTS, "Lead Ingots");
-        this.tag(GCTags.RAW_LEAD_ORES, "Raw Lead");
-        this.tag(GCTags.SILICONS, "Silicon");
-        this.tag(GCTags.STEEL_INGOTS, "Steel Ingots");
-        this.tag(GCTags.TIN_INGOTS, "Tin Ingots");
-        this.tag(GCTags.RAW_TIN_ORES, "Raw Tin");
-        this.tag(GCTags.COMPRESSED_STEEL, "Steel Plates");
-        this.tag(GCTags.COMPRESSED_IRON, "Iron Plates");
-        this.tag(GCTags.COMPRESSED_TIN, "Tin Plates");
-        this.tag(GCTags.EVOLVED_CREEPER_DROP_MUSIC_DISCS, "Evolved Creeper Music Disc Drops");
->>>>>>> 638fef1d
     }
 
     protected void generateGasTranslations() {
@@ -727,12 +712,15 @@
         this.add(Gas.HELIUM, "Helium");
         this.add(Gas.HYDROGEN, "Hydrogen");
         this.add(Gas.HYDROGEN_DEUTERIUM_OXIDE, "Hydrogen Deuterium Oxide");
+        this.add(Gas.HYDROGEN_DEUTERIUM_OXIDE, "Hydrogen Deuterium Oxide");
         this.add(Gas.IODINE, "Iodine");
         this.add(Gas.KRYPTON, "Krypton");
         this.add(Gas.METHANE, "Methane");
         this.add(Gas.NEON, "Neon");
         this.add(Gas.NITRIC_OXIDE, "Nitric Oxide");
+        this.add(Gas.NITRIC_OXIDE, "Nitric Oxide");
         this.add(Gas.NITROGEN, "Nitrogen");
+        this.add(Gas.NITROGEN_DIOXIDE, "Nitrogen Dioxide");
         this.add(Gas.NITROGEN_DIOXIDE, "Nitrogen Dioxide");
         this.add(Gas.NITROUS_OXIDE, "Nitrous Oxide");
         this.add(Gas.OXYGEN, "Oxygen");
@@ -1065,6 +1053,8 @@
         this.add(Ui.MACHINE_STATUS, "Status: %s");
         this.add(Ui.OXYGEN_TANK_1_LEVEL, "Oxygen Tank 1: %s");
         this.add(Ui.OXYGEN_TANK_2_LEVEL, "Oxygen Tank 2: %s");
+        this.add(Ui.OXYGEN_TANK_1_LEVEL, "Oxygen Tank 1: %s");
+        this.add(Ui.OXYGEN_TANK_2_LEVEL, "Oxygen Tank 2: %s");
         this.add(Ui.OXYGEN_WARNING, "WARNING");
         this.add(Ui.OXYGEN_SETUP_INVALID, "Oxygen Setup is Invalid!");
         this.add(Ui.ROCKET_FUEL, "Fuel:");
