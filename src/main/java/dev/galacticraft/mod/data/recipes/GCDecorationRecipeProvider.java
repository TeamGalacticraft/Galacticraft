--- conflicted
+++ resolved
@@ -139,7 +139,6 @@
                 .pattern("T T")
                 .unlockedBy(getHasName(GCItems.TIN_INGOT), has(GCItemTags.TIN_INGOTS))
                 .save(output);
-<<<<<<< HEAD
 
         // Metal decoration blocks
         decorationBlock(output, GCItems.COMPRESSED_TIN,
@@ -342,8 +341,6 @@
                 GCBlocks.MARS_COBBLESTONE_WALL
         );
         smeltBuildingBlock(output, GCBlocks.MARS_STONE, GCBlocks.MARS_COBBLESTONE);
-=======
->>>>>>> 6ab97cbc
     }
 
     private static void generateBlockFamilyRecipes(RecipeOutput output, BlockFamily blockFamily) {
