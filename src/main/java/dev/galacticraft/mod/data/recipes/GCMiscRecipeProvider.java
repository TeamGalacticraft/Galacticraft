/*
 * Copyright (c) 2019-2025 Team Galacticraft
 *
 * Permission is hereby granted, free of charge, to any person obtaining a copy
 * of this software and associated documentation files (the "Software"), to deal
 * in the Software without restriction, including without limitation the rights
 * to use, copy, modify, merge, publish, distribute, sublicense, and/or sell
 * copies of the Software, and to permit persons to whom the Software is
 * furnished to do so, subject to the following conditions:
 *
 * The above copyright notice and this permission notice shall be included in all
 * copies or substantial portions of the Software.
 *
 * THE SOFTWARE IS PROVIDED "AS IS", WITHOUT WARRANTY OF ANY KIND, EXPRESS OR
 * IMPLIED, INCLUDING BUT NOT LIMITED TO THE WARRANTIES OF MERCHANTABILITY,
 * FITNESS FOR A PARTICULAR PURPOSE AND NONINFRINGEMENT. IN NO EVENT SHALL THE
 * AUTHORS OR COPYRIGHT HOLDERS BE LIABLE FOR ANY CLAIM, DAMAGES OR OTHER
 * LIABILITY, WHETHER IN AN ACTION OF CONTRACT, TORT OR OTHERWISE, ARISING FROM,
 * OUT OF OR IN CONNECTION WITH THE SOFTWARE OR THE USE OR OTHER DEALINGS IN THE
 * SOFTWARE.
 */

package dev.galacticraft.mod.data.recipes;

import dev.galacticraft.mod.content.GCBlocks;
import dev.galacticraft.mod.content.item.GCItems;
import dev.galacticraft.mod.tag.GCItemTags;
import net.fabricmc.fabric.api.datagen.v1.FabricDataOutput;
import net.fabricmc.fabric.api.datagen.v1.provider.FabricRecipeProvider;
import net.fabricmc.fabric.api.tag.convention.v2.ConventionalItemTags;
import net.minecraft.core.HolderLookup;
import net.minecraft.core.registries.BuiltInRegistries;
import net.minecraft.data.recipes.*;
import net.minecraft.tags.ItemTags;
import net.minecraft.world.item.DyeColor;
import net.minecraft.world.item.Items;
import net.minecraft.world.item.crafting.*;
import net.minecraft.world.level.ItemLike;

import java.util.concurrent.CompletableFuture;

/**
 * Intermediate crafting materials and food recipes.
 */
public class GCMiscRecipeProvider extends FabricRecipeProvider {
    public GCMiscRecipeProvider(FabricDataOutput output, CompletableFuture<HolderLookup.Provider> lookup) {
        super(output, lookup);
    }

    @Override
    public void buildRecipes(RecipeOutput output) {
        // Gear
        ShapedRecipeBuilder.shaped(RecipeCategory.MISC, GCItems.OXYGEN_MASK)
                .define('G', Items.GLASS_PANE)
                .define('H', Items.IRON_HELMET)
                .pattern("GGG")
                .pattern("GHG")
                .pattern("GGG")
                .unlockedBy(getHasName(Items.GLASS_PANE), has(Items.GLASS_PANE))
                .save(output);

        ShapedRecipeBuilder.shaped(RecipeCategory.MISC, GCItems.OXYGEN_GEAR)
                .define('Y', GCBlocks.GLASS_FLUID_PIPE)
                .define('X', GCItems.OXYGEN_CONCENTRATOR)
                .pattern(" Y ")
                .pattern("YXY")
                .pattern("Y Y")
                .unlockedBy(getHasName(GCBlocks.GLASS_FLUID_PIPE), has(GCBlocks.GLASS_FLUID_PIPE))
                .save(output);

        ShapedRecipeBuilder.shaped(RecipeCategory.MISC, GCItems.OXYGEN_CONCENTRATOR)
                .define('Z', GCItemTags.STEEL_PLATES)
                .define('W', GCItemTags.TIN_PLATES)
                .define('Y', GCItems.TIN_CANISTER)
                .define('X', GCItems.OXYGEN_VENT)
                .pattern("ZWZ")
                .pattern("WYW")
                .pattern("ZXZ")
                .unlockedBy(getHasName(GCItems.OXYGEN_VENT), has(GCItems.OXYGEN_VENT))
                .save(output);

        ShapedRecipeBuilder.shaped(RecipeCategory.MISC, GCItems.SMALL_OXYGEN_TANK)
                .define('W', Items.LIME_WOOL)
                .define('T', GCItems.TIN_CANISTER)
                .define('C', GCItems.COMPRESSED_COPPER)
                .pattern("W")
                .pattern("T")
                .pattern("C")
                .unlockedBy(getHasName(GCItems.TIN_CANISTER), has(GCItems.TIN_CANISTER))
                .save(output);

        ShapedRecipeBuilder.shaped(RecipeCategory.MISC, GCItems.MEDIUM_OXYGEN_TANK)
                .define('W', Items.ORANGE_WOOL)
                .define('T', GCItems.TIN_CANISTER)
                .define('C', GCItems.COMPRESSED_TIN)
                .pattern("WW")
                .pattern("TT")
                .pattern("CC")
                .unlockedBy(getHasName(GCItems.TIN_CANISTER), has(GCItems.TIN_CANISTER))
                .save(output);

        ShapedRecipeBuilder.shaped(RecipeCategory.MISC, GCItems.LARGE_OXYGEN_TANK)
                .define('W', Items.RED_WOOL)
                .define('T', GCItems.TIN_CANISTER)
                .define('C', GCItems.COMPRESSED_STEEL)
                .pattern("WWW")
                .pattern("TTT")
                .pattern("CCC")
                .unlockedBy(getHasName(GCItems.TIN_CANISTER), has(GCItems.TIN_CANISTER))
                .save(output);

        ShapedRecipeBuilder.shaped(RecipeCategory.MISC, GCItems.PARACHUTE.get(DyeColor.WHITE))
                .define('S', Items.STRING)
                .define('C', GCItems.CANVAS)
                .pattern("CCC")
                .pattern("S S")
                .pattern(" S ")
                .unlockedBy(getHasName(GCItems.CANVAS), has(GCItems.CANVAS))
                .save(output);
        GCRecipeHelper.dyeColoring(output, RecipeCategory.MISC, GCItems.PARACHUTE);

        ShapedRecipeBuilder.shaped(RecipeCategory.MISC, GCItems.FREQUENCY_MODULE)
                .define('A', GCItems.COMPRESSED_ALUMINUM)
                .define('I', GCItems.COMPRESSED_IRON)
                .define('R', ConventionalItemTags.REDSTONE_DUSTS)
                .define('P', Items.REPEATER)
                .define('W', GCItems.BASIC_WAFER)
                .pattern(" A ")
                .pattern("IPI")
                .pattern("RWR")
                .unlockedBy(getHasName(GCItems.COMPRESSED_ALUMINUM), has(GCItems.COMPRESSED_ALUMINUM))
                .save(output);


        // Misc crafting materials
        ShapedRecipeBuilder.shaped(RecipeCategory.MISC, GCItems.DESH_STICK, 4)
                .define('D', GCItems.DESH_INGOT)
                .pattern("D")
                .pattern("D")
                .unlockedBy(getHasName(GCItems.DESH_STICK), has(GCItems.DESH_STICK))
                .save(output);

        ShapelessRecipeBuilder.shapeless(RecipeCategory.MISC, GCItems.CARBON_FRAGMENTS, 3)
                .requires(ConventionalItemTags.COAL)
                .unlockedBy("has_coal", has(ConventionalItemTags.COAL))
                .save(output, BuiltInRegistries.ITEM.getKey(GCItems.CARBON_FRAGMENTS).withSuffix("_from_coal"));

        ShapelessRecipeBuilder.shapeless(RecipeCategory.MISC, GCItems.CARBON_FRAGMENTS, 3)
                .requires(Items.CHARCOAL)
                .unlockedBy(getHasName(Items.CHARCOAL), has(Items.CHARCOAL))
                .save(output, BuiltInRegistries.ITEM.getKey(GCItems.CARBON_FRAGMENTS).withSuffix("_from_charcoal"));

        SimpleCookingRecipeBuilder.generic(Ingredient.of(ItemTags.PLANKS), RecipeCategory.MISC, GCItems.CARBON_FRAGMENTS, 0.1f, 200, RecipeSerializer.SMELTING_RECIPE, SmeltingRecipe::new)
                .unlockedBy("has_planks", has(ItemTags.PLANKS))
                .save(output, getItemName(GCItems.CARBON_FRAGMENTS) + "_from_smelting_planks");

        ShapedRecipeBuilder.shaped(RecipeCategory.MISC, GCItems.CANVAS)
                .define('S', Items.STRING)
                .define('I', Items.STICK)
                .pattern("SSI")
                .pattern("SSS")
                .pattern("ISS")
                .unlockedBy(getHasName(Items.STRING), has(Items.STRING))
                .save(output);

        ShapedRecipeBuilder.shaped(RecipeCategory.MISC, GCItems.FLUID_MANIPULATOR)
                .define('M', GCItems.METEORIC_IRON_INGOT)
                .define('S', Items.SLIME_BALL)
                .define('F', GCItems.OXYGEN_FAN)
                .define('W', GCItems.ADVANCED_WAFER)
                .pattern("MFM")
                .pattern("SWS")
                .pattern("MFM")
                .unlockedBy(getHasName(GCItems.METEORIC_IRON_INGOT), has(GCItems.METEORIC_IRON_INGOT))
                .save(output);

        ShapedRecipeBuilder.shaped(RecipeCategory.MISC, GCItems.SENSOR_LENS)
                .define('R', ConventionalItemTags.REDSTONE_DUSTS)
                .define('P', ConventionalItemTags.GLASS_PANES)
                .define('F', GCItems.COMPRESSED_METEORIC_IRON)
                .pattern("RPR")
                .pattern("PFP")
                .pattern("RPR")
                .unlockedBy(getHasName(GCItems.COMPRESSED_METEORIC_IRON), has(GCItems.COMPRESSED_METEORIC_IRON))
                .save(output);

        ShapedRecipeBuilder.shaped(RecipeCategory.MISC, GCItems.SINGLE_SOLAR_MODULE, 2)
                .define('G', ConventionalItemTags.GLASS_BLOCKS)
                .define('S', GCItems.BLUE_SOLAR_WAFER)
                .define('W', GCBlocks.ALUMINUM_WIRE)
                .pattern("GGG")
                .pattern("SSS")
                .pattern("WWW")
                .unlockedBy(getHasName(GCItems.BLUE_SOLAR_WAFER), has(GCItems.BLUE_SOLAR_WAFER))
                .save(output);

        ShapedRecipeBuilder.shaped(RecipeCategory.MISC, GCItems.FULL_SOLAR_PANEL)
                .define('M', GCItems.SINGLE_SOLAR_MODULE)
                .define('W', GCBlocks.ALUMINUM_WIRE)
                .pattern("MMM")
                .pattern("WWW")
                .pattern("MMM")
                .unlockedBy(getHasName(GCItems.SINGLE_SOLAR_MODULE), has(GCItems.SINGLE_SOLAR_MODULE))
                .save(output);

        ShapedRecipeBuilder.shaped(RecipeCategory.MISC, GCItems.SOLAR_ARRAY_PANEL, 3)
                .define('G', ConventionalItemTags.GLASS_BLOCKS)
                .define('S', GCItems.SOLAR_ARRAY_WAFER)
                .define('W', GCBlocks.ALUMINUM_WIRE)
                .pattern("GGG")
                .pattern("SSS")
                .pattern("WWW")
                .unlockedBy(getHasName(GCItems.SOLAR_ARRAY_WAFER), has(GCItems.SOLAR_ARRAY_WAFER))
                .save(output);

        ShapedRecipeBuilder.shaped(RecipeCategory.MISC, GCItems.STEEL_POLE)
                .define('I', GCItems.COMPRESSED_STEEL)
                .pattern("I")
                .pattern("I")
                .pattern("I")
                .unlockedBy(getHasName(GCItems.COMPRESSED_STEEL), has(GCItems.COMPRESSED_STEEL))
                .save(output);

        ShapedRecipeBuilder.shaped(RecipeCategory.MISC, GCItems.THERMAL_CLOTH)
                .define('R', ConventionalItemTags.REDSTONE_DUSTS)
                .define('W', ItemTags.WOOL)
                .pattern(" W ")
                .pattern("WRW")
                .pattern(" W ")
                .unlockedBy("has_wool", has(ItemTags.WOOL))
                .save(output);

        ShapedRecipeBuilder.shaped(RecipeCategory.MISC, GCItems.BATTERY)
                .define('T', GCItems.COMPRESSED_ALUMINUM)
                .define('R', ConventionalItemTags.REDSTONE_DUSTS)
                .define('C', ConventionalItemTags.COAL)
                .pattern(" T ")
                .pattern("TRT")
                .pattern("TCT")
                .unlockedBy(getHasName(GCItems.COMPRESSED_ALUMINUM), has(GCItems.COMPRESSED_ALUMINUM))
                .save(output);

        ShapedRecipeBuilder.shaped(RecipeCategory.MISC, GCItems.AMBIENT_THERMAL_CONTROLLER)
                .define('B', GCItems.COMPRESSED_BRONZE)
                .define('S', GCItems.COMPRESSED_STEEL)
                .define('R', ConventionalItemTags.REDSTONE_DUSTS)
                .define('W', GCItems.BASIC_WAFER)
                .define('V', GCItems.OXYGEN_VENT)
                .pattern("RVR")
                .pattern("BSB")
                .pattern("BWB")
                .unlockedBy(getHasName(GCItems.OXYGEN_VENT), has(GCItems.OXYGEN_VENT))
                .save(output);

        ShapedRecipeBuilder.shaped(RecipeCategory.MISC, GCItems.ATMOSPHERIC_VALVE)
                .define('D', GCItems.DESH_INGOT)
                .define('V', GCItems.OXYGEN_VENT)
                .pattern("DVD")
                .pattern(" D ")
                .unlockedBy(getHasName(GCItems.DESH_INGOT), has(GCItems.DESH_INGOT))
                .save(output);

        ShapedRecipeBuilder.shaped(RecipeCategory.MISC, GCItems.ISOTHERMAL_FABRIC)
                .define('D', GCItems.DESH_INGOT)
                .define('T', GCItems.THERMAL_CLOTH)
                .pattern("TDT")
                .unlockedBy(getHasName(GCItems.DESH_INGOT), has(GCItems.DESH_INGOT))
                .save(output);

        ShapedRecipeBuilder.shaped(RecipeCategory.MISC, GCItems.ORION_DRIVE)
                .define('D', Items.DIAMOND_ORE)
                .define('L', Items.LAPIS_ORE)
                .define('G', Items.GOLD_ORE)
                .define('C', Items.COAL_ORE)
                .define('I', GCBlocks.ILMENITE_ORE)
                .define('S', GCBlocks.DESH_ORE)
                .define('E', GCBlocks.MOON_CHEESE_ORE)
                .define('R', Items.REDSTONE_ORE)
                .define('B', GCItems.BEAM_CORE)
                .pattern("DLG")
                .pattern("RBC")
                .pattern("ESI")
                .unlockedBy(getHasName(GCBlocks.ILMENITE_ORE), has(GCBlocks.ILMENITE_ORE))
                .save(output);

        ShapedRecipeBuilder.shaped(RecipeCategory.MISC, GCItems.TIN_CANISTER, 2)
                .define('X', GCItemTags.TIN_INGOTS)
                .pattern("X X")
                .pattern("X X")
                .pattern("XXX")
                .unlockedBy(getHasName(GCItems.TIN_INGOT), has(GCItems.TIN_INGOT))
                .save(output);

        ShapedRecipeBuilder.shaped(RecipeCategory.MISC, GCItems.COPPER_CANISTER, 2)
                .define('X', Items.COPPER_INGOT)
                .pattern("X X")
                .pattern("X X")
                .pattern("XXX")
                .unlockedBy(getHasName(Items.COPPER_INGOT), has(Items.COPPER_INGOT))
                .save(output);

        ShapedRecipeBuilder.shaped(RecipeCategory.TRANSPORTATION, GCBlocks.ROCKET_LAUNCH_PAD, 9)
                .define('C', GCItems.COMPRESSED_IRON)
                .define('I', Items.IRON_BLOCK)
                .pattern("CCC")
                .pattern("III")
                .unlockedBy(getHasName(Items.IRON_BLOCK), has(Items.IRON_BLOCK))
                .save(output);

        ShapedRecipeBuilder.shaped(RecipeCategory.TRANSPORTATION, GCBlocks.FUELING_PAD, 9)
                .define('C', GCItems.COMPRESSED_STEEL)
                .define('I', Items.IRON_BLOCK)
                .pattern("CCC")
                .pattern("III")
                .unlockedBy(getHasName(GCItems.COMPRESSED_STEEL), has(GCItems.COMPRESSED_STEEL))
                .save(output);

        ShapedRecipeBuilder.shaped(RecipeCategory.MISC, GCItems.OXYGEN_FAN)
                .define('S', GCItems.COMPRESSED_STEEL)
                .define('W', GCItems.BASIC_WAFER)
                .define('R', ConventionalItemTags.REDSTONE_DUSTS)
                .pattern("S S")
                .pattern(" W ")
                .pattern("SRS")
                .unlockedBy(getHasName(GCItems.BASIC_WAFER), has(GCItems.BASIC_WAFER))
                .save(output);

        ShapedRecipeBuilder.shaped(RecipeCategory.MISC, GCItems.OXYGEN_VENT)
                .define('T', GCItems.COMPRESSED_TIN)
                .define('S', GCItems.COMPRESSED_STEEL)
                .pattern("TT")
                .pattern("TS")
                .unlockedBy(getHasName(GCItems.COMPRESSED_TIN), has(GCItems.COMPRESSED_TIN))
                .save(output);

        ShapedRecipeBuilder.shaped(RecipeCategory.MISC, GCItems.BEAM_CORE)
                .define('R', ConventionalItemTags.REDSTONE_DUSTS)
                .define('I', GCItemTags.IRON_PLATES)
                .define('G', ConventionalItemTags.GLASS_PANES)
                .pattern("RIR")
                .pattern("IGI")
                .pattern("RIR")
                .unlockedBy(getHasName(GCItems.COMPRESSED_IRON), has(GCItems.COMPRESSED_IRON))
                .save(output);

        ShapedRecipeBuilder.shaped(RecipeCategory.MISC, GCItems.BUGGY_WHEEL)
                .define('L', ConventionalItemTags.LEATHERS)
<<<<<<< HEAD
                .define('S', GCItemTags.STEEL_PLATES)
=======
                .define('S', GCTags.COMPRESSED_STEEL)
>>>>>>> d3b30740
                .pattern(" L ")
                .pattern("LSL")
                .pattern(" L ")
                .unlockedBy(getHasName(GCItems.COMPRESSED_STEEL), has(GCItems.COMPRESSED_STEEL))
                .save(output);

        ShapedRecipeBuilder.shaped(RecipeCategory.MISC, GCItems.BUGGY_SEAT)
<<<<<<< HEAD
                .define('S', GCItemTags.STEEL_PLATES)
                .define('I', GCItemTags.IRON_PLATES)
=======
                .define('S', GCTags.COMPRESSED_STEEL)
                .define('I', GCTags.COMPRESSED_IRON)
>>>>>>> d3b30740
                .pattern("  S")
                .pattern(" IS")
                .pattern("SSS")
                .unlockedBy(getHasName(GCItems.COMPRESSED_STEEL), has(GCItems.COMPRESSED_STEEL))
                .save(output);

        ShapedRecipeBuilder.shaped(RecipeCategory.MISC, GCItems.BUGGY_STORAGE)
<<<<<<< HEAD
                .define('S', GCItemTags.STEEL_PLATES)
                .define('I', GCItemTags.IRON_PLATES)
=======
                .define('S', GCTags.COMPRESSED_STEEL)
                .define('I', GCTags.COMPRESSED_IRON)
>>>>>>> d3b30740
                .define('C', ConventionalItemTags.WOODEN_CHESTS)
                .pattern("SSS")
                .pattern("ICI")
                .pattern("SSS")
                .unlockedBy(getHasName(GCItems.COMPRESSED_STEEL), has(GCItems.COMPRESSED_STEEL))
                .save(output);

        // Food
        cookingRecipes(output, 100, GCItems.GROUND_BEEF, GCItems.BEEF_PATTY, 1.0F);

//        SimpleCookingRecipeBuilder.smelting(Ingredient.of(GCBlocks.MOON_CHEESE_ORE), RecipeCategory.FOOD, GCItems.MOON_CHEESE_CURD, 0.35F, 200)
//                .unlockedBy(getHasName(GCBlocks.MOON_CHEESE_ORE), has(GCBlocks.MOON_CHEESE_ORE))
//                .save(result);

        ShapelessRecipeBuilder.shapeless(RecipeCategory.FOOD, GCItems.BURGER_BUN, 2)
                .requires(Items.WHEAT)
                .requires(Items.WHEAT)
                .requires(Items.EGG)
                .requires(Items.MILK_BUCKET)
                .unlockedBy(getHasName(Items.EGG), has(Items.EGG))
                .save(output);

        ShapelessRecipeBuilder.shapeless(RecipeCategory.FOOD, GCItems.GROUND_BEEF, 2)
                .requires(Items.BEEF)
                .unlockedBy(getHasName(Items.BEEF), has(Items.BEEF))
                .save(output);

        ShapelessRecipeBuilder.shapeless(RecipeCategory.FOOD, GCItems.CHEESEBURGER)
                .requires(GCItems.MOON_CHEESE_SLICE)
                .requires(GCItems.BEEF_PATTY)
                .requires(GCItems.BURGER_BUN)
                .unlockedBy(getHasName(GCItems.GROUND_BEEF), has(GCItems.GROUND_BEEF))
                .save(output);

        ShapelessRecipeBuilder.shapeless(RecipeCategory.FOOD, GCItems.MOON_CHEESE_SLICE, 6)
                .requires(GCBlocks.MOON_CHEESE_WHEEL)
                .unlockedBy(getHasName(GCBlocks.MOON_CHEESE_WHEEL), has(GCBlocks.MOON_CHEESE_WHEEL))
                .save(output);

        ShapedRecipeBuilder.shaped(RecipeCategory.FOOD, GCBlocks.MOON_CHEESE_WHEEL)
                .define('C', GCItems.MOON_CHEESE_CURD)
                .define('M', Items.MILK_BUCKET)
                .pattern("CCC")
                .pattern("CMC")
                .pattern("CCC")
                .unlockedBy(getHasName(GCItems.MOON_CHEESE_CURD), has(GCItems.MOON_CHEESE_CURD))
                .save(output);

        ShapelessRecipeBuilder.shapeless(RecipeCategory.FOOD, GCItems.CANNED_DEHYDRATED_APPLE)
                .requires(GCItems.TIN_CANISTER)
                .requires(Items.APPLE)
                .requires(Items.APPLE)
                .unlockedBy(getHasName(GCItems.TIN_CANISTER), has(GCItems.TIN_CANISTER))
                .save(output);

        ShapelessRecipeBuilder.shapeless(RecipeCategory.FOOD, GCItems.CANNED_DEHYDRATED_POTATO)
                .requires(GCItems.TIN_CANISTER)
                .requires(Items.POTATO)
                .requires(Items.POTATO)
                .unlockedBy(getHasName(GCItems.TIN_CANISTER), has(GCItems.TIN_CANISTER))
                .save(output);

        ShapelessRecipeBuilder.shapeless(RecipeCategory.FOOD, GCItems.CANNED_DEHYDRATED_CARROT)
                .requires(GCItems.TIN_CANISTER)
                .requires(Items.CARROT)
                .requires(Items.CARROT)
                .unlockedBy(getHasName(GCItems.TIN_CANISTER), has(GCItems.TIN_CANISTER))
                .save(output);

        ShapelessRecipeBuilder.shapeless(RecipeCategory.FOOD, GCItems.CANNED_DEHYDRATED_MELON)
                .requires(GCItems.TIN_CANISTER)
                .requires(Items.MELON_SLICE)
                .requires(Items.MELON_SLICE)
                .unlockedBy(getHasName(GCItems.TIN_CANISTER), has(GCItems.TIN_CANISTER))
                .save(output);

        ShapelessRecipeBuilder.shapeless(RecipeCategory.FOOD, GCItems.CANNED_BEEF)
                .requires(GCItems.TIN_CANISTER)
                .requires(GCItems.GROUND_BEEF)
                .requires(GCItems.GROUND_BEEF)
                .unlockedBy(getHasName(GCItems.TIN_CANISTER), has(GCItems.TIN_CANISTER))
                .save(output);
    }

    @Override
    public String getName() {
        return "Misc Recipes";
    }

    private static void cookingRecipes(RecipeOutput output, int cookingTime, ItemLike input, ItemLike result, float experience) {
        simpleCookingRecipe(output, "smoking", RecipeSerializer.SMOKING_RECIPE, SmokingRecipe::new, cookingTime, input, result, experience);
        simpleCookingRecipe(output, "smelting", RecipeSerializer.SMELTING_RECIPE, SmeltingRecipe::new, cookingTime * 2, input, result, experience);
        simpleCookingRecipe(output, "campfire_cooking", RecipeSerializer.CAMPFIRE_COOKING_RECIPE, CampfireCookingRecipe::new, cookingTime * 6, input, result, experience);
    }
}<|MERGE_RESOLUTION|>--- conflicted
+++ resolved
@@ -213,6 +213,16 @@
                 .unlockedBy(getHasName(GCItems.SOLAR_ARRAY_WAFER), has(GCItems.SOLAR_ARRAY_WAFER))
                 .save(output);
 
+        ShapedRecipeBuilder.shaped(RecipeCategory.MISC, GCItems.SOLAR_ARRAY_PANEL, 3)
+                .define('G', ConventionalItemTags.GLASS_BLOCKS)
+                .define('S', GCItems.SOLAR_ARRAY_WAFER)
+                .define('W', GCBlocks.ALUMINUM_WIRE)
+                .pattern("GGG")
+                .pattern("SSS")
+                .pattern("WWW")
+                .unlockedBy(getHasName(GCItems.SOLAR_ARRAY_WAFER), has(GCItems.SOLAR_ARRAY_WAFER))
+                .save(output);
+
         ShapedRecipeBuilder.shaped(RecipeCategory.MISC, GCItems.STEEL_POLE)
                 .define('I', GCItems.COMPRESSED_STEEL)
                 .pattern("I")
@@ -275,6 +285,7 @@
                 .define('I', GCBlocks.ILMENITE_ORE)
                 .define('S', GCBlocks.DESH_ORE)
                 .define('E', GCBlocks.MOON_CHEESE_ORE)
+                .define('E', GCBlocks.MOON_CHEESE_ORE)
                 .define('R', Items.REDSTONE_ORE)
                 .define('B', GCItems.BEAM_CORE)
                 .pattern("DLG")
@@ -345,11 +356,7 @@
 
         ShapedRecipeBuilder.shaped(RecipeCategory.MISC, GCItems.BUGGY_WHEEL)
                 .define('L', ConventionalItemTags.LEATHERS)
-<<<<<<< HEAD
                 .define('S', GCItemTags.STEEL_PLATES)
-=======
-                .define('S', GCTags.COMPRESSED_STEEL)
->>>>>>> d3b30740
                 .pattern(" L ")
                 .pattern("LSL")
                 .pattern(" L ")
@@ -357,13 +364,8 @@
                 .save(output);
 
         ShapedRecipeBuilder.shaped(RecipeCategory.MISC, GCItems.BUGGY_SEAT)
-<<<<<<< HEAD
                 .define('S', GCItemTags.STEEL_PLATES)
                 .define('I', GCItemTags.IRON_PLATES)
-=======
-                .define('S', GCTags.COMPRESSED_STEEL)
-                .define('I', GCTags.COMPRESSED_IRON)
->>>>>>> d3b30740
                 .pattern("  S")
                 .pattern(" IS")
                 .pattern("SSS")
@@ -371,13 +373,8 @@
                 .save(output);
 
         ShapedRecipeBuilder.shaped(RecipeCategory.MISC, GCItems.BUGGY_STORAGE)
-<<<<<<< HEAD
                 .define('S', GCItemTags.STEEL_PLATES)
                 .define('I', GCItemTags.IRON_PLATES)
-=======
-                .define('S', GCTags.COMPRESSED_STEEL)
-                .define('I', GCTags.COMPRESSED_IRON)
->>>>>>> d3b30740
                 .define('C', ConventionalItemTags.WOODEN_CHESTS)
                 .pattern("SSS")
                 .pattern("ICI")
