/*
 * Copyright (c) 2019-2025 Team Galacticraft
 *
 * Permission is hereby granted, free of charge, to any person obtaining a copy
 * of this software and associated documentation files (the "Software"), to deal
 * in the Software without restriction, including without limitation the rights
 * to use, copy, modify, merge, publish, distribute, sublicense, and/or sell
 * copies of the Software, and to permit persons to whom the Software is
 * furnished to do so, subject to the following conditions:
 *
 * The above copyright notice and this permission notice shall be included in all
 * copies or substantial portions of the Software.
 *
 * THE SOFTWARE IS PROVIDED "AS IS", WITHOUT WARRANTY OF ANY KIND, EXPRESS OR
 * IMPLIED, INCLUDING BUT NOT LIMITED TO THE WARRANTIES OF MERCHANTABILITY,
 * FITNESS FOR A PARTICULAR PURPOSE AND NONINFRINGEMENT. IN NO EVENT SHALL THE
 * AUTHORS OR COPYRIGHT HOLDERS BE LIABLE FOR ANY CLAIM, DAMAGES OR OTHER
 * LIABILITY, WHETHER IN AN ACTION OF CONTRACT, TORT OR OTHERWISE, ARISING FROM,
 * OUT OF OR IN CONNECTION WITH THE SOFTWARE OR THE USE OR OTHER DEALINGS IN THE
 * SOFTWARE.
 */

package dev.galacticraft.mod.data.recipes;

import dev.galacticraft.mod.content.GCBlocks;
import dev.galacticraft.mod.content.item.GCItems;
import dev.galacticraft.mod.tag.GCTags;
import net.fabricmc.fabric.api.datagen.v1.FabricDataOutput;
import net.fabricmc.fabric.api.datagen.v1.provider.FabricRecipeProvider;
import net.fabricmc.fabric.api.tag.convention.v2.ConventionalItemTags;
import net.minecraft.core.HolderLookup;
import net.minecraft.core.registries.BuiltInRegistries;
import net.minecraft.data.recipes.*;
import net.minecraft.tags.ItemTags;
import net.minecraft.world.item.DyeColor;
import net.minecraft.world.item.Items;
import net.minecraft.world.item.crafting.*;
import net.minecraft.world.level.ItemLike;

import java.util.concurrent.CompletableFuture;

/**
 * Intermediate crafting materials and food recipes.
 */
public class GCMiscRecipeProvider extends FabricRecipeProvider {
    public GCMiscRecipeProvider(FabricDataOutput output, CompletableFuture<HolderLookup.Provider> lookup) {
        super(output, lookup);
    }

    @Override
    public void buildRecipes(RecipeOutput output) {
        // Gear
        ShapedRecipeBuilder.shaped(RecipeCategory.MISC, GCItems.OXYGEN_MASK)
                .define('G', Items.GLASS_PANE)
                .define('H', Items.IRON_HELMET)
                .pattern("GGG")
                .pattern("GHG")
                .pattern("GGG")
                .unlockedBy(getHasName(Items.GLASS_PANE), has(Items.GLASS_PANE))
                .save(output);

        ShapedRecipeBuilder.shaped(RecipeCategory.MISC, GCItems.OXYGEN_GEAR)
                .define('Y', GCBlocks.GLASS_FLUID_PIPE)
                .define('X', GCItems.OXYGEN_CONCENTRATOR)
                .pattern(" Y ")
                .pattern("YXY")
                .pattern("Y Y")
                .unlockedBy(getHasName(GCBlocks.GLASS_FLUID_PIPE), has(GCBlocks.GLASS_FLUID_PIPE))
                .save(output);

        ShapedRecipeBuilder.shaped(RecipeCategory.MISC, GCItems.OXYGEN_CONCENTRATOR)
                .define('Z', GCTags.COMPRESSED_STEEL)
                .define('W', GCTags.COMPRESSED_TIN)
                .define('Y', GCItems.TIN_CANISTER)
                .define('X', GCItems.OXYGEN_VENT)
                .pattern("ZWZ")
                .pattern("WYW")
                .pattern("ZXZ")
                .unlockedBy(getHasName(GCItems.OXYGEN_VENT), has(GCItems.OXYGEN_VENT))
                .save(output);

        ShapedRecipeBuilder.shaped(RecipeCategory.MISC, GCItems.SMALL_OXYGEN_TANK)
                .define('W', Items.LIME_WOOL)
                .define('T', GCItems.TIN_CANISTER)
                .define('C', GCItems.COMPRESSED_COPPER)
                .pattern("W")
                .pattern("T")
                .pattern("C")
                .unlockedBy(getHasName(GCItems.TIN_CANISTER), has(GCItems.TIN_CANISTER))
                .save(output);

        ShapedRecipeBuilder.shaped(RecipeCategory.MISC, GCItems.MEDIUM_OXYGEN_TANK)
                .define('W', Items.ORANGE_WOOL)
                .define('T', GCItems.TIN_CANISTER)
                .define('C', GCItems.COMPRESSED_TIN)
                .pattern("WW")
                .pattern("TT")
                .pattern("CC")
                .unlockedBy(getHasName(GCItems.TIN_CANISTER), has(GCItems.TIN_CANISTER))
                .save(output);

        ShapedRecipeBuilder.shaped(RecipeCategory.MISC, GCItems.LARGE_OXYGEN_TANK)
                .define('W', Items.RED_WOOL)
                .define('T', GCItems.TIN_CANISTER)
                .define('C', GCItems.COMPRESSED_STEEL)
                .pattern("WWW")
                .pattern("TTT")
                .pattern("CCC")
                .unlockedBy(getHasName(GCItems.TIN_CANISTER), has(GCItems.TIN_CANISTER))
                .save(output);

        ShapedRecipeBuilder.shaped(RecipeCategory.MISC, GCItems.PARACHUTE.get(DyeColor.WHITE))
                .define('S', Items.STRING)
                .define('C', GCItems.CANVAS)
                .pattern("CCC")
                .pattern("S S")
                .pattern(" S ")
                .unlockedBy(getHasName(GCItems.CANVAS), has(GCItems.CANVAS))
                .save(output);
        GCRecipeHelper.dyeColoring(output, RecipeCategory.MISC, GCItems.PARACHUTE);

        ShapedRecipeBuilder.shaped(RecipeCategory.MISC, GCItems.FREQUENCY_MODULE)
                .define('A', GCItems.COMPRESSED_ALUMINUM)
                .define('I', GCItems.COMPRESSED_IRON)
                .define('R', ConventionalItemTags.REDSTONE_DUSTS)
                .define('P', Items.REPEATER)
                .define('W', GCItems.BASIC_WAFER)
                .pattern(" A ")
                .pattern("IPI")
                .pattern("RWR")
                .unlockedBy(getHasName(GCItems.COMPRESSED_ALUMINUM), has(GCItems.COMPRESSED_ALUMINUM))
                .save(output);


        // Misc crafting materials
        ShapedRecipeBuilder.shaped(RecipeCategory.MISC, GCItems.DESH_STICK, 4)
                .define('D', GCItems.DESH_INGOT)
                .pattern("D")
                .pattern("D")
                .unlockedBy(getHasName(GCItems.DESH_STICK), has(GCItems.DESH_STICK))
                .save(output);

        ShapelessRecipeBuilder.shapeless(RecipeCategory.MISC, GCItems.CARBON_FRAGMENTS, 3)
                .requires(ConventionalItemTags.COAL)
                .unlockedBy("has_coal", has(ConventionalItemTags.COAL))
                .save(output);

        SimpleCookingRecipeBuilder.generic(Ingredient.of(ItemTags.PLANKS), RecipeCategory.MISC, GCItems.CARBON_FRAGMENTS, 0.1f, 200, RecipeSerializer.SMELTING_RECIPE, SmeltingRecipe::new)
                .unlockedBy("has_planks", has(ItemTags.PLANKS))
                .save(output, getItemName(GCItems.CARBON_FRAGMENTS) + "_from_smelting_planks");

        ShapedRecipeBuilder.shaped(RecipeCategory.MISC, GCItems.CANVAS)
                .define('S', Items.STRING)
                .define('I', Items.STICK)
                .pattern("SSI")
                .pattern("SSS")
                .pattern("ISS")
                .unlockedBy(getHasName(Items.STRING), has(Items.STRING))
                .save(output);

        ShapedRecipeBuilder.shaped(RecipeCategory.MISC, GCItems.FLUID_MANIPULATOR)
                .define('M', GCItems.METEORIC_IRON_INGOT)
                .define('S', Items.SLIME_BALL)
                .define('F', GCItems.OXYGEN_FAN)
                .define('W', GCItems.ADVANCED_WAFER)
                .pattern("MFM")
                .pattern("SWS")
                .pattern("MFM")
                .unlockedBy(getHasName(GCItems.METEORIC_IRON_INGOT), has(GCItems.METEORIC_IRON_INGOT))
                .save(output);

        ShapedRecipeBuilder.shaped(RecipeCategory.MISC, GCItems.SENSOR_LENS)
                .define('R', ConventionalItemTags.REDSTONE_DUSTS)
                .define('P', ConventionalItemTags.GLASS_PANES)
                .define('F', GCItems.COMPRESSED_METEORIC_IRON)
                .pattern("RPR")
                .pattern("PFP")
                .pattern("RPR")
                .unlockedBy(getHasName(GCItems.COMPRESSED_METEORIC_IRON), has(GCItems.COMPRESSED_METEORIC_IRON))
                .save(output);

        ShapedRecipeBuilder.shaped(RecipeCategory.MISC, GCItems.SINGLE_SOLAR_MODULE, 2)
                .define('G', ConventionalItemTags.GLASS_BLOCKS)
                .define('S', GCItems.BLUE_SOLAR_WAFER)
                .define('W', GCBlocks.ALUMINUM_WIRE)
                .pattern("GGG")
                .pattern("SSS")
                .pattern("WWW")
                .unlockedBy(getHasName(GCItems.BLUE_SOLAR_WAFER), has(GCItems.BLUE_SOLAR_WAFER))
                .save(output);

        ShapedRecipeBuilder.shaped(RecipeCategory.MISC, GCItems.FULL_SOLAR_PANEL)
                .define('M', GCItems.SINGLE_SOLAR_MODULE)
                .define('W', GCBlocks.ALUMINUM_WIRE)
                .pattern("MMM")
                .pattern("WWW")
                .pattern("MMM")
                .unlockedBy(getHasName(GCItems.SINGLE_SOLAR_MODULE), has(GCItems.SINGLE_SOLAR_MODULE))
                .save(output);

        ShapedRecipeBuilder.shaped(RecipeCategory.MISC, GCItems.SOLAR_ARRAY_PANEL, 3)
                .define('G', ConventionalItemTags.GLASS_BLOCKS)
                .define('S', GCItems.SOLAR_ARRAY_WAFER)
                .define('W', GCBlocks.ALUMINUM_WIRE)
                .pattern("GGG")
                .pattern("SSS")
                .pattern("WWW")
                .unlockedBy(getHasName(GCItems.SOLAR_ARRAY_WAFER), has(GCItems.SOLAR_ARRAY_WAFER))
                .save(output);

        ShapedRecipeBuilder.shaped(RecipeCategory.MISC, GCItems.STEEL_POLE)
                .define('I', GCItems.COMPRESSED_STEEL)
                .pattern("I")
                .pattern("I")
                .pattern("I")
                .unlockedBy(getHasName(GCItems.COMPRESSED_STEEL), has(GCItems.COMPRESSED_STEEL))
                .save(output);

        ShapedRecipeBuilder.shaped(RecipeCategory.MISC, GCItems.THERMAL_CLOTH)
                .define('R', ConventionalItemTags.REDSTONE_DUSTS)
                .define('W', ItemTags.WOOL)
                .pattern(" W ")
                .pattern("WRW")
                .pattern(" W ")
                .unlockedBy("has_wool", has(ItemTags.WOOL))
                .save(output);

        ShapedRecipeBuilder.shaped(RecipeCategory.MISC, GCItems.BATTERY)
                .define('P', GCItems.COMPRESSED_COPPER)
                .define('A', GCItems.COMPRESSED_ALUMINUM)
                .define('R', ConventionalItemTags.REDSTONE_DUSTS)
                .define('C', ConventionalItemTags.COAL)
                .pattern(" P ")
                .pattern("ARA")
                .pattern("ACA")
                .unlockedBy(getHasName(GCItems.COMPRESSED_ALUMINUM), has(GCItems.COMPRESSED_ALUMINUM))
                .save(output);

        ShapedRecipeBuilder.shaped(RecipeCategory.MISC, GCItems.AMBIENT_THERMAL_CONTROLLER)
                .define('B', GCItems.COMPRESSED_BRONZE)
                .define('S', GCItems.COMPRESSED_STEEL)
                .define('R', ConventionalItemTags.REDSTONE_DUSTS)
                .define('W', GCItems.BASIC_WAFER)
                .define('V', GCItems.OXYGEN_VENT)
                .pattern("RVR")
                .pattern("BSB")
                .pattern("BWB")
                .unlockedBy(getHasName(GCItems.OXYGEN_VENT), has(GCItems.OXYGEN_VENT))
                .save(output);

        ShapedRecipeBuilder.shaped(RecipeCategory.MISC, GCItems.ATMOSPHERIC_VALVE)
                .define('D', GCItems.DESH_INGOT)
                .define('V', GCItems.OXYGEN_VENT)
                .pattern("DVD")
                .pattern(" D ")
                .unlockedBy(getHasName(GCItems.DESH_INGOT), has(GCItems.DESH_INGOT))
                .save(output);

        ShapedRecipeBuilder.shaped(RecipeCategory.MISC, GCItems.ISOTHERMAL_FABRIC)
                .define('D', GCItems.DESH_INGOT)
                .define('T', GCItems.THERMAL_CLOTH)
                .pattern("TDT")
                .unlockedBy(getHasName(GCItems.DESH_INGOT), has(GCItems.DESH_INGOT))
                .save(output);

        ShapedRecipeBuilder.shaped(RecipeCategory.MISC, GCItems.ORION_DRIVE)
                .define('D', Items.DIAMOND_ORE)
                .define('L', Items.LAPIS_ORE)
                .define('G', Items.GOLD_ORE)
                .define('C', Items.COAL_ORE)
                .define('I', GCBlocks.ILMENITE_ORE)
                .define('S', GCBlocks.DESH_ORE)
                .define('E', GCBlocks.MOON_CHEESE_ORE)
                .define('R', Items.REDSTONE_ORE)
                .define('B', GCItems.BEAM_CORE)
                .pattern("DLG")
                .pattern("RBC")
                .pattern("ESI")
                .unlockedBy(getHasName(GCBlocks.ILMENITE_ORE), has(GCBlocks.ILMENITE_ORE))
                .save(output);

        ShapedRecipeBuilder.shaped(RecipeCategory.MISC, GCItems.TIN_CANISTER, 2)
                .define('X', GCTags.TIN_INGOTS)
                .pattern("X X")
                .pattern("X X")
                .pattern("XXX")
                .unlockedBy(getHasName(GCItems.TIN_INGOT), has(GCItems.TIN_INGOT))
                .save(output);

        ShapedRecipeBuilder.shaped(RecipeCategory.MISC, GCItems.COPPER_CANISTER, 2)
                .define('X', Items.COPPER_INGOT)
                .pattern("X X")
                .pattern("X X")
                .pattern("XXX")
                .unlockedBy(getHasName(Items.COPPER_INGOT), has(Items.COPPER_INGOT))
                .save(output);

        ShapedRecipeBuilder.shaped(RecipeCategory.TRANSPORTATION, GCBlocks.ROCKET_LAUNCH_PAD, 9)
                .define('C', GCItems.COMPRESSED_IRON)
                .define('I', Items.IRON_BLOCK)
                .pattern("CCC")
                .pattern("III")
                .unlockedBy(getHasName(Items.IRON_BLOCK), has(Items.IRON_BLOCK))
                .save(output);

        ShapedRecipeBuilder.shaped(RecipeCategory.TRANSPORTATION, GCBlocks.FUELING_PAD, 9)
                .define('C', GCItems.COMPRESSED_STEEL)
                .define('I', Items.IRON_BLOCK)
                .pattern("CCC")
                .pattern("III")
                .unlockedBy(getHasName(GCItems.COMPRESSED_STEEL), has(GCItems.COMPRESSED_STEEL))
                .save(output);

        ShapedRecipeBuilder.shaped(RecipeCategory.MISC, GCItems.OXYGEN_FAN)
                .define('S', GCItems.COMPRESSED_STEEL)
                .define('W', GCItems.BASIC_WAFER)
                .define('R', ConventionalItemTags.REDSTONE_DUSTS)
                .pattern("S S")
                .pattern(" W ")
                .pattern("SRS")
                .unlockedBy(getHasName(GCItems.BASIC_WAFER), has(GCItems.BASIC_WAFER))
                .save(output);

        ShapedRecipeBuilder.shaped(RecipeCategory.MISC, GCItems.OXYGEN_VENT)
                .define('T', GCItems.COMPRESSED_TIN)
                .define('S', GCItems.COMPRESSED_STEEL)
                .pattern("TT")
                .pattern("TS")
                .unlockedBy(getHasName(GCItems.COMPRESSED_TIN), has(GCItems.COMPRESSED_TIN))
                .save(output);

        ShapedRecipeBuilder.shaped(RecipeCategory.MISC, GCItems.BEAM_CORE)
                .define('R', ConventionalItemTags.REDSTONE_DUSTS)
                .define('I', GCTags.COMPRESSED_IRON)
                .define('G', ConventionalItemTags.GLASS_PANES)
                .pattern("RIR")
                .pattern("IGI")
                .pattern("RIR")
                .unlockedBy(getHasName(GCItems.COMPRESSED_IRON), has(GCItems.COMPRESSED_IRON))
                .save(output);

        ShapedRecipeBuilder.shaped(RecipeCategory.MISC, GCItems.BUGGY_WHEEL)
                .define('L', ConventionalItemTags.LEATHERS)
                .define('S', GCTags.COMPRESSED_STEEL)
                .pattern(" L ")
                .pattern("LSL")
                .pattern(" L ")
                .unlockedBy(getHasName(GCItems.COMPRESSED_STEEL), has(GCItems.COMPRESSED_STEEL))
                .save(output);

        ShapedRecipeBuilder.shaped(RecipeCategory.MISC, GCItems.BUGGY_SEAT)
                .define('S', GCTags.COMPRESSED_STEEL)
                .define('I', GCTags.COMPRESSED_IRON)
                .pattern("  S")
                .pattern(" IS")
                .pattern("SSS")
                .unlockedBy(getHasName(GCItems.COMPRESSED_STEEL), has(GCItems.COMPRESSED_STEEL))
                .save(output);

        ShapedRecipeBuilder.shaped(RecipeCategory.MISC, GCItems.BUGGY_STORAGE)
                .define('S', GCTags.COMPRESSED_STEEL)
                .define('I', GCTags.COMPRESSED_IRON)
                .define('C', ConventionalItemTags.WOODEN_CHESTS)
                .pattern("SSS")
                .pattern("ICI")
                .pattern("SSS")
                .unlockedBy(getHasName(GCItems.COMPRESSED_STEEL), has(GCItems.COMPRESSED_STEEL))
                .save(output);

        // Food
        cookingRecipes(output, 100, GCItems.GROUND_BEEF, GCItems.BEEF_PATTY, 0.35F);

        ShapelessRecipeBuilder.shapeless(RecipeCategory.FOOD, GCItems.BURGER_BUN, 2)
                .requires(Items.WHEAT)
                .requires(Items.WHEAT)
                .requires(Items.EGG)
                .requires(Items.MILK_BUCKET)
                .unlockedBy(getHasName(Items.EGG), has(Items.EGG))
                .save(output);

        ShapelessRecipeBuilder.shapeless(RecipeCategory.FOOD, GCItems.GROUND_BEEF, 2)
                .requires(Items.BEEF)
                .unlockedBy(getHasName(Items.BEEF), has(Items.BEEF))
                .save(output);

        ShapelessRecipeBuilder.shapeless(RecipeCategory.FOOD, GCItems.CHEESEBURGER)
                .requires(GCItems.MOON_CHEESE_SLICE)
                .requires(GCItems.BEEF_PATTY)
                .requires(GCItems.BURGER_BUN)
                .unlockedBy(getHasName(GCItems.GROUND_BEEF), has(GCItems.GROUND_BEEF))
                .save(output);

        ShapelessRecipeBuilder.shapeless(RecipeCategory.FOOD, GCItems.MOON_CHEESE_SLICE, 7)
                .requires(GCBlocks.MOON_CHEESE_WHEEL)
                .unlockedBy(getHasName(GCBlocks.MOON_CHEESE_WHEEL), has(GCBlocks.MOON_CHEESE_WHEEL))
                .save(output);

        ShapedRecipeBuilder.shaped(RecipeCategory.FOOD, GCBlocks.MOON_CHEESE_WHEEL)
                .define('C', GCItems.MOON_CHEESE_CURD)
                .define('M', Items.MILK_BUCKET)
                .pattern("CCC")
                .pattern("CMC")
                .pattern("CCC")
                .unlockedBy(getHasName(GCItems.MOON_CHEESE_CURD), has(GCItems.MOON_CHEESE_CURD))
                .save(output);
<<<<<<< HEAD
=======

        ShapedRecipeBuilder.shaped(RecipeCategory.FOOD, GCBlocks.MOON_CHEESE_LOG)
                .define('C', GCItems.MOON_CHEESE_WHEEL)
                .pattern("C")
                .pattern("C")
                .unlockedBy(getHasName(GCItems.MOON_CHEESE_WHEEL), has(GCItems.MOON_CHEESE_WHEEL))
                .save(output);

        ShapelessRecipeBuilder.shapeless(RecipeCategory.FOOD, GCItems.CANNED_DEHYDRATED_APPLE)
                .requires(GCItems.TIN_CANISTER)
                .requires(Items.APPLE)
                .requires(Items.APPLE)
                .unlockedBy(getHasName(GCItems.TIN_CANISTER), has(GCItems.TIN_CANISTER))
                .save(output);

        ShapelessRecipeBuilder.shapeless(RecipeCategory.FOOD, GCItems.CANNED_DEHYDRATED_POTATO)
                .requires(GCItems.TIN_CANISTER)
                .requires(Items.POTATO)
                .requires(Items.POTATO)
                .unlockedBy(getHasName(GCItems.TIN_CANISTER), has(GCItems.TIN_CANISTER))
                .save(output);

        ShapelessRecipeBuilder.shapeless(RecipeCategory.FOOD, GCItems.CANNED_DEHYDRATED_CARROT)
                .requires(GCItems.TIN_CANISTER)
                .requires(Items.CARROT)
                .requires(Items.CARROT)
                .unlockedBy(getHasName(GCItems.TIN_CANISTER), has(GCItems.TIN_CANISTER))
                .save(output);

        ShapelessRecipeBuilder.shapeless(RecipeCategory.FOOD, GCItems.CANNED_DEHYDRATED_MELON)
                .requires(GCItems.TIN_CANISTER)
                .requires(Items.MELON_SLICE)
                .requires(Items.MELON_SLICE)
                .unlockedBy(getHasName(GCItems.TIN_CANISTER), has(GCItems.TIN_CANISTER))
                .save(output);

        ShapelessRecipeBuilder.shapeless(RecipeCategory.FOOD, GCItems.CANNED_BEEF)
                .requires(GCItems.TIN_CANISTER)
                .requires(GCItems.GROUND_BEEF)
                .requires(GCItems.GROUND_BEEF)
                .unlockedBy(getHasName(GCItems.TIN_CANISTER), has(GCItems.TIN_CANISTER))
                .save(output);
>>>>>>> 5d4aae3e
    }

    @Override
    public String getName() {
        return "Misc Recipes";
    }

    private static void cookingRecipes(RecipeOutput output, int cookingTime, ItemLike input, ItemLike result, float experience) {
        simpleCookingRecipe(output, "smoking", RecipeSerializer.SMOKING_RECIPE, SmokingRecipe::new, cookingTime, input, result, experience);
        simpleCookingRecipe(output, "smelting", RecipeSerializer.SMELTING_RECIPE, SmeltingRecipe::new, cookingTime * 2, input, result, experience);
        simpleCookingRecipe(output, "campfire_cooking", RecipeSerializer.CAMPFIRE_COOKING_RECIPE, CampfireCookingRecipe::new, cookingTime * 6, input, result, experience);
    }
}<|MERGE_RESOLUTION|>--- conflicted
+++ resolved
@@ -403,8 +403,6 @@
                 .pattern("CCC")
                 .unlockedBy(getHasName(GCItems.MOON_CHEESE_CURD), has(GCItems.MOON_CHEESE_CURD))
                 .save(output);
-<<<<<<< HEAD
-=======
 
         ShapedRecipeBuilder.shaped(RecipeCategory.FOOD, GCBlocks.MOON_CHEESE_LOG)
                 .define('C', GCItems.MOON_CHEESE_WHEEL)
@@ -447,7 +445,6 @@
                 .requires(GCItems.GROUND_BEEF)
                 .unlockedBy(getHasName(GCItems.TIN_CANISTER), has(GCItems.TIN_CANISTER))
                 .save(output);
->>>>>>> 5d4aae3e
     }
 
     @Override
