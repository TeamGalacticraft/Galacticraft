--- conflicted
+++ resolved
@@ -64,13 +64,8 @@
         oreSmeltingAndBlasting(output, List.of(GCItems.RAW_TITANIUM, GCBlocks.ILMENITE_ORE), GCItems.TITANIUM_INGOT, 1.0f, 100);
         oreSmeltingAndBlasting(output, List.of(GCItems.RAW_LEAD, GCBlocks.GALENA_ORE), GCItems.LEAD_INGOT, 0.85f, 100);
         oreSmeltingAndBlasting(output, List.of(GCBlocks.SOLAR_ORE), GCItems.SOLAR_DUST, 0.7f, 100);
-
-<<<<<<< HEAD
         oreSmeltingAndBlasting(output, List.of(GCBlocks.MOON_COPPER_ORE, GCBlocks.LUNASLATE_COPPER_ORE), Items.COPPER_INGOT, 0.7f, 100);
 
-=======
-        
->>>>>>> 5d4aae3e
         // Nuggets <-> Ingots
         nineBlockStoragePackingRecipe(output, RecipeCategory.MISC, GCItems.TIN_NUGGET, RecipeCategory.MISC, GCItems.TIN_INGOT, "tin_ingot_from_nuggets", "tin_ingot");
         nineBlockStoragePackingRecipe(output, RecipeCategory.MISC, GCItems.ALUMINUM_NUGGET, RecipeCategory.MISC, GCItems.ALUMINUM_INGOT, "aluminum_ingot_from_nuggets", "aluminum_ingot");
