/*
 * Copyright (c) 2019-2025 Team Galacticraft
 *
 * Permission is hereby granted, free of charge, to any person obtaining a copy
 * of this software and associated documentation files (the "Software"), to deal
 * in the Software without restriction, including without limitation the rights
 * to use, copy, modify, merge, publish, distribute, sublicense, and/or sell
 * copies of the Software, and to permit persons to whom the Software is
 * furnished to do so, subject to the following conditions:
 *
 * The above copyright notice and this permission notice shall be included in all
 * copies or substantial portions of the Software.
 *
 * THE SOFTWARE IS PROVIDED "AS IS", WITHOUT WARRANTY OF ANY KIND, EXPRESS OR
 * IMPLIED, INCLUDING BUT NOT LIMITED TO THE WARRANTIES OF MERCHANTABILITY,
 * FITNESS FOR A PARTICULAR PURPOSE AND NONINFRINGEMENT. IN NO EVENT SHALL THE
 * AUTHORS OR COPYRIGHT HOLDERS BE LIABLE FOR ANY CLAIM, DAMAGES OR OTHER
 * LIABILITY, WHETHER IN AN ACTION OF CONTRACT, TORT OR OTHERWISE, ARISING FROM,
 * OUT OF OR IN CONNECTION WITH THE SOFTWARE OR THE USE OR OTHER DEALINGS IN THE
 * SOFTWARE.
 */

package dev.galacticraft.mod.data.model;

import com.google.common.collect.Maps;
import dev.galacticraft.machinelib.api.block.MachineBlock;
import dev.galacticraft.machinelib.api.data.model.MachineModelGenerator;
import dev.galacticraft.machinelib.client.api.model.MachineTextureBase;
import dev.galacticraft.machinelib.client.api.model.TextureProvider;
import dev.galacticraft.mod.Constant;
import dev.galacticraft.mod.api.block.entity.PipeColor;
import dev.galacticraft.mod.content.GCBlockRegistry;
import dev.galacticraft.mod.content.GCBlocks;
import dev.galacticraft.mod.content.block.decoration.IronGratingBlock;
import dev.galacticraft.mod.content.block.environment.CavernousVines;
import dev.galacticraft.mod.content.block.machine.FuelLoaderBlock;
import dev.galacticraft.mod.content.block.machine.ResourceStorageBlock;
import dev.galacticraft.mod.content.block.special.ParachestBlock;
import dev.galacticraft.mod.content.block.special.launchpad.AbstractLaunchPad;
import dev.galacticraft.mod.content.item.GCItems;
import net.fabricmc.fabric.api.datagen.v1.FabricDataOutput;
import net.fabricmc.fabric.api.datagen.v1.provider.FabricModelProvider;
import net.minecraft.core.Direction;
import net.minecraft.core.Holder;
import net.minecraft.core.registries.BuiltInRegistries;
import net.minecraft.data.BlockFamily;
import net.minecraft.data.models.BlockModelGenerators;
import net.minecraft.data.models.ItemModelGenerators;
import net.minecraft.data.models.blockstates.*;
import net.minecraft.data.models.model.*;
import net.minecraft.resources.ResourceLocation;
import net.minecraft.world.item.ArmorItem;
import net.minecraft.world.item.Item;
import net.minecraft.world.level.block.Block;
import net.minecraft.world.level.block.Blocks;
import net.minecraft.world.level.block.state.properties.BlockStateProperties;
import org.jetbrains.annotations.Contract;

import java.util.List;

public class GCModelProvider extends FabricModelProvider {
    private static final TexturedModel.Provider DETAILED_DECORATION = TexturedModel.createDefault(GCModelProvider::detailedTexture, ModelTemplates.CUBE_BOTTOM_TOP);

    public GCModelProvider(FabricDataOutput output) {
        super(output);
    }

    @Override
    public void generateBlockStateModels(BlockModelGenerators generator) {
        // GENERATE ALL GCBlockFamilies
        generator.texturedModels = Maps.newHashMap(generator.texturedModels);
        generator.fullBlockModelCustomGenerators = Maps.newHashMap(generator.fullBlockModelCustomGenerators);

        generator.fullBlockModelCustomGenerators.put(GCBlocks.LUNASLATE, BlockModelGenerators::createMirroredColumnGenerator);

        List<GCBlockRegistry.DecorationSet> decorations = GCBlocks.BLOCKS.getDecorations();

        decorations.forEach(decorationSet -> putDetailedTextured(generator, decorationSet.detailedBlock()));
        generator.texturedModels.put(GCBlocks.LUNASLATE, TexturedModel.COLUMN_WITH_WALL.get(GCBlocks.LUNASLATE));

        GCBlockFamilies.getAllFamilies()
                .filter(BlockFamily::shouldGenerateModel)
                .forEach(blockFamily -> generator.family(blockFamily.getBaseBlock()).generateFor(blockFamily));

        // DETAILED WALL - Special case!
        for (GCBlockRegistry.DecorationSet decorationSet : decorations) {
            this.detailedWall(generator, decorationSet.detailedBlock(), decorationSet.detailedWall());
        }

        // TORCHES
        generator.createNormalTorch(GCBlocks.GLOWSTONE_TORCH, GCBlocks.GLOWSTONE_WALL_TORCH);
        generator.createNormalTorch(GCBlocks.UNLIT_TORCH, GCBlocks.UNLIT_WALL_TORCH);

        // LANTERNS
        generator.createLantern(GCBlocks.GLOWSTONE_LANTERN);
        generator.createLantern(GCBlocks.UNLIT_LANTERN);

        // MOON NATURAL
        this.createMoonTurf(generator);
        generator.createTrivialCube(GCBlocks.MOON_DIRT);
        createRotatedDelegate(generator, GCBlocks.MOON_DIRT_PATH);
        generator.createTrivialCube(GCBlocks.MOON_SURFACE_ROCK);
        generator.createTrivialCube(GCBlocks.MOON_DUNGEON_BRICK);
        generator.createTrivialCube(GCBlocks.CHISELED_MOON_ROCK_BRICK);
        generator.createAxisAlignedPillarBlock(GCBlocks.MOON_ROCK_PILLAR, TexturedModel.COLUMN);
        generator.createAxisAlignedPillarBlock(GCBlocks.OLIVINE_BLOCK, TexturedModel.COLUMN);

        // MARS NATURAL
        generator.createTrivialCube(GCBlocks.MARS_SURFACE_ROCK);
        generator.createTrivialCube(GCBlocks.MARS_SUB_SURFACE_ROCK);

        // ASTEROID NATURAL
        generator.createTrivialCube(GCBlocks.ASTEROID_ROCK);
        generator.createTrivialCube(GCBlocks.ASTEROID_ROCK_1);
        generator.createTrivialCube(GCBlocks.ASTEROID_ROCK_2);
        generator.createTrivialCube(GCBlocks.DENSE_ICE);

        // VENUS NATURAL
        generator.createTrivialCube(GCBlocks.SOFT_VENUS_ROCK);
        generator.createTrivialCube(GCBlocks.HARD_VENUS_ROCK);
        generator.createTrivialCube(GCBlocks.SCORCHED_VENUS_ROCK);
        generator.createTrivialCube(GCBlocks.VOLCANIC_ROCK);
        generator.createTrivialCube(GCBlocks.PUMICE);
        this.createVaporSpout(generator);

        // MISC DECOR
        generator.createNonTemplateHorizontalBlock(GCBlocks.TIN_LADDER);
        generator.createSimpleFlatItemModel(GCBlocks.TIN_LADDER);
        this.createIronGrating(generator);

        // SPECIAL
        this.createAutoGeneratedModel(generator, GCBlocks.WALKWAY, Constant.BakedModel.WALKWAY_MARKER);
        this.createAutoGeneratedModel(generator, GCBlocks.FLUID_PIPE_WALKWAY, Constant.BakedModel.FLUID_PIPE_WALKWAY_MARKER);
        this.createAutoGeneratedModel(generator, GCBlocks.WIRE_WALKWAY, Constant.BakedModel.WIRE_WALKWAY_MARKER);
        this.createAutoGeneratedModel(generator, GCBlocks.ALUMINUM_WIRE, Constant.BakedModel.WIRE_MARKER);
        this.createAutoGeneratedModel(generator, GCBlocks.GLASS_FLUID_PIPE, Constant.BakedModel.GLASS_FLUID_PIPE_MARKER);

//        //todo: generate these
        generator.skipAutoItemBlock(GCBlocks.ALUMINUM_WIRE);
        generator.skipAutoItemBlock(GCBlocks.GLASS_FLUID_PIPE);
        generator.skipAutoItemBlock(GCBlocks.MOON_CHEESE_WHEEL);
//        generator.delegateItemModel(GCBlocks.ALUMINUM_WIRE, ModelLocationUtils.getModelLocation(GCBlocks.ALUMINUM_WIRE, "_inventory"));
//        generator.delegateItemModel(GCBlocks.GLASS_FLUID_PIPE, ModelLocationUtils.getModelLocation(GCBlocks.GLASS_FLUID_PIPE, "_inventory"));

        this.createGlassFluidPipeAndWalkway(generator);
        generator.createTrivialCube(GCBlocks.SEALABLE_ALUMINUM_WIRE);
        generator.createTrivialCube(GCBlocks.HEAVY_SEALABLE_ALUMINUM_WIRE);
        createLaunchPadBlock(GCBlocks.FUELING_PAD, generator);
        createLaunchPadBlock(GCBlocks.ROCKET_LAUNCH_PAD, generator);
        generator.createNonTemplateModelBlock(GCBlocks.ROCKET_WORKBENCH);
        generator.createNonTemplateModelBlock(GCBlocks.FALLEN_METEOR);

        // LIGHT PANELS
        generator.createNonTemplateModelBlock(GCBlocks.SQUARE_LIGHT_PANEL); //todo
        generator.createNonTemplateModelBlock(GCBlocks.SPOTLIGHT_LIGHT_PANEL);
        generator.createNonTemplateModelBlock(GCBlocks.LINEAR_LIGHT_PANEL);
        generator.createNonTemplateModelBlock(GCBlocks.DASHED_LIGHT_PANEL);
        generator.createNonTemplateModelBlock(GCBlocks.DIAGONAL_LIGHT_PANEL);

        // VACUUM GLASS
        this.createAutoGeneratedModel(generator, GCBlocks.VACUUM_GLASS, Constant.BakedModel.VACUUM_GLASS_MODEL);
        this.createAutoGeneratedModel(generator, GCBlocks.CLEAR_VACUUM_GLASS, Constant.BakedModel.VACUUM_GLASS_MODEL);
        this.createAutoGeneratedModel(generator, GCBlocks.STRONG_VACUUM_GLASS, Constant.BakedModel.VACUUM_GLASS_MODEL);

        // ORES
        generator.createTrivialCube(GCBlocks.MARS_IRON_ORE);
        generator.createTrivialCube(GCBlocks.ASTEROID_IRON_ORE);

        generator.createTrivialCube(GCBlocks.MOON_COPPER_ORE);
        generator.createTrivialCube(GCBlocks.LUNASLATE_COPPER_ORE);
        generator.createTrivialCube(GCBlocks.MARS_COPPER_ORE);
        generator.createTrivialCube(GCBlocks.VENUS_COPPER_ORE);

        generator.createTrivialCube(GCBlocks.SILICON_ORE);
        generator.createTrivialCube(GCBlocks.DEEPSLATE_SILICON_ORE);

        generator.createTrivialCube(GCBlocks.TIN_ORE);
        generator.createTrivialCube(GCBlocks.DEEPSLATE_TIN_ORE);
        generator.createTrivialCube(GCBlocks.MOON_TIN_ORE);
        generator.createTrivialCube(GCBlocks.LUNASLATE_TIN_ORE);
        generator.createTrivialCube(GCBlocks.MARS_TIN_ORE);
        generator.createTrivialCube(GCBlocks.VENUS_TIN_ORE);

        generator.createTrivialCube(GCBlocks.ASTEROID_ALUMINUM_ORE);
        generator.createTrivialCube(GCBlocks.ASTEROID_IRON_ORE);
        generator.createTrivialCube(GCBlocks.ASTEROID_SILICON_ORE);

        generator.createTrivialCube(GCBlocks.ALUMINUM_ORE);
        generator.createTrivialCube(GCBlocks.DEEPSLATE_ALUMINUM_ORE);
        generator.createTrivialCube(GCBlocks.ASTEROID_ALUMINUM_ORE);
        generator.createTrivialCube(GCBlocks.VENUS_ALUMINUM_ORE);

        generator.createTrivialCube(GCBlocks.MOON_CHEESE_ORE);

        generator.createTrivialCube(GCBlocks.LUNAR_SAPPHIRE_ORE);

        generator.createTrivialCube(GCBlocks.DESH_ORE);
        generator.createTrivialCube(GCBlocks.MARS_COPPER_ORE);
        generator.createTrivialCube(GCBlocks.MARS_IRON_ORE);
        generator.createTrivialCube(GCBlocks.MARS_TIN_ORE);


        generator.createTrivialCube(GCBlocks.ILMENITE_ORE);

        generator.createTrivialCube(GCBlocks.GALENA_ORE);

        generator.createTrivialCube(GCBlocks.SOLAR_ORE);

        this.createOlivineCluster(generator, GCBlocks.OLIVINE_CLUSTER);
        generator.createSimpleFlatItemModel(GCBlocks.OLIVINE_CLUSTER, "_vertical");
        generator.createTrivialCube(GCBlocks.OLIVINE_BASALT);
        generator.createTrivialCube(GCBlocks.RICH_OLIVINE_BASALT);

        // COMPACT MINERAL BLOCKS
        generator.createTrivialCube(GCBlocks.SILICON_BLOCK);
        generator.createTrivialCube(GCBlocks.METEORIC_IRON_BLOCK);
        generator.createTrivialCube(GCBlocks.DESH_BLOCK);
        generator.createTrivialCube(GCBlocks.ALUMINUM_BLOCK);
        generator.createTrivialCube(GCBlocks.TIN_BLOCK);
        generator.createTrivialCube(GCBlocks.TITANIUM_BLOCK);
        generator.createTrivialCube(GCBlocks.LEAD_BLOCK);
        generator.createTrivialCube(GCBlocks.LUNAR_SAPPHIRE_BLOCK);
        generator.createTrivialCube(GCBlocks.RAW_METEORIC_IRON_BLOCK);
        generator.createTrivialCube(GCBlocks.RAW_DESH_BLOCK);
        generator.createTrivialCube(GCBlocks.RAW_ALUMINUM_BLOCK);
        generator.createTrivialCube(GCBlocks.RAW_TIN_BLOCK);
        generator.createTrivialCube(GCBlocks.RAW_TITANIUM_BLOCK);
        generator.createTrivialCube(GCBlocks.RAW_LEAD_BLOCK);

        // CHEESE BLOCKS
        generator.createTrivialCube(GCBlocks.MOON_CHEESE_BLOCK);
        generator.createAxisAlignedPillarBlock(GCBlocks.MOON_CHEESE_LOG, TexturedModel.COLUMN);
        generator.createTrivialCube(GCBlocks.MOON_CHEESE_LEAVES);

        this.createCheeseWheel(generator);
        this.createCandleCheeseWheel(generator, Blocks.CANDLE, GCBlocks.CANDLE_MOON_CHEESE_WHEEL);
        this.createCandleCheeseWheel(generator, Blocks.WHITE_CANDLE, GCBlocks.WHITE_CANDLE_MOON_CHEESE_WHEEL);
        this.createCandleCheeseWheel(generator, Blocks.ORANGE_CANDLE, GCBlocks.ORANGE_CANDLE_MOON_CHEESE_WHEEL);
        this.createCandleCheeseWheel(generator, Blocks.MAGENTA_CANDLE, GCBlocks.MAGENTA_CANDLE_MOON_CHEESE_WHEEL);
        this.createCandleCheeseWheel(generator, Blocks.LIGHT_BLUE_CANDLE, GCBlocks.LIGHT_BLUE_CANDLE_MOON_CHEESE_WHEEL);
        this.createCandleCheeseWheel(generator, Blocks.YELLOW_CANDLE, GCBlocks.YELLOW_CANDLE_MOON_CHEESE_WHEEL);
        this.createCandleCheeseWheel(generator, Blocks.LIME_CANDLE, GCBlocks.LIME_CANDLE_MOON_CHEESE_WHEEL);
        this.createCandleCheeseWheel(generator, Blocks.PINK_CANDLE, GCBlocks.PINK_CANDLE_MOON_CHEESE_WHEEL);
        this.createCandleCheeseWheel(generator, Blocks.GRAY_CANDLE, GCBlocks.GRAY_CANDLE_MOON_CHEESE_WHEEL);
        this.createCandleCheeseWheel(generator, Blocks.LIGHT_GRAY_CANDLE, GCBlocks.LIGHT_GRAY_CANDLE_MOON_CHEESE_WHEEL);
        this.createCandleCheeseWheel(generator, Blocks.CYAN_CANDLE, GCBlocks.CYAN_CANDLE_MOON_CHEESE_WHEEL);
        this.createCandleCheeseWheel(generator, Blocks.PURPLE_CANDLE, GCBlocks.PURPLE_CANDLE_MOON_CHEESE_WHEEL);
        this.createCandleCheeseWheel(generator, Blocks.BLUE_CANDLE, GCBlocks.BLUE_CANDLE_MOON_CHEESE_WHEEL);
        this.createCandleCheeseWheel(generator, Blocks.BROWN_CANDLE, GCBlocks.BROWN_CANDLE_MOON_CHEESE_WHEEL);
        this.createCandleCheeseWheel(generator, Blocks.GREEN_CANDLE, GCBlocks.GREEN_CANDLE_MOON_CHEESE_WHEEL);
        this.createCandleCheeseWheel(generator, Blocks.RED_CANDLE, GCBlocks.RED_CANDLE_MOON_CHEESE_WHEEL);
        this.createCandleCheeseWheel(generator, Blocks.BLACK_CANDLE, GCBlocks.BLACK_CANDLE_MOON_CHEESE_WHEEL);

        // MOON VILLAGER SPECIAL
        generator.copyModel(Blocks.CARTOGRAPHY_TABLE, GCBlocks.LUNAR_CARTOGRAPHY_TABLE);

        // MISC WORLD GEN
        this.createCavernousVines(generator);

        // DUMMY
        generator.createAirLikeBlock(GCBlocks.SOLAR_PANEL_PART, GCItems.BLUE_SOLAR_WAFER);

        // MISC MACHINES
//        generator.createNonTemplateModelBlock(GCBlocks.CRYOGENIC_CHAMBER);
        generator.createNonTemplateModelBlock(GCBlocks.PLAYER_TRANSPORT_TUBE);

        //todo gen models (not just blockstates)
        MachineModelGenerator.setupMachineBaseTextures(generator, Constant.MOD_ID, MachineTextureBase.prefixed(Constant.MOD_ID, "block/machine"));

        createTrivialFrontFaceMachine(generator, GCBlocks.ELECTRIC_ARC_FURNACE);
        createTrivialFrontFaceMachine(generator, GCBlocks.ELECTRIC_FURNACE);

        createSolarPanel(generator, GCBlocks.BASIC_SOLAR_PANEL);
        createSolarPanel(generator, GCBlocks.ADVANCED_SOLAR_PANEL);

        MachineModelGenerator.createTrivialMachine(generator, GCBlocks.REFINERY, TextureProvider.builder(Constant.MOD_ID)
                .sides("block/machine_side")
                .front("block/refinery_front")
                .back("block/refinery_back")
                .build()
        );

        createFuelLoader(generator, GCBlocks.FUEL_LOADER);

        createOxygenCompressor(generator, GCBlocks.OXYGEN_COMPRESSOR);
        createOxygenCompressor(generator, GCBlocks.OXYGEN_DECOMPRESSOR);

        createResourceStorageBlock(generator, GCBlocks.OXYGEN_STORAGE_MODULE);
        createResourceStorageBlock(generator, GCBlocks.ENERGY_STORAGE_MODULE);

        createActiveMachine(generator, GCBlocks.CIRCUIT_FABRICATOR,
                TextureProvider.builder(Constant.MOD_ID)
                        .sides("block/machine_side")
                        .front("block/circuit_fabricator_active")
                        .build(),
                TextureProvider.builder(Constant.MOD_ID)
                        .sides("block/machine_side")
                        .front("block/circuit_fabricator")
                        .build()
        );

        createActiveMachine(generator, GCBlocks.FOOD_CANNER,
                TextureProvider.builder(Constant.MOD_ID)
                        .sides("block/machine_side")
                        .front("block/food_canner_active")
                        .build(),
                TextureProvider.builder(Constant.MOD_ID)
                        .sides("block/machine_side")
                        .front("block/food_canner")
                        .build()
        );

        createActiveMachine(generator, GCBlocks.COAL_GENERATOR,
                TextureProvider.builder(Constant.MOD_ID)
                        .sides("block/machine_side")
                        .front("block/coal_generator_active")
                        .build(),
                TextureProvider.builder(Constant.MOD_ID)
                        .sides("block/machine_side")
                        .front("block/coal_generator")
                        .build()
        );

        createActiveMachine(generator, GCBlocks.COMPRESSOR,
                TextureProvider.builder(Constant.MOD_ID)
                        .sides("block/machine_side")
                        .front("block/compressor_active")
                        .build(),
                TextureProvider.builder(Constant.MOD_ID)
                        .sides("block/machine_side")
                        .front("block/compressor")
                        .build()
        );

        createActiveMachine(generator, GCBlocks.ELECTRIC_COMPRESSOR,
                TextureProvider.builder(Constant.MOD_ID)
                        .sides("block/machine_side")
                        .front("block/electric_compressor_active")
                        .build(),
                TextureProvider.builder(Constant.MOD_ID)
                        .sides("block/machine_side")
                        .front("block/electric_compressor")
                        .build()
        );

        createActiveMachine(generator, GCBlocks.OXYGEN_SEALER,
                TextureProvider.builder(Constant.MOD_ID)
                        .sides("block/machine_side")
                        .top("block/oxygen_sealer_top_active")
                        .build(),
                TextureProvider.builder(Constant.MOD_ID)
                        .sides("block/machine_side")
                        .top("block/oxygen_sealer_top")
                        .build()
        );

        createFullCubeActiveMachine(generator, GCBlocks.OXYGEN_COLLECTOR);
        createFullCubeActiveMachine(generator, GCBlocks.OXYGEN_BUBBLE_DISTRIBUTOR);

        generator.createNonTemplateModelBlock(GCBlocks.CRUDE_OIL);
        generator.createNonTemplateModelBlock(GCBlocks.FUEL);
        generator.createNonTemplateModelBlock(GCBlocks.SULFURIC_ACID);

        generator.createTrivialCube(GCBlocks.AIR_LOCK_FRAME);
        this.createAirLockController(generator);

        this.createParachests(generator);
    }

    private static void createFullCubeActiveMachine(BlockModelGenerators generator, Block block) {
        createActiveMachine(generator, block,
                TextureProvider.all(TextureMapping.getBlockTexture(block, "_active")),
                TextureProvider.all(TextureMapping.getBlockTexture(block))
        );
    }

    private static void createFuelLoader(BlockModelGenerators generator, Block block) {
        ResourceLocation[] ids = new ResourceLocation[10];
        for (int i = 0; i < 10; i++) {
            ids[i] = MachineModelGenerator.generateMachineModel(generator, MachineModelGenerator.getMachineModelLocation(block, i == 9 ? "" : "_" + i), TextureProvider.builder(Constant.MOD_ID)
                    .front(TextureMapping.getBlockTexture(block, "_" + i))
                    .back(TextureMapping.getBlockTexture(block, "_" + i))
                    .build()
            );
        }
        generator.blockStateOutput.accept(MultiVariantGenerator.multiVariant(block).with(PropertyDispatch.property(FuelLoaderBlock.AMOUNT)
                .generate(i -> Variant.variant().with(VariantProperties.MODEL, ids[i])
                )));
    }

    private static void createResourceStorageBlock(BlockModelGenerators generator, Block block) {
        ResourceLocation[] ids = new ResourceLocation[9];
        for (int i = 0; i < 9; i++) {
            ids[i] = MachineModelGenerator.generateMachineModel(generator, MachineModelGenerator.getMachineModelLocation(block, i == 8 ? "" : "_" + i), TextureProvider.builder(Constant.MOD_ID)
                    .front(TextureMapping.getBlockTexture(block, "_" + i))
                    .back(TextureMapping.getBlockTexture(block, "_" + i))
                    .build()
            );
        }
        generator.blockStateOutput.accept(MultiVariantGenerator.multiVariant(block).with(PropertyDispatch.property(ResourceStorageBlock.AMOUNT)
                .generate(i -> Variant.variant().with(VariantProperties.MODEL, ids[i])
                )));
    }

    private static void createActiveMachine(BlockModelGenerators generator, Block block, TextureProvider activeTex, TextureProvider inactiveTex) {
        ResourceLocation inactive = MachineModelGenerator.generateMachineModel(generator, MachineModelGenerator.getMachineModelLocation(block), inactiveTex);
        ResourceLocation active = MachineModelGenerator.generateMachineModel(generator, MachineModelGenerator.getMachineModelLocation(block, "_active"), activeTex);

        generator.blockStateOutput.accept(MultiVariantGenerator.multiVariant(block).with(PropertyDispatch.property(MachineBlock.ACTIVE)
                .generate(i -> Variant.variant().with(VariantProperties.MODEL, i ? active : inactive)
                )));
    }

    private static void createOxygenCompressor(BlockModelGenerators generator, Block compressor) {
        MachineModelGenerator.createTrivialMachine(generator, compressor, TextureProvider.builder(Constant.MOD_ID)
                .sides("block/machine_side")
                .front(TextureMapping.getBlockTexture(compressor))
                .back("block/oxygen_compressor_back")
                .build()
        );
    }

    private static void createTrivialFrontFaceMachine(BlockModelGenerators generator, Block block) {
        MachineModelGenerator.createTrivialMachine(generator, block, TextureProvider.builder(Constant.MOD_ID)
                .sides("block/machine_side")
                .front(TextureMapping.getBlockTexture(block))
                .build()
        );
    }

    private static void createSolarPanel(BlockModelGenerators generator, Block block) {
        MachineModelGenerator.createTrivialMachine(generator, block, TextureProvider.builder(Constant.MOD_ID)
                .sides("block/machine_side")
                .topOverride("block/solar_panel")
                .front(TextureMapping.getBlockTexture(block))
                .build()
        );
    }

    public static VariantProperties.Rotation getRotationFromDirection(Direction direction) {
        return switch (direction) {
            case DOWN, UP, NORTH -> VariantProperties.Rotation.R0;
            case SOUTH -> VariantProperties.Rotation.R180;
            case WEST -> VariantProperties.Rotation.R270;
            case EAST -> VariantProperties.Rotation.R90;
        };
    }

    private void createMoonTurf(BlockModelGenerators generator) {
        var block = GCBlocks.MOON_TURF;
        var textureMapping = new TextureMapping()
                .put(TextureSlot.BOTTOM, TextureMapping.getBlockTexture(GCBlocks.MOON_DIRT))
                .put(TextureSlot.TOP, TextureMapping.getBlockTexture(block, "_block_top"))
                .put(TextureSlot.SIDE, TextureMapping.getBlockTexture(block, "_block_side"));
        generator.createTrivialBlock(block, textureMapping, ModelTemplates.CUBE_BOTTOM_TOP);
    }

    private void createVaporSpout(BlockModelGenerators generator) {
        var textureMapping = new TextureMapping().put(TextureSlot.SIDE, TextureMapping.getBlockTexture(GCBlocks.SOFT_VENUS_ROCK)).put(TextureSlot.TOP, TextureMapping.getBlockTexture(GCBlocks.VAPOR_SPOUT, "_top"));
        generator.createTrivialBlock(GCBlocks.VAPOR_SPOUT, textureMapping, ModelTemplates.CUBE_TOP);
    }

    private void createAirLockController(BlockModelGenerators generator) {
        var block = GCBlocks.AIR_LOCK_CONTROLLER;
        var textureMapping = TextureMapping.column(TextureMapping.getBlockTexture(block), TextureMapping.getBlockTexture(GCBlocks.AIR_LOCK_FRAME));
        generator.createTrivialBlock(block, textureMapping, ModelTemplates.CUBE_COLUMN);
    }

    private void createParachests(BlockModelGenerators generator) {
        var para = MultiPartGenerator.multiPart(GCBlocks.PARACHEST);
        Direction.Plane.HORIZONTAL.forEach(state -> {
            para.with(Condition.condition().term(ParachestBlock.FACING, state), Variant.variant()
                    .with(VariantProperties.Y_ROT, getRotationFromDirection(state))
                    .with(VariantProperties.MODEL, ResourceLocation.parse("galacticraft:block/parachest/parachest")));
        });
        GCBlocks.PARACHEST.getStateDefinition().getPossibleStates().forEach(state -> {
            para.with(Condition.condition().term(ParachestBlock.FACING, state.getValue(ParachestBlock.FACING)).term(ParachestBlock.COLOR, state.getValue(ParachestBlock.COLOR)), Variant.variant()
                    .with(VariantProperties.Y_ROT, getRotationFromDirection(state.getValue(ParachestBlock.FACING)))
                    .with(VariantProperties.MODEL, ResourceLocation.parse("galacticraft:block/parachest/" + state.getValue(ParachestBlock.COLOR) + "_chute")));
        });
        generator.blockStateOutput.accept(para);
    }

    private void createGlassFluidPipeAndWalkway(BlockModelGenerators generator) {
        for (var color : PipeColor.values()) {
            GCModelTemplates.GLASS_FLUID_PIPE.create(Constant.id(color + "_" + BuiltInRegistries.BLOCK.getKey(GCBlocks.GLASS_FLUID_PIPE).getPath()).withPrefix("block/"), color(TextureMapping.getBlockTexture(GCBlocks.GLASS_FLUID_PIPE, "/" + color)), generator.modelOutput);
            GCModelTemplates.FLUID_PIPE_WALKWAY.create(Constant.id(color + "_" + BuiltInRegistries.BLOCK.getKey(GCBlocks.FLUID_PIPE_WALKWAY).getPath()).withPrefix("block/"), color(TextureMapping.getBlockTexture(GCBlocks.GLASS_FLUID_PIPE, "/" + color)), generator.modelOutput);
        }
//        generator.delegateItemModel(GCBlocks.GLASS_FLUID_PIPE, Constant.id("clear_fluid_pipe_walkway").withPrefix("block"));
        generator.delegateItemModel(GCBlocks.FLUID_PIPE_WALKWAY, Constant.id("clear_fluid_pipe_walkway").withPrefix("block/"));
    }

    private void createAutoGeneratedModel(BlockModelGenerators generator, Block block, ResourceLocation id) {
        generator.blockStateOutput.accept(BlockModelGenerators.createSimpleBlock(block, id));
    }

    private void createIronGrating(BlockModelGenerators generator) {
        var block = GCBlocks.IRON_GRATING;
        generator.blockStateOutput.accept(MultiVariantGenerator.multiVariant(block)
                .with(PropertyDispatch.property(IronGratingBlock.STATE)
                        .select(IronGratingBlock.State.LOWER, Variant.variant().with(VariantProperties.MODEL, ModelLocationUtils.getModelLocation(block, "_lower")))
                        .select(IronGratingBlock.State.UPPER, Variant.variant().with(VariantProperties.MODEL, ModelLocationUtils.getModelLocation(block, "_upper")))));
        generator.delegateItemModel(block, ModelLocationUtils.getModelLocation(block, "_lower"));
    }

    private void detailedWall(BlockModelGenerators generator, Block base, Block wall) {
        var mapping = GCModelProvider.detailedTexture(base);
        var wallPost = GCModelTemplates.DETAILED_WALL_POST.create(wall, mapping, generator.modelOutput);
        var wallLowSide = GCModelTemplates.DETAILED_WALL_LOW_SIDE.create(wall, mapping, generator.modelOutput);
        var wallTallSide = GCModelTemplates.DETAILED_WALL_TALL_SIDE.create(wall, mapping, generator.modelOutput);
        generator.blockStateOutput.accept(BlockModelGenerators.createWall(wall, wallPost, wallLowSide, wallTallSide));
        var wallInventory = GCModelTemplates.DETAILED_WALL_INVENTORY.create(wall, mapping, generator.modelOutput);
        generator.delegateItemModel(wall, wallInventory);
    }

    private static void putDetailedTextured(BlockModelGenerators generator, Block detailedBlock) {
        generator.texturedModels.put(detailedBlock, DETAILED_DECORATION.get(detailedBlock));
    }

    private static void createRotatedDelegate(BlockModelGenerators generator, Block block) {
        generator.blockStateOutput.accept(BlockModelGenerators.createRotatedVariant(block, ModelLocationUtils.getModelLocation(block)));
    }

    public static ResourceLocation getMachineModelLocation(Block block) {
        ResourceLocation resourceLocation = BuiltInRegistries.BLOCK.getKey(block);
        return resourceLocation.withPrefix("machine/");
    }

    private static void createMachineDelegate(BlockModelGenerators generator, Block block) { //todo: look into why we need this prefix
        generator.blockStateOutput.accept(BlockModelGenerators.createSimpleBlock(block, getMachineModelLocation(block)));
    }

    @Override
    public void generateItemModels(ItemModelGenerators generator) {
        // MATERIALS
        generator.generateFlatItem(GCItems.SILICON, ModelTemplates.FLAT_ITEM);

        generator.generateFlatItem(GCItems.RAW_METEORIC_IRON, ModelTemplates.FLAT_ITEM);
        generator.generateFlatItem(GCItems.METEORIC_IRON_INGOT, ModelTemplates.FLAT_ITEM);
        generator.generateFlatItem(GCItems.METEORIC_IRON_NUGGET, ModelTemplates.FLAT_ITEM);
        generator.generateFlatItem(GCItems.COMPRESSED_METEORIC_IRON, ModelTemplates.FLAT_ITEM);

        generator.generateFlatItem(GCItems.RAW_DESH, ModelTemplates.FLAT_ITEM);
        generator.generateFlatItem(GCItems.DESH_INGOT, ModelTemplates.FLAT_ITEM);
        generator.generateFlatItem(GCItems.DESH_NUGGET, ModelTemplates.FLAT_ITEM);
        generator.generateFlatItem(GCItems.COMPRESSED_DESH, ModelTemplates.FLAT_ITEM);

        generator.generateFlatItem(GCItems.RAW_LEAD, ModelTemplates.FLAT_ITEM);
        generator.generateFlatItem(GCItems.LEAD_INGOT, ModelTemplates.FLAT_ITEM);
        generator.generateFlatItem(GCItems.LEAD_NUGGET, ModelTemplates.FLAT_ITEM);

        generator.generateFlatItem(GCItems.RAW_ALUMINUM, ModelTemplates.FLAT_ITEM);
        generator.generateFlatItem(GCItems.ALUMINUM_INGOT, ModelTemplates.FLAT_ITEM);
        generator.generateFlatItem(GCItems.ALUMINUM_NUGGET, ModelTemplates.FLAT_ITEM);
        generator.generateFlatItem(GCItems.COMPRESSED_ALUMINUM, ModelTemplates.FLAT_ITEM);

        generator.generateFlatItem(GCItems.RAW_TIN, ModelTemplates.FLAT_ITEM);
        generator.generateFlatItem(GCItems.TIN_INGOT, ModelTemplates.FLAT_ITEM);
        generator.generateFlatItem(GCItems.TIN_NUGGET, ModelTemplates.FLAT_ITEM);
        generator.generateFlatItem(GCItems.COMPRESSED_TIN, ModelTemplates.FLAT_ITEM);

        generator.generateFlatItem(GCItems.RAW_TITANIUM, ModelTemplates.FLAT_ITEM);
        generator.generateFlatItem(GCItems.TITANIUM_INGOT, ModelTemplates.FLAT_ITEM);
        generator.generateFlatItem(GCItems.TITANIUM_NUGGET, ModelTemplates.FLAT_ITEM);
        generator.generateFlatItem(GCItems.COMPRESSED_TITANIUM, ModelTemplates.FLAT_ITEM);

        generator.generateFlatItem(GCItems.COMPRESSED_BRONZE, ModelTemplates.FLAT_ITEM);
        generator.generateFlatItem(GCItems.COMPRESSED_COPPER, ModelTemplates.FLAT_ITEM);
        generator.generateFlatItem(GCItems.COMPRESSED_IRON, ModelTemplates.FLAT_ITEM);
        generator.generateFlatItem(GCItems.COMPRESSED_STEEL, ModelTemplates.FLAT_ITEM);

        generator.generateFlatItem(GCItems.LUNAR_SAPPHIRE, ModelTemplates.FLAT_ITEM);
        generator.generateFlatItem(GCItems.OLIVINE_SHARD, ModelTemplates.FLAT_ITEM);
        generator.generateFlatItem(GCItems.DESH_STICK, ModelTemplates.FLAT_HANDHELD_ITEM);
        generator.generateFlatItem(GCItems.CARBON_FRAGMENTS, ModelTemplates.FLAT_ITEM);
        generator.generateFlatItem(GCItems.SOLAR_DUST, ModelTemplates.FLAT_ITEM);
        generator.generateFlatItem(GCItems.BASIC_WAFER, ModelTemplates.FLAT_ITEM);
        generator.generateFlatItem(GCItems.ADVANCED_WAFER, ModelTemplates.FLAT_ITEM);
        generator.generateFlatItem(GCItems.BEAM_CORE, ModelTemplates.FLAT_ITEM);
        generator.generateFlatItem(GCItems.CANVAS, ModelTemplates.FLAT_ITEM);

        generator.generateFlatItem(GCItems.FLUID_MANIPULATOR, ModelTemplates.FLAT_ITEM);
        generator.generateFlatItem(GCItems.OXYGEN_CONCENTRATOR, ModelTemplates.FLAT_ITEM);
        generator.generateFlatItem(GCItems.OXYGEN_FAN, ModelTemplates.FLAT_ITEM);
        generator.generateFlatItem(GCItems.OXYGEN_VENT, ModelTemplates.FLAT_ITEM);
        generator.generateFlatItem(GCItems.SENSOR_LENS, ModelTemplates.FLAT_ITEM);
        generator.generateFlatItem(GCItems.BLUE_SOLAR_WAFER, ModelTemplates.FLAT_ITEM);
        generator.generateFlatItem(GCItems.SINGLE_SOLAR_MODULE, ModelTemplates.FLAT_ITEM);
        generator.generateFlatItem(GCItems.FULL_SOLAR_PANEL, ModelTemplates.FLAT_ITEM);
        generator.generateFlatItem(GCItems.SOLAR_ARRAY_WAFER, ModelTemplates.FLAT_ITEM);
        generator.generateFlatItem(GCItems.SOLAR_ARRAY_PANEL, ModelTemplates.FLAT_ITEM);
        generator.generateFlatItem(GCItems.STEEL_POLE, ModelTemplates.FLAT_HANDHELD_ITEM);
        generator.generateFlatItem(GCItems.COPPER_CANISTER, ModelTemplates.FLAT_ITEM);
        generator.generateFlatItem(GCItems.TIN_CANISTER, ModelTemplates.FLAT_ITEM);
        generator.generateFlatItem(GCItems.THERMAL_CLOTH, ModelTemplates.FLAT_ITEM);
        generator.generateFlatItem(GCItems.ISOTHERMAL_FABRIC, ModelTemplates.FLAT_ITEM);
        generator.generateFlatItem(GCItems.ORION_DRIVE, ModelTemplates.FLAT_ITEM);
        generator.generateFlatItem(GCItems.ATMOSPHERIC_VALVE, ModelTemplates.FLAT_ITEM);
        generator.generateFlatItem(GCItems.AMBIENT_THERMAL_CONTROLLER, ModelTemplates.FLAT_ITEM);

        // FOOD
        generator.generateFlatItem(GCItems.MOON_CHEESE_CURD, ModelTemplates.FLAT_ITEM);

        generator.generateFlatItem(GCItems.MOON_CHEESE_SLICE, ModelTemplates.FLAT_ITEM);
        generator.generateFlatItem(GCItems.BURGER_BUN, ModelTemplates.FLAT_ITEM);
        generator.generateFlatItem(GCItems.GROUND_BEEF, ModelTemplates.FLAT_ITEM);
        generator.generateFlatItem(GCItems.BEEF_PATTY, ModelTemplates.FLAT_ITEM);
        generator.generateFlatItem(GCItems.CHEESEBURGER, ModelTemplates.FLAT_ITEM);

<<<<<<< HEAD
        generator.generateFlatItem(GCItems.NOSE_CONE, ModelTemplates.FLAT_ITEM);
        generator.generateFlatItem(GCItems.HEAVY_NOSE_CONE, "_joined", ModelTemplates.FLAT_ITEM);
=======
        generator.generateFlatItem(GCItems.CANNED_DEHYDRATED_APPLE, ModelTemplates.FLAT_ITEM);
        generator.generateFlatItem(GCItems.CANNED_DEHYDRATED_CARROT, ModelTemplates.FLAT_ITEM);
        generator.generateFlatItem(GCItems.CANNED_DEHYDRATED_MELON, ModelTemplates.FLAT_ITEM);
        generator.generateFlatItem(GCItems.CANNED_DEHYDRATED_POTATO, ModelTemplates.FLAT_ITEM);
        generator.generateFlatItem(GCItems.CANNED_BEEF, ModelTemplates.FLAT_ITEM);
>>>>>>> 5d4aae3e

        // ROCKET PLATES
        generator.generateFlatItem(GCItems.TIER_1_HEAVY_DUTY_PLATE, ModelTemplates.FLAT_ITEM);
        generator.generateFlatItem(GCItems.TIER_2_HEAVY_DUTY_PLATE, ModelTemplates.FLAT_ITEM);
        generator.generateFlatItem(GCItems.TIER_3_HEAVY_DUTY_PLATE, ModelTemplates.FLAT_ITEM);

        generator.generateFlatItem(GCItems.THROWABLE_METEOR_CHUNK, ModelTemplates.FLAT_ITEM);
        generator.generateFlatItem(GCItems.HOT_THROWABLE_METEOR_CHUNK, ModelTemplates.FLAT_ITEM);

        // ARMOR
        for (var item : BuiltInRegistries.ITEM.asLookup().filterElements(item -> BuiltInRegistries.ITEM.getKey(item).getNamespace().equals(Constant.MOD_ID)).listElements().map(Holder::value).toList()) {
            if (item == GCItems.SENSOR_GLASSES) {
                continue;
            }
            if (item instanceof ArmorItem armorItem) {
                generator.generateArmorTrims(armorItem);
            }
        }


        generator.generateFlatItem(GCItems.SENSOR_GLASSES, ModelTemplates.FLAT_ITEM);

        // TOOLS + WEAPONS
        generator.generateFlatItem(GCItems.HEAVY_DUTY_SWORD, ModelTemplates.FLAT_HANDHELD_ITEM);
        generator.generateFlatItem(GCItems.HEAVY_DUTY_SHOVEL, ModelTemplates.FLAT_HANDHELD_ITEM);
        generator.generateFlatItem(GCItems.HEAVY_DUTY_PICKAXE, ModelTemplates.FLAT_HANDHELD_ITEM);
        generator.generateFlatItem(GCItems.HEAVY_DUTY_AXE, ModelTemplates.FLAT_HANDHELD_ITEM);
        generator.generateFlatItem(GCItems.HEAVY_DUTY_HOE, ModelTemplates.FLAT_HANDHELD_ITEM);

        generator.generateFlatItem(GCItems.DESH_SWORD, ModelTemplates.FLAT_HANDHELD_ITEM);
        generator.generateFlatItem(GCItems.DESH_SHOVEL, ModelTemplates.FLAT_HANDHELD_ITEM);
        generator.generateFlatItem(GCItems.DESH_PICKAXE, ModelTemplates.FLAT_HANDHELD_ITEM);
        generator.generateFlatItem(GCItems.DESH_AXE, ModelTemplates.FLAT_HANDHELD_ITEM);
        generator.generateFlatItem(GCItems.DESH_HOE, ModelTemplates.FLAT_HANDHELD_ITEM);

        generator.generateFlatItem(GCItems.TITANIUM_SWORD, ModelTemplates.FLAT_HANDHELD_ITEM);
        generator.generateFlatItem(GCItems.TITANIUM_SHOVEL, ModelTemplates.FLAT_HANDHELD_ITEM);
        generator.generateFlatItem(GCItems.TITANIUM_PICKAXE, ModelTemplates.FLAT_HANDHELD_ITEM);
        generator.generateFlatItem(GCItems.TITANIUM_AXE, ModelTemplates.FLAT_HANDHELD_ITEM);
        generator.generateFlatItem(GCItems.TITANIUM_HOE, ModelTemplates.FLAT_HANDHELD_ITEM);

        generator.generateFlatItem(GCItems.STANDARD_WRENCH, ModelTemplates.FLAT_HANDHELD_ITEM);

        // SMITHING TEMPLATES
        generator.generateFlatItem(GCItems.TITANTIUM_UPGRADE_SMITHING_TEMPLATE, ModelTemplates.FLAT_HANDHELD_ITEM);

        // BATTERIES
        generator.generateFlatItem(GCItems.BATTERY, ModelTemplates.FLAT_ITEM);
        this.createRainbowLayeredItem(generator, GCItems.INFINITE_BATTERY, Constant.Item.INFINITE_INDICATOR);

        // FLUID BUCKETS
        generator.generateFlatItem(GCItems.CRUDE_OIL_BUCKET, ModelTemplates.FLAT_ITEM);
        generator.generateFlatItem(GCItems.FUEL_BUCKET, ModelTemplates.FLAT_ITEM);
        generator.generateFlatItem(GCItems.SULFURIC_ACID_BUCKET, ModelTemplates.FLAT_ITEM);

        // GALACTICRAFT INVENTORY
        GCItems.PARACHUTE.colorMap().forEach((color, parachute) -> generator.generateFlatItem(parachute, ModelTemplates.FLAT_ITEM));

        generator.generateFlatItem(GCItems.OXYGEN_MASK, ModelTemplates.FLAT_ITEM);
        generator.generateFlatItem(GCItems.OXYGEN_GEAR, ModelTemplates.FLAT_ITEM);

        generator.generateFlatItem(GCItems.SMALL_OXYGEN_TANK, ModelTemplates.FLAT_ITEM);
        generator.generateFlatItem(GCItems.MEDIUM_OXYGEN_TANK, ModelTemplates.FLAT_ITEM);
        generator.generateFlatItem(GCItems.LARGE_OXYGEN_TANK, ModelTemplates.FLAT_ITEM);
        this.createRainbowLayeredItem(generator, GCItems.INFINITE_OXYGEN_TANK, Constant.Item.INFINITE_INDICATOR);

        generator.generateFlatItem(GCItems.SHIELD_CONTROLLER, ModelTemplates.FLAT_ITEM);
        generator.generateFlatItem(GCItems.FREQUENCY_MODULE, ModelTemplates.FLAT_ITEM);
        generator.generateFlatItem(GCItems.EMERGENCY_KIT, ModelTemplates.FLAT_ITEM);

        generator.generateFlatItem(GCItems.THERMAL_PADDING_HELMET, ModelTemplates.FLAT_ITEM);
        generator.generateFlatItem(GCItems.THERMAL_PADDING_CHESTPIECE, ModelTemplates.FLAT_ITEM);
        generator.generateFlatItem(GCItems.THERMAL_PADDING_LEGGINGS, ModelTemplates.FLAT_ITEM);
        generator.generateFlatItem(GCItems.THERMAL_PADDING_BOOTS, ModelTemplates.FLAT_ITEM);

        generator.generateFlatItem(GCItems.ISOTHERMAL_PADDING_HELMET, ModelTemplates.FLAT_ITEM);
        generator.generateFlatItem(GCItems.ISOTHERMAL_PADDING_CHESTPIECE, ModelTemplates.FLAT_ITEM);
        generator.generateFlatItem(GCItems.ISOTHERMAL_PADDING_LEGGINGS, ModelTemplates.FLAT_ITEM);
        generator.generateFlatItem(GCItems.ISOTHERMAL_PADDING_BOOTS, ModelTemplates.FLAT_ITEM);

        // ROCKETS PARTS
        generator.generateFlatItem(GCItems.NOSE_CONE, ModelTemplates.FLAT_ITEM);
        generator.generateFlatItem(GCItems.HEAVY_NOSE_CONE, ModelTemplates.FLAT_ITEM);
        generator.generateFlatItem(GCItems.ROCKET_FIN, ModelTemplates.FLAT_ITEM);
        generator.generateFlatItem(GCItems.HEAVY_ROCKET_FIN, ModelTemplates.FLAT_ITEM);
        generator.generateFlatItem(GCItems.ROCKET_ENGINE, ModelTemplates.FLAT_ITEM);
        generator.generateFlatItem(GCItems.HEAVY_ROCKET_ENGINE, ModelTemplates.FLAT_ITEM);
        generator.generateFlatItem(GCItems.ROCKET_BOOSTER, ModelTemplates.FLAT_ITEM);

        // BUGGY PARTS
        generator.generateFlatItem(GCItems.BUGGY_WHEEL, ModelTemplates.FLAT_ITEM);
        generator.generateFlatItem(GCItems.BUGGY_SEAT, ModelTemplates.FLAT_ITEM);
        generator.generateFlatItem(GCItems.BUGGY_STORAGE, ModelTemplates.FLAT_ITEM);

        // SCHEMATICS
        generator.generateFlatItem(GCItems.BASIC_ROCKET_BODY_SCHEMATIC, ModelTemplates.FLAT_ITEM);
        generator.generateFlatItem(GCItems.BASIC_ROCKET_ENGINE_SCHEMATIC, ModelTemplates.FLAT_ITEM);
        generator.generateFlatItem(GCItems.BASIC_ROCKET_CONE_SCHEMATIC, ModelTemplates.FLAT_ITEM);
        generator.generateFlatItem(GCItems.BASIC_ROCKET_FINS_SCHEMATIC, ModelTemplates.FLAT_ITEM);
        generator.generateFlatItem(GCItems.TIER_2_ROCKET_SCHEMATIC, ModelTemplates.FLAT_ITEM);
        generator.generateFlatItem(GCItems.CARGO_ROCKET_SCHEMATIC, ModelTemplates.FLAT_ITEM);
        generator.generateFlatItem(GCItems.MOON_BUGGY_SCHEMATIC, ModelTemplates.FLAT_ITEM);
        generator.generateFlatItem(GCItems.TIER_3_ROCKET_SCHEMATIC, ModelTemplates.FLAT_ITEM);
        generator.generateFlatItem(GCItems.ASTRO_MINER_SCHEMATIC, ModelTemplates.FLAT_ITEM);

        // LEGACY MUSIC DISCS
        generator.generateFlatItem(GCItems.LEGACY_MUSIC_DISC_MARS, ModelTemplates.FLAT_ITEM);
        generator.generateFlatItem(GCItems.LEGACY_MUSIC_DISC_MIMAS, ModelTemplates.FLAT_ITEM);
        generator.generateFlatItem(GCItems.LEGACY_MUSIC_DISC_ORBIT, ModelTemplates.FLAT_ITEM);
        generator.generateFlatItem(GCItems.LEGACY_MUSIC_DISC_SPACERACE, ModelTemplates.FLAT_ITEM);

        // SPAWN EGGS
        generator.generateFlatItem(GCItems.MOON_VILLAGER_SPAWN_EGG, GCModelTemplates.SPAWN_EGG);
        generator.generateFlatItem(GCItems.EVOLVED_ZOMBIE_SPAWN_EGG, GCModelTemplates.SPAWN_EGG);
        generator.generateFlatItem(GCItems.EVOLVED_CREEPER_SPAWN_EGG, GCModelTemplates.SPAWN_EGG);
        generator.generateFlatItem(GCItems.EVOLVED_SKELETON_SPAWN_EGG, GCModelTemplates.SPAWN_EGG);
        generator.generateFlatItem(GCItems.EVOLVED_SPIDER_SPAWN_EGG, GCModelTemplates.SPAWN_EGG);
        generator.generateFlatItem(GCItems.EVOLVED_ENDERMAN_SPAWN_EGG, GCModelTemplates.SPAWN_EGG);
        generator.generateFlatItem(GCItems.EVOLVED_WITCH_SPAWN_EGG, GCModelTemplates.SPAWN_EGG);
        generator.generateFlatItem(GCItems.EVOLVED_PILLAGER_SPAWN_EGG, GCModelTemplates.SPAWN_EGG);
        generator.generateFlatItem(GCItems.EVOLVED_EVOKER_SPAWN_EGG, GCModelTemplates.SPAWN_EGG);
        generator.generateFlatItem(GCItems.EVOLVED_VINDICATOR_SPAWN_EGG, GCModelTemplates.SPAWN_EGG);
        generator.generateFlatItem(GCItems.GAZER_SPAWN_EGG, GCModelTemplates.SPAWN_EGG);
        generator.generateFlatItem(GCItems.RUMBLER_SPAWN_EGG, GCModelTemplates.SPAWN_EGG);
        generator.generateFlatItem(GCItems.COMET_CUBE_SPAWN_EGG, GCModelTemplates.SPAWN_EGG);
        generator.generateFlatItem(GCItems.OLI_GRUB_SPAWN_EGG, GCModelTemplates.SPAWN_EGG);
        generator.generateFlatItem(GCItems.GREY_SPAWN_EGG, GCModelTemplates.SPAWN_EGG);
        generator.generateFlatItem(GCItems.ARCH_GREY_SPAWN_EGG, GCModelTemplates.SPAWN_EGG);
    }

    private void createRainbowLayeredItem(ItemModelGenerators generator, Item item, String overlay) {
        generator.generateLayeredItem(ModelLocationUtils.getModelLocation(item), TextureMapping.getItemTexture(item), Constant.id(overlay).withPrefix("item/"));
    }

    @Contract("_ -> new")
    private static TextureMapping detailedTexture(Block block) {
        var resourceLocation = TextureMapping.getBlockTexture(block, "_side");
        return new TextureMapping()
                .put(TextureSlot.WALL, resourceLocation)
                .put(TextureSlot.SIDE, resourceLocation)
                .put(TextureSlot.TOP, TextureMapping.getBlockTexture(block, "_top"))
                .put(TextureSlot.BOTTOM, ResourceLocation.parse(TextureMapping.getBlockTexture(block).toString().replace("detailed_", "")));
    }

    private void createCheeseWheel(BlockModelGenerators generators) {
        var block = GCBlocks.MOON_CHEESE_WHEEL;
        generators.createSimpleFlatItemModel(GCItems.MOON_CHEESE_WHEEL); // Must be from GCItems as this is a special case
        generators.blockStateOutput.accept(MultiVariantGenerator.multiVariant(block).with(PropertyDispatch.property(BlockStateProperties.BITES)
                .select(0, Variant.variant().with(VariantProperties.MODEL, ModelLocationUtils.getModelLocation(block)))
                .select(1, Variant.variant().with(VariantProperties.MODEL, ModelLocationUtils.getModelLocation(block, "_slice1")))
                .select(2, Variant.variant().with(VariantProperties.MODEL, ModelLocationUtils.getModelLocation(block, "_slice2")))
                .select(3, Variant.variant().with(VariantProperties.MODEL, ModelLocationUtils.getModelLocation(block, "_slice3")))
                .select(4, Variant.variant().with(VariantProperties.MODEL, ModelLocationUtils.getModelLocation(block, "_slice4")))
                .select(5, Variant.variant().with(VariantProperties.MODEL, ModelLocationUtils.getModelLocation(block, "_slice5")))
                .select(6, Variant.variant().with(VariantProperties.MODEL, ModelLocationUtils.getModelLocation(block, "_slice6")))));
    }

    private void createCandleCheeseWheel(BlockModelGenerators generators, Block candle, Block cheese) {
        var cheeseCake = ModelTemplates.CANDLE_CAKE.create(cheese, candleCheeseWheel(candle, false), generators.modelOutput);
        var litCheeseCake = ModelTemplates.CANDLE_CAKE.createWithSuffix(cheese, "_lit", candleCheeseWheel(candle, true), generators.modelOutput);
        generators.blockStateOutput.accept(MultiVariantGenerator.multiVariant(cheese).with(BlockModelGenerators.createBooleanModelDispatch(BlockStateProperties.LIT, litCheeseCake, cheeseCake)));
    }

    private void createLaunchPadBlock(Block pad, BlockModelGenerators generator) {
        var centerModel = ModelLocationUtils.getModelLocation(pad, "_center");
        var corner = GCModelTemplates.ROCKET_LAUNCH_PAD_PART.createWithSuffix(pad, "_corner", rocketLaunchPadPart(pad, "_corner"), generator.modelOutput);
        var side = GCModelTemplates.ROCKET_LAUNCH_PAD_PART.createWithSuffix(pad, "_side", rocketLaunchPadPart(pad, "_side"), generator.modelOutput);
        var defaultModel = Variant.variant().with(VariantProperties.MODEL, centerModel);

        generator.blockStateOutput.accept(MultiVariantGenerator.multiVariant(pad).with(PropertyDispatch.property(AbstractLaunchPad.PART)
                .select(AbstractLaunchPad.Part.NONE, defaultModel)
                .select(AbstractLaunchPad.Part.CENTER, defaultModel)
                .select(AbstractLaunchPad.Part.NORTH_WEST, Variant.variant().with(VariantProperties.MODEL, corner))
                .select(AbstractLaunchPad.Part.NORTH_EAST, Variant.variant().with(VariantProperties.Y_ROT, VariantProperties.Rotation.R90).with(VariantProperties.MODEL, corner))
                .select(AbstractLaunchPad.Part.SOUTH_WEST, Variant.variant().with(VariantProperties.Y_ROT, VariantProperties.Rotation.R270).with(VariantProperties.MODEL, corner))
                .select(AbstractLaunchPad.Part.SOUTH_EAST, Variant.variant().with(VariantProperties.Y_ROT, VariantProperties.Rotation.R180).with(VariantProperties.MODEL, corner))
                .select(AbstractLaunchPad.Part.NORTH, Variant.variant().with(VariantProperties.MODEL, side))
                .select(AbstractLaunchPad.Part.WEST, Variant.variant().with(VariantProperties.Y_ROT, VariantProperties.Rotation.R270).with(VariantProperties.MODEL, side))
                .select(AbstractLaunchPad.Part.SOUTH, Variant.variant().with(VariantProperties.Y_ROT, VariantProperties.Rotation.R180).with(VariantProperties.MODEL, side))
                .select(AbstractLaunchPad.Part.EAST, Variant.variant().with(VariantProperties.Y_ROT, VariantProperties.Rotation.R90).with(VariantProperties.MODEL, side))
        ));
        generator.delegateItemModel(pad, centerModel);
    }

    private void createCavernousVines(BlockModelGenerators generator) {
        var cavernousVines = GCBlocks.CAVERNOUS_VINES;
        var cavernousVinesPlant = GCBlocks.CAVERNOUS_VINES_PLANT;
        generator.skipAutoItemBlock(cavernousVinesPlant);
        generator.createSimpleFlatItemModel(cavernousVines, "_plant");
        var resourceLocation = generator.createSuffixedVariant(cavernousVines, "", ModelTemplates.CROSS, TextureMapping::cross);
        var resourceLocation2 = generator.createSuffixedVariant(cavernousVines, "_poisonous", ModelTemplates.CROSS, TextureMapping::cross);
        generator.blockStateOutput.accept(MultiVariantGenerator.multiVariant(cavernousVines).with(BlockModelGenerators.createBooleanModelDispatch(CavernousVines.POISONOUS, resourceLocation2, resourceLocation)));
        var resourceLocation3 = generator.createSuffixedVariant(cavernousVinesPlant, "", ModelTemplates.CROSS, TextureMapping::cross);
        var resourceLocation4 = generator.createSuffixedVariant(cavernousVinesPlant, "_poisonous", ModelTemplates.CROSS, TextureMapping::cross);
        generator.blockStateOutput.accept(MultiVariantGenerator.multiVariant(cavernousVinesPlant).with(BlockModelGenerators.createBooleanModelDispatch(CavernousVines.POISONOUS, resourceLocation4, resourceLocation3)));
    }

    private ResourceLocation blockTextureWithSuffix(Block block, String suffix) {
        ResourceLocation resourceLocation = BuiltInRegistries.BLOCK.getKey(block);
        return resourceLocation.withPrefix("block/").withSuffix(suffix);
    }

    public final void createOlivineCluster(BlockModelGenerators generator, Block block) {
        ResourceLocation verticalModel = ModelTemplates.CROSS.createWithSuffix(block, "_vertical", TextureMapping.cross(blockTextureWithSuffix(block, "_vertical")), generator.modelOutput);
        ResourceLocation horizontalModel = ModelTemplates.CROSS.createWithSuffix(block, "_horizontal", TextureMapping.cross(blockTextureWithSuffix(block, "_horizontal")), generator.modelOutput);
        generator.skipAutoItemBlock(block);
        generator.blockStateOutput
                .accept(
                        MultiVariantGenerator.multiVariant(block)
                                .with(PropertyDispatch.property(BlockStateProperties.FACING)
                                        .select(Direction.DOWN, Variant.variant().with(VariantProperties.X_ROT, VariantProperties.Rotation.R180)
                                                .with(VariantProperties.MODEL, verticalModel))
                                        .select(Direction.UP, Variant.variant()
                                                .with(VariantProperties.MODEL, verticalModel))
                                        .select(Direction.NORTH, Variant.variant().with(VariantProperties.X_ROT, VariantProperties.Rotation.R90)
                                                .with(VariantProperties.MODEL, horizontalModel))
                                        .select(
                                                Direction.SOUTH,
                                                Variant.variant().with(VariantProperties.X_ROT, VariantProperties.Rotation.R90).with(VariantProperties.Y_ROT, VariantProperties.Rotation.R180)
                                                        .with(VariantProperties.MODEL, horizontalModel))
                                        .select(
                                                Direction.WEST,
                                                Variant.variant().with(VariantProperties.X_ROT, VariantProperties.Rotation.R90).with(VariantProperties.Y_ROT, VariantProperties.Rotation.R270)
                                                        .with(VariantProperties.MODEL, horizontalModel))
                                        .select(
                                                Direction.EAST,
                                                Variant.variant().with(VariantProperties.X_ROT, VariantProperties.Rotation.R90).with(VariantProperties.Y_ROT, VariantProperties.Rotation.R90)
                                                        .with(VariantProperties.MODEL, horizontalModel))
                                )
                );
    }

    private static TextureMapping rocketLaunchPadPart(Block block, String suffix) {
        return new TextureMapping()
                .put(TextureSlot.PARTICLE, TextureMapping.getBlockTexture(block, suffix))
                .put(TextureSlot.TOP, TextureMapping.getBlockTexture(block, suffix))
                .put(TextureSlot.BOTTOM, TextureMapping.getBlockTexture(block))
                .put(TextureSlot.SIDE, TextureMapping.getBlockTexture(block));
    }

    private static TextureMapping candleCheeseWheel(Block candle, boolean lit) {
        return new TextureMapping()
                .put(TextureSlot.PARTICLE, TextureMapping.getBlockTexture(GCBlocks.MOON_CHEESE_WHEEL, "_side"))
                .put(TextureSlot.BOTTOM, TextureMapping.getBlockTexture(GCBlocks.MOON_CHEESE_WHEEL, "_bottom"))
                .put(TextureSlot.TOP, TextureMapping.getBlockTexture(GCBlocks.MOON_CHEESE_WHEEL, "_top"))
                .put(TextureSlot.SIDE, TextureMapping.getBlockTexture(GCBlocks.MOON_CHEESE_WHEEL, "_side"))
                .put(TextureSlot.CANDLE, TextureMapping.getBlockTexture(candle, lit ? "_lit" : ""));
    }

    private static TextureMapping color(ResourceLocation resourceLocation) {
        return new TextureMapping().put(GCTextureSlot.COLOR, resourceLocation);
    }
}<|MERGE_RESOLUTION|>--- conflicted
+++ resolved
@@ -607,16 +607,8 @@
         generator.generateFlatItem(GCItems.BEEF_PATTY, ModelTemplates.FLAT_ITEM);
         generator.generateFlatItem(GCItems.CHEESEBURGER, ModelTemplates.FLAT_ITEM);
 
-<<<<<<< HEAD
         generator.generateFlatItem(GCItems.NOSE_CONE, ModelTemplates.FLAT_ITEM);
         generator.generateFlatItem(GCItems.HEAVY_NOSE_CONE, "_joined", ModelTemplates.FLAT_ITEM);
-=======
-        generator.generateFlatItem(GCItems.CANNED_DEHYDRATED_APPLE, ModelTemplates.FLAT_ITEM);
-        generator.generateFlatItem(GCItems.CANNED_DEHYDRATED_CARROT, ModelTemplates.FLAT_ITEM);
-        generator.generateFlatItem(GCItems.CANNED_DEHYDRATED_MELON, ModelTemplates.FLAT_ITEM);
-        generator.generateFlatItem(GCItems.CANNED_DEHYDRATED_POTATO, ModelTemplates.FLAT_ITEM);
-        generator.generateFlatItem(GCItems.CANNED_BEEF, ModelTemplates.FLAT_ITEM);
->>>>>>> 5d4aae3e
 
         // ROCKET PLATES
         generator.generateFlatItem(GCItems.TIER_1_HEAVY_DUTY_PLATE, ModelTemplates.FLAT_ITEM);
