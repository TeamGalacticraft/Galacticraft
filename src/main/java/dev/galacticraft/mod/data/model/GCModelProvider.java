--- conflicted
+++ resolved
@@ -407,26 +407,6 @@
                 )));
     }
 
-<<<<<<< HEAD
-    public final void createTransportTubeVariant(BlockModelGenerators generator, Block block) {
-
-        generator.blockStateOutput
-                .accept(
-                        MultiVariantGenerator.multiVariant(block,
-                                Variant.variant().with(VariantProperties.MODEL, ModelLocationUtils.getModelLocation(block)))
-                                .with(createFacingDispatch())
-                );
-    }
-
-    public static PropertyDispatch createFacingDispatch() {
-        return PropertyDispatch.property(BlockStateProperties.FACING)
-                .select(Direction.DOWN, Variant.variant())
-                .select(Direction.UP, Variant.variant())
-                .select(Direction.NORTH, Variant.variant().with(VariantProperties.X_ROT, VariantProperties.Rotation.R90))
-                .select(Direction.SOUTH, Variant.variant().with(VariantProperties.X_ROT, VariantProperties.Rotation.R90))
-                .select(Direction.WEST, Variant.variant().with(VariantProperties.X_ROT, VariantProperties.Rotation.R90).with(VariantProperties.Y_ROT, VariantProperties.Rotation.R90))
-                .select(Direction.EAST, Variant.variant().with(VariantProperties.X_ROT, VariantProperties.Rotation.R270).with(VariantProperties.Y_ROT, VariantProperties.Rotation.R90));
-=======
     private static void createWalkway(BlockModelGenerators generator, Block walkway, ResourceLocation pipeModel, ResourceLocation centerModel) {
         ResourceLocation walkwayPlatform = Constant.id("block/walkway");
         MultiPartGenerator blockState = MultiPartGenerator.multiPart(walkway)
@@ -439,7 +419,25 @@
                 .with(Condition.condition().term(BlockStateProperties.FACING, Direction.EAST), Variant.variant().with(VariantProperties.MODEL, walkwayPlatform).with(VariantProperties.Y_ROT, VariantProperties.Rotation.R90).with(VariantProperties.X_ROT, VariantProperties.Rotation.R90))
                 .with(Condition.condition().term(BlockStateProperties.FACING, Direction.WEST), Variant.variant().with(VariantProperties.MODEL, walkwayPlatform).with(VariantProperties.Y_ROT, VariantProperties.Rotation.R90).with(VariantProperties.X_ROT, VariantProperties.Rotation.R270));
         generator.blockStateOutput.accept(blockState);
->>>>>>> 0d4e623d
+    }
+
+    public final void createTransportTubeVariant(BlockModelGenerators generator, Block block) {
+        generator.blockStateOutput
+                .accept(
+                        MultiVariantGenerator.multiVariant(block,
+                                Variant.variant().with(VariantProperties.MODEL, ModelLocationUtils.getModelLocation(block)))
+                                .with(createFacingDispatch())
+                );
+    }
+
+    public static PropertyDispatch createFacingDispatch() {
+        return PropertyDispatch.property(BlockStateProperties.FACING)
+                .select(Direction.DOWN, Variant.variant())
+                .select(Direction.UP, Variant.variant())
+                .select(Direction.NORTH, Variant.variant().with(VariantProperties.X_ROT, VariantProperties.Rotation.R90))
+                .select(Direction.SOUTH, Variant.variant().with(VariantProperties.X_ROT, VariantProperties.Rotation.R90))
+                .select(Direction.WEST, Variant.variant().with(VariantProperties.X_ROT, VariantProperties.Rotation.R90).with(VariantProperties.Y_ROT, VariantProperties.Rotation.R90))
+                .select(Direction.EAST, Variant.variant().with(VariantProperties.X_ROT, VariantProperties.Rotation.R270).with(VariantProperties.Y_ROT, VariantProperties.Rotation.R90));
     }
 
     private static void createOxygenCompressor(BlockModelGenerators generator, Block compressor) {
