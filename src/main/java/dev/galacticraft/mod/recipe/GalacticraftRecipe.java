--- conflicted
+++ resolved
@@ -31,37 +31,15 @@
  * @author <a href="https://github.com/TeamGalacticraft">TeamGalacticraft</a>
  */
 public class GalacticraftRecipe {
-<<<<<<< HEAD
-    public static RecipeType<FabricationRecipe> FABRICATION_TYPE;
-    public static RecipeType<CompressingRecipe> COMPRESSING_TYPE;
-    static FabricationRecipeSerializer<FabricationRecipe> FABRICATION_SERIALIZER;
-    static ShapelessCompressingRecipeSerializer<ShapelessCompressingRecipe> SHAPELESS_COMPRESSING_SERIALIZER;
-    static ShapedCompressingRecipeSerializer<ShapedCompressingRecipe> SHAPED_COMPRESSING_SERIALIZER;
-    public static final RecipeType<RocketAssemblerRecipe> ROCKET_ASSEMBLER_TYPE = Registry.register(Registry.RECIPE_TYPE, new Identifier(Constant.MOD_ID, "rocket_assembler"), new RecipeType<RocketAssemblerRecipe>(){});
-    public static final RocketAssemblerRecipeSerializer<RocketAssemblerRecipe> ROCKET_ASSEMBLER_SERIALIZER = Registry.register(Registry.RECIPE_SERIALIZER, new Identifier(Constant.MOD_ID, "rocket_assembler"), new RocketAssemblerRecipeSerializer<>(RocketAssemblerRecipe::new));
-=======
+    public static final RecipeType<RocketAssemblerRecipe> ROCKET_ASSEMBLER_TYPE = Registry.register(Registry.RECIPE_TYPE, new Identifier(Constant.MOD_ID, Constant.Recipe.ROCKET_ASSEMBLER), new GalacticraftRecipeType<>());
     public static final RecipeType<FabricationRecipe> FABRICATION_TYPE = Registry.register(Registry.RECIPE_TYPE, new Identifier(Constant.MOD_ID, Constant.Recipe.FABRICATION), new GalacticraftRecipeType<>());
     public static final RecipeType<CompressingRecipe> COMPRESSING_TYPE = Registry.register(Registry.RECIPE_TYPE, new Identifier(Constant.MOD_ID, Constant.Recipe.COMPRESSING), new GalacticraftRecipeType<>());
->>>>>>> 44a27017
 
     public static final FabricationRecipe.Serializer FABRICATION_SERIALIZER = Registry.register(Registry.RECIPE_SERIALIZER, new Identifier(Constant.MOD_ID, Constant.Recipe.FABRICATION), FabricationRecipe.Serializer.INSTANCE);
     public static final ShapelessCompressingRecipe.Serializer SHAPELESS_COMPRESSING_SERIALIZER = Registry.register(Registry.RECIPE_SERIALIZER, new Identifier(Constant.MOD_ID, Constant.Recipe.Serializer.COMPRESSING_SHAPELESS), ShapelessCompressingRecipe.Serializer.INSTANCE);
     public static final ShapedCompressingRecipe.Serializer SHAPED_COMPRESSING_SERIALIZER = Registry.register(Registry.RECIPE_SERIALIZER, new Identifier(Constant.MOD_ID, Constant.Recipe.Serializer.COMPRESSING_SHAPED), ShapedCompressingRecipe.Serializer.INSTANCE);
+    public static final RocketAssemblerRecipe.Serializer ROCKET_ASSEMBLER_SERIALIZER = Registry.register(Registry.RECIPE_SERIALIZER, new Identifier(Constant.MOD_ID, Constant.Recipe.ROCKET_ASSEMBLER), RocketAssemblerRecipe.Serializer.INSTANCE);
 
-<<<<<<< HEAD
-    private static <T extends Recipe<?>> RecipeType<T> registerType(String id) {
-        return Registry.register(Registry.RECIPE_TYPE, new Identifier(Constant.MOD_ID, id), new RecipeType<T>() {
-            @Override
-            public String toString() {
-                return id;
-            }
-        });
-    }
-
-    private static <S extends RecipeSerializer<T>, T extends Recipe<?>> S registerSerializer(String id, S serializer) {
-        return Registry.register(Registry.RECIPE_SERIALIZER, new Identifier(Constant.MOD_ID, id), serializer);
-=======
     public static void register() {
->>>>>>> 44a27017
     }
 }