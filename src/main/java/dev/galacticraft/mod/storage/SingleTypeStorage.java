/*
 * Copyright (c) 2019-2022 Team Galacticraft
 *
 * Permission is hereby granted, free of charge, to any person obtaining a copy
 * of this software and associated documentation files (the "Software"), to deal
 * in the Software without restriction, including without limitation the rights
 * to use, copy, modify, merge, publish, distribute, sublicense, and/or sell
 * copies of the Software, and to permit persons to whom the Software is
 * furnished to do so, subject to the following conditions:
 *
 * The above copyright notice and this permission notice shall be included in all
 * copies or substantial portions of the Software.
 *
 * THE SOFTWARE IS PROVIDED "AS IS", WITHOUT WARRANTY OF ANY KIND, EXPRESS OR
 * IMPLIED, INCLUDING BUT NOT LIMITED TO THE WARRANTIES OF MERCHANTABILITY,
 * FITNESS FOR A PARTICULAR PURPOSE AND NONINFRINGEMENT. IN NO EVENT SHALL THE
 * AUTHORS OR COPYRIGHT HOLDERS BE LIABLE FOR ANY CLAIM, DAMAGES OR OTHER
 * LIABILITY, WHETHER IN AN ACTION OF CONTRACT, TORT OR OTHERWISE, ARISING FROM,
 * OUT OF OR IN CONNECTION WITH THE SOFTWARE OR THE USE OR OTHER DEALINGS IN THE
 * SOFTWARE.
 */

package dev.galacticraft.mod.storage;

import com.google.common.collect.Iterators;
import net.fabricmc.fabric.api.transfer.v1.storage.Storage;
import net.fabricmc.fabric.api.transfer.v1.storage.StorageView;
import net.fabricmc.fabric.api.transfer.v1.storage.TransferVariant;
import net.fabricmc.fabric.api.transfer.v1.transaction.TransactionContext;
import net.fabricmc.fabric.api.transfer.v1.transaction.base.SnapshotParticipant;
import org.jetbrains.annotations.NotNull;
import org.jetbrains.annotations.Nullable;

import java.util.Iterator;

public class SingleTypeStorage<T, V extends TransferVariant<T>> extends SnapshotParticipant<Long> implements Storage<V>, StorageView<V> {
    private final V resource;
    private final long capacity;
    private final V blankResource;
    private long amount;

    public SingleTypeStorage(V resource, long capacity, V blankResource, long amount) {
        this.resource = resource;
        this.capacity = capacity;
        this.blankResource = blankResource;
        this.amount = amount;
    }

    public void setAmount(long amount) {
        this.amount = amount;
    }

    @Override
    public long insert(@NotNull V resource, long maxAmount, TransactionContext transaction) {
        if (resource.equals(this.resource)) {
            maxAmount = Math.min(maxAmount, this.capacity - this.amount);
            this.amount += maxAmount;
            return maxAmount;
        }
        return 0;
    }

    @Override
    public long extract(@NotNull V resource, long maxAmount, TransactionContext transaction) {
        if (resource.equals(this.resource)) {
            maxAmount = Math.min(maxAmount, this.amount);
            this.amount -= maxAmount;
            return maxAmount;
        }
        return 0;
    }

    @Override
    public boolean isResourceBlank() {
        return resource.isBlank();
    }

    @Override
    public V getResource() {
        return this.resource;
    }

    @Override
    public long getAmount() {
        return this.amount;
    }

    @Override
    public long getCapacity() {
        return this.capacity;
    }

    @Override
    public Iterator<StorageView<V>> iterator() {
        return Iterators.singletonIterator(this);
    }

    @Override
    public @Nullable StorageView<V> exactView(V resource) {
<<<<<<< HEAD
        return this;
=======
        return this.resource.equals(resource) ? this : null;
>>>>>>> d77c5830
    }

    @Override
    protected Long createSnapshot() {
        return this.amount;
    }

    @Override
    protected void readSnapshot(Long snapshot) {
        this.amount = snapshot;
    }
}<|MERGE_RESOLUTION|>--- conflicted
+++ resolved
@@ -97,11 +97,7 @@
 
     @Override
     public @Nullable StorageView<V> exactView(V resource) {
-<<<<<<< HEAD
-        return this;
-=======
         return this.resource.equals(resource) ? this : null;
->>>>>>> d77c5830
     }
 
     @Override
