--- conflicted
+++ resolved
@@ -33,7 +33,6 @@
     public static int rgb(int red, int green, int blue) {
         return (red << 16) + (green << 8) + blue;
     }
-<<<<<<< HEAD
 
     /*@see java.awt.Color#HSBtoRGB*/
     public static int hsbToRGB(float hue, float saturation, float brightness) {
@@ -89,6 +88,4 @@
 
         return  r | g | b | a;
     }
-=======
->>>>>>> 05d65347
 }