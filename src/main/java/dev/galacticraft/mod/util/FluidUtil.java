--- conflicted
+++ resolved
@@ -180,7 +180,6 @@
                 || FluidAttributes.INSERTABLE.getFirstOrNull(world, pos, SearchOptions.inDirection(direction)) != null;
     }
 
-<<<<<<< HEAD
     public static void createFluidTooltip(List<OrderedText> list, FluidAmount fraction) {
         if (fraction.isZero()) list.add(new TranslatableText("tooltip.galacticraft.no_fluid").setStyle(Style.EMPTY.withColor(Formatting.GOLD)).asOrderedText());;
         if (fraction.denominator == 1) {
@@ -198,13 +197,13 @@
                 list.add(new TranslatableText("tooltip.galacticraft.buckets", fraction.asInexactDouble()).setStyle(Style.EMPTY.withColor(Formatting.GOLD)).asOrderedText());
             }
         }
-=======
+    }
+
     public static boolean isEmpty(ItemStack stack) {
         return isEmpty(new Ref<>(stack));
     }
 
     public static boolean isEmpty(Ref<ItemStack> stack) {
         return FluidAttributes.EXTRACTABLE.get(stack).attemptAnyExtraction(FluidAmount.MAX_BUCKETS, Simulation.SIMULATE).isEmpty();
->>>>>>> 1ea87a81
     }
 }