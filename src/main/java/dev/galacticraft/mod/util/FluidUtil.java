/*
 * Copyright (c) 2019-2022 Team Galacticraft
 *
 * Permission is hereby granted, free of charge, to any person obtaining a copy
 * of this software and associated documentation files (the "Software"), to deal
 * in the Software without restriction, including without limitation the rights
 * to use, copy, modify, merge, publish, distribute, sublicense, and/or sell
 * copies of the Software, and to permit persons to whom the Software is
 * furnished to do so, subject to the following conditions:
 *
 * The above copyright notice and this permission notice shall be included in all
 * copies or substantial portions of the Software.
 *
 * THE SOFTWARE IS PROVIDED "AS IS", WITHOUT WARRANTY OF ANY KIND, EXPRESS OR
 * IMPLIED, INCLUDING BUT NOT LIMITED TO THE WARRANTIES OF MERCHANTABILITY,
 * FITNESS FOR A PARTICULAR PURPOSE AND NONINFRINGEMENT. IN NO EVENT SHALL THE
 * AUTHORS OR COPYRIGHT HOLDERS BE LIABLE FOR ANY CLAIM, DAMAGES OR OTHER
 * LIABILITY, WHETHER IN AN ACTION OF CONTRACT, TORT OR OTHERWISE, ARISING FROM,
 * OUT OF OR IN CONNECTION WITH THE SOFTWARE OR THE USE OR OTHER DEALINGS IN THE
 * SOFTWARE.
 */

package dev.galacticraft.mod.util;

<<<<<<< HEAD
import alexiil.mc.lib.attributes.SearchOptions;
import alexiil.mc.lib.attributes.Simulation;
import alexiil.mc.lib.attributes.fluid.*;
import alexiil.mc.lib.attributes.fluid.amount.FluidAmount;
import alexiil.mc.lib.attributes.fluid.filter.FluidFilter;
import alexiil.mc.lib.attributes.fluid.impl.EmptyFixedFluidInv;
import alexiil.mc.lib.attributes.fluid.impl.EmptyFluidExtractable;
import alexiil.mc.lib.attributes.fluid.impl.RejectingFluidInsertable;
import alexiil.mc.lib.attributes.fluid.volume.FluidKey;
import alexiil.mc.lib.attributes.fluid.volume.FluidKeys;
import alexiil.mc.lib.attributes.fluid.volume.FluidVolume;
import alexiil.mc.lib.attributes.misc.Ref;
import alexiil.mc.lib.attributes.misc.Reference;
import net.minecraft.client.gui.screen.Screen;
import net.minecraft.fluid.Fluid;
import net.minecraft.item.ItemStack;
import net.minecraft.tag.Tag;
import net.minecraft.text.OrderedText;
import net.minecraft.text.Style;
import net.minecraft.text.TranslatableText;
import net.minecraft.util.Formatting;
import net.minecraft.util.math.BlockPos;
import net.minecraft.util.math.Direction;
import net.minecraft.world.World;
=======
import net.fabricmc.fabric.api.transfer.v1.fluid.FluidConstants;
import net.fabricmc.fabric.api.transfer.v1.fluid.FluidStorage;
import net.fabricmc.fabric.api.transfer.v1.fluid.FluidVariant;
import net.fabricmc.fabric.api.transfer.v1.storage.Storage;
import net.fabricmc.fabric.api.transfer.v1.storage.StoragePreconditions;
import net.fabricmc.fabric.api.transfer.v1.transaction.Transaction;
import net.fabricmc.fabric.api.transfer.v1.transaction.TransactionContext;
import net.minecraft.core.BlockPos;
import net.minecraft.core.Direction;
import net.minecraft.world.level.Level;
import org.jetbrains.annotations.NotNull;
import org.jetbrains.annotations.Nullable;
>>>>>>> 05d65347

import java.util.List;

/**
 * @author <a href="https://github.com/TeamGalacticraft">TeamGalacticraft</a>
 */
public class FluidUtil {
    private FluidUtil() {}

<<<<<<< HEAD
    public static FluidVolume extractFluid(Reference<ItemStack> stackRef, FluidAmount maxAmount, FluidFilter filter) {
        return extractFluid(stackRef, maxAmount, filter, Simulation.ACTION);
    }

    public static FluidVolume insertFluid(Reference<ItemStack> stackRef, FluidVolume volume) {
        return insertFluid(stackRef, volume, Simulation.ACTION);
    }

    public static FluidVolume extractFluid(Reference<ItemStack> stackRef, FluidAmount maxAmount, FluidFilter filter, Simulation simulation) {
        return FluidAttributes.EXTRACTABLE.get(stackRef).attemptExtraction(filter, maxAmount, simulation);
    }

    public static FluidVolume insertFluid(Reference<ItemStack> stackRef, FluidVolume volume, Simulation simulation) {
        return FluidAttributes.INSERTABLE.get(stackRef).attemptInsertion(volume, simulation);
    }

    public static boolean canInsertFluids(Reference<ItemStack> stack) {
        return FluidAttributes.INSERTABLE.get(stack) != RejectingFluidInsertable.NULL;
    }

    public static boolean canInsertFluids(ItemStack stack) {
        return canInsertFluids(new Ref<>(stack));
    }

    public static boolean canInsertFluids(Reference<ItemStack> stack, FluidKey key) {
        return FluidAttributes.INSERTABLE.get(stack).getInsertionFilter().matches(key);
    }

    public static boolean canInsertFluids(ItemStack stack, FluidKey key) {
        return canInsertFluids(new Ref<>(stack), key);
    }
    
    public static boolean canInsertFluids(Reference<ItemStack> stack, Fluid fluid) {
        return canInsertFluids(stack, FluidKeys.get(fluid));
    }

    public static boolean canInsertFluids(ItemStack stack, Fluid fluid) {
        return canInsertFluids(new Ref<>(stack), fluid);
    }

    public static boolean canExtractFluids(Reference<ItemStack> stack) {
        return FluidAttributes.EXTRACTABLE.get(stack) != EmptyFluidExtractable.NULL;
    }

    public static boolean canExtractFluids(ItemStack stack) {
        return canExtractFluids(new Ref<>(stack));
    }

    public static boolean canExtractFluids(Reference<ItemStack> stack, FluidFilter filter) {
        return FluidAttributes.EXTRACTABLE.get(stack).filtered(filter).couldExtractAnything();
    }

    public static boolean canExtractFluids(ItemStack stack, FluidFilter filter) {
        return canExtractFluids(new Ref<>(stack), filter);
    }

    public static boolean canExtractFluids(Reference<ItemStack> stack, Fluid fluid) {
        return canExtractFluids(stack, key -> key.getRawFluid() == fluid);
    }

    public static boolean canExtractFluids(ItemStack stack, Fluid fluid) {
        return canExtractFluids(new Ref<>(stack), fluid);
    }

    public static boolean canExtractFluids(Reference<ItemStack> stack, Tag<Fluid> tag) {
        return canExtractFluids(stack, key -> tag.contains(key.getRawFluid()));
    }

    public static boolean canExtractFluids(ItemStack stack, Tag<Fluid> tag) {
        return canExtractFluids(new Ref<>(stack), tag);
    }

    public static boolean isFixedFluidInv(Reference<ItemStack> stack) {
        return FluidAttributes.FIXED_INV.get(stack) != EmptyFixedFluidInv.INSTANCE;
    }

    public static boolean isExtractable(Reference<ItemStack> stack) {
        return FluidAttributes.EXTRACTABLE.get(stack) != EmptyFluidExtractable.NULL;
    }

    public static boolean isExtractable(ItemStack stack) {
        return isExtractable(new Ref<>(stack));
    }

    public static boolean isFixedFluidInvView(Reference<ItemStack> stack) {
        return FluidAttributes.FIXED_INV_VIEW.get(stack) != EmptyFixedFluidInv.INSTANCE;
    }

    public static FixedFluidInv getFixedFluidInv(Reference<ItemStack> stack) {
        return FluidAttributes.FIXED_INV.get(stack);
    }

    public static FixedFluidInvView getFixedFluidInvView(Reference<ItemStack> stack) {
        return FluidAttributes.FIXED_INV_VIEW.get(stack);
    }

    public static FluidInsertable getInsertable(World world, BlockPos pos, Direction direction) {
        return FluidAttributes.INSERTABLE.get(world, pos, SearchOptions.inDirection(direction));
    }

    public static FluidExtractable getExtractable(World world, BlockPos pos, Direction direction) {
        return FluidAttributes.EXTRACTABLE.get(world, pos, SearchOptions.inDirection(direction));
    }

    public static FluidInsertable getInsertable(ItemStack stack) {
        return getInsertable(new Ref<>(stack));
    }

    public static FluidInsertable getInsertable(Ref<ItemStack> stack) {
        return FluidAttributes.INSERTABLE.get(stack);
    }

    public static FluidExtractable getExtractable(ItemStack stack) {
        return getExtractable(new Ref<>(stack));
    }

    public static FluidExtractable getExtractable(Ref<ItemStack> stack) {
        return FluidAttributes.EXTRACTABLE.get(stack);
    }
=======
    public static final String SUFFIX_MILLIBUCKETS = "mB";
    public static final String SUFFIX_BUCKETS = "B";
>>>>>>> 05d65347

    public static long bucketsToDroplets(int buckets) {
        return buckets * FluidConstants.BUCKET;
    }

<<<<<<< HEAD
    public static void createFluidTooltip(List<OrderedText> list, FluidAmount fraction) {
        if (fraction.isZero()) list.add(new TranslatableText("tooltip.galacticraft.no_fluid").setStyle(Style.EMPTY.withColor(Formatting.GOLD)).asOrderedText());;
        if (fraction.denominator == 1) {
            list.add(new TranslatableText("tooltip.galacticraft.buckets", fraction.numerator).setStyle(Style.EMPTY.withColor(Formatting.GOLD)).asOrderedText());
        } else {
            if (!Screen.hasShiftDown()) {
                if (fraction.asInexactDouble() > 1.0D) {
                    long whole = fraction.whole;
                    int numerator = (int) (fraction.numerator % fraction.denominator);
                    list.add(new TranslatableText("tooltip.galacticraft.buckets_mixed_number", whole, numerator, fraction.denominator).setStyle(Style.EMPTY.withColor(Formatting.GOLD)).asOrderedText());
                } else {
                    list.add(new TranslatableText("tooltip.galacticraft.buckets_fraction", fraction.numerator, fraction.denominator).setStyle(Style.EMPTY.withColor(Formatting.GOLD)).asOrderedText());
                }
            } else {
                list.add(new TranslatableText("tooltip.galacticraft.buckets", fraction.asInexactDouble()).setStyle(Style.EMPTY.withColor(Formatting.GOLD)).asOrderedText());
            }
        }
    }

    public static boolean isEmpty(ItemStack stack) {
        return isEmpty(new Ref<>(stack));
=======
    public static long move(FluidVariant variant, @Nullable Storage<FluidVariant> from, @Nullable Storage<FluidVariant> to, long maxAmount, @Nullable TransactionContext transaction) {
        return GenericStorageUtil.move(variant, from, to, maxAmount, transaction);
>>>>>>> 05d65347
    }

    public static boolean canAccessFluid(Level world, BlockPos offset, @NotNull Direction direction) {
        Storage<FluidVariant> fluidVariantStorage = FluidStorage.SIDED.find(world, offset, direction.getOpposite());
        return fluidVariantStorage != null && (fluidVariantStorage.supportsExtraction() || fluidVariantStorage.supportsInsertion());
    }
}<|MERGE_RESOLUTION|>--- conflicted
+++ resolved
@@ -22,32 +22,6 @@
 
 package dev.galacticraft.mod.util;
 
-<<<<<<< HEAD
-import alexiil.mc.lib.attributes.SearchOptions;
-import alexiil.mc.lib.attributes.Simulation;
-import alexiil.mc.lib.attributes.fluid.*;
-import alexiil.mc.lib.attributes.fluid.amount.FluidAmount;
-import alexiil.mc.lib.attributes.fluid.filter.FluidFilter;
-import alexiil.mc.lib.attributes.fluid.impl.EmptyFixedFluidInv;
-import alexiil.mc.lib.attributes.fluid.impl.EmptyFluidExtractable;
-import alexiil.mc.lib.attributes.fluid.impl.RejectingFluidInsertable;
-import alexiil.mc.lib.attributes.fluid.volume.FluidKey;
-import alexiil.mc.lib.attributes.fluid.volume.FluidKeys;
-import alexiil.mc.lib.attributes.fluid.volume.FluidVolume;
-import alexiil.mc.lib.attributes.misc.Ref;
-import alexiil.mc.lib.attributes.misc.Reference;
-import net.minecraft.client.gui.screen.Screen;
-import net.minecraft.fluid.Fluid;
-import net.minecraft.item.ItemStack;
-import net.minecraft.tag.Tag;
-import net.minecraft.text.OrderedText;
-import net.minecraft.text.Style;
-import net.minecraft.text.TranslatableText;
-import net.minecraft.util.Formatting;
-import net.minecraft.util.math.BlockPos;
-import net.minecraft.util.math.Direction;
-import net.minecraft.world.World;
-=======
 import net.fabricmc.fabric.api.transfer.v1.fluid.FluidConstants;
 import net.fabricmc.fabric.api.transfer.v1.fluid.FluidStorage;
 import net.fabricmc.fabric.api.transfer.v1.fluid.FluidVariant;
@@ -60,9 +34,6 @@
 import net.minecraft.world.level.Level;
 import org.jetbrains.annotations.NotNull;
 import org.jetbrains.annotations.Nullable;
->>>>>>> 05d65347
-
-import java.util.List;
 
 /**
  * @author <a href="https://github.com/TeamGalacticraft">TeamGalacticraft</a>
@@ -70,161 +41,15 @@
 public class FluidUtil {
     private FluidUtil() {}
 
-<<<<<<< HEAD
-    public static FluidVolume extractFluid(Reference<ItemStack> stackRef, FluidAmount maxAmount, FluidFilter filter) {
-        return extractFluid(stackRef, maxAmount, filter, Simulation.ACTION);
-    }
-
-    public static FluidVolume insertFluid(Reference<ItemStack> stackRef, FluidVolume volume) {
-        return insertFluid(stackRef, volume, Simulation.ACTION);
-    }
-
-    public static FluidVolume extractFluid(Reference<ItemStack> stackRef, FluidAmount maxAmount, FluidFilter filter, Simulation simulation) {
-        return FluidAttributes.EXTRACTABLE.get(stackRef).attemptExtraction(filter, maxAmount, simulation);
-    }
-
-    public static FluidVolume insertFluid(Reference<ItemStack> stackRef, FluidVolume volume, Simulation simulation) {
-        return FluidAttributes.INSERTABLE.get(stackRef).attemptInsertion(volume, simulation);
-    }
-
-    public static boolean canInsertFluids(Reference<ItemStack> stack) {
-        return FluidAttributes.INSERTABLE.get(stack) != RejectingFluidInsertable.NULL;
-    }
-
-    public static boolean canInsertFluids(ItemStack stack) {
-        return canInsertFluids(new Ref<>(stack));
-    }
-
-    public static boolean canInsertFluids(Reference<ItemStack> stack, FluidKey key) {
-        return FluidAttributes.INSERTABLE.get(stack).getInsertionFilter().matches(key);
-    }
-
-    public static boolean canInsertFluids(ItemStack stack, FluidKey key) {
-        return canInsertFluids(new Ref<>(stack), key);
-    }
-    
-    public static boolean canInsertFluids(Reference<ItemStack> stack, Fluid fluid) {
-        return canInsertFluids(stack, FluidKeys.get(fluid));
-    }
-
-    public static boolean canInsertFluids(ItemStack stack, Fluid fluid) {
-        return canInsertFluids(new Ref<>(stack), fluid);
-    }
-
-    public static boolean canExtractFluids(Reference<ItemStack> stack) {
-        return FluidAttributes.EXTRACTABLE.get(stack) != EmptyFluidExtractable.NULL;
-    }
-
-    public static boolean canExtractFluids(ItemStack stack) {
-        return canExtractFluids(new Ref<>(stack));
-    }
-
-    public static boolean canExtractFluids(Reference<ItemStack> stack, FluidFilter filter) {
-        return FluidAttributes.EXTRACTABLE.get(stack).filtered(filter).couldExtractAnything();
-    }
-
-    public static boolean canExtractFluids(ItemStack stack, FluidFilter filter) {
-        return canExtractFluids(new Ref<>(stack), filter);
-    }
-
-    public static boolean canExtractFluids(Reference<ItemStack> stack, Fluid fluid) {
-        return canExtractFluids(stack, key -> key.getRawFluid() == fluid);
-    }
-
-    public static boolean canExtractFluids(ItemStack stack, Fluid fluid) {
-        return canExtractFluids(new Ref<>(stack), fluid);
-    }
-
-    public static boolean canExtractFluids(Reference<ItemStack> stack, Tag<Fluid> tag) {
-        return canExtractFluids(stack, key -> tag.contains(key.getRawFluid()));
-    }
-
-    public static boolean canExtractFluids(ItemStack stack, Tag<Fluid> tag) {
-        return canExtractFluids(new Ref<>(stack), tag);
-    }
-
-    public static boolean isFixedFluidInv(Reference<ItemStack> stack) {
-        return FluidAttributes.FIXED_INV.get(stack) != EmptyFixedFluidInv.INSTANCE;
-    }
-
-    public static boolean isExtractable(Reference<ItemStack> stack) {
-        return FluidAttributes.EXTRACTABLE.get(stack) != EmptyFluidExtractable.NULL;
-    }
-
-    public static boolean isExtractable(ItemStack stack) {
-        return isExtractable(new Ref<>(stack));
-    }
-
-    public static boolean isFixedFluidInvView(Reference<ItemStack> stack) {
-        return FluidAttributes.FIXED_INV_VIEW.get(stack) != EmptyFixedFluidInv.INSTANCE;
-    }
-
-    public static FixedFluidInv getFixedFluidInv(Reference<ItemStack> stack) {
-        return FluidAttributes.FIXED_INV.get(stack);
-    }
-
-    public static FixedFluidInvView getFixedFluidInvView(Reference<ItemStack> stack) {
-        return FluidAttributes.FIXED_INV_VIEW.get(stack);
-    }
-
-    public static FluidInsertable getInsertable(World world, BlockPos pos, Direction direction) {
-        return FluidAttributes.INSERTABLE.get(world, pos, SearchOptions.inDirection(direction));
-    }
-
-    public static FluidExtractable getExtractable(World world, BlockPos pos, Direction direction) {
-        return FluidAttributes.EXTRACTABLE.get(world, pos, SearchOptions.inDirection(direction));
-    }
-
-    public static FluidInsertable getInsertable(ItemStack stack) {
-        return getInsertable(new Ref<>(stack));
-    }
-
-    public static FluidInsertable getInsertable(Ref<ItemStack> stack) {
-        return FluidAttributes.INSERTABLE.get(stack);
-    }
-
-    public static FluidExtractable getExtractable(ItemStack stack) {
-        return getExtractable(new Ref<>(stack));
-    }
-
-    public static FluidExtractable getExtractable(Ref<ItemStack> stack) {
-        return FluidAttributes.EXTRACTABLE.get(stack);
-    }
-=======
     public static final String SUFFIX_MILLIBUCKETS = "mB";
     public static final String SUFFIX_BUCKETS = "B";
->>>>>>> 05d65347
 
     public static long bucketsToDroplets(int buckets) {
         return buckets * FluidConstants.BUCKET;
     }
 
-<<<<<<< HEAD
-    public static void createFluidTooltip(List<OrderedText> list, FluidAmount fraction) {
-        if (fraction.isZero()) list.add(new TranslatableText("tooltip.galacticraft.no_fluid").setStyle(Style.EMPTY.withColor(Formatting.GOLD)).asOrderedText());;
-        if (fraction.denominator == 1) {
-            list.add(new TranslatableText("tooltip.galacticraft.buckets", fraction.numerator).setStyle(Style.EMPTY.withColor(Formatting.GOLD)).asOrderedText());
-        } else {
-            if (!Screen.hasShiftDown()) {
-                if (fraction.asInexactDouble() > 1.0D) {
-                    long whole = fraction.whole;
-                    int numerator = (int) (fraction.numerator % fraction.denominator);
-                    list.add(new TranslatableText("tooltip.galacticraft.buckets_mixed_number", whole, numerator, fraction.denominator).setStyle(Style.EMPTY.withColor(Formatting.GOLD)).asOrderedText());
-                } else {
-                    list.add(new TranslatableText("tooltip.galacticraft.buckets_fraction", fraction.numerator, fraction.denominator).setStyle(Style.EMPTY.withColor(Formatting.GOLD)).asOrderedText());
-                }
-            } else {
-                list.add(new TranslatableText("tooltip.galacticraft.buckets", fraction.asInexactDouble()).setStyle(Style.EMPTY.withColor(Formatting.GOLD)).asOrderedText());
-            }
-        }
-    }
-
-    public static boolean isEmpty(ItemStack stack) {
-        return isEmpty(new Ref<>(stack));
-=======
     public static long move(FluidVariant variant, @Nullable Storage<FluidVariant> from, @Nullable Storage<FluidVariant> to, long maxAmount, @Nullable TransactionContext transaction) {
         return GenericStorageUtil.move(variant, from, to, maxAmount, transaction);
->>>>>>> 05d65347
     }
 
     public static boolean canAccessFluid(Level world, BlockPos offset, @NotNull Direction direction) {
