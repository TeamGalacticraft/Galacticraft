--- conflicted
+++ resolved
@@ -68,19 +68,13 @@
     }
 
     interface RecipeCategory {
-<<<<<<< HEAD
         String PREFIX = "category.recipe_viewer.";
         String CIRCUIT_FABRICATOR = PREFIX + "fabrication";
         String COMPRESSOR = PREFIX + "compressing";
-        String ROCKET_WORKBENCH = PREFIX + "rocket";
-=======
-        String CIRCUIT_FABRICATOR = "category.recipe_viewer.circuit_fabricator";
-        String COMPRESSOR = "category.recipe_viewer.compressing";
         String ELECTRIC_COMPRESSOR = "category.recipe_viewer.compressing.electric";
         String ELECTRIC_FURNACE = "category.recipe_viewer.smelting.electric";
         String ELECTRIC_ARC_FURNACE = "category.recipe_viewer.blasting.electric";
-        String ROCKET_WORKBENCH = "category.recipe_viewer.rocket";
->>>>>>> 43ac3588
+        String ROCKET_WORKBENCH = PREFIX + "rocket";
 
         String REI_TIME = "category.rei.campfire.time";
         String REI_TIME_AND_XP = "category.rei.cooking.time&xp";
