/*
 * Copyright (c) 2019-2025 Team Galacticraft
 *
 * Permission is hereby granted, free of charge, to any person obtaining a copy
 * of this software and associated documentation files (the "Software"), to deal
 * in the Software without restriction, including without limitation the rights
 * to use, copy, modify, merge, publish, distribute, sublicense, and/or sell
 * copies of the Software, and to permit persons to whom the Software is
 * furnished to do so, subject to the following conditions:
 *
 * The above copyright notice and this permission notice shall be included in all
 * copies or substantial portions of the Software.
 *
 * THE SOFTWARE IS PROVIDED "AS IS", WITHOUT WARRANTY OF ANY KIND, EXPRESS OR
 * IMPLIED, INCLUDING BUT NOT LIMITED TO THE WARRANTIES OF MERCHANTABILITY,
 * FITNESS FOR A PARTICULAR PURPOSE AND NONINFRINGEMENT. IN NO EVENT SHALL THE
 * AUTHORS OR COPYRIGHT HOLDERS BE LIABLE FOR ANY CLAIM, DAMAGES OR OTHER
 * LIABILITY, WHETHER IN AN ACTION OF CONTRACT, TORT OR OTHERWISE, ARISING FROM,
 * OUT OF OR IN CONNECTION WITH THE SOFTWARE OR THE USE OR OTHER DEALINGS IN THE
 * SOFTWARE.
 */

package dev.galacticraft.mod.util;

public interface Translations {

    interface Advancements {
        String ROOT = "advancement.galacticraft.root";
        String COAL_GENERATOR = "advancement.galacticraft.coal_generator";
        String CIRCUIT_FABRICATOR = "advancement.galacticraft.circuit_fabricator";
        String BASIC_WAFER = "advancement.galacticraft.basic_wafer";
        String ADVANCED_WAFER = "advancement.galacticraft.advanced_wafer";
        String BASIC_SOLAR_PANEL = "advancement.galacticraft.basic_solar_panel";
        String ADVANCED_SOLAR_PANEL = "advancement.galacticraft.advanced_solar_panel";
        String COMPRESSOR = "advancement.galacticraft.compressor";
        String ELECTRIC_COMPRESSOR = "advancement.galacticraft.electric_compressor";
        String OIL = "advancement.galacticraft.oil";
        String REFINERY = "advancement.galacticraft.refinery";
        String FUEL = "advancement.galacticraft.fuel";
        String OXYGEN_COLLECTOR = "advancement.galacticraft.oxygen_collector";
        String OXYGEN_COMPRESSOR = "advancement.galacticraft.oxygen_compressor";
        String FILL_TANK = "advancement.galacticraft.fill_tank";
        String FILL_ALL_TANKS = "advancement.galacticraft.fill_all_tanks";
        String OXYGEN_GEAR = "advancement.galacticraft.oxygen_gear";
        String ROCKET_WORKBENCH = "advancement.galacticraft.rocket_workbench";
        String ROCKET = "advancement.galacticraft.rocket";
        String FUEL_LOADER = "advancement.galacticraft.fuel_loader";
        String LEAVE_ROCKET_DURING_COUNTDOWN = "advancement.galacticraft.leave_rocket_during_countdown";
        String LAUNCH_ROCKET = "advancement.galacticraft.launch_rocket";
        String MOON = "advancement.galacticraft.moon";
        String EAT_MOON_CHEESE_CURD = "advancement.galacticraft.eat_moon_cheese_curd";
        String CHEESE_TAX = "advancement.galacticraft.cheese_tax";
        String SPACE_STATION = "advancement.galacticraft.space_station";
        String MOON_DUNGEON = "advancement.galacticraft.moon_dungeon";
        String MOON_DUNGEON_KEY = "advancement.galacticraft.moon_dungeon_key";
        String BUGGY_SCHEMATIC = "advancement.galacticraft.buggy_schematic";
        String BUGGY = "advancement.galacticraft.buggy";
    }

    interface ItemGroup {
        String ITEMS = "itemGroup.galacticraft.items";
        String BLOCKS = "itemGroup.galacticraft.blocks";
        String MACHINES = "itemGroup.galacticraft.machines";
        String CANNED_FOOD = "itemGroup.galacticraft.canned_food";
    }

    interface RecipeCategory {
        String CIRCUIT_FABRICATOR = "category.recipe_viewer.circuit_fabricator";
        String COMPRESSOR = "category.recipe_viewer.compressing";
        String ROCKET_WORKBENCH = "category.recipe_viewer.rocket";
    }

    interface Waila {
        String OXYGEN_TANK_LABEL = "tooltip.galacticraft.waila_oxygen_tank";
        String PLUGIN_GALACTICRAFT = "config.waila.plugin_galacticraft";
        String SHOW_OXYGEN_LEVEL = "config.waila.plugin_galacticraft.oxygen_level.enabled";
    }

    interface BannerPattern {
        String ROCKET = "block.galacticraft.banner.rocket";
    }

    interface JukeboxSong {
        String LEGACY_MARS = "jukebox_song.galacticraft.legacy_mars";
        String LEGACY_MIMAS = "jukebox_song.galacticraft.legacy_mimas";
        String LEGACY_ORBIT = "jukebox_song.galacticraft.legacy_orbit";
        String LEGACY_SPACERACE = "jukebox_song.galacticraft.legacy_spacerace";
    }

    interface Chat {
        String BED_FAIL = "chat.galacticraft.bed_fail";
        String CHAMBER_HOT = "chat.galacticraft.chamber_hot";
        String CHAMBER_OBSTRUCTED = "chat.galacticraft.chamber_obstructed";
        String CHAMBER_OCCUPIED = "chat.galacticraft.chamber_occupied";
        String CHAMBER_TOO_FAR_AWAY = "chat.galacticraft.chamber_too_far_away";
        String ROCKET_WARNING = "chat.galacticraft.rocket.warning";
        String CANNOT_EAT_IN_NO_ATMOSPHERE = "chat.galacticraft.cannot_eat_in_no_atmosphere";
        String CANNOT_EAT_WITH_MASK = "chat.galacticraft.cannot_eat_with_mask";
        String CANNOT_FEED_IN_NO_ATMOSPHERE = "chat.galacticraft.cannot_feed_in_no_atmosphere";
        String CANNOT_FEED_WITH_MASK = "chat.galacticraft.cannot_feed_with_mask";
    }

    interface Subtitles {
        String THROW_METEOR_CHUNK = "subtitles.galacticraft.entity.throwable_meteor_chunk.throw";
    }

    interface RegistryDebug {
        String DUMP = "commands.galacticraft.debug.registry.dump";
        String ID = "commands.galacticraft.debug.registry.id";
    }

    interface SetOxygen {
        String SUCCESS_SINGLE = "commands.galacticraft.oxygen.set.single";
        String SUCCESS_MULTIPLE = "commands.galacticraft.oxygen.set.multiple";
        String OXYGEN_EXISTS = "commands.galacticraft.oxygen.get.single.oxygen";
        String NO_OXYGEN_EXISTS = "commands.galacticraft.oxygen.get.single.no_oxygen";
        String FULL_OXYGEN = "commands.galacticraft.oxygen.get.area.full";
        String PARTIAL_OXYGEN = "commands.galacticraft.oxygen.get.area.partial";
        String EMPTY_OXYGEN = "commands.galacticraft.oxygen.get.area.none";
    }

    interface DimensionTp {
        String SUCCESS_MULTIPLE = "commands.galacticraft.dimensiontp.success.multiple";
        String SUCCESS_SINGLE = "commands.galacticraft.dimensiontp.success.single";
        String INVALID_PACKET = "disconnect.galacticraft.dimensiontp.invalidPacket";
    }

    interface GcHouston {
        String IN_OTHER_DIMENSION = "commands.galacticraft.gchouston.cannot_detect_signal";
        String CONFIRMATION = "commands.galacticraft.gchouston.confirm";
        String IN_OVERWORLD = "commands.galacticraft.gchouston.on_earth_already";
        String SUCCESS = "commands.galacticraft.gchouston.success";
    }

    interface Config {
        String TITLE = "config.galacticraft.title";
        String RESET = "config.galacticraft.reset";

        String CLIENT = "config.galacticraft.client";
        String SKYBOX = "config.galacticraft.client.skybox";
        String PLAYER = "config.galacticraft.player";

        String COMMANDS = "config.galacticraft.commands";
        String ENABLE_GC_HOUSTON = "config.galacticraft.commands.enable_gc_houston";

        String DEBUG = "config.galacticraft.debug";
        String DEBUG_LOGGING = "config.galacticraft.debug.logging";
        String HIDE_ALPHA_WARNING = "config.galacticraft.debug.hide_alpha_warning";

        String ENERGY = "config.galacticraft.energy";

        String WIRES = "config.galacticraft.energy.wires";
        String WIRE_ENERGY_TRANSFER_LIMIT = "config.galacticraft.energy.wires.transfer_limit";
        String HEAVY_WIRE_ENERGY_TRANSFER_LIMIT = "config.galacticraft.energy.wires.heavy_transfer_limit";

        String MACHINES = "config.galacticraft.energy.machines";
        String ENERGY_STORAGE_SIZE = "config.galacticraft.energy.machines.energy_storage_size";
        String ENERGY_STORAGE_MODULE_STORAGE_SIZE = "config.galacticraft.energy.machines.energy_storage_module_storage_size";
        String COAL_GENERATOR_ENERGY_PRODUCTION_RATE = "config.galacticraft.energy.machines.coal_generator_energy_production_rate";
        String SOLAR_PANEL_ENERGY_PRODUCTION_RATE = "config.galacticraft.energy.machines.solar_panel_energy_production_rate";
        String CIRCUIT_FABRICATOR_ENERGY_CONSUMPTION_RATE = "config.galacticraft.energy.machines.circuit_fabricator_energy_consumption_rate";
        String ELECTRIC_COMPRESSOR_ENERGY_CONSUMPTION_RATE = "config.galacticraft.energy.machines.electric_compressor_energy_consumption_rate";
        String ELECTRIC_FURNACE_ENERGY_CONSUMPTION_RATE = "config.galacticraft.energy.machines.electric_furnace_energy_consumption_rate";
        String ELECTRIC_ARC_FURNACE_ENERGY_CONSUMPTION_RATE = "config.galacticraft.energy.machines.electric_arc_furnace_energy_consumption_rate";
        String ELECTRIC_ARC_FURNACE_BONUS_CHANCE = "config.galacticraft.energy.machines.electric_arc_furnace_bonus_chance";
        String OXYGEN_COLLECTOR_ENERGY_CONSUMPTION_RATE = "config.galacticraft.energy.machines.oxygen_collector_energy_consumption_rate";
        String OXYGEN_COMPRESSOR_ENERGY_CONSUMPTION_RATE = "config.galacticraft.energy.machines.oxygen_compressor_energy_consumption_rate";
        String OXYGEN_DECOMPRESSOR_ENERGY_CONSUMPTION_RATE = "config.galacticraft.energy.machines.oxygen_decompressor_energy_consumption_rate";
        String OXYGEN_SEALER_ENERGY_CONSUMPTION_RATE = "config.galacticraft.energy.machines.oxygen_collector_energy_consumption_rate";
        String OXYGEN_SEALER_OXYGEN_CONSUMPTION_RATE = "config.galacticraft.energy.machines.oxygen_collector_oxygen_consumption_rate";
        String MAX_SEALING_POWER = "config.galacticraft.machines.max_sealing_power";
        String REFINERY_ENERGY_CONSUMPTION_RATE = "config.galacticraft.energy.machines.refinery_energy_consumption_rate";
        String FUEL_LOADER_ENERGY_CONSUMPTION_RATE = "config.galacticraft.energy.machines.fuel_loader_energy_consumption_rate";
        String FOOD_CANNER_ENERGY_CONSUMPTION_RATE = "config.galacticraft.energy.machines.food_canner_energy_consumption_rate";

<<<<<<< HEAD
        String LIFE_SUPPORT = "config.galacticraft.lifesupport";
        String SMALL_OXYGEN_TANK_CAPACITY = "config.galacticraft.lifesupport.oxygen_tank_capacity.small";
        String MEDIUM_OXYGEN_TANK_CAPACITY = "config.galacticraft.lifesupport.oxygen_tank_capacity.medium";
        String LARGE_OXYGEN_TANK_CAPACITY = "config.galacticraft.lifesupport.oxygen_tank_capacity.large";
        String PLAYER_OXYGEN_CONSUMPTION_RATE = "config.galacticraft.lifesupport.oxygen_consumption_rate.player";
        String WOLF_OXYGEN_CONSUMPTION_RATE = "config.galacticraft.lifesupport.oxygen_consumption_rate.wolf";
        String CAT_OXYGEN_CONSUMPTION_RATE = "config.galacticraft.lifesupport.oxygen_consumption_rate.cat";
        String PARROT_OXYGEN_CONSUMPTION_RATE = "config.galacticraft.lifesupport.oxygen_consumption_rate.parrot";
=======
        String CLIENT = "config.galacticraft.client";
        String SKYBOX = "config.galacticraft.client.skybox";
>>>>>>> fe89f77e

        String DIFFICULTY = "config.galacticraft.difficulty";
        String BOSS_HEALTH_MODIFIER = "config.galacticraft.difficulty.dungeon_boss_health_multiplier";
        String BOSS_HEALTH_MODIFIER_DESC = "config.galacticraft.difficulty.dungeon_boss_health_multiplier.desc";
<<<<<<< HEAD
=======

        String COMMANDS = "config.galacticraft.commands";
        String ENABLE_GC_HOUSTON = "config.galacticraft.commands.enable_gc_houston";
>>>>>>> fe89f77e
    }

    interface Galaxy {
        String MILKY_WAY = "galaxy.galacticraft.milky_way.name";
        String MILKY_WAY_DESCRIPTION = "galaxy.galacticraft.milky_way.description";
    }

    interface Keybindings {
        String ROCKET_INVENTORY = "key.galacticraft.rocket.inventory";
        String OPEN_CELESTIAL_SCREEN = "key.galacticraft.open_celestial_screen";
    }

    interface Items {
        String EMPTY_CAN = "item.galacticraft.empty_can";
        String CANNED_FOOD_TEMPLATE = "item.galacticraft.canned_food.template";
    }

    interface CelestialBody {
        String SOL_DESC = "star.galacticraft.sol.description";
        String SOL = "star.galacticraft.sol";

        String ASTEROID_DESC = "planet.galacticraft.asteroid.description";
        String ASTEROID = "planet.galacticraft.asteroid";
        String EARTH_DESC = "planet.galacticraft.earth.description";
        String EARTH = "planet.galacticraft.earth";
        String JUPITER_DESC = "planet.galacticraft.jupiter.description";
        String JUPITER = "planet.galacticraft.jupiter";
        String MARS_DESC = "planet.galacticraft.mars.description";
        String MARS = "planet.galacticraft.mars";
        String MERCURY_DESC = "planet.galacticraft.mercury.description";
        String MERCURY = "planet.galacticraft.mercury";
        String MOON_DESC = "planet.galacticraft.moon.description";
        String MOON = "planet.galacticraft.moon";
        String NEPTUNE_DESC = "planet.galacticraft.neptune.description";
        String NEPTUNE = "planet.galacticraft.neptune";
        String SATURN_DESC = "planet.galacticraft.saturn.description";
        String SATURN = "planet.galacticraft.saturn";
        String URANUS_DESC = "planet.galacticraft.uranus.description";
        String URANUS = "planet.galacticraft.uranus";
        String VENUS_DESC = "planet.galacticraft.venus.description";
        String VENUS = "planet.galacticraft.venus";
        String SATELLITE = "ui.galacticraft.satellite";
        String SATELLITES = "ui.galacticraft.satellites";
        String SATELLITE_DESC = "ui.galacticraft.satellite.description";
    }

    interface Tooltip {
        String CREATIVE_ONLY = "tooltip.galacticraft.creative_only";
        String ENERGY_REMAINING = "tooltip.galacticraft.energy_remaining";
        String GLOWSTONE_LANTERN = "tooltip.galacticraft.glowstone_lantern";
        String GLOWSTONE_TORCH = "tooltip.galacticraft.glowstone_torch";
        String INFINITE = "tooltip.galacticraft.infinite";
        String OXYGEN_REMAINING = "tooltip.galacticraft.oxygen_remaining";
        String PRESS_SHIFT = "tooltip.galacticraft.press_shift";
        String STANDARD_WRENCH = "tooltip.galacticraft.standard_wrench";
        String TIME_UNTIL_COOL = "tooltip.galacticraft.time_until_cool";
        String SECONDS_UNIT = "tooltip.galacticraft.seconds_unit";
    }

    interface Gas {
        String ARGON = "gas.galacticraft.argon";
        String CARBON_DIOXIDE = "gas.galacticraft.carbon_dioxide";
        String CARBON_MONOXIDE = "gas.galacticraft.carbon_monoxide";
        String HELIUM = "gas.galacticraft.helium";
        String HYDROGEN = "gas.galacticraft.hydrogen";
        String HYDROGEN_DEUTERIUM_OXIDE = "gas.galacticraft.hydrogen_deuterium_oxide";
        String IODINE = "gas.galacticraft.iodine";
        String KRYPTON = "gas.galacticraft.krypton";
        String METHANE = "gas.galacticraft.methane";
        String NEON = "gas.galacticraft.neon";
        String NITRIC_OXIDE = "gas.galacticraft.nitric_oxide";
        String NITROGEN = "gas.galacticraft.nitrogen";
        String NITROGEN_DIOXIDE = "gas.galacticraft.nitrogen_dioxide";
        String NITROUS_OXIDE = "gas.galacticraft.nitrous_oxide";
        String OXYGEN = "gas.galacticraft.oxygen";
        String OZONE = "gas.galacticraft.ozone";
        String WATER_VAPOR = "gas.galacticraft.water_vapor";
        String XENON = "gas.galacticraft.xenon";
    }

    interface SpaceRace {
        String SPACE_RACE_MANAGER = "ui.galacticraft.space_race_manager";
        String ADD_PLAYERS = "ui.galacticraft.space_race_manager.add_players";
        String BACK = "ui.galacticraft.space_race_manager.back";
        String BUTTON = "ui.galacticraft.space_race_manager.button";
        String BUTTON_2 = "ui.galacticraft.space_race_manager.button_2";
        String COMING_SOON = "ui.galacticraft.space_race_manager.coming_soon";
        String EXIT = "ui.galacticraft.space_race_manager.exit";
        String GLOBAL_STATS = "ui.galacticraft.space_race_manager.global_stats";
        String REMOVE_PLAYERS = "ui.galacticraft.space_race_manager.remove_players";
        String SERVER_STATS = "ui.galacticraft.space_race_manager.server_stats";
        String FLAG_CONFIRM = "ui.galacticraft.space_race_manager.flag.confirm";
        String FLAG_CONFIRM_MESSAGE = "ui.galacticraft.space_race_manager.flag.confirm.message";
        String CUSTOMIZE_FLAG = "ui.galacticraft.space_race_manager.customize_flag";
        String DRAG_AND_DROP_FLAG = "ui.galacticraft.space_race_manager.drap_and_drop_flag";
        String TEAM_COLOR_1 = "ui.galacticraft.space_race_manager.team_color_1";
        String TEAM_COLOR_2 = "ui.galacticraft.space_race_manager.team_color_2";
        String TEAM_COLOR_3 = "ui.galacticraft.space_race_manager.team_color_3";
        String RED = "ui.galacticraft.space_race_manager.color.red";
        String GREEN = "ui.galacticraft.space_race_manager.color.green";
        String BLUE = "ui.galacticraft.space_race_manager.color.blue";
    }

    interface SolarPanel {
        String ATMOSPHERIC_INTERFERENCE = "ui.galacticraft.machine.solar_panel.atmospheric_interference";
        String BLOCKED = "ui.galacticraft.machine.solar_panel.blocked";
        String DAY = "ui.galacticraft.machine.solar_panel.day";
        String MISSING_SOURCE = "ui.galacticraft.machine.solar_panel.missing_source";
        String NIGHT = "ui.galacticraft.machine.solar_panel.night";
        String OVERCAST = "ui.galacticraft.machine.solar_panel.overcast";
        String STORMY = "ui.galacticraft.machine.solar_panel.stormy";
        String LIGHT_SOURCE = "ui.galacticraft.machine.solar_panel.source";
        String LIGHT_SOURCE_MOON = "ui.galacticraft.machine.solar_panel.source.moon";
        String LIGHT_SOURCE_EARTH = "ui.galacticraft.machine.solar_panel.source.earth";
        String LIGHT_SOURCE_NONE = "ui.galacticraft.machine.solar_panel.source.none";
        String LIGHT_SOURCE_RAIN = "ui.galacticraft.machine.solar_panel.source.rain";
        String LIGHT_SOURCE_THUNDER = "ui.galacticraft.machine.solar_panel.source.thunder";
        String LIGHT_SOURCE_SUN = "ui.galacticraft.machine.solar_panel.source.sun";
        String STATUS = "ui.galacticraft.machine.solar_panel.status";
        String STRENGTH = "ui.galacticraft.machine.solar_panel.strength";
    }

    interface MachineStatus {
        String GENERATING = "ui.galacticraft.status.generating";
        String NO_FUEL = "ui.galacticraft.status.no_fuel";
        String WARMING_UP = "ui.galacticraft.status.warming_up";
        String COOLING_DOWN = "ui.galacticraft.status.cooling_down";
        String PARTIALLY_GENERATING = "ui.galacticraft.status.partially_generating";
        String NOT_GENERATING = "ui.galacticraft.status.not_generating";
        String BLOCKED = "ui.galacticraft.status.blocked";
        String FABRICATING = "ui.galacticraft.status.fabricating";
        String COMPRESSING = "ui.galacticraft.status.compressing";
        String SMELTING = "ui.galacticraft.status.smelting";
        String NOT_ENOUGH_OXYGEN = "ui.galacticraft.status.not_enough_oxygen";
        String COLLECTING = "ui.galacticraft.status.collecting";
        String COMPRESSING_OXYGEN = "ui.galacticraft.status.compressing_oxygen";
        String DECOMPRESSING = "ui.galacticraft.status.decompressing";
        String MISSING_OXYGEN_TANK = "ui.galacticraft.status.missing_oxygen_tank";
        String OXYGEN_TANK_FULL = "ui.galacticraft.status.oxygen_tank_full";
        String EMPTY_OXYGEN_TANK = "ui.galacticraft.status.empty_oxygen_tank";
        String ALREADY_SEALED = "ui.galacticraft.status.already_sealed";
        String AREA_TOO_LARGE = "ui.galacticraft.status.area_too_large";
        String SEALED = "ui.galacticraft.status.sealed";
        String DISTRIBUTING = "ui.galacticraft.status.distributing";
        String REFINING = "ui.galacticraft.status.refining";
        String MISSING_OIL = "ui.galacticraft.status.missing_oil";
        String FUEL_TANK_FULL = "ui.galacticraft.status.fuel_tank_full";
        String PREPARING = "ui.galacticraft.status.preparing";
        String LOADING = "ui.galacticraft.status.loading";
        String NOT_ENOUGH_FUEL = "ui.galacticraft.status.not_enough_fuel";
        String NO_ROCKET = "ui.galacticraft.status.no_rocket";
        String ROCKET_IS_FULL = "ui.galacticraft.status.rocket_is_full";
        String CANNING = "ui.galacticraft.status.canning";
        String TRANSFERRING_CAN = "ui.galacticraft.status.transferring_can";
        String NO_FOOD = "ui.galacticraft.status.no_food";
        String MISSING_EMPTY_CAN = "ui.galacticraft.status.missing_empty_can";
    }

    interface CelestialSelection {
        String BACK = "ui.galacticraft.celestialselection.back";
        String CANCEL = "ui.galacticraft.celestialselection.cancel";
        String CATALOG = "ui.galacticraft.celestialselection.catalog";
        String LAUNCH = "ui.galacticraft.celestialselection.launch";
        String RENAME = "ui.galacticraft.celestialselection.rename";
        String TIER = "ui.galacticraft.celestialselection.tier";
        String ASSIGN_NAME = "ui.galacticraft.celestialselection.assign_name";
        String APPLY = "ui.galacticraft.celestialselection.apply";
        String EXIT = "ui.galacticraft.celestialselection.exit";
        String SELECT_SS = "ui.galacticraft.celestialselection.select_ss";
        String SS_OWNER = "ui.galacticraft.celestialselection.ss_owner";
        String CAN_CREATE_SPACE_STATION = "ui.galacticraft.celestialselection.can_create_space_station";
        String CANNOT_CREATE_SPACE_STATION = "ui.galacticraft.celestialselection.cannot_create_space_station";
        String CREATE_SPACE_STATION = "ui.galacticraft.celestialselection.create_ss";
        String DAY_NIGHT_CYCLE = "ui.galacticraft.celestialselection.day_night_cycle";
        String SURFACE_GRAVITY = "ui.galacticraft.celestialselection.surface_gravity";
        String SURFACE_COMPOSITION = "ui.galacticraft.celestialselection.surface_composition";
        String ATMOSPHERE = "ui.galacticraft.celestialselection.atmosphere";
        String MEAN_SURFACE_TEMP = "ui.galacticraft.celestialselection.mean_surface_temp";

        String CLICK_AGAIN = "ui.galacticraft.celestialselection.click_again";
        String CLICK_AGAIN_MOONS = "ui.galacticraft.celestialselection.click_again.moons";
        String CLICK_AGAIN_SATELLITES = "ui.galacticraft.celestialselection.click_again.satellites";
        String CLICK_AGAIN_MOONS_AND_SATELLITES = "ui.galacticraft.celestialselection.click_again.moons_and_satellites";
    }

    interface Ui {
        String CONE = "ui.galacticraft.cone";
        String BODY = "ui.galacticraft.body";
        String FINS = "ui.galacticraft.fins";
        String BOOSTER = "ui.galacticraft.booster";
        String ENGINE = "ui.galacticraft.engine";
        String UPGRADE = "ui.galacticraft.upgrade";
        String COLOR = "ui.galacticraft.color";

        String AIRLOCK_REDSTONE_SIGNAL = "ui.galacticraft.airlock.redstone_signal";
        String AIRLOCK_OWNER = "ui.galacticraft.airlock.owner";
        String ALPHA_WARNING_1 = "ui.galacticraft.alpha_warning.content1";
        String ALPHA_WARNING_2 = "ui.galacticraft.alpha_warning.content2";
        String ALPHA_WARNING_3 = "ui.galacticraft.alpha_warning.content3";
        String ALPHA_WARNING_HEADER = "ui.galacticraft.alpha_warning.header";

        String BUBBLE_CURRENT_SIZE = "ui.galacticraft.bubble_distributor.current_size";
        String BUBBLE_NOT_VISIBLE = "ui.galacticraft.bubble_distributor.not_visible";
        String BUBBLE_TARGET_SIZE = "ui.galacticraft.bubble_distributor.size";
        String BUBBLE_VISIBLE = "ui.galacticraft.bubble_distributor.visible";

        String COLLECTING = "ui.galacticraft.machine.collecting";
        String CURRENT_OXYGEN = "ui.galacticraft.machine.current_oxygen";
        String GJT = "ui.galacticraft.machine.gj_per_t";
        String MILLIBUCKETS = "ui.galacticraft.machine.millibuckets";
        String MAX_OXYGEN = "ui.galacticraft.machine.max_oxygen";
        String MACHINE_STATUS = "ui.galacticraft.machine.status";
        String OXYGEN_TANK_1_LEVEL = "ui.galacticraft.player_inv_screen.oxygen_tank_1_level";
        String OXYGEN_TANK_2_LEVEL = "ui.galacticraft.player_inv_screen.oxygen_tank_2_level";
        String OXYGEN_WARNING = "ui.galacticraft.oxygen.warning";
        String OXYGEN_SETUP_INVALID = "ui.galacticraft.oxygen.invalid_setup";
        String ROCKET_FUEL = "ui.galacticraft.rocket.fuel";
        String ROCKET_FULL = "ui.galacticraft.rocket.full";
        String ROCKET_NO_FUEL = "ui.galacticraft.rocket.no_fuel";
        String LANDER_WARNING = "ui.galacticraft.lander.warning";
        String LANDER_CONTROLS = "ui.galacticraft.lander.controls";
        String LANDER_VELOCITY = "ui.galacticraft.lander.velocity";

        String SMALL_STEP = "ui.galacticraft.small_step";
        String GIANT_LEAP = "ui.galacticraft.giant_leap";
        String PREPARE_FOR_ENTRY = "ui.galacticraft.prepare_for_entry";
        String TRAVELING_TO = "ui.galacticraft.traveling_to";
        String TOTAL_NUTRITION = "ui.galacticraft.total_nutrition";
        String SPACE_STATION_NAME = "ui.galacticraft.space_station_name";
    }

    interface Boss {
        String SKELETON_BOSS_DESPAWN = "gui.skeleton_boss.message";
    }

    interface Misc {
        String UPGRADE_TITANIUM_APPLIES_TO = "smithing_template.galacticraft.titanium_upgrade.applies_to";
        String UPGRADE_TITANIUM_INGREDIENTS = "smithing_template.galacticraft.titanium_upgrade.ingredients";
        String UPGRADE_TITANIUM_DESCRIPTION = "smithing_template.galacticraft.titanium_upgrade.description";
        String UPGRADE_TITANIUM_BASE_SLOT_DESCRIPTION = "smithing_template.galacticraft.titanium_upgrade.base_slot_description";
        String UPGRADE_TITANIUM_ADDITIONS_SLOT_DESCRIPTON = "smithing_template.galacticraft.titanium_upgrade.additions_slot_description";
    }
}<|MERGE_RESOLUTION|>--- conflicted
+++ resolved
@@ -173,7 +173,6 @@
         String FUEL_LOADER_ENERGY_CONSUMPTION_RATE = "config.galacticraft.energy.machines.fuel_loader_energy_consumption_rate";
         String FOOD_CANNER_ENERGY_CONSUMPTION_RATE = "config.galacticraft.energy.machines.food_canner_energy_consumption_rate";
 
-<<<<<<< HEAD
         String LIFE_SUPPORT = "config.galacticraft.lifesupport";
         String SMALL_OXYGEN_TANK_CAPACITY = "config.galacticraft.lifesupport.oxygen_tank_capacity.small";
         String MEDIUM_OXYGEN_TANK_CAPACITY = "config.galacticraft.lifesupport.oxygen_tank_capacity.medium";
@@ -182,20 +181,10 @@
         String WOLF_OXYGEN_CONSUMPTION_RATE = "config.galacticraft.lifesupport.oxygen_consumption_rate.wolf";
         String CAT_OXYGEN_CONSUMPTION_RATE = "config.galacticraft.lifesupport.oxygen_consumption_rate.cat";
         String PARROT_OXYGEN_CONSUMPTION_RATE = "config.galacticraft.lifesupport.oxygen_consumption_rate.parrot";
-=======
-        String CLIENT = "config.galacticraft.client";
-        String SKYBOX = "config.galacticraft.client.skybox";
->>>>>>> fe89f77e
 
         String DIFFICULTY = "config.galacticraft.difficulty";
         String BOSS_HEALTH_MODIFIER = "config.galacticraft.difficulty.dungeon_boss_health_multiplier";
         String BOSS_HEALTH_MODIFIER_DESC = "config.galacticraft.difficulty.dungeon_boss_health_multiplier.desc";
-<<<<<<< HEAD
-=======
-
-        String COMMANDS = "config.galacticraft.commands";
-        String ENABLE_GC_HOUSTON = "config.galacticraft.commands.enable_gc_houston";
->>>>>>> fe89f77e
     }
 
     interface Galaxy {
