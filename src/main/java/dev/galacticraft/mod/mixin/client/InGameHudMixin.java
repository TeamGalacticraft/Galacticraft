--- conflicted
+++ resolved
@@ -24,12 +24,9 @@
 
 import alexiil.mc.lib.attributes.item.FixedItemInv;
 import com.mojang.blaze3d.systems.RenderSystem;
-<<<<<<< HEAD
-=======
 import dev.galacticraft.api.accessor.GearInventoryProvider;
 import dev.galacticraft.api.attribute.GcApiAttributes;
 import dev.galacticraft.api.attribute.oxygen.OxygenTank;
->>>>>>> ec49e2a9
 import dev.galacticraft.api.universe.celestialbody.CelestialBody;
 import dev.galacticraft.api.universe.celestialbody.CelestialBodyConfig;
 import dev.galacticraft.api.universe.celestialbody.landable.Landable;
@@ -61,13 +58,8 @@
 
     @Inject(method = "render", at = @At(value = "INVOKE", target = "Lcom/mojang/blaze3d/systems/RenderSystem;setShaderColor(FFFF)V", ordinal = 1))
     private void draw(MatrixStack matrices, float delta, CallbackInfo ci) {
-<<<<<<< HEAD
-        CelestialBody<CelestialBodyConfig, ? extends Landable<CelestialBodyConfig>> body = CelestialBody.getCelestialBodyByDimension(this.client.world).orElse(null);
-        if (body != null && !body.type().atmosphere(body.config()).breathable()) {
-=======
         CelestialBody<CelestialBodyConfig, ? extends Landable<CelestialBodyConfig>> body = CelestialBody.getByDimension(this.client.world).orElse(null);
         if (body != null && !body.atmosphere().breathable()) {
->>>>>>> ec49e2a9
             fill(matrices, this.client.getWindow().getScaledWidth() - (Constant.TextureCoordinate.OVERLAY_WIDTH * 2) - 11, 4, this.client.getWindow().getScaledWidth() - Constant.TextureCoordinate.OVERLAY_WIDTH - 9, 6 + Constant.TextureCoordinate.OVERLAY_HEIGHT, 0);
             fill(matrices, this.client.getWindow().getScaledWidth() - Constant.TextureCoordinate.OVERLAY_WIDTH - 6, 4, this.client.getWindow().getScaledWidth() - 4, 6 + Constant.TextureCoordinate.OVERLAY_HEIGHT, 0);
 
