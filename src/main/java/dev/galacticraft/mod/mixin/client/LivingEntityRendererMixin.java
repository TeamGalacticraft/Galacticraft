/*
 * Copyright (c) 2019-2023 Team Galacticraft
 *
 * Permission is hereby granted, free of charge, to any person obtaining a copy
 * of this software and associated documentation files (the "Software"), to deal
 * in the Software without restriction, including without limitation the rights
 * to use, copy, modify, merge, publish, distribute, sublicense, and/or sell
 * copies of the Software, and to permit persons to whom the Software is
 * furnished to do so, subject to the following conditions:
 *
 * The above copyright notice and this permission notice shall be included in all
 * copies or substantial portions of the Software.
 *
 * THE SOFTWARE IS PROVIDED "AS IS", WITHOUT WARRANTY OF ANY KIND, EXPRESS OR
 * IMPLIED, INCLUDING BUT NOT LIMITED TO THE WARRANTIES OF MERCHANTABILITY,
 * FITNESS FOR A PARTICULAR PURPOSE AND NONINFRINGEMENT. IN NO EVENT SHALL THE
 * AUTHORS OR COPYRIGHT HOLDERS BE LIABLE FOR ANY CLAIM, DAMAGES OR OTHER
 * LIABILITY, WHETHER IN AN ACTION OF CONTRACT, TORT OR OTHERWISE, ARISING FROM,
 * OUT OF OR IN CONNECTION WITH THE SOFTWARE OR THE USE OR OTHER DEALINGS IN THE
 * SOFTWARE.
 */

package dev.galacticraft.mod.mixin.client;

import com.mojang.blaze3d.vertex.PoseStack;
import com.mojang.math.Axis;
import dev.galacticraft.mod.accessor.LivingEntityAccessor;
import dev.galacticraft.mod.content.entity.RocketEntity;
import net.minecraft.client.model.EntityModel;
import net.minecraft.client.renderer.MultiBufferSource;
import net.minecraft.client.renderer.entity.LivingEntityRenderer;
import net.minecraft.core.Direction;
import net.minecraft.world.entity.LivingEntity;
import net.minecraft.world.entity.Pose;
import org.spongepowered.asm.mixin.Mixin;
import org.spongepowered.asm.mixin.Shadow;
import org.spongepowered.asm.mixin.injection.At;
import org.spongepowered.asm.mixin.injection.Inject;
import org.spongepowered.asm.mixin.injection.Redirect;
import org.spongepowered.asm.mixin.injection.callback.CallbackInfo;

@Mixin(LivingEntityRenderer.class)
public abstract class LivingEntityRendererMixin {
    @Shadow protected EntityModel<?> model;

    private static float sleepDirectionToRotationCryo(Direction direction) {
        return switch (direction) {
            case NORTH -> 0.0F;
            case EAST -> 270.0F;
            case SOUTH -> 180.0F;
            case WEST -> 90.0F;
            default -> 0.0F;
        };
    }

    @Redirect(method = "render(Lnet/minecraft/world/entity/LivingEntity;FFLcom/mojang/blaze3d/vertex/PoseStack;Lnet/minecraft/client/renderer/MultiBufferSource;I)V", at = @At(value = "INVOKE", target = "Lnet/minecraft/world/entity/LivingEntity;hasPose(Lnet/minecraft/world/entity/Pose;)Z"))
    private boolean gc$hasSleepPose(LivingEntity instance, Pose pose) {
        if (((LivingEntityAccessor)instance).isInCryoSleep())
            return false;
        return instance.hasPose(pose);
    }

    @Inject(method = "render(Lnet/minecraft/world/entity/LivingEntity;FFLcom/mojang/blaze3d/vertex/PoseStack;Lnet/minecraft/client/renderer/MultiBufferSource;I)V", at = @At(value = "INVOKE", target = "Lnet/minecraft/client/renderer/entity/LivingEntityRenderer;getAttackAnim(Lnet/minecraft/world/entity/LivingEntity;F)F"))
    private void rotateToMatchRocket(LivingEntity entity, float f, float tickDelta, PoseStack poseStack, MultiBufferSource multiBufferSource, int i, CallbackInfo ci) {
        if (entity.isPassenger()) {
            if (entity.getVehicle() instanceof RocketEntity) {
<<<<<<< HEAD
                poseStack.mulPose(Axis.YP.rotationDegrees(entity.getVehicle().getViewYRot(tickDelta)));
                poseStack.translate(0, 0.5D, 0);
                poseStack.mulPose(Axis.XP.rotationDegrees(entity.getVehicle().getViewXRot(tickDelta)));
=======
                poseStack.mulPose(Vector3f.YN.rotationDegrees(entity.getVehicle().getViewYRot(tickDelta)));
                poseStack.translate(0, 0.5D, 0);
                poseStack.mulPose(Vector3f.XN.rotationDegrees(entity.getVehicle().getViewXRot(tickDelta)));
>>>>>>> 7170221f
                poseStack.translate(0, -0.5D, 0);
            }
        }
    }

    @Inject(method = "setupRotations", at = @At(value = "INVOKE", target = "Lnet/minecraft/world/entity/LivingEntity;getBedOrientation()Lnet/minecraft/core/Direction;"), cancellable = true)
    private void galacticraft$renderCryoChamberPos(LivingEntity livingEntity, PoseStack poseStack, float f, float g, float h, CallbackInfo ci) {
        if (livingEntity instanceof LivingEntityAccessor livingEntityAccessor && livingEntityAccessor.isInCryoSleep()) {
            Direction direction = livingEntity.getBedOrientation();
            float j = direction != null ? sleepDirectionToRotationCryo(direction) : g;
            poseStack.mulPose(Axis.YP.rotationDegrees(j));
            ci.cancel();
        }
    }
}<|MERGE_RESOLUTION|>--- conflicted
+++ resolved
@@ -64,15 +64,9 @@
     private void rotateToMatchRocket(LivingEntity entity, float f, float tickDelta, PoseStack poseStack, MultiBufferSource multiBufferSource, int i, CallbackInfo ci) {
         if (entity.isPassenger()) {
             if (entity.getVehicle() instanceof RocketEntity) {
-<<<<<<< HEAD
-                poseStack.mulPose(Axis.YP.rotationDegrees(entity.getVehicle().getViewYRot(tickDelta)));
+                poseStack.mulPose(Axis.YN.rotationDegrees(entity.getVehicle().getViewYRot(tickDelta)));
                 poseStack.translate(0, 0.5D, 0);
-                poseStack.mulPose(Axis.XP.rotationDegrees(entity.getVehicle().getViewXRot(tickDelta)));
-=======
-                poseStack.mulPose(Vector3f.YN.rotationDegrees(entity.getVehicle().getViewYRot(tickDelta)));
-                poseStack.translate(0, 0.5D, 0);
-                poseStack.mulPose(Vector3f.XN.rotationDegrees(entity.getVehicle().getViewXRot(tickDelta)));
->>>>>>> 7170221f
+                poseStack.mulPose(Axis.XN.rotationDegrees(entity.getVehicle().getViewXRot(tickDelta)));
                 poseStack.translate(0, -0.5D, 0);
             }
         }
