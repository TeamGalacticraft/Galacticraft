/*
 * Copyright (c) 2019-2021 Team Galacticraft
 *
 * Permission is hereby granted, free of charge, to any person obtaining a copy
 * of this software and associated documentation files (the "Software"), to deal
 * in the Software without restriction, including without limitation the rights
 * to use, copy, modify, merge, publish, distribute, sublicense, and/or sell
 * copies of the Software, and to permit persons to whom the Software is
 * furnished to do so, subject to the following conditions:
 *
 * The above copyright notice and this permission notice shall be included in all
 * copies or substantial portions of the Software.
 *
 * THE SOFTWARE IS PROVIDED "AS IS", WITHOUT WARRANTY OF ANY KIND, EXPRESS OR
 * IMPLIED, INCLUDING BUT NOT LIMITED TO THE WARRANTIES OF MERCHANTABILITY,
 * FITNESS FOR A PARTICULAR PURPOSE AND NONINFRINGEMENT. IN NO EVENT SHALL THE
 * AUTHORS OR COPYRIGHT HOLDERS BE LIABLE FOR ANY CLAIM, DAMAGES OR OTHER
 * LIABILITY, WHETHER IN AN ACTION OF CONTRACT, TORT OR OTHERWISE, ARISING FROM,
 * OUT OF OR IN CONNECTION WITH THE SOFTWARE OR THE USE OR OTHER DEALINGS IN THE
 * SOFTWARE.
 */

package dev.galacticraft.mod.mixin.client;

<<<<<<< HEAD
import alexiil.mc.lib.attributes.item.impl.FullFixedItemInv;
import dev.galacticraft.api.universe.celestialbody.CelestialBody;
=======
>>>>>>> ec49e2a9
import dev.galacticraft.mod.Constant;
import dev.galacticraft.mod.misc.cape.CapesLoader;
import net.fabricmc.api.EnvType;
import net.fabricmc.api.Environment;
import net.minecraft.client.network.AbstractClientPlayerEntity;
import net.minecraft.client.network.PlayerListEntry;
import net.minecraft.util.Identifier;
import org.jetbrains.annotations.Nullable;
import org.spongepowered.asm.mixin.Mixin;
import org.spongepowered.asm.mixin.Shadow;
import org.spongepowered.asm.mixin.injection.At;
import org.spongepowered.asm.mixin.injection.Inject;
import org.spongepowered.asm.mixin.injection.callback.CallbackInfoReturnable;

/**
 * @author <a href="https://github.com/TeamGalacticraft">TeamGalacticraft</a>
 */
@Environment(EnvType.CLIENT)
@Mixin(AbstractClientPlayerEntity.class)
public abstract class AbstractClientPlayerEntityMixin {
    @Shadow @Nullable protected abstract PlayerListEntry getPlayerListEntry();

<<<<<<< HEAD
    @Shadow @Final public ClientWorld clientWorld;
    private final @Unique FullFixedItemInv gearInv = createInv();

    private FullFixedItemInv createInv() {
        FullFixedItemInv inv = new FullFixedItemInv(12);
        inv.setOwnerListener((invView, slot, prev, current) -> {
            if (current.getItem() == GalacticraftItem.FREQUENCY_MODULE) {
                ((SoundSystemAccessor) MinecraftClient.getInstance().getSoundManager().soundSystem).gc_updateAtmosphericMultiplier(1.0f);
            } else if (prev.getItem() == GalacticraftItem.FREQUENCY_MODULE) {
                boolean hasFreqModule = false;
                for (int i = 0; i < invView.getSlotCount(); i++) {
                    if (i == slot) continue;
                    if (invView.getInvStack(i).getItem() == GalacticraftItem.FREQUENCY_MODULE) {
                        ((SoundSystemAccessor) MinecraftClient.getInstance().getSoundManager().soundSystem).gc_updateAtmosphericMultiplier(1.0f);
                        hasFreqModule = true;
                        break;
                    }
                }
                if (!hasFreqModule) {
                    ((SoundSystemAccessor) MinecraftClient.getInstance().getSoundManager().soundSystem)
                            .gc_updateAtmosphericMultiplier(CelestialBody.getCelestialBodyByDimension(this.clientWorld)
                                    .map(body -> body.type().atmosphere(body.config()).pressure()).orElse(1.0f));
                }
            }
        });
        return inv;
    }

    @Override
    public FullFixedItemInv getGearInv() {
        return this.gearInv;
    }

    @Override
    public NbtCompound writeGearToNbt(NbtCompound tag) {
        return this.getGearInv().toTag(tag);
    }

    @Override
    public void readGearFromNbt(NbtCompound tag) {
        this.getGearInv().fromTag(tag);
    }

=======
>>>>>>> ec49e2a9
    @Inject(method = "getCapeTexture", at = @At("RETURN"), cancellable = true)
    private void getCapeTexture_gc(CallbackInfoReturnable<Identifier> info) {
        if(CapesLoader.PLAYERS != null) {
            if(CapesLoader.PLAYERS.containsKey(this.getPlayerListEntry().getProfile().getId().toString())) {
                info.setReturnValue(new Identifier(
                        Constant.MOD_ID,
                        "textures/cape/cape_" + CapesLoader.PLAYERS.get(this.getPlayerListEntry().getProfile().getId()) + ".png"));
            }
        }
    }
}<|MERGE_RESOLUTION|>--- conflicted
+++ resolved
@@ -22,11 +22,6 @@
 
 package dev.galacticraft.mod.mixin.client;
 
-<<<<<<< HEAD
-import alexiil.mc.lib.attributes.item.impl.FullFixedItemInv;
-import dev.galacticraft.api.universe.celestialbody.CelestialBody;
-=======
->>>>>>> ec49e2a9
 import dev.galacticraft.mod.Constant;
 import dev.galacticraft.mod.misc.cape.CapesLoader;
 import net.fabricmc.api.EnvType;
@@ -49,52 +44,6 @@
 public abstract class AbstractClientPlayerEntityMixin {
     @Shadow @Nullable protected abstract PlayerListEntry getPlayerListEntry();
 
-<<<<<<< HEAD
-    @Shadow @Final public ClientWorld clientWorld;
-    private final @Unique FullFixedItemInv gearInv = createInv();
-
-    private FullFixedItemInv createInv() {
-        FullFixedItemInv inv = new FullFixedItemInv(12);
-        inv.setOwnerListener((invView, slot, prev, current) -> {
-            if (current.getItem() == GalacticraftItem.FREQUENCY_MODULE) {
-                ((SoundSystemAccessor) MinecraftClient.getInstance().getSoundManager().soundSystem).gc_updateAtmosphericMultiplier(1.0f);
-            } else if (prev.getItem() == GalacticraftItem.FREQUENCY_MODULE) {
-                boolean hasFreqModule = false;
-                for (int i = 0; i < invView.getSlotCount(); i++) {
-                    if (i == slot) continue;
-                    if (invView.getInvStack(i).getItem() == GalacticraftItem.FREQUENCY_MODULE) {
-                        ((SoundSystemAccessor) MinecraftClient.getInstance().getSoundManager().soundSystem).gc_updateAtmosphericMultiplier(1.0f);
-                        hasFreqModule = true;
-                        break;
-                    }
-                }
-                if (!hasFreqModule) {
-                    ((SoundSystemAccessor) MinecraftClient.getInstance().getSoundManager().soundSystem)
-                            .gc_updateAtmosphericMultiplier(CelestialBody.getCelestialBodyByDimension(this.clientWorld)
-                                    .map(body -> body.type().atmosphere(body.config()).pressure()).orElse(1.0f));
-                }
-            }
-        });
-        return inv;
-    }
-
-    @Override
-    public FullFixedItemInv getGearInv() {
-        return this.gearInv;
-    }
-
-    @Override
-    public NbtCompound writeGearToNbt(NbtCompound tag) {
-        return this.getGearInv().toTag(tag);
-    }
-
-    @Override
-    public void readGearFromNbt(NbtCompound tag) {
-        this.getGearInv().fromTag(tag);
-    }
-
-=======
->>>>>>> ec49e2a9
     @Inject(method = "getCapeTexture", at = @At("RETURN"), cancellable = true)
     private void getCapeTexture_gc(CallbackInfoReturnable<Identifier> info) {
         if(CapesLoader.PLAYERS != null) {
