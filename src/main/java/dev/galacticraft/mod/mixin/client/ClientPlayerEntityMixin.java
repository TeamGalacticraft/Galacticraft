/*
 * Copyright (c) 2019-2021 Team Galacticraft
 *
 * Permission is hereby granted, free of charge, to any person obtaining a copy
 * of this software and associated documentation files (the "Software"), to deal
 * in the Software without restriction, including without limitation the rights
 * to use, copy, modify, merge, publish, distribute, sublicense, and/or sell
 * copies of the Software, and to permit persons to whom the Software is
 * furnished to do so, subject to the following conditions:
 *
 * The above copyright notice and this permission notice shall be included in all
 * copies or substantial portions of the Software.
 *
 * THE SOFTWARE IS PROVIDED "AS IS", WITHOUT WARRANTY OF ANY KIND, EXPRESS OR
 * IMPLIED, INCLUDING BUT NOT LIMITED TO THE WARRANTIES OF MERCHANTABILITY,
 * FITNESS FOR A PARTICULAR PURPOSE AND NONINFRINGEMENT. IN NO EVENT SHALL THE
 * AUTHORS OR COPYRIGHT HOLDERS BE LIABLE FOR ANY CLAIM, DAMAGES OR OTHER
 * LIABILITY, WHETHER IN AN ACTION OF CONTRACT, TORT OR OTHERWISE, ARISING FROM,
 * OUT OF OR IN CONNECTION WITH THE SOFTWARE OR THE USE OR OTHER DEALINGS IN THE
 * SOFTWARE.
 */

package dev.galacticraft.mod.mixin.client;

import alexiil.mc.lib.attributes.item.impl.FullFixedItemInv;
<<<<<<< HEAD
import dev.galacticraft.api.celestialbody.CelestialBodyType;
import dev.galacticraft.api.entity.Rocket;
import dev.galacticraft.api.rocket.LaunchStage;
import dev.galacticraft.mod.Constant;
=======
import dev.galacticraft.api.registry.RegistryUtil;
import dev.galacticraft.api.universe.celestialbody.landable.Landable;
>>>>>>> 4e8b3aeb
import dev.galacticraft.mod.accessor.GearInventoryProvider;
import dev.galacticraft.mod.accessor.SoundSystemAccessor;
import dev.galacticraft.mod.item.GalacticraftItem;
import io.netty.buffer.Unpooled;
import net.fabricmc.api.EnvType;
import net.fabricmc.api.Environment;
import net.minecraft.client.MinecraftClient;
<<<<<<< HEAD
import net.minecraft.client.input.Input;
import net.minecraft.client.network.ClientPlayerEntity;
import net.minecraft.nbt.CompoundTag;
import net.minecraft.network.PacketByteBuf;
import net.minecraft.network.packet.c2s.play.CustomPayloadC2SPacket;
import net.minecraft.util.Identifier;
import org.spongepowered.asm.mixin.Mixin;
import org.spongepowered.asm.mixin.Shadow;
import org.spongepowered.asm.mixin.Unique;
import org.spongepowered.asm.mixin.injection.At;
import org.spongepowered.asm.mixin.injection.Inject;
import org.spongepowered.asm.mixin.injection.callback.CallbackInfo;
=======
import net.minecraft.client.network.ClientPlayerEntity;
import net.minecraft.nbt.NbtCompound;
import org.spongepowered.asm.mixin.Final;
import org.spongepowered.asm.mixin.Mixin;
import org.spongepowered.asm.mixin.Shadow;
import org.spongepowered.asm.mixin.Unique;
>>>>>>> 4e8b3aeb

/**
 * @author <a href="https://github.com/TeamGalacticraft">TeamGalacticraft</a>
 */
@Environment(EnvType.CLIENT)
@Mixin(ClientPlayerEntity.class)
public abstract class ClientPlayerEntityMixin implements GearInventoryProvider {
    @Shadow @Final protected MinecraftClient client;
    private final @Unique FullFixedItemInv gearInv = createInv();
    @Shadow public Input input;

    private FullFixedItemInv createInv() {
        FullFixedItemInv inv = new FullFixedItemInv(12);
        inv.setOwnerListener((invView, slot, prev, current) -> {
            if (current.getItem() == GalacticraftItem.FREQUENCY_MODULE) {
                ((SoundSystemAccessor) MinecraftClient.getInstance().getSoundManager().soundSystem).gc_updateAtmosphericMultiplier(1.0f);
            } else if (prev.getItem() == GalacticraftItem.FREQUENCY_MODULE) {
                boolean hasFreqModule = false;
                for (int i = 0; i < invView.getSlotCount(); i++) {
                    if (i == slot) continue;
                    if (invView.getInvStack(i).getItem() == GalacticraftItem.FREQUENCY_MODULE) {
                        ((SoundSystemAccessor) MinecraftClient.getInstance().getSoundManager().soundSystem).gc_updateAtmosphericMultiplier(1.0f);
                        hasFreqModule = true;
                        break;
                    }
                }
                if (!hasFreqModule) {
                    ((SoundSystemAccessor) MinecraftClient.getInstance().getSoundManager().soundSystem)
<<<<<<< HEAD
                            .gc_updateAtmosphericMultiplier(CelestialBodyType.getByDimType(MinecraftClient.getInstance().world.getRegistryManager(), MinecraftClient.getInstance().world.getRegistryKey())
                                    .map(body -> body.getAtmosphere().getPressure()).orElse(1.0f));
=======
                            .gc_updateAtmosphericMultiplier(RegistryUtil.getCelestialBodyByDimension(client.world.getRegistryManager(), client.world.getRegistryKey())
                                    .map(body -> ((Landable) body.type()).atmosphere(body.config()).pressure()).orElse(1.0f));
>>>>>>> 4e8b3aeb
                }
            }
        });
        return inv;
    }

    @Override
    public FullFixedItemInv getGearInv() {
        return this.gearInv;
    }

    @Override
    public NbtCompound writeGearToNbt(NbtCompound tag) {
        return this.getGearInv().toTag(tag);
    }

    @Override
    public void readGearFromNbt(NbtCompound tag) {
        this.getGearInv().fromTag(tag);
    }

    @Inject(at=@At("RETURN"), method = "tickMovement")
    private void gcRocketJumpCheck(CallbackInfo ci) {
        ClientPlayerEntity player = (ClientPlayerEntity) (Object) this;
        if (player.hasVehicle()) {
            if (player.getVehicle() instanceof Rocket) {

                if (this.input.jumping && ((Rocket) player.getVehicle()).getStage().ordinal() < LaunchStage.IGNITED.ordinal()) {
                    ((Rocket) player.getVehicle()).onJump();
                    MinecraftClient.getInstance().getNetworkHandler().sendPacket(new CustomPayloadC2SPacket(new Identifier(Constant.MOD_ID, "rocket_jump"), new PacketByteBuf(Unpooled.buffer())));
                }

                if (((Rocket) player.getVehicle()).getStage().ordinal() >= LaunchStage.LAUNCHED.ordinal()) {
                    if (this.input.pressingForward) {
                        player.getVehicle().prevPitch = player.getVehicle().pitch;
                        player.getVehicle().pitch -= 2.0F;
                        player.getVehicle().pitch %= 360.0F;
                        MinecraftClient.getInstance().getNetworkHandler().sendPacket(new CustomPayloadC2SPacket(new Identifier(Constant.MOD_ID, "rocket_pitch"), new PacketByteBuf(Unpooled.buffer().writeBoolean(false))));
                    } else if (this.input.pressingBack) {
                        player.getVehicle().prevPitch = player.getVehicle().pitch;
                        player.getVehicle().pitch += 2.0F;
                        player.getVehicle().pitch %= 360.0F;
                        MinecraftClient.getInstance().getNetworkHandler().sendPacket(new CustomPayloadC2SPacket(new Identifier(Constant.MOD_ID, "rocket_pitch"), new PacketByteBuf(Unpooled.buffer().writeBoolean(true))));
                    }

                    if (this.input.pressingLeft) {
                        player.getVehicle().prevYaw = player.getVehicle().yaw;
                        player.getVehicle().yaw -= 2.0F;
                        player.getVehicle().yaw %= 360.0F;
                        MinecraftClient.getInstance().getNetworkHandler().sendPacket(new CustomPayloadC2SPacket(new Identifier(Constant.MOD_ID, "rocket_yaw"), new PacketByteBuf(Unpooled.buffer().writeBoolean(false))));
                    } else if (this.input.pressingRight) {
                        player.getVehicle().prevYaw = player.getVehicle().yaw;
                        player.getVehicle().yaw += 2.0F;
                        player.getVehicle().yaw %= 360.0F;
                        MinecraftClient.getInstance().getNetworkHandler().sendPacket(new CustomPayloadC2SPacket(new Identifier(Constant.MOD_ID, "rocket_yaw"), new PacketByteBuf(Unpooled.buffer().writeBoolean(true))));

                    }
                }
            }
        }
    }

}<|MERGE_RESOLUTION|>--- conflicted
+++ resolved
@@ -23,15 +23,11 @@
 package dev.galacticraft.mod.mixin.client;
 
 import alexiil.mc.lib.attributes.item.impl.FullFixedItemInv;
-<<<<<<< HEAD
-import dev.galacticraft.api.celestialbody.CelestialBodyType;
 import dev.galacticraft.api.entity.Rocket;
+import dev.galacticraft.api.registry.RegistryUtil;
 import dev.galacticraft.api.rocket.LaunchStage;
+import dev.galacticraft.api.universe.celestialbody.landable.Landable;
 import dev.galacticraft.mod.Constant;
-=======
-import dev.galacticraft.api.registry.RegistryUtil;
-import dev.galacticraft.api.universe.celestialbody.landable.Landable;
->>>>>>> 4e8b3aeb
 import dev.galacticraft.mod.accessor.GearInventoryProvider;
 import dev.galacticraft.mod.accessor.SoundSystemAccessor;
 import dev.galacticraft.mod.item.GalacticraftItem;
@@ -39,27 +35,19 @@
 import net.fabricmc.api.EnvType;
 import net.fabricmc.api.Environment;
 import net.minecraft.client.MinecraftClient;
-<<<<<<< HEAD
 import net.minecraft.client.input.Input;
 import net.minecraft.client.network.ClientPlayerEntity;
-import net.minecraft.nbt.CompoundTag;
+import net.minecraft.nbt.NbtCompound;
 import net.minecraft.network.PacketByteBuf;
 import net.minecraft.network.packet.c2s.play.CustomPayloadC2SPacket;
 import net.minecraft.util.Identifier;
+import org.spongepowered.asm.mixin.Final;
 import org.spongepowered.asm.mixin.Mixin;
 import org.spongepowered.asm.mixin.Shadow;
 import org.spongepowered.asm.mixin.Unique;
 import org.spongepowered.asm.mixin.injection.At;
 import org.spongepowered.asm.mixin.injection.Inject;
 import org.spongepowered.asm.mixin.injection.callback.CallbackInfo;
-=======
-import net.minecraft.client.network.ClientPlayerEntity;
-import net.minecraft.nbt.NbtCompound;
-import org.spongepowered.asm.mixin.Final;
-import org.spongepowered.asm.mixin.Mixin;
-import org.spongepowered.asm.mixin.Shadow;
-import org.spongepowered.asm.mixin.Unique;
->>>>>>> 4e8b3aeb
 
 /**
  * @author <a href="https://github.com/TeamGalacticraft">TeamGalacticraft</a>
@@ -88,13 +76,8 @@
                 }
                 if (!hasFreqModule) {
                     ((SoundSystemAccessor) MinecraftClient.getInstance().getSoundManager().soundSystem)
-<<<<<<< HEAD
-                            .gc_updateAtmosphericMultiplier(CelestialBodyType.getByDimType(MinecraftClient.getInstance().world.getRegistryManager(), MinecraftClient.getInstance().world.getRegistryKey())
-                                    .map(body -> body.getAtmosphere().getPressure()).orElse(1.0f));
-=======
                             .gc_updateAtmosphericMultiplier(RegistryUtil.getCelestialBodyByDimension(client.world.getRegistryManager(), client.world.getRegistryKey())
                                     .map(body -> ((Landable) body.type()).atmosphere(body.config()).pressure()).orElse(1.0f));
->>>>>>> 4e8b3aeb
                 }
             }
         });
