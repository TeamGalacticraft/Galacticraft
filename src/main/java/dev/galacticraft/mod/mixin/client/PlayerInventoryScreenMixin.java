/*
 * Copyright (c) 2019-2021 Team Galacticraft
 *
 * Permission is hereby granted, free of charge, to any person obtaining a copy
 * of this software and associated documentation files (the "Software"), to deal
 * in the Software without restriction, including without limitation the rights
 * to use, copy, modify, merge, publish, distribute, sublicense, and/or sell
 * copies of the Software, and to permit persons to whom the Software is
 * furnished to do so, subject to the following conditions:
 *
 * The above copyright notice and this permission notice shall be included in all
 * copies or substantial portions of the Software.
 *
 * THE SOFTWARE IS PROVIDED "AS IS", WITHOUT WARRANTY OF ANY KIND, EXPRESS OR
 * IMPLIED, INCLUDING BUT NOT LIMITED TO THE WARRANTIES OF MERCHANTABILITY,
 * FITNESS FOR A PARTICULAR PURPOSE AND NONINFRINGEMENT. IN NO EVENT SHALL THE
 * AUTHORS OR COPYRIGHT HOLDERS BE LIABLE FOR ANY CLAIM, DAMAGES OR OTHER
 * LIABILITY, WHETHER IN AN ACTION OF CONTRACT, TORT OR OTHERWISE, ARISING FROM,
 * OUT OF OR IN CONNECTION WITH THE SOFTWARE OR THE USE OR OTHER DEALINGS IN THE
 * SOFTWARE.
 */

package dev.galacticraft.mod.mixin.client;

import com.mojang.blaze3d.systems.RenderSystem;
import dev.galacticraft.mod.Constant;
import dev.galacticraft.mod.client.gui.screen.ingame.GalacticraftPlayerInventoryScreen;
import dev.galacticraft.mod.item.GalacticraftItem;
import io.netty.buffer.Unpooled;
import net.fabricmc.api.EnvType;
import net.fabricmc.api.Environment;
import net.fabricmc.fabric.api.client.networking.v1.ClientPlayNetworking;
import net.minecraft.client.gui.screen.ingame.AbstractInventoryScreen;
import net.minecraft.client.gui.screen.ingame.InventoryScreen;
import net.minecraft.client.render.DiffuseLighting;
import net.minecraft.client.render.GameRenderer;
import net.minecraft.client.util.math.MatrixStack;
import net.minecraft.entity.player.PlayerInventory;
import net.minecraft.item.Items;
import net.minecraft.network.PacketByteBuf;
import net.minecraft.screen.PlayerScreenHandler;
import net.minecraft.text.Text;
import net.minecraft.util.Identifier;
import org.spongepowered.asm.mixin.Mixin;
import org.spongepowered.asm.mixin.injection.At;
import org.spongepowered.asm.mixin.injection.Inject;
import org.spongepowered.asm.mixin.injection.callback.CallbackInfo;
import org.spongepowered.asm.mixin.injection.callback.CallbackInfoReturnable;

/**
 * @author <a href="https://github.com/TeamGalacticraft">TeamGalacticraft</a>
 */
@Mixin(InventoryScreen.class)
@Environment(EnvType.CLIENT)
public abstract class PlayerInventoryScreenMixin extends AbstractInventoryScreen<PlayerScreenHandler> {
    public PlayerInventoryScreenMixin(PlayerScreenHandler screenHandler, PlayerInventory playerInventory, Text textComponent) {
        super(screenHandler, playerInventory, textComponent);
    }

    @Inject(method = "mouseClicked", at = @At("HEAD"), cancellable = true)
    public void mouseClicked(double mouseX, double mouseY, int button, CallbackInfoReturnable<Boolean> ci) {
        if (GalacticraftPlayerInventoryScreen.isCoordinateBetween((int) Math.floor(mouseX), x + 30, x + 59)
                && GalacticraftPlayerInventoryScreen.isCoordinateBetween((int) Math.floor(mouseY), y - 26, y)) {
            ClientPlayNetworking.send(new Identifier(Constant.MOD_ID, "open_gc_inv"), new PacketByteBuf(Unpooled.buffer(0)));
        }
    }

    @Inject(method = "drawBackground", at = @At("TAIL"))
    public void drawBackground(MatrixStack matrices, float v, int i, int i1, CallbackInfo callbackInfo) {
        RenderSystem.setShader(GameRenderer::getPositionTexShader);
        RenderSystem.setShaderColor(1.0F, 1.0F, 1.0F, 1.0F);
        RenderSystem.setShaderTexture(0, Constant.ScreenTexture.PLAYER_INVENTORY_TABS);
        this.drawTexture(matrices, this.x, this.y - 28, 0, 0, 57, 32);
    }

    @Inject(method = "render", at = @At("TAIL"))
    public void render(MatrixStack matrices, int mouseX, int mouseY, float v, CallbackInfo callbackInfo) {
        DiffuseLighting.enableGuiDepthLighting();
        this.itemRenderer.renderInGuiWithOverrides(Items.CRAFTING_TABLE.getDefaultStack(), this.x + 6, this.y - 20);
<<<<<<< HEAD
        this.itemRenderer.renderInGuiWithOverrides(GalacticraftItem.OXYGEN_MASK.getDefaultStack(), this.x + 35, this.y - 20);
        DiffuseLighting.disable();
=======
        this.itemRenderer.renderInGuiWithOverrides(GalacticraftItems.OXYGEN_MASK.getDefaultStack(), this.x + 35, this.y - 20);
        DiffuseLighting.disableGuiDepthLighting();
>>>>>>> 4e8b3aeb
    }
}<|MERGE_RESOLUTION|>--- conflicted
+++ resolved
@@ -77,12 +77,7 @@
     public void render(MatrixStack matrices, int mouseX, int mouseY, float v, CallbackInfo callbackInfo) {
         DiffuseLighting.enableGuiDepthLighting();
         this.itemRenderer.renderInGuiWithOverrides(Items.CRAFTING_TABLE.getDefaultStack(), this.x + 6, this.y - 20);
-<<<<<<< HEAD
         this.itemRenderer.renderInGuiWithOverrides(GalacticraftItem.OXYGEN_MASK.getDefaultStack(), this.x + 35, this.y - 20);
-        DiffuseLighting.disable();
-=======
-        this.itemRenderer.renderInGuiWithOverrides(GalacticraftItems.OXYGEN_MASK.getDefaultStack(), this.x + 35, this.y - 20);
         DiffuseLighting.disableGuiDepthLighting();
->>>>>>> 4e8b3aeb
     }
 }