/*
 * Copyright (c) 2019-2021 Team Galacticraft
 *
 * Permission is hereby granted, free of charge, to any person obtaining a copy
 * of this software and associated documentation files (the "Software"), to deal
 * in the Software without restriction, including without limitation the rights
 * to use, copy, modify, merge, publish, distribute, sublicense, and/or sell
 * copies of the Software, and to permit persons to whom the Software is
 * furnished to do so, subject to the following conditions:
 *
 * The above copyright notice and this permission notice shall be included in all
 * copies or substantial portions of the Software.
 *
 * THE SOFTWARE IS PROVIDED "AS IS", WITHOUT WARRANTY OF ANY KIND, EXPRESS OR
 * IMPLIED, INCLUDING BUT NOT LIMITED TO THE WARRANTIES OF MERCHANTABILITY,
 * FITNESS FOR A PARTICULAR PURPOSE AND NONINFRINGEMENT. IN NO EVENT SHALL THE
 * AUTHORS OR COPYRIGHT HOLDERS BE LIABLE FOR ANY CLAIM, DAMAGES OR OTHER
 * LIABILITY, WHETHER IN AN ACTION OF CONTRACT, TORT OR OTHERWISE, ARISING FROM,
 * OUT OF OR IN CONNECTION WITH THE SOFTWARE OR THE USE OR OTHER DEALINGS IN THE
 * SOFTWARE.
 */

package dev.galacticraft.mod.mixin;

<<<<<<< HEAD
import dev.galacticraft.mod.world.dimension.GalacticraftDimension;
import net.minecraft.entity.Entity;
=======
import dev.galacticraft.mod.entity.damage.GalacticraftDamageSource;
import dev.galacticraft.mod.tag.GalacticraftTag;
import dev.galacticraft.mod.world.dimension.GalacticraftDimension;
import net.minecraft.entity.Entity;
import net.minecraft.entity.damage.DamageSource;
import net.minecraft.fluid.Fluid;
>>>>>>> 66edabdc
import net.minecraft.server.world.ServerWorld;
import net.minecraft.tag.Tag;
import net.minecraft.util.math.BlockPos;
import net.minecraft.util.math.Vec3d;
import net.minecraft.world.Heightmap;
import net.minecraft.world.TeleportTarget;
import net.minecraft.world.World;
import net.minecraft.world.explosion.Explosion;
import org.spongepowered.asm.mixin.Mixin;
import org.spongepowered.asm.mixin.Shadow;
import org.spongepowered.asm.mixin.injection.At;
import org.spongepowered.asm.mixin.injection.Inject;
import org.spongepowered.asm.mixin.injection.callback.CallbackInfoReturnable;

import java.util.UUID;

/**
 * @author <a href="https://github.com/TeamGalacticraft">TeamGalacticraft</a>
 */
@Mixin(Entity.class)
public abstract class EntityMixin {
<<<<<<< HEAD
=======

>>>>>>> 66edabdc
    @Shadow
    public abstract Vec3d getVelocity();

    @Shadow
    private float yaw;

    @Shadow
    private float pitch;

    @Shadow
    public World world;

    @Inject(method = "getTeleportTarget", at = @At("HEAD"), cancellable = true)
    private void getTeleportTargetGC(ServerWorld destination, CallbackInfoReturnable<TeleportTarget> cir) {
        if (destination.getRegistryKey().equals(GalacticraftDimension.MOON) || this.world.getRegistryKey().equals(GalacticraftDimension.MOON)) { //TODO lander/parachute stuff
            BlockPos pos = destination.getTopPosition(Heightmap.Type.MOTION_BLOCKING_NO_LEAVES, destination.getSpawnPos());
            cir.setReturnValue(new TeleportTarget(new Vec3d((double) pos.getX() + 0.5D, pos.getY(), (double) pos.getZ() + 0.5D), this.getVelocity(), this.yaw, this.pitch));
        }
    }
<<<<<<< HEAD
=======

    @Shadow
    public abstract boolean updateMovementInFluid(Tag<Fluid> tag, double d);

    @Shadow
    public abstract boolean isOnFire();

    @Shadow
    private Vec3d pos;

    @Shadow
    protected UUID uuid;

    @Shadow
    public abstract boolean isPlayer();

    @Shadow
    private int id;

    @Shadow
    public abstract boolean isInvulnerable();

    @Shadow
    public abstract boolean damage(DamageSource source, float amount);

    @Inject(method = "checkWaterState", at = @At("TAIL"), cancellable = true)
    private void checkWaterStateGC(CallbackInfo ci) {
        if (this.updateMovementInFluid(GalacticraftTag.OIL, 0.0028d) || this.updateMovementInFluid(GalacticraftTag.FUEL, 0.0028d)) {
            if (this.isOnFire())
            {
                world.createExplosion(world.getEntityById(id), pos.x, pos.y, pos.z, 0f, Explosion.DestructionType.NONE);
                if ((this.isPlayer() && !world.getPlayerByUuid(uuid).isCreative()) || !this.isInvulnerable()) {
                    this.damage(GalacticraftDamageSource.OIL_BOOM, 20.0f);
                }
            }
        }
    }
>>>>>>> 66edabdc
}<|MERGE_RESOLUTION|>--- conflicted
+++ resolved
@@ -22,17 +22,12 @@
 
 package dev.galacticraft.mod.mixin;
 
-<<<<<<< HEAD
-import dev.galacticraft.mod.world.dimension.GalacticraftDimension;
-import net.minecraft.entity.Entity;
-=======
 import dev.galacticraft.mod.entity.damage.GalacticraftDamageSource;
 import dev.galacticraft.mod.tag.GalacticraftTag;
 import dev.galacticraft.mod.world.dimension.GalacticraftDimension;
 import net.minecraft.entity.Entity;
 import net.minecraft.entity.damage.DamageSource;
 import net.minecraft.fluid.Fluid;
->>>>>>> 66edabdc
 import net.minecraft.server.world.ServerWorld;
 import net.minecraft.tag.Tag;
 import net.minecraft.util.math.BlockPos;
@@ -45,6 +40,7 @@
 import org.spongepowered.asm.mixin.Shadow;
 import org.spongepowered.asm.mixin.injection.At;
 import org.spongepowered.asm.mixin.injection.Inject;
+import org.spongepowered.asm.mixin.injection.callback.CallbackInfo;
 import org.spongepowered.asm.mixin.injection.callback.CallbackInfoReturnable;
 
 import java.util.UUID;
@@ -54,10 +50,7 @@
  */
 @Mixin(Entity.class)
 public abstract class EntityMixin {
-<<<<<<< HEAD
-=======
 
->>>>>>> 66edabdc
     @Shadow
     public abstract Vec3d getVelocity();
 
@@ -77,8 +70,6 @@
             cir.setReturnValue(new TeleportTarget(new Vec3d((double) pos.getX() + 0.5D, pos.getY(), (double) pos.getZ() + 0.5D), this.getVelocity(), this.yaw, this.pitch));
         }
     }
-<<<<<<< HEAD
-=======
 
     @Shadow
     public abstract boolean updateMovementInFluid(Tag<Fluid> tag, double d);
@@ -116,5 +107,4 @@
             }
         }
     }
->>>>>>> 66edabdc
 }