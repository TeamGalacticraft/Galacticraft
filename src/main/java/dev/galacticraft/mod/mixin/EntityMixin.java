--- conflicted
+++ resolved
@@ -202,35 +202,6 @@
         if ((Object) this instanceof Player player)
             isFlying = player.getAbilities().flying;
         if (motionSqrd > 0.001 && this.level.dimensionTypeRegistration().is(GCTags.FOOTPRINTS_DIMENSIONS) && getVehicle() == null && !isFlying) {
-<<<<<<< HEAD
-            int iPosX = Mth.floor(getX());
-            int iPosY = Mth.floor(getY() - 0.05);
-            int iPosZ = Mth.floor(getZ());
-            BlockPos pos1 = new BlockPos(iPosX, iPosY, iPosZ);
-            BlockState state = this.level.getBlockState(pos1);
-
-            // If the block below is the moon block
-            if (state.is(GCTags.FOOTPRINTS)) {
-                // If it has been long enough since the last step
-                if (galacticraft$getDistanceSinceLastStep() > 0.35) {
-                    Vector3d pos = new Vector3d(getX(), getY(), getZ());
-                    // Set the footprint position to the block below and add
-                    // random number to stop z-fighting
-                    pos.y = Mth.floor(getY()) + random.nextFloat() / 100.0F;
-
-                    // Adjust footprint to left or right depending on step
-                    // count
-                    switch (galacticraft$getLastStep()) {
-                        case 0:
-                            pos.add(new Vector3d(Mth.sin((-getYRot() + 90) * Mth.DEG_TO_RAD) * 0.25, 0, Mth.cos((-getYRot() + 90) * Mth.DEG_TO_RAD) * 0.25));
-                            break;
-                        case 1:
-                            pos.add(new Vector3d(Mth.sin((-getYRot() - 90) * Mth.DEG_TO_RAD) * 0.25, 0, Mth.cos((-getYRot() - 90) * Mth.DEG_TO_RAD) * 0.25));
-                            break;
-                    }
-
-                    pos = Footprint.getFootprintPosition(level, getYRot() - 180, pos, position());
-=======
             // If it has been long enough since the last step
             if (galacticraft$getDistanceSinceLastStep() > 0.35) {
                 Vector3d pos = new Vector3d(getX(), getY(), getZ());
@@ -242,10 +213,10 @@
                 // count
                 switch (galacticraft$getLastStep()) {
                     case 0:
-                        pos.add(new Vector3d(Math.sin(Math.toRadians(-getYRot() + 90)) * 0.25, 0, Math.cos(Math.toRadians(-getYRot() + 90)) * 0.25));
+                        pos.add(new Vector3d(Mth.sin((-getYRot() + 90) * Mth.DEG_TO_RAD) * 0.25, 0, Mth.cos((-getYRot() + 90) * Mth.DEG_TO_RAD) * 0.25));
                         break;
                     case 1:
-                        pos.add(new Vector3d(Math.sin(Math.toRadians(-getYRot() - 90)) * 0.25, 0, Math.cos(Math.toRadians(-getYRot() - 90)) * 0.25));
+                        pos.add(new Vector3d(Mth.sin((-getYRot() - 90) * Mth.DEG_TO_RAD) * 0.25, 0, Mth.cos((-getYRot() - 90) * Mth.DEG_TO_RAD) * 0.25));
                         break;
                 }
 
@@ -256,7 +227,6 @@
                 int iPosZ = Mth.floor(pos.z);
                 BlockPos blockPos = new BlockPos(iPosX, iPosY, iPosZ);
                 BlockState state = this.level.getBlockState(blockPos);
->>>>>>> 4bd77510
 
                 // If the block below is the moon block
                 if (state.is(GCTags.FOOTPRINTS)) {
