/*
 * Copyright (c) 2019-2021 Team Galacticraft
 *
 * Permission is hereby granted, free of charge, to any person obtaining a copy
 * of this software and associated documentation files (the "Software"), to deal
 * in the Software without restriction, including without limitation the rights
 * to use, copy, modify, merge, publish, distribute, sublicense, and/or sell
 * copies of the Software, and to permit persons to whom the Software is
 * furnished to do so, subject to the following conditions:
 *
 * The above copyright notice and this permission notice shall be included in all
 * copies or substantial portions of the Software.
 *
 * THE SOFTWARE IS PROVIDED "AS IS", WITHOUT WARRANTY OF ANY KIND, EXPRESS OR
 * IMPLIED, INCLUDING BUT NOT LIMITED TO THE WARRANTIES OF MERCHANTABILITY,
 * FITNESS FOR A PARTICULAR PURPOSE AND NONINFRINGEMENT. IN NO EVENT SHALL THE
 * AUTHORS OR COPYRIGHT HOLDERS BE LIABLE FOR ANY CLAIM, DAMAGES OR OTHER
 * LIABILITY, WHETHER IN AN ACTION OF CONTRACT, TORT OR OTHERWISE, ARISING FROM,
 * OUT OF OR IN CONNECTION WITH THE SOFTWARE OR THE USE OR OTHER DEALINGS IN THE
 * SOFTWARE.
 */

package dev.galacticraft.mod.mixin;

<<<<<<< HEAD
import dev.galacticraft.api.registry.RegistryUtil;
=======
>>>>>>> 66edabdc
import dev.galacticraft.api.universe.celestialbody.CelestialBody;
import dev.galacticraft.api.universe.celestialbody.CelestialBodyConfig;
import dev.galacticraft.api.universe.celestialbody.landable.Landable;
import dev.galacticraft.mod.block.GalacticraftBlock;
import net.minecraft.block.*;
import net.minecraft.particle.ParticleTypes;
import net.minecraft.sound.SoundCategory;
import net.minecraft.sound.SoundEvents;
import net.minecraft.util.math.BlockPos;
import net.minecraft.world.World;
import org.spongepowered.asm.mixin.Mixin;

/**
 * @author <a href="https://github.com/TeamGalacticraft">TeamGalacticraft</a>
 */
@Mixin(TorchBlock.class)
public abstract class TorchBlockMixin extends Block {
    public TorchBlockMixin(Settings settings) {
        super(settings);
    }

    @Override
    @Deprecated
    public void onBlockAdded(BlockState state, World world, BlockPos pos, BlockState oldState, boolean moved) {
        super.onBlockAdded(state, world, pos, oldState, moved);
<<<<<<< HEAD
        CelestialBody<CelestialBodyConfig, ? extends Landable<CelestialBodyConfig>> body = RegistryUtil.getCelestialBodyByDimension(world).orElse(null);
        if (body != null && !body.type().atmosphere(body.config()).breathable()) {
=======
        CelestialBody<CelestialBodyConfig, ? extends Landable<CelestialBodyConfig>> body = CelestialBody.getByDimension(world).orElse(null);
        if (body != null && !body.atmosphere().breathable()) {
>>>>>>> 66edabdc
            if (state.getBlock() == Blocks.TORCH) {
                world.setBlockState(pos, GalacticraftBlock.UNLIT_TORCH.getDefaultState());
            } else if (state.getBlock() == Blocks.WALL_TORCH) {
                world.setBlockState(pos, GalacticraftBlock.UNLIT_WALL_TORCH.getDefaultState().with(WallTorchBlock.FACING, state.get(WallTorchBlock.FACING)));
            }
            world.addParticle(ParticleTypes.SMOKE, pos.getX(), pos.getY(), pos.getZ(), 0.0D, 0.0D, 0.0D);
            world.playSound(pos.getX(), pos.getY(), pos.getZ(), SoundEvents.ENTITY_GENERIC_EXTINGUISH_FIRE, SoundCategory.BLOCKS, 1.0F, 0.9F, false);
        }
    }
}<|MERGE_RESOLUTION|>--- conflicted
+++ resolved
@@ -22,10 +22,6 @@
 
 package dev.galacticraft.mod.mixin;
 
-<<<<<<< HEAD
-import dev.galacticraft.api.registry.RegistryUtil;
-=======
->>>>>>> 66edabdc
 import dev.galacticraft.api.universe.celestialbody.CelestialBody;
 import dev.galacticraft.api.universe.celestialbody.CelestialBodyConfig;
 import dev.galacticraft.api.universe.celestialbody.landable.Landable;
@@ -51,13 +47,8 @@
     @Deprecated
     public void onBlockAdded(BlockState state, World world, BlockPos pos, BlockState oldState, boolean moved) {
         super.onBlockAdded(state, world, pos, oldState, moved);
-<<<<<<< HEAD
-        CelestialBody<CelestialBodyConfig, ? extends Landable<CelestialBodyConfig>> body = RegistryUtil.getCelestialBodyByDimension(world).orElse(null);
-        if (body != null && !body.type().atmosphere(body.config()).breathable()) {
-=======
         CelestialBody<CelestialBodyConfig, ? extends Landable<CelestialBodyConfig>> body = CelestialBody.getByDimension(world).orElse(null);
         if (body != null && !body.atmosphere().breathable()) {
->>>>>>> 66edabdc
             if (state.getBlock() == Blocks.TORCH) {
                 world.setBlockState(pos, GalacticraftBlock.UNLIT_TORCH.getDefaultState());
             } else if (state.getBlock() == Blocks.WALL_TORCH) {
