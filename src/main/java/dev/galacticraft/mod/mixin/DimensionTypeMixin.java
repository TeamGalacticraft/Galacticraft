/*
 * Copyright (c) 2019-2021 Team Galacticraft
 *
 * Permission is hereby granted, free of charge, to any person obtaining a copy
 * of this software and associated documentation files (the "Software"), to deal
 * in the Software without restriction, including without limitation the rights
 * to use, copy, modify, merge, publish, distribute, sublicense, and/or sell
 * copies of the Software, and to permit persons to whom the Software is
 * furnished to do so, subject to the following conditions:
 *
 * The above copyright notice and this permission notice shall be included in all
 * copies or substantial portions of the Software.
 *
 * THE SOFTWARE IS PROVIDED "AS IS", WITHOUT WARRANTY OF ANY KIND, EXPRESS OR
 * IMPLIED, INCLUDING BUT NOT LIMITED TO THE WARRANTIES OF MERCHANTABILITY,
 * FITNESS FOR A PARTICULAR PURPOSE AND NONINFRINGEMENT. IN NO EVENT SHALL THE
 * AUTHORS OR COPYRIGHT HOLDERS BE LIABLE FOR ANY CLAIM, DAMAGES OR OTHER
 * LIABILITY, WHETHER IN AN ACTION OF CONTRACT, TORT OR OTHERWISE, ARISING FROM,
 * OUT OF OR IN CONNECTION WITH THE SOFTWARE OR THE USE OR OTHER DEALINGS IN THE
 * SOFTWARE.
 */

package dev.galacticraft.mod.mixin;

import com.google.common.collect.ImmutableMap;
import dev.galacticraft.mod.Constant;
import dev.galacticraft.mod.block.GalacticraftBlock;
<<<<<<< HEAD
=======
import dev.galacticraft.mod.structure.GalacticraftStructure;
>>>>>>> 66edabdc
import dev.galacticraft.mod.world.biome.source.MoonBiomeSource;
import dev.galacticraft.mod.world.gen.chunk.MoonChunkGenerator;
import net.minecraft.block.Blocks;
import net.minecraft.util.Identifier;
import net.minecraft.util.Util;
import net.minecraft.util.registry.Registry;
import net.minecraft.util.registry.SimpleRegistry;
import net.minecraft.world.biome.Biome;
import net.minecraft.world.dimension.DimensionOptions;
import net.minecraft.world.dimension.DimensionType;
import net.minecraft.world.gen.chunk.*;
<<<<<<< HEAD
=======
import net.minecraft.world.gen.feature.StructureFeature;
>>>>>>> 66edabdc
import org.spongepowered.asm.mixin.Mixin;
import org.spongepowered.asm.mixin.injection.At;
import org.spongepowered.asm.mixin.injection.Inject;
import org.spongepowered.asm.mixin.injection.callback.CallbackInfoReturnable;
import org.spongepowered.asm.mixin.injection.callback.LocalCapture;

<<<<<<< HEAD
import java.util.Collections;
=======
>>>>>>> 66edabdc
import java.util.Optional;

/**
 * @author <a href="https://github.com/TeamGalacticraft">TeamGalacticraft</a>
 */
@Mixin(DimensionType.class)
public abstract class DimensionTypeMixin {
    @Inject(method = "createDefaultDimensionOptions", at = @At(value = "RETURN", shift = At.Shift.BEFORE), locals = LocalCapture.CAPTURE_FAILHARD)
    private static void addGCDimOptions(Registry<DimensionType> registry, Registry<Biome> registry2, Registry<ChunkGeneratorSettings> registry3, long l, CallbackInfoReturnable<SimpleRegistry<DimensionOptions>> cir, SimpleRegistry<DimensionOptions> simpleRegistry) {
        Registry.register(simpleRegistry, new Identifier(Constant.MOD_ID, "moon"), new DimensionOptions(() -> registry.get(new Identifier(Constant.MOD_ID, "moon")), new MoonChunkGenerator(new MoonBiomeSource(l, 4, registry2), l, () -> new ChunkGeneratorSettings(
<<<<<<< HEAD
                new StructuresConfig(Optional.empty(), Collections.emptyMap()), GenerationShapeConfig.create(
=======
                new StructuresConfig(Optional.empty(), Util.make(() -> {
                    ImmutableMap.Builder<StructureFeature<?>, StructureConfig> builder = ImmutableMap.builder();
                    builder.put(StructureFeature.VILLAGE, new StructureConfig(16, 8, 930573769));
                    builder.put(GalacticraftStructure.MOON_PILLAGER_BASE_FEATURE, new StructureConfig(32, 16, 56836814));
                    builder.put(GalacticraftStructure.MOON_RUINS, new StructureConfig(24, 8, 78473257));
                    return builder.build();
                })), GenerationShapeConfig.create(
>>>>>>> 66edabdc
                        0, 256,
                new NoiseSamplingConfig(0.9999999814507745D, 0.9999999814507745D, 80.0D, 160.0D),
                new SlideConfig(-10, 3, 0),
                new SlideConfig(15, 3, 0),
                1, 2, 1.0D,
                -0.46875D, true,
                true, false, false),
                GalacticraftBlock.MOON_ROCKS[0].getDefaultState(), Blocks.WATER.getDefaultState(),
                -2147483648, 0, 63,
                0, false, false,
                false, false, false,
                false
        ))));
    }
}<|MERGE_RESOLUTION|>--- conflicted
+++ resolved
@@ -25,10 +25,7 @@
 import com.google.common.collect.ImmutableMap;
 import dev.galacticraft.mod.Constant;
 import dev.galacticraft.mod.block.GalacticraftBlock;
-<<<<<<< HEAD
-=======
 import dev.galacticraft.mod.structure.GalacticraftStructure;
->>>>>>> 66edabdc
 import dev.galacticraft.mod.world.biome.source.MoonBiomeSource;
 import dev.galacticraft.mod.world.gen.chunk.MoonChunkGenerator;
 import net.minecraft.block.Blocks;
@@ -40,20 +37,13 @@
 import net.minecraft.world.dimension.DimensionOptions;
 import net.minecraft.world.dimension.DimensionType;
 import net.minecraft.world.gen.chunk.*;
-<<<<<<< HEAD
-=======
 import net.minecraft.world.gen.feature.StructureFeature;
->>>>>>> 66edabdc
 import org.spongepowered.asm.mixin.Mixin;
 import org.spongepowered.asm.mixin.injection.At;
 import org.spongepowered.asm.mixin.injection.Inject;
 import org.spongepowered.asm.mixin.injection.callback.CallbackInfoReturnable;
 import org.spongepowered.asm.mixin.injection.callback.LocalCapture;
 
-<<<<<<< HEAD
-import java.util.Collections;
-=======
->>>>>>> 66edabdc
 import java.util.Optional;
 
 /**
@@ -64,9 +54,6 @@
     @Inject(method = "createDefaultDimensionOptions", at = @At(value = "RETURN", shift = At.Shift.BEFORE), locals = LocalCapture.CAPTURE_FAILHARD)
     private static void addGCDimOptions(Registry<DimensionType> registry, Registry<Biome> registry2, Registry<ChunkGeneratorSettings> registry3, long l, CallbackInfoReturnable<SimpleRegistry<DimensionOptions>> cir, SimpleRegistry<DimensionOptions> simpleRegistry) {
         Registry.register(simpleRegistry, new Identifier(Constant.MOD_ID, "moon"), new DimensionOptions(() -> registry.get(new Identifier(Constant.MOD_ID, "moon")), new MoonChunkGenerator(new MoonBiomeSource(l, 4, registry2), l, () -> new ChunkGeneratorSettings(
-<<<<<<< HEAD
-                new StructuresConfig(Optional.empty(), Collections.emptyMap()), GenerationShapeConfig.create(
-=======
                 new StructuresConfig(Optional.empty(), Util.make(() -> {
                     ImmutableMap.Builder<StructureFeature<?>, StructureConfig> builder = ImmutableMap.builder();
                     builder.put(StructureFeature.VILLAGE, new StructureConfig(16, 8, 930573769));
@@ -74,7 +61,6 @@
                     builder.put(GalacticraftStructure.MOON_RUINS, new StructureConfig(24, 8, 78473257));
                     return builder.build();
                 })), GenerationShapeConfig.create(
->>>>>>> 66edabdc
                         0, 256,
                 new NoiseSamplingConfig(0.9999999814507745D, 0.9999999814507745D, 80.0D, 160.0D),
                 new SlideConfig(-10, 3, 0),
