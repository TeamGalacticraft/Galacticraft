--- conflicted
+++ resolved
@@ -169,13 +169,10 @@
         BlockRenderLayerMap.INSTANCE.putBlock(GCBlocks.GLOWSTONE_WALL_TORCH, RenderType.cutout());
         BlockRenderLayerMap.INSTANCE.putBlock(GCBlocks.UNLIT_TORCH, RenderType.cutout());
         BlockRenderLayerMap.INSTANCE.putBlock(GCBlocks.UNLIT_WALL_TORCH, RenderType.cutout());
-<<<<<<< HEAD
         BlockRenderLayerMap.INSTANCE.putBlock(GCBlocks.WEB_TORCH, RenderType.cutout());
         BlockRenderLayerMap.INSTANCE.putBlock(GCBlocks.WEB_STRING, RenderType.cutout());
-=======
         BlockRenderLayerMap.INSTANCE.putBlock(GCBlocks.UNLIT_SOUL_TORCH, RenderType.cutout());
         BlockRenderLayerMap.INSTANCE.putBlock(GCBlocks.UNLIT_SOUL_WALL_TORCH, RenderType.cutout());
->>>>>>> 896a5b8c
         BlockRenderLayerMap.INSTANCE.putBlock(GCBlocks.GLOWSTONE_LANTERN, RenderType.cutout());
         BlockRenderLayerMap.INSTANCE.putBlock(GCBlocks.UNLIT_LANTERN, RenderType.cutout());
         BlockRenderLayerMap.INSTANCE.putBlock(GCBlocks.UNLIT_SOUL_LANTERN, RenderType.cutout());
