/*
 * Copyright (c) 2019-2025 Team Galacticraft
 *
 * Permission is hereby granted, free of charge, to any person obtaining a copy
 * of this software and associated documentation files (the "Software"), to deal
 * in the Software without restriction, including without limitation the rights
 * to use, copy, modify, merge, publish, distribute, sublicense, and/or sell
 * copies of the Software, and to permit persons to whom the Software is
 * furnished to do so, subject to the following conditions:
 *
 * The above copyright notice and this permission notice shall be included in all
 * copies or substantial portions of the Software.
 *
 * THE SOFTWARE IS PROVIDED "AS IS", WITHOUT WARRANTY OF ANY KIND, EXPRESS OR
 * IMPLIED, INCLUDING BUT NOT LIMITED TO THE WARRANTIES OF MERCHANTABILITY,
 * FITNESS FOR A PARTICULAR PURPOSE AND NONINFRINGEMENT. IN NO EVENT SHALL THE
 * AUTHORS OR COPYRIGHT HOLDERS BE LIABLE FOR ANY CLAIM, DAMAGES OR OTHER
 * LIABILITY, WHETHER IN AN ACTION OF CONTRACT, TORT OR OTHERWISE, ARISING FROM,
 * OUT OF OR IN CONNECTION WITH THE SOFTWARE OR THE USE OR OTHER DEALINGS IN THE
 * SOFTWARE.
 */

package dev.galacticraft.mod;

import dev.galacticraft.api.client.tabs.InventoryTabRegistry;
import dev.galacticraft.api.component.GCDataComponents;
import dev.galacticraft.mod.client.GCKeyBinds;
import dev.galacticraft.mod.client.gui.screen.ingame.*;
import dev.galacticraft.mod.client.model.GCModelLoader;
import dev.galacticraft.mod.client.model.GCRenderTypes;
import dev.galacticraft.mod.client.model.types.UnbakedObjModel;
import dev.galacticraft.mod.client.network.GCClientPacketReceiver;
import dev.galacticraft.mod.client.particle.*;
import dev.galacticraft.mod.client.render.block.entity.GCBlockEntityRenderer;
import dev.galacticraft.mod.client.render.dimension.GCDimensionEffects;
import dev.galacticraft.mod.client.render.entity.*;
import dev.galacticraft.mod.client.render.entity.model.GCEntityModelLayer;
import dev.galacticraft.mod.client.render.entity.rocket.RocketEntityRenderer;
import dev.galacticraft.mod.client.render.item.RocketItemRenderer;
import dev.galacticraft.mod.client.render.rocket.GalacticraftRocketPartRenderers;
import dev.galacticraft.mod.client.resources.GCResourceReloadListener;
import dev.galacticraft.mod.client.resources.RocketTextureManager;
import dev.galacticraft.mod.client.util.ColorUtil;
import dev.galacticraft.mod.content.*;
import dev.galacticraft.mod.content.block.environment.FallenMeteorBlock;
import dev.galacticraft.mod.content.entity.orbital.RocketEntity;
import dev.galacticraft.mod.content.item.GCItems;
import dev.galacticraft.mod.events.ClientEventHandler;
import dev.galacticraft.mod.misc.cape.CapesLoader;
import dev.galacticraft.mod.network.c2s.OpenGcInventoryPayload;
import dev.galacticraft.mod.network.c2s.OpenRocketPayload;
import dev.galacticraft.mod.particle.GCParticleTypes;
import dev.galacticraft.mod.screen.GCMenuTypes;
import dev.galacticraft.mod.screen.GCPlayerInventoryMenu;
import dev.galacticraft.mod.screen.RocketMenu;
import net.fabricmc.api.ClientModInitializer;
import net.fabricmc.api.EnvType;
import net.fabricmc.api.Environment;
import net.fabricmc.fabric.api.blockrenderlayer.v1.BlockRenderLayerMap;
import net.fabricmc.fabric.api.client.model.loading.v1.ModelLoadingPlugin;
import net.fabricmc.fabric.api.client.networking.v1.ClientPlayNetworking;
import net.fabricmc.fabric.api.client.particle.v1.ParticleFactoryRegistry;
import net.fabricmc.fabric.api.client.render.fluid.v1.FluidRenderHandler;
import net.fabricmc.fabric.api.client.render.fluid.v1.FluidRenderHandlerRegistry;
import net.fabricmc.fabric.api.client.render.fluid.v1.SimpleFluidRenderHandler;
import net.fabricmc.fabric.api.client.rendering.v1.*;
import net.fabricmc.fabric.api.resource.ResourceManagerHelper;
import net.minecraft.client.gui.screens.MenuScreens;
import net.minecraft.client.particle.SplashParticle;
import net.minecraft.client.renderer.RenderType;
import net.minecraft.client.renderer.entity.ThrownItemRenderer;
import net.minecraft.server.packs.PackType;
import net.minecraft.world.level.block.Block;
import net.minecraft.world.level.material.Fluids;

@Environment(EnvType.CLIENT)
public class GalacticraftClient implements ClientModInitializer {

    private boolean colorsInitialized = false;

    @Override
    public void onInitializeClient() {
        long startInitTime = System.currentTimeMillis();
        Constant.LOGGER.info("Starting client initialization.");
        ClientEventHandler.init();
        CapesLoader.load();

        MenuScreens.register(GCMenuTypes.BASIC_SOLAR_PANEL, BasicSolarPanelScreen::new);
        MenuScreens.register(GCMenuTypes.ADVANCED_SOLAR_PANEL, AdvancedSolarPanelScreen::new);
        MenuScreens.register(GCMenuTypes.COAL_GENERATOR, CoalGeneratorScreen::new);
        MenuScreens.register(GCMenuTypes.CIRCUIT_FABRICATOR, CircuitFabricatorScreen::new);
        MenuScreens.register(GCMenuTypes.REFINERY, RefineryScreen::new);
        MenuScreens.register(GCMenuTypes.ELECTRIC_FURNACE, ElectricFurnaceScreen::new);
        MenuScreens.register(GCMenuTypes.ELECTRIC_ARC_FURNACE, ElectricArcFurnaceScreen::new);
        MenuScreens.register(GCMenuTypes.COMPRESSOR, CompressorScreen::new);
        MenuScreens.register(GCMenuTypes.ELECTRIC_COMPRESSOR, ElectricCompressorScreen::new);
        MenuScreens.register(GCMenuTypes.ENERGY_STORAGE_MODULE, EnergyStorageModuleScreen::new);
        MenuScreens.register(GCMenuTypes.OXYGEN_COLLECTOR, OxygenCollectorScreen::new);
        MenuScreens.register(GCMenuTypes.OXYGEN_COMPRESSOR, OxygenCompressorScreen::new);
        MenuScreens.register(GCMenuTypes.FOOD_CANNER, FoodCannerScreen::new);
        MenuScreens.register(GCMenuTypes.OXYGEN_DECOMPRESSOR, OxygenDecompressorScreen::new);
        MenuScreens.register(GCMenuTypes.PLAYER_INV_GC, GCPlayerInventoryScreen::new);
        MenuScreens.register(GCMenuTypes.OXYGEN_BUBBLE_DISTRIBUTOR, OxygenBubbleDistributorScreen::new);
        MenuScreens.register(GCMenuTypes.OXYGEN_STORAGE_MODULE, OxygenStorageModuleScreen::new);
        MenuScreens.register(GCMenuTypes.OXYGEN_SEALER, OxygenSealerScreen::new);
        MenuScreens.register(GCMenuTypes.FUEL_LOADER, FuelLoaderScreen::new);
        MenuScreens.register(GCMenuTypes.AIRLOCK_CONTROLLER_MENU, AirlockControllerScreen::new);
        MenuScreens.register(GCMenuTypes.ROCKET_WORKBENCH, RocketWorkbenchScreen::new);
        MenuScreens.register(GCMenuTypes.ROCKET, RocketInventoryScreen::new);
        MenuScreens.register(GCMenuTypes.PARACHEST, ParachestScreen::new);

        EntityRendererRegistry.register(GCEntityTypes.MOON_VILLAGER, MoonVillagerRenderer::new);
        EntityRendererRegistry.register(GCEntityTypes.EVOLVED_ZOMBIE, EvolvedZombieEntityRenderer::new);
        EntityRendererRegistry.register(GCEntityTypes.EVOLVED_CREEPER, EvolvedCreeperEntityRenderer::new);
        EntityRendererRegistry.register(GCEntityTypes.EVOLVED_SKELETON, EvolvedSkeletonEntityRenderer::new);
        EntityRendererRegistry.register(GCEntityTypes.EVOLVED_SPIDER, EvolvedSpiderEntityRenderer::new);
        EntityRendererRegistry.register(GCEntityTypes.EVOLVED_ENDERMAN, EvolvedEndermanEntityRenderer::new);
        EntityRendererRegistry.register(GCEntityTypes.EVOLVED_WITCH, EvolvedWitchEntityRenderer::new);
        EntityRendererRegistry.register(GCEntityTypes.EVOLVED_EVOKER, EvolvedEvokerEntityRenderer::new);
        EntityRendererRegistry.register(GCEntityTypes.EVOLVED_PILLAGER, EvolvedPillagerEntityRenderer::new);
        EntityRendererRegistry.register(GCEntityTypes.EVOLVED_VINDICATOR, EvolvedVindicatorEntityRenderer::new);
        EntityRendererRegistry.register(GCEntityTypes.GAZER, GazerEntityRenderer::new);
        EntityRendererRegistry.register(GCEntityTypes.RUMBLER, RumblerEntityRenderer::new);
        EntityRendererRegistry.register(GCEntityTypes.COMET_CUBE, CometCubeEntityRenderer::new);
        EntityRendererRegistry.register(GCEntityTypes.OLI_GRUB, OliGrubEntityRenderer::new);
        EntityRendererRegistry.register(GCEntityTypes.GREY, GreyEntityRenderer::new);
        EntityRendererRegistry.register(GCEntityTypes.ARCH_GREY, GreyEntityRenderer::arch);
        EntityRendererRegistry.register(GCEntityTypes.BUBBLE, BubbleEntityRenderer::new);
        EntityRendererRegistry.register(GCEntityTypes.ROCKET, RocketEntityRenderer::new);
        EntityRendererRegistry.register(GCEntityTypes.LANDER, LanderEntityRenderer::new);
        EntityRendererRegistry.register(GCEntityTypes.BUGGY, BuggyRenderer::new);
        EntityRendererRegistry.register(GCEntityTypes.PARACHEST, ParachestRenderer::new);
        EntityRendererRegistry.register(GCEntityTypes.THROWABLE_METEOR_CHUNK, ThrownItemRenderer::new);
        EntityRendererRegistry.register(GCEntityTypes.SKELETON_BOSS, EvolvedSkeletonBossRenderer::new);

        GCBlockEntityRenderer.register();
        GCClientPacketReceiver.register();
        GCEntityModelLayer.register();
        GalacticraftRocketPartRenderers.register();
        GCKeyBinds.register();

        BlockRenderLayerMap.INSTANCE.putBlock(GCBlocks.TIN_LADDER, RenderType.cutout());
        BlockRenderLayerMap.INSTANCE.putBlock(GCBlocks.WALKWAY, RenderType.cutout());
        BlockRenderLayerMap.INSTANCE.putBlock(GCBlocks.WIRE_WALKWAY, RenderType.cutout());
        BlockRenderLayerMap.INSTANCE.putBlock(GCBlocks.FLUID_PIPE_WALKWAY, RenderType.translucent());
        BlockRenderLayerMap.INSTANCE.putBlock(GCBlocks.IRON_GRATING, RenderType.cutout());
        BlockRenderLayerMap.INSTANCE.putBlock(GCBlocks.GLOWSTONE_TORCH, RenderType.cutout());
        BlockRenderLayerMap.INSTANCE.putBlock(GCBlocks.GLOWSTONE_WALL_TORCH, RenderType.cutout());
        BlockRenderLayerMap.INSTANCE.putBlock(GCBlocks.UNLIT_TORCH, RenderType.cutout());
        BlockRenderLayerMap.INSTANCE.putBlock(GCBlocks.UNLIT_WALL_TORCH, RenderType.cutout());
        BlockRenderLayerMap.INSTANCE.putBlock(GCBlocks.GLOWSTONE_LANTERN, RenderType.cutout());
        BlockRenderLayerMap.INSTANCE.putBlock(GCBlocks.UNLIT_LANTERN, RenderType.cutout());
        BlockRenderLayerMap.INSTANCE.putBlock(GCBlocks.CAVERNOUS_VINES, RenderType.cutout());
        BlockRenderLayerMap.INSTANCE.putBlock(GCBlocks.CAVERNOUS_VINES_PLANT, RenderType.cutout());
        BlockRenderLayerMap.INSTANCE.putBlock(GCBlocks.OLIVINE_CLUSTER, RenderType.cutout());
        BlockRenderLayerMap.INSTANCE.putBlock(GCBlocks.MOON_CHEESE_LEAVES, RenderType.cutoutMipped());
        BlockRenderLayerMap.INSTANCE.putBlocks(RenderType.translucent(), GCBlocks.VACUUM_GLASS, GCBlocks.CLEAR_VACUUM_GLASS, GCBlocks.STRONG_VACUUM_GLASS);
        BlockRenderLayerMap.INSTANCE.putBlocks(RenderType.translucent(), GCBlocks.CRYOGENIC_CHAMBER, GCBlocks.CRYOGENIC_CHAMBER_PART, GCBlocks.PLAYER_TRANSPORT_TUBE);

<<<<<<< HEAD
        for (Block pipe : GCBlocks.GLASS_FLUID_PIPES.values()) {
            BlockRenderLayerMap.INSTANCE.putBlock(pipe, RenderType.translucent());
        }
        BlockRenderLayerMap.INSTANCE.putBlock(GCBlocks.GLASS_FLUID_PIPE, RenderType.cutout());

=======
        ParticleFactoryRegistry.getInstance().register(GCParticleTypes.DRIPPING_CRUDE_OIL, DrippingCrudeOilProvider::new);
        ParticleFactoryRegistry.getInstance().register(GCParticleTypes.FALLING_CRUDE_OIL, FallingCrudeOilProvider::new);
>>>>>>> 456ac9cc
        ParticleFactoryRegistry.getInstance().register(GCParticleTypes.DRIPPING_FUEL, DrippingFuelProvider::new);
        ParticleFactoryRegistry.getInstance().register(GCParticleTypes.FALLING_FUEL, FallingFuelProvider::new);
        ParticleFactoryRegistry.getInstance().register(GCParticleTypes.DRIPPING_SULFURIC_ACID, DrippingSulfuricAcidProvider::new);
        ParticleFactoryRegistry.getInstance().register(GCParticleTypes.FALLING_SULFURIC_ACID, FallingSulfuricAcidProvider::new);
        ParticleFactoryRegistry.getInstance().register(GCParticleTypes.CRYOGENIC_PARTICLE, CryoFreezeParticle.Provider::new);
        ParticleFactoryRegistry.getInstance().register(GCParticleTypes.LANDER_FLAME_PARTICLE, LanderParticle.Provider::new);
        ParticleFactoryRegistry.getInstance().register(GCParticleTypes.SPARK_PARTICLE, SparksParticle.Provider::new);
        ParticleFactoryRegistry.getInstance().register(GCParticleTypes.LAUNCH_SMOKE_PARTICLE, LaunchSmokeParticle.Provider::new);
        ParticleFactoryRegistry.getInstance().register(GCParticleTypes.LAUNCH_FLAME, LaunchFlameParticle.Provider::new);
        ParticleFactoryRegistry.getInstance().register(GCParticleTypes.LAUNCH_FLAME_LAUNCHED, LaunchFlameParticle.LaunchedProvider::new);
        ParticleFactoryRegistry.getInstance().register(GCParticleTypes.ACID_VAPOR_PARTICLE, AcidVaporParticle.Provider::new);
        ParticleFactoryRegistry.getInstance().register(GCParticleTypes.SPLASH_VENUS, SplashParticle.Provider::new);

        FluidRenderHandlerRegistry.INSTANCE.get(Fluids.WATER); // Workaround for classloading order bug

        FluidRenderHandler oil = new SimpleFluidRenderHandler(
                Constant.Fluid.fluidId(Constant.Fluid.CRUDE_OIL_STILL),
                Constant.Fluid.fluidId(Constant.Fluid.CRUDE_OIL_FLOWING)
        );
        FluidRenderHandler fuel = new SimpleFluidRenderHandler(
                Constant.Fluid.fluidId(Constant.Fluid.FUEL_STILL),
                Constant.Fluid.fluidId(Constant.Fluid.FUEL_FLOWING)
        );
        FluidRenderHandler sulfuricAcid = new SimpleFluidRenderHandler(
                Constant.Fluid.fluidId(Constant.Fluid.SULFURIC_ACID_STILL),
                Constant.Fluid.fluidId(Constant.Fluid.SULFURIC_ACID_FLOWING)
        );

        FluidRenderHandlerRegistry.INSTANCE.register(GCFluids.CRUDE_OIL, GCFluids.FLOWING_CRUDE_OIL, oil);
        FluidRenderHandlerRegistry.INSTANCE.register(GCFluids.FUEL, GCFluids.FLOWING_FUEL, fuel);
        FluidRenderHandlerRegistry.INSTANCE.register(GCFluids.SULFURIC_ACID, GCFluids.FLOWING_SULFURIC_ACID, sulfuricAcid);

        BlockRenderLayerMap.INSTANCE.putFluids(RenderType.translucent(), GCFluids.FUEL, GCFluids.FLOWING_FUEL);
        BlockRenderLayerMap.INSTANCE.putFluids(RenderType.translucent(), GCFluids.SULFURIC_ACID, GCFluids.FLOWING_SULFURIC_ACID);

        ColorProviderRegistry.BLOCK.register((state, world, pos, tintIndex) -> FallenMeteorBlock.colorMultiplier(state, world, pos), GCBlocks.FALLEN_METEOR);
        ColorProviderRegistry.ITEM.register((stack, layer) -> layer != 1 ? -1 : ColorUtil.getRainbowOpaque(), GCItems.INFINITE_BATTERY, GCItems.INFINITE_OXYGEN_TANK);
        ColorProviderRegistry.ITEM.register((stack, layer) -> layer != 1 ? -1 : stack.getOrDefault(GCDataComponents.COLOR, 0) + 0xFF000000, GCItems.CANNED_FOOD);

        BuiltinItemRendererRegistry.INSTANCE.register(GCItems.ROCKET, new RocketItemRenderer());

        InventoryTabRegistry.INSTANCE.register(GCItems.OXYGEN_MASK.getDefaultInstance(), () -> ClientPlayNetworking.send(new OpenGcInventoryPayload()), GCPlayerInventoryMenu.class);
        InventoryTabRegistry.INSTANCE.register(GCItems.ROCKET.getDefaultInstance(), () -> ClientPlayNetworking.send(new OpenRocketPayload()), player -> player.getVehicle() instanceof RocketEntity, RocketMenu.class);

        LivingEntityFeatureRendererRegistrationCallback.EVENT.register((entityType, entityRenderer, registrationHelper, context) -> {

        });
        GCRenderTypes.init();
        ModelLoadingPlugin.register(GCModelLoader.INSTANCE);

        TooltipComponentCallback.EVENT.register(data -> {
            if (data instanceof CannedFoodTooltip canned) {
                return new ClientCannedFoodTooltip(canned);
            }
            return null;
        });

        Constant.LOGGER.info("Client initialization complete. (Took {}ms.)", System.currentTimeMillis() - startInitTime);
    }

    /**
     * Called after GL render context has been created
     * should be safe to do general initialization here.
     */
    public static void init() {
        var helper = ResourceManagerHelper.get(PackType.CLIENT_RESOURCES);
        helper.registerReloadListener(RocketTextureManager.INSTANCE);
        helper.registerReloadListener(GCModelLoader.INSTANCE);
        helper.registerReloadListener(GCResourceReloadListener.INSTANCE);

        GCModelLoader.registerModelType(UnbakedObjModel.TYPE);

        GCDimensionEffects.register();
    }
}<|MERGE_RESOLUTION|>--- conflicted
+++ resolved
@@ -157,16 +157,13 @@
         BlockRenderLayerMap.INSTANCE.putBlocks(RenderType.translucent(), GCBlocks.VACUUM_GLASS, GCBlocks.CLEAR_VACUUM_GLASS, GCBlocks.STRONG_VACUUM_GLASS);
         BlockRenderLayerMap.INSTANCE.putBlocks(RenderType.translucent(), GCBlocks.CRYOGENIC_CHAMBER, GCBlocks.CRYOGENIC_CHAMBER_PART, GCBlocks.PLAYER_TRANSPORT_TUBE);
 
-<<<<<<< HEAD
         for (Block pipe : GCBlocks.GLASS_FLUID_PIPES.values()) {
             BlockRenderLayerMap.INSTANCE.putBlock(pipe, RenderType.translucent());
         }
         BlockRenderLayerMap.INSTANCE.putBlock(GCBlocks.GLASS_FLUID_PIPE, RenderType.cutout());
 
-=======
         ParticleFactoryRegistry.getInstance().register(GCParticleTypes.DRIPPING_CRUDE_OIL, DrippingCrudeOilProvider::new);
         ParticleFactoryRegistry.getInstance().register(GCParticleTypes.FALLING_CRUDE_OIL, FallingCrudeOilProvider::new);
->>>>>>> 456ac9cc
         ParticleFactoryRegistry.getInstance().register(GCParticleTypes.DRIPPING_FUEL, DrippingFuelProvider::new);
         ParticleFactoryRegistry.getInstance().register(GCParticleTypes.FALLING_FUEL, FallingFuelProvider::new);
         ParticleFactoryRegistry.getInstance().register(GCParticleTypes.DRIPPING_SULFURIC_ACID, DrippingSulfuricAcidProvider::new);
