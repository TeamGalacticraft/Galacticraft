/*
 * Copyright (c) 2019-2021 Team Galacticraft
 *
 * Permission is hereby granted, free of charge, to any person obtaining a copy
 * of this software and associated documentation files (the "Software"), to deal
 * in the Software without restriction, including without limitation the rights
 * to use, copy, modify, merge, publish, distribute, sublicense, and/or sell
 * copies of the Software, and to permit persons to whom the Software is
 * furnished to do so, subject to the following conditions:
 *
 * The above copyright notice and this permission notice shall be included in all
 * copies or substantial portions of the Software.
 *
 * THE SOFTWARE IS PROVIDED "AS IS", WITHOUT WARRANTY OF ANY KIND, EXPRESS OR
 * IMPLIED, INCLUDING BUT NOT LIMITED TO THE WARRANTIES OF MERCHANTABILITY,
 * FITNESS FOR A PARTICULAR PURPOSE AND NONINFRINGEMENT. IN NO EVENT SHALL THE
 * AUTHORS OR COPYRIGHT HOLDERS BE LIABLE FOR ANY CLAIM, DAMAGES OR OTHER
 * LIABILITY, WHETHER IN AN ACTION OF CONTRACT, TORT OR OTHERWISE, ARISING FROM,
 * OUT OF OR IN CONNECTION WITH THE SOFTWARE OR THE USE OR OTHER DEALINGS IN THE
 * SOFTWARE.
 */

package dev.galacticraft.mod.network;

import alexiil.mc.lib.attributes.Simulation;
import alexiil.mc.lib.attributes.fluid.FluidAttributes;
import alexiil.mc.lib.attributes.fluid.FluidExtractable;
import alexiil.mc.lib.attributes.fluid.FluidInsertable;
import alexiil.mc.lib.attributes.fluid.FluidVolumeUtil;
import alexiil.mc.lib.attributes.fluid.amount.FluidAmount;
import alexiil.mc.lib.attributes.item.ItemInsertable;
import alexiil.mc.lib.attributes.item.compat.FixedInventoryVanillaWrapper;
import alexiil.mc.lib.attributes.misc.CallableRef;
import alexiil.mc.lib.attributes.misc.Reference;
import com.mojang.datafixers.util.Either;
import dev.galacticraft.mod.Constant;
import dev.galacticraft.mod.api.block.AutomationType;
import dev.galacticraft.mod.api.block.entity.MachineBlockEntity;
import dev.galacticraft.mod.api.block.util.BlockFace;
import dev.galacticraft.mod.api.machine.RedstoneInteractionType;
import dev.galacticraft.mod.api.machine.SecurityInfo;
import dev.galacticraft.mod.api.screen.MachineScreenHandler;
import dev.galacticraft.mod.attribute.Automatable;
import dev.galacticraft.mod.attribute.fluid.MachineFluidInv;
import dev.galacticraft.mod.block.entity.BubbleDistributorBlockEntity;
import dev.galacticraft.mod.screen.BubbleDistributorScreenHandler;
import dev.galacticraft.mod.screen.GalacticraftPlayerInventoryScreenHandler;
import dev.galacticraft.mod.screen.slot.SlotType;
import io.netty.buffer.Unpooled;
import net.fabricmc.fabric.api.client.networking.v1.ClientPlayNetworking;
import net.fabricmc.fabric.api.networking.v1.ServerPlayNetworking;
import net.minecraft.item.ItemStack;
import net.minecraft.network.PacketByteBuf;
import net.minecraft.screen.SimpleNamedScreenHandlerFactory;
import net.minecraft.text.LiteralText;
import net.minecraft.util.Identifier;

import java.util.Objects;

/**
 * Handles server-bound (C2S) packets.
 * @author <a href="https://github.com/TeamGalacticraft">TeamGalacticraft</a>
 */
public class GalacticraftServerPacketReceiver {
    public static void register() {
        ServerPlayNetworking.registerGlobalReceiver(new Identifier(Constant.MOD_ID, "open_gc_inv"), (server, player, handler, buf, responseSender) -> server.execute(() -> player.openHandledScreen(new SimpleNamedScreenHandlerFactory(GalacticraftPlayerInventoryScreenHandler::new, LiteralText.EMPTY))));

        ServerPlayNetworking.registerGlobalReceiver(new Identifier(Constant.MOD_ID, "side_config"), (server, player, handler, buf, responseSender) -> {
            BlockFace face = Constant.Misc.BLOCK_FACES[buf.readByte()];
            if (buf.readBoolean()) { //match
                if (buf.readBoolean()) { // int or slottype
                    int i = buf.readInt();
                    server.execute(() -> {
                        MachineBlockEntity machine = ((MachineScreenHandler<?>) player.currentScreenHandler).machine;
                        if (machine.security().hasAccess(player)) {
                            if (i == -1) {
                                machine.getConfiguration().getSideConfiguration().get(face).setMatching(null);
                                return;
                            }
                            machine.getConfiguration().getSideConfiguration().get(face).setMatching(Either.left(i));
                        }
                    });
                } else {
                    int i = buf.readInt();
                    server.execute(() -> {
                        MachineBlockEntity machine = ((MachineScreenHandler<?>) player.currentScreenHandler).machine;
                        if (machine.security().hasAccess(player)) {
                            if (i == -1) {
                                machine.getConfiguration().getSideConfiguration().get(face).setMatching(null);
                                return;
                            }
                            SlotType type = SlotType.SLOT_TYPES.get(i);
                            machine.getConfiguration().getSideConfiguration().get(face).setMatching(Either.right(type));
                        }
                    });
                }
            } else {
                int i = buf.readByte();
                server.execute(() -> {
                    MachineBlockEntity machine = ((MachineScreenHandler<?>) player.currentScreenHandler).machine;
                    if (machine.security().hasAccess(player)) {
                        machine.getConfiguration().getSideConfiguration().get(face).setOption(AutomationType.values()[i]);
                        machine.getConfiguration().getSideConfiguration().get(face).setMatching(null);
                        machine.sync();
                    }
                });
            }
        });

        ServerPlayNetworking.registerGlobalReceiver(new Identifier(Constant.MOD_ID, "redstone_config"), (server, player, handler, buf, responseSender) -> {
            RedstoneInteractionType redstoneInteractionType = RedstoneInteractionType.values()[buf.readByte()];
            server.execute(() -> {
                MachineBlockEntity machine = ((MachineScreenHandler<?>) player.currentScreenHandler).machine;
                if (machine.security().hasAccess(player)) {
                    machine.getConfiguration().setRedstone(redstoneInteractionType);
                }
            });
        });

        ServerPlayNetworking.registerGlobalReceiver(new Identifier(Constant.MOD_ID, "security_config"), (server, player, handler, buf, responseSender) -> {
            SecurityInfo.Accessibility accessibility = SecurityInfo.Accessibility.values()[buf.readByte()];
            server.execute(() -> {
                MachineBlockEntity machine = ((MachineScreenHandler<?>) player.currentScreenHandler).machine;
                if (machine.security().isOwner(player)) {
                    machine.getConfiguration().getSecurity().setAccessibility(accessibility);
                }
            });
        });

        ServerPlayNetworking.registerGlobalReceiver(new Identifier(Constant.MOD_ID, "bubble_max"), (server, player, handler, buf, responseSender) -> {
            byte max = buf.readByte();
            server.execute(() -> {
                BubbleDistributorBlockEntity machine = ((BubbleDistributorScreenHandler) player.currentScreenHandler).machine;
                if (machine.security().hasAccess(player)) {
                    if (max > 0) {
                        machine.setTargetSize(max);
                    }
                }
            });
        });

        ServerPlayNetworking.registerGlobalReceiver(new Identifier(Constant.MOD_ID, "bubble_visible"), (server, player, handler, buf, responseSender) -> {
            boolean visible = buf.readBoolean();
            server.execute(() -> {
                BubbleDistributorBlockEntity machine = ((BubbleDistributorScreenHandler) player.currentScreenHandler).machine;
                if (machine.security().hasAccess(player)) {
                    machine.bubbleVisible = visible;
                }
            });
        });

        ServerPlayNetworking.registerGlobalReceiver(new Identifier(Constant.MOD_ID, "tank_modify"), (server, player, handler, buf, responseSender) -> {
            int index = buf.readInt();
            server.execute(() -> {
                MachineFluidInv inv = ((MachineScreenHandler<?>) player.currentScreenHandler).machine.fluidInv();
                ItemInsertable excess = new FixedInventoryVanillaWrapper(player.getInventory()).getInsertable();
<<<<<<< HEAD
                Reference<ItemStack> reference = new Reference<>() {
                    @Override
                    public ItemStack get() {
                        return player.currentScreenHandler.getCursorStack();
                    }

                    @Override
                    public boolean set(ItemStack value) {
                        player.currentScreenHandler.setCursorStack(value);
                        return true;
                    }

                    @Override
                    public boolean isValid(ItemStack value) {
                        return true;
                    }
                };
=======
                Reference<ItemStack> reference = new CallableRef<>(player.currentScreenHandler::getCursorStack, player.currentScreenHandler::setCursorStack, Objects::nonNull);
>>>>>>> 66edabdc
                FluidExtractable extractable = FluidAttributes.EXTRACTABLE.getFirstOrNull(reference, excess);
                if (extractable != null && !extractable.attemptExtraction(inv.getFilterForTank(index), FluidAmount.MAX_BUCKETS, Simulation.SIMULATE).isEmpty()) {
                    if (((Automatable) inv).getTypes()[index].getType().isInput()) {
                        FluidVolumeUtil.move(extractable, inv.getTank(index));
                        ClientPlayNetworking.send(new Identifier(Constant.MOD_ID, "tank_modify"), new PacketByteBuf(Unpooled.buffer().writeInt(index)));
                    }
                } else {
                    FluidInsertable insertable = FluidAttributes.INSERTABLE.getFirstOrNull(reference, excess);
                    if (insertable != null) {
                        if (((Automatable) inv).getTypes()[index].getType().isOutput()) {
                            FluidVolumeUtil.move(inv.getTank(index), insertable);
                            ClientPlayNetworking.send(new Identifier(Constant.MOD_ID, "tank_modify"), new PacketByteBuf(Unpooled.buffer().writeInt(index)));
                        }
                    }
                }
            });
        });
    }
}<|MERGE_RESOLUTION|>--- conflicted
+++ resolved
@@ -154,27 +154,7 @@
             server.execute(() -> {
                 MachineFluidInv inv = ((MachineScreenHandler<?>) player.currentScreenHandler).machine.fluidInv();
                 ItemInsertable excess = new FixedInventoryVanillaWrapper(player.getInventory()).getInsertable();
-<<<<<<< HEAD
-                Reference<ItemStack> reference = new Reference<>() {
-                    @Override
-                    public ItemStack get() {
-                        return player.currentScreenHandler.getCursorStack();
-                    }
-
-                    @Override
-                    public boolean set(ItemStack value) {
-                        player.currentScreenHandler.setCursorStack(value);
-                        return true;
-                    }
-
-                    @Override
-                    public boolean isValid(ItemStack value) {
-                        return true;
-                    }
-                };
-=======
                 Reference<ItemStack> reference = new CallableRef<>(player.currentScreenHandler::getCursorStack, player.currentScreenHandler::setCursorStack, Objects::nonNull);
->>>>>>> 66edabdc
                 FluidExtractable extractable = FluidAttributes.EXTRACTABLE.getFirstOrNull(reference, excess);
                 if (extractable != null && !extractable.attemptExtraction(inv.getFilterForTank(index), FluidAmount.MAX_BUCKETS, Simulation.SIMULATE).isEmpty()) {
                     if (((Automatable) inv).getTypes()[index].getType().isInput()) {
