/*
 * Copyright (c) 2019-2025 Team Galacticraft
 *
 * Permission is hereby granted, free of charge, to any person obtaining a copy
 * of this software and associated documentation files (the "Software"), to deal
 * in the Software without restriction, including without limitation the rights
 * to use, copy, modify, merge, publish, distribute, sublicense, and/or sell
 * copies of the Software, and to permit persons to whom the Software is
 * furnished to do so, subject to the following conditions:
 *
 * The above copyright notice and this permission notice shall be included in all
 * copies or substantial portions of the Software.
 *
 * THE SOFTWARE IS PROVIDED "AS IS", WITHOUT WARRANTY OF ANY KIND, EXPRESS OR
 * IMPLIED, INCLUDING BUT NOT LIMITED TO THE WARRANTIES OF MERCHANTABILITY,
 * FITNESS FOR A PARTICULAR PURPOSE AND NONINFRINGEMENT. IN NO EVENT SHALL THE
 * AUTHORS OR COPYRIGHT HOLDERS BE LIABLE FOR ANY CLAIM, DAMAGES OR OTHER
 * LIABILITY, WHETHER IN AN ACTION OF CONTRACT, TORT OR OTHERWISE, ARISING FROM,
 * OUT OF OR IN CONNECTION WITH THE SOFTWARE OR THE USE OR OTHER DEALINGS IN THE
 * SOFTWARE.
 */

package dev.galacticraft.mod.content;

import dev.galacticraft.api.entity.attribute.GcApiEntityAttributes;
import dev.galacticraft.mod.Constant;
import dev.galacticraft.mod.Constant.Entity;
import dev.galacticraft.mod.content.entity.*;
import dev.galacticraft.mod.content.entity.boss.SkeletonBoss;
import dev.galacticraft.mod.content.entity.orbital.RocketEntity;
import dev.galacticraft.mod.content.entity.orbital.lander.LanderEntity;
import net.fabricmc.fabric.api.object.builder.v1.entity.FabricDefaultAttributeRegistry;
import net.minecraft.core.registries.BuiltInRegistries;
import net.minecraft.world.entity.EntityType;
import net.minecraft.world.entity.MobCategory;
import net.minecraft.world.entity.ai.attributes.Attributes;

public class GCEntityTypes {
    public static final GCRegistry<EntityType<?>> ENTITIES = new GCRegistry<>(BuiltInRegistries.ENTITY_TYPE);
    public static final EntityType<MoonVillagerEntity> MOON_VILLAGER = ENTITIES.register(Entity.MOON_VILLAGER, EntityType.Builder.of(MoonVillagerEntity::new, MobCategory.MISC)
            .sized(0.6F, 1.95F)
            .eyeHeight(1.62F)
            .clientTrackingRange(10)
            .build());
    public static final EntityType<EvolvedZombieEntity> EVOLVED_ZOMBIE = ENTITIES.register(Entity.EVOLVED_ZOMBIE, EntityType.Builder.of(EvolvedZombieEntity::new, MobCategory.MONSTER)
            .sized(0.6F, 1.95F)
            .eyeHeight(1.74F)
            .passengerAttachments(2.0125F)
            .ridingOffset(-0.7F)
            .clientTrackingRange(8)
            .build());
<<<<<<< HEAD
    public static final EntityType<EvolvedCreeperEntity> EVOLVED_CREEPER = ENTITIES.register(Entity.EVOLVED_CREEPER, EntityType.Builder.of(EvolvedCreeperEntity::new, MobCategory.MONSTER)
            .sized(0.65F, 1.8F)
=======
    public static final EntityType<EvolvedCreeperEntity> EVOLVED_CREEPER =  ENTITIES.register(Entity.EVOLVED_CREEPER, EntityType.Builder.of(EvolvedCreeperEntity::new, MobCategory.MONSTER)
            .sized(0.6F, 1.7F)
            .clientTrackingRange(8)
>>>>>>> 5d4aae3e
            .build());
    public static final EntityType<EvolvedSkeletonEntity> EVOLVED_SKELETON = ENTITIES.register(Entity.EVOLVED_SKELETON, EntityType.Builder.of(EvolvedSkeletonEntity::new, MobCategory.MONSTER)
            .sized(0.6F, 1.99F)
            .eyeHeight(1.74F)
            .ridingOffset(-0.7F)
            .clientTrackingRange(8)
            .build());
    public static final EntityType<EvolvedSpiderEntity> EVOLVED_SPIDER = ENTITIES.register(Entity.EVOLVED_SPIDER, EntityType.Builder.of(EvolvedSpiderEntity::new, MobCategory.MONSTER)
            .sized(1.4F, 0.9F)
            .eyeHeight(0.65F)
            .passengerAttachments(0.765F)
            .clientTrackingRange(8)
            .build());
    public static final EntityType<EvolvedEndermanEntity> EVOLVED_ENDERMAN = ENTITIES.register(Entity.EVOLVED_ENDERMAN, EntityType.Builder.of(EvolvedEndermanEntity::new, MobCategory.MONSTER)
            .sized(0.6F, 2.9F)
            .eyeHeight(2.55F)
            .passengerAttachments(2.80625F)
            .clientTrackingRange(8)
            .build());
    public static final EntityType<EvolvedWitchEntity> EVOLVED_WITCH = ENTITIES.register(Entity.EVOLVED_WITCH, EntityType.Builder.of(EvolvedWitchEntity::new, MobCategory.MONSTER)
            .sized(0.6F, 1.95F)
            .eyeHeight(1.62F)
            .passengerAttachments(2.2625F)
            .clientTrackingRange(8)
            .build());
    public static final EntityType<EvolvedPillagerEntity> EVOLVED_PILLAGER = ENTITIES.register(Entity.EVOLVED_PILLAGER, EntityType.Builder.of(EvolvedPillagerEntity::new, MobCategory.MONSTER)
            // .canSpawnFarFromPlayer()
            .sized(0.6F, 1.95F)
            .passengerAttachments(2.0F)
            .ridingOffset(-0.6F)
            .clientTrackingRange(8)
            .build());
    public static final EntityType<EvolvedEvokerEntity> EVOLVED_EVOKER = ENTITIES.register(Entity.EVOLVED_EVOKER, EntityType.Builder.of(EvolvedEvokerEntity::new, MobCategory.MONSTER)
            .sized(0.6F, 1.95F)
            .passengerAttachments(2.0F)
            .ridingOffset(-0.6F)
            .clientTrackingRange(8)
            .build());
    public static final EntityType<EvolvedVindicatorEntity> EVOLVED_VINDICATOR = ENTITIES.register(Entity.EVOLVED_VINDICATOR, EntityType.Builder.of(EvolvedVindicatorEntity::new, MobCategory.MONSTER)
            .sized(0.6F, 1.95F)
            .passengerAttachments(2.0F)
            .ridingOffset(-0.6F)
            .clientTrackingRange(8)
            .build());
    public static final EntityType<GazerEntity> GAZER = ENTITIES.register(Entity.GAZER, EntityType.Builder.of(GazerEntity::new, MobCategory.MONSTER)
            .sized(2F, 3.0F)
            .clientTrackingRange(8)
            .build());
    public static final EntityType<RumblerEntity> RUMBLER = ENTITIES.register(Entity.RUMBLER, EntityType.Builder.of(RumblerEntity::new, MobCategory.MONSTER)
            .sized(1.0F, 1.55F)
            .clientTrackingRange(8)
            .build());
    public static final EntityType<CometCubeEntity> COMET_CUBE = ENTITIES.register(Entity.COMET_CUBE, EntityType.Builder.of(CometCubeEntity::new, MobCategory.MONSTER)
            .sized(1.0F, 1.55F)
            .clientTrackingRange(8)
            .build());
    public static final EntityType<OliGrubEntity> OLI_GRUB = ENTITIES.register(Entity.OLI_GRUB, EntityType.Builder.of(OliGrubEntity::new, MobCategory.CREATURE)
            .sized(1.0F, 1.55F)
            .clientTrackingRange(8)
            .build());
    public static final EntityType<GreyEntity> GREY = ENTITIES.register(Entity.GREY, EntityType.Builder.of(GreyEntity::new, MobCategory.CREATURE)
            .sized(0.6F, 1.55F)
            .clientTrackingRange(8)
            .build());
    public static final EntityType<ArchGreyEntity> ARCH_GREY = ENTITIES.register(Entity.ARCH_GREY, EntityType.Builder.of(ArchGreyEntity::new, MobCategory.CREATURE)
            .sized(0.6F, 1.55F)
            .clientTrackingRange(8)
            .build());

    public static final EntityType<BubbleEntity> BUBBLE = ENTITIES.register(Entity.BUBBLE, EntityType.Builder.of(BubbleEntity::new, MobCategory.MISC)
            .fireImmune()
            .sized(0, 0)
            .noSave()
            .noSummon()
            .build());
    public static final EntityType<RocketEntity> ROCKET = ENTITIES.register(Entity.ROCKET, EntityType.Builder.of(RocketEntity::new, MobCategory.MISC)
            .clientTrackingRange(32)
            .updateInterval(2)
            .alwaysUpdateVelocity(false)
            .sized(2.3F, 5.25F)
            .eyeHeight(2.525F)
            .build()); //PLAYER VALUES
    public static final EntityType<LanderEntity> LANDER = ENTITIES.register(Entity.LANDER, EntityType.Builder.<LanderEntity>of(LanderEntity::new, MobCategory.MISC)
            .clientTrackingRange(32)
            .sized(2.5F, 4F)
            .eyeHeight(2.625F)
            .fireImmune()
            .noSummon()
            .build());
    public static final EntityType<Buggy> BUGGY = ENTITIES.register(Entity.BUGGY, EntityType.Builder.of(Buggy::new, MobCategory.MISC)
            .clientTrackingRange(150)
            .updateInterval(5)
            .alwaysUpdateVelocity(true)
            .sized(1.4F, 0.6F)
            .fireImmune()
            .build());
    public static final EntityType<ParachestEntity> PARACHEST = ENTITIES.register(Entity.PARACHEST, EntityType.Builder.<ParachestEntity>of(ParachestEntity::new, MobCategory.MISC)
            .clientTrackingRange(150)
            .updateInterval(5)
            .sized(1.0F, 1.0F)
            .build());

    public static final EntityType<ThrowableMeteorChunkEntity> THROWABLE_METEOR_CHUNK = ENTITIES.register(Constant.Item.THROWABLE_METEOR_CHUNK, EntityType.Builder.<ThrowableMeteorChunkEntity>of(ThrowableMeteorChunkEntity::new, MobCategory.MISC)
            .sized(0.25F, 0.25F)
            .build());
    // Bosses
    public static final EntityType<SkeletonBoss> SKELETON_BOSS = ENTITIES.register(Entity.EVOLVED_SKELETON_BOSS, EntityType.Builder.of(SkeletonBoss::new, MobCategory.MONSTER)
            .sized(1.5F, 4.0F)
            .fireImmune()
            .clientTrackingRange(80)
            .updateInterval(3)
            .alwaysUpdateVelocity(true)
            .build());

    public static void register() {
        FabricDefaultAttributeRegistry.register(MOON_VILLAGER, MoonVillagerEntity.createMobAttributes().add(GcApiEntityAttributes.CAN_BREATHE_IN_SPACE, 1.0D));
        FabricDefaultAttributeRegistry.register(EVOLVED_ZOMBIE, EvolvedZombieEntity.createAttributes().add(GcApiEntityAttributes.CAN_BREATHE_IN_SPACE, 1.0D).add(Attributes.MOVEMENT_SPEED, 0.35D).add(Attributes.MAX_HEALTH, 25.0D));
        FabricDefaultAttributeRegistry.register(EVOLVED_CREEPER, EvolvedCreeperEntity.createAttributes().add(GcApiEntityAttributes.CAN_BREATHE_IN_SPACE, 1.0D).add(Attributes.MAX_HEALTH, 25.0D));
        FabricDefaultAttributeRegistry.register(EVOLVED_SKELETON, EvolvedSkeletonEntity.createAttributes().add(GcApiEntityAttributes.CAN_BREATHE_IN_SPACE, 1.0D).add(Attributes.MAX_HEALTH, 25.0D));
        FabricDefaultAttributeRegistry.register(EVOLVED_SPIDER, EvolvedSpiderEntity.createAttributes().add(GcApiEntityAttributes.CAN_BREATHE_IN_SPACE, 1.0D).add(Attributes.MAX_HEALTH, 20.0D));
        FabricDefaultAttributeRegistry.register(EVOLVED_ENDERMAN, EvolvedEndermanEntity.createAttributes().add(GcApiEntityAttributes.CAN_BREATHE_IN_SPACE, 1.0D).add(Attributes.MAX_HEALTH, 50.0D));
        FabricDefaultAttributeRegistry.register(EVOLVED_WITCH, EvolvedWitchEntity.createAttributes().add(GcApiEntityAttributes.CAN_BREATHE_IN_SPACE, 1.0D).add(Attributes.MAX_HEALTH, 32.0D));
        FabricDefaultAttributeRegistry.register(EVOLVED_PILLAGER, EvolvedPillagerEntity.createAttributes().add(GcApiEntityAttributes.CAN_BREATHE_IN_SPACE, 1.0D).add(Attributes.MAX_HEALTH, 30.0D));
        FabricDefaultAttributeRegistry.register(EVOLVED_EVOKER, EvolvedEvokerEntity.createAttributes().add(GcApiEntityAttributes.CAN_BREATHE_IN_SPACE, 1.0D).add(Attributes.MAX_HEALTH, 30.0D));
        FabricDefaultAttributeRegistry.register(EVOLVED_VINDICATOR, EvolvedVindicatorEntity.createAttributes().add(GcApiEntityAttributes.CAN_BREATHE_IN_SPACE, 1.0D).add(Attributes.MAX_HEALTH, 30.0D));
        FabricDefaultAttributeRegistry.register(GAZER, GazerEntity.createAttributes());
        FabricDefaultAttributeRegistry.register(RUMBLER, RumblerEntity.createAttributes());
        FabricDefaultAttributeRegistry.register(COMET_CUBE, CometCubeEntity.createAttributes());
        FabricDefaultAttributeRegistry.register(OLI_GRUB, OliGrubEntity.createAttributes());
        FabricDefaultAttributeRegistry.register(GREY, GreyEntity.createAttributes());
        FabricDefaultAttributeRegistry.register(ARCH_GREY, ArchGreyEntity.createAttributes());
        FabricDefaultAttributeRegistry.register(SKELETON_BOSS, SkeletonBoss.createAttributes().add(GcApiEntityAttributes.CAN_BREATHE_IN_SPACE, 1.0D));
    }
}<|MERGE_RESOLUTION|>--- conflicted
+++ resolved
@@ -49,14 +49,11 @@
             .ridingOffset(-0.7F)
             .clientTrackingRange(8)
             .build());
-<<<<<<< HEAD
-    public static final EntityType<EvolvedCreeperEntity> EVOLVED_CREEPER = ENTITIES.register(Entity.EVOLVED_CREEPER, EntityType.Builder.of(EvolvedCreeperEntity::new, MobCategory.MONSTER)
-            .sized(0.65F, 1.8F)
-=======
     public static final EntityType<EvolvedCreeperEntity> EVOLVED_CREEPER =  ENTITIES.register(Entity.EVOLVED_CREEPER, EntityType.Builder.of(EvolvedCreeperEntity::new, MobCategory.MONSTER)
             .sized(0.6F, 1.7F)
             .clientTrackingRange(8)
->>>>>>> 5d4aae3e
+    public static final EntityType<EvolvedCreeperEntity> EVOLVED_CREEPER = ENTITIES.register(Entity.EVOLVED_CREEPER, EntityType.Builder.of(EvolvedCreeperEntity::new, MobCategory.MONSTER)
+            .sized(0.65F, 1.8F)
             .build());
     public static final EntityType<EvolvedSkeletonEntity> EVOLVED_SKELETON = ENTITIES.register(Entity.EVOLVED_SKELETON, EntityType.Builder.of(EvolvedSkeletonEntity::new, MobCategory.MONSTER)
             .sized(0.6F, 1.99F)
