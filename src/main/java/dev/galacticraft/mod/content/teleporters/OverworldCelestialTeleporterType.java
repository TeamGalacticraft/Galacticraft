--- conflicted
+++ resolved
@@ -28,7 +28,7 @@
 import dev.galacticraft.api.universe.celestialbody.landable.teleporter.type.CelestialTeleporterType;
 import dev.galacticraft.impl.universe.celestialbody.config.PlanetConfig;
 import dev.galacticraft.impl.universe.celestialbody.landable.teleporter.config.DefaultCelestialTeleporterConfig;
-import dev.galacticraft.mod.attachments.GCPlayer;
+import dev.galacticraft.mod.attachments.GCServerPlayer;
 import dev.galacticraft.mod.content.GCEntityTypes;
 import dev.galacticraft.mod.content.entity.ParachestEntity;
 import dev.galacticraft.mod.content.item.ParachuteItem;
@@ -57,13 +57,8 @@
                         break;
                     }
                 }
-<<<<<<< HEAD
-                
-                var gcPlayer = GCPlayer.get(player);
-=======
 
                 var gcPlayer = GCServerPlayer.get(player);
->>>>>>> c5b93ca3
                 var rocketInv = gcPlayer.getRocketStacks();
                 ParachestEntity chest = new ParachestEntity(GCEntityTypes.PARACHEST, level, rocketInv, color, gcPlayer.getFuel());
                 rocketInv.clear();
