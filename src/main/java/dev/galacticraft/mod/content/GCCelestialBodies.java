/*
 * Copyright (c) 2019-2024 Team Galacticraft
 *
 * Permission is hereby granted, free of charge, to any person obtaining a copy
 * of this software and associated documentation files (the "Software"), to deal
 * in the Software without restriction, including without limitation the rights
 * to use, copy, modify, merge, publish, distribute, sublicense, and/or sell
 * copies of the Software, and to permit persons to whom the Software is
 * furnished to do so, subject to the following conditions:
 *
 * The above copyright notice and this permission notice shall be included in all
 * copies or substantial portions of the Software.
 *
 * THE SOFTWARE IS PROVIDED "AS IS", WITHOUT WARRANTY OF ANY KIND, EXPRESS OR
 * IMPLIED, INCLUDING BUT NOT LIMITED TO THE WARRANTIES OF MERCHANTABILITY,
 * FITNESS FOR A PARTICULAR PURPOSE AND NONINFRINGEMENT. IN NO EVENT SHALL THE
 * AUTHORS OR COPYRIGHT HOLDERS BE LIABLE FOR ANY CLAIM, DAMAGES OR OTHER
 * LIABILITY, WHETHER IN AN ACTION OF CONTRACT, TORT OR OTHERWISE, ARISING FROM,
 * OUT OF OR IN CONNECTION WITH THE SOFTWARE OR THE USE OR OTHER DEALINGS IN THE
 * SOFTWARE.
 */

package dev.galacticraft.mod.content;

import dev.galacticraft.api.gas.GasComposition;
import dev.galacticraft.api.gas.Gases;
import dev.galacticraft.api.registry.AddonRegistries;
import dev.galacticraft.api.satellite.SatelliteRecipe;
import dev.galacticraft.api.universe.celestialbody.CelestialBody;
import dev.galacticraft.api.universe.celestialbody.landable.teleporter.CelestialTeleporter;
import dev.galacticraft.api.universe.galaxy.Galaxy;
import dev.galacticraft.impl.universe.BuiltinObjects;
import dev.galacticraft.impl.universe.celestialbody.config.DecorativePlanetConfig;
import dev.galacticraft.impl.universe.celestialbody.config.PlanetConfig;
import dev.galacticraft.impl.universe.celestialbody.config.StarConfig;
import dev.galacticraft.impl.universe.celestialbody.type.DecorativePlanet;
import dev.galacticraft.impl.universe.celestialbody.type.PlanetType;
import dev.galacticraft.impl.universe.celestialbody.type.StarType;
import dev.galacticraft.impl.universe.display.config.IconCelestialDisplayConfig;
import dev.galacticraft.impl.universe.display.config.ring.DefaultCelestialRingDisplayConfig;
import dev.galacticraft.impl.universe.display.type.IconCelestialDisplayType;
import dev.galacticraft.impl.universe.display.type.SpinningIconCelestialDisplayType;
import dev.galacticraft.impl.universe.display.type.ring.DefaultCelestialRingDisplayType;
import dev.galacticraft.impl.universe.position.config.OrbitalCelestialPositionConfig;
import dev.galacticraft.impl.universe.position.config.StaticCelestialPositionConfig;
import dev.galacticraft.impl.universe.position.type.OrbitalCelestialPositionType;
import dev.galacticraft.impl.universe.position.type.StaticCelestialPositionType;
import dev.galacticraft.mod.Constant;
import dev.galacticraft.mod.content.item.GCItems;
import dev.galacticraft.mod.util.Translations;
import dev.galacticraft.mod.world.dimension.GCDimensions;
import it.unimi.dsi.fastutil.ints.Int2ObjectArrayMap;
import it.unimi.dsi.fastutil.ints.Int2ObjectMap;
import net.minecraft.core.Holder;
import net.minecraft.core.HolderGetter;
import net.minecraft.data.worldgen.BootstapContext;
import net.minecraft.network.chat.Component;
import net.minecraft.resources.ResourceKey;
import net.minecraft.util.Mth;
import net.minecraft.world.item.Items;
import net.minecraft.world.item.crafting.Ingredient;
import net.minecraft.world.level.Level;
import org.jetbrains.annotations.Contract;
import org.jetbrains.annotations.NotNull;

import java.util.Optional;

public class GCCelestialBodies {
    private static final Int2ObjectMap<Ingredient> EARTH_SATELLITE_RECIPE = new Int2ObjectArrayMap<>(new int[]{16, 32, 8, 1}, new Ingredient[]{Ingredient.of(GCItems.ALUMINUM_INGOT), Ingredient.of(GCItems.TIN_INGOT), Ingredient.of(Items.COPPER_INGOT), Ingredient.of(GCItems.ADVANCED_WAFER)});
    public static final ResourceKey<CelestialBody<?, ?>> EARTH = BuiltinObjects.EARTH_KEY;
    public static final ResourceKey<CelestialBody<?, ?>> MOON = key("moon");
    public static final ResourceKey<CelestialBody<?, ?>> MERCURY = key("mercury");
    public static final ResourceKey<CelestialBody<?, ?>> VENUS = key("venus");
    public static final ResourceKey<CelestialBody<?, ?>> MARS = key("mars");
    public static final ResourceKey<CelestialBody<?, ?>> ASTEROID = key("asteroid");
    public static final ResourceKey<CelestialBody<?, ?>> JUPITER = key("jupiter");
    public static final ResourceKey<CelestialBody<?, ?>> SATURN = key("saturn");
    public static final ResourceKey<CelestialBody<?, ?>> URANUS = key("uranus");
    public static final ResourceKey<CelestialBody<?, ?>> NEPTUNE = key("neptune");

    public static void bootstrapRegistries(BootstapContext<CelestialBody<?, ?>> context) {
        HolderGetter<CelestialTeleporter<?, ?>> teleporters = context.lookup(AddonRegistries.CELESTIAL_TELEPORTER);
        HolderGetter<Galaxy> galaxies = context.lookup(AddonRegistries.GALAXY);

        Holder.Reference<CelestialBody<?, ?>> sol = context.register(BuiltinObjects.SOL_KEY, StarType.INSTANCE.configure(
                new StarConfig(
                        Component.translatable(Translations.CelestialBody.SOL),
                        Component.translatable(Translations.CelestialBody.SOL_DESC),
                        galaxies.getOrThrow(BuiltinObjects.MILKY_WAY_KEY),
                        StaticCelestialPositionType.INSTANCE.configure(new StaticCelestialPositionConfig(0, 0)),
                        IconCelestialDisplayType.INSTANCE.configure(new IconCelestialDisplayConfig(Constant.id("textures/body_icons.png"), 0, 0, 16, 16, 1.5f, Optional.empty())),
                        DefaultCelestialRingDisplayType.INSTANCE.configure(new DefaultCelestialRingDisplayConfig()),
                        new GasComposition.Builder()
                                .pressure(28)
                                .gas(Gases.HYDROGEN_ID, 734600.000)
                                .gas(Gases.HELIUM_ID, 248500.000)
                                .gas(Gases.OXYGEN_ID, 7700.000)
                                .gas(Gases.NEON_ID, 1200.000)
                                .gas(Gases.NITROGEN_ID, 900.000)
                                .build(),
                        28.0f,
                        1,
                        5772
                )
        ));
        Holder.Reference<CelestialBody<?, ?>> earth = context.register(EARTH, PlanetType.INSTANCE.configure(
                new PlanetConfig(
                        Component.translatable(Translations.CelestialBody.EARTH),
                        Component.translatable(Translations.CelestialBody.EARTH_DESC),
                        sol,
                        OrbitalCelestialPositionType.INSTANCE.configure(new OrbitalCelestialPositionConfig(1.0F, 1.0, 0.0F, true)),
                        IconCelestialDisplayType.INSTANCE.configure(new IconCelestialDisplayConfig(Constant.id("textures/body_icons.png"), 0, 16, 16, 16)),
                        DefaultCelestialRingDisplayType.INSTANCE.configure(new DefaultCelestialRingDisplayConfig()),
                        Level.OVERWORLD,
                        teleporters.getOrThrow(GCTeleporterTypes.OVERWORLD_TELEPORTER),
                        new GasComposition.Builder()
                                .pressure(1.0f)
                                .temperature(15.0f)
                                .gas(Gases.NITROGEN_ID, 780840.000)
                                .gas(Gases.OXYGEN_ID, 209500.000)
                                .gas(Gases.WATER_VAPOR_ID, 25000.000)
                                .gas(Gases.ARGON_ID, 9300.000)
                                .gas(Gases.CARBON_DIOXIDE_ID, 399.000)
                                .gas(Gases.NEON_ID, 18.000)
                                .gas(Gases.HELIUM_ID, 5.420)
                                .gas(Gases.METHANE_ID, 1.790)
                                .gas(Gases.KRYPTON_ID, 1.140)
                                .gas(Gases.HYDROGEN_ID, 0.550)
                                .gas(Gases.NITROUS_OXIDE_ID, 0.325)
                                .gas(Gases.CARBON_MONOXIDE_ID, 0.100)
                                .gas(Gases.XENON_ID, 0.090)
                                .gas(Gases.OZONE_ID, 0.070)
                                .gas(Gases.NITROUS_DIOXIDE_ID, 0.020)
                                .gas(Gases.IODINE_ID, 0.010)
                                .build(),
                        1.0f,
                        GCCelestialHandlers.OVERWORLD,
                        0,
                        21, //todo
                        15, //todo
                        24000,
                        SatelliteRecipe.create(EARTH_SATELLITE_RECIPE)
                )
        ));

        context.register(MOON, PlanetType.INSTANCE.configure(new PlanetConfig(
                Component.translatable(Translations.CelestialBody.MOON),
                Component.translatable(Translations.CelestialBody.MOON_DESC),
                earth,
                OrbitalCelestialPositionType.INSTANCE.configure(new OrbitalCelestialPositionConfig(1 / 0.01F, 20.0, 0.2667, false)),
                IconCelestialDisplayType.INSTANCE.configure(new IconCelestialDisplayConfig(Constant.id("textures/gui/celestialbodies/moon.png"), 0, 0, 8, 8)),
                DefaultCelestialRingDisplayType.INSTANCE.configure(new DefaultCelestialRingDisplayConfig()),
                GCDimensions.MOON,
                teleporters.getOrThrow(GCTeleporterTypes.LANDER_CELESTIAL_TELEPORTER),
                new GasComposition.Builder()
                        .temperature(23.0)
                        .pressure(3.0E-15F)
                        .build(),
                0.166F,
                GCCelestialHandlers.DEFAULT,
                1,
                105,
                -180,
                192000L,
                null
        )));

        context.register(MERCURY, DecorativePlanet.INSTANCE.configure(new DecorativePlanetConfig(
                Component.translatable(Translations.CelestialBody.MERCURY),
                Component.translatable(Translations.CelestialBody.MERCURY_DESC),
                sol,
                OrbitalCelestialPositionType.INSTANCE.configure(new OrbitalCelestialPositionConfig(0.24096385542168674698795180722892F, 0.5F, 1.45F, true)),
                IconCelestialDisplayType.INSTANCE.configure(new IconCelestialDisplayConfig(Constant.id("textures/gui/celestialbodies/mercury.png"), 0, 0, 16, 16)),
                DefaultCelestialRingDisplayType.INSTANCE.configure(new DefaultCelestialRingDisplayConfig()),
                new GasComposition.Builder()
                        .temperature(23.0)
                        .pressure(3.0E-15F)
                        .build(),
                0.166F,
                null
        )));

        context.register(VENUS, PlanetType.INSTANCE.configure(new PlanetConfig(
                Component.translatable(Translations.CelestialBody.VENUS),
                Component.translatable(Translations.CelestialBody.VENUS_DESC),
                sol,
                OrbitalCelestialPositionType.INSTANCE.configure(new OrbitalCelestialPositionConfig(0.61527929901423877327491785323111F, 0.75F, 2.0F, true)),
                IconCelestialDisplayType.INSTANCE.configure(new IconCelestialDisplayConfig(Constant.id("textures/gui/celestialbodies/venus.png"), 0, 0, 16, 16)),
                DefaultCelestialRingDisplayType.INSTANCE.configure(new DefaultCelestialRingDisplayConfig()),
                GCDimensions.VENUS,
                teleporters.getOrThrow(GCTeleporterTypes.LANDER_CELESTIAL_TELEPORTER),
                new GasComposition.Builder()
                        .temperature(23.0)
                        .pressure(3.0E-15F)
                        .build(),
                0.9F,
                GCCelestialHandlers.DEFAULT,
                1,
                105,
                -180,
                720000L, // 30 times longer than earth
                null
        )));

        context.register(MARS, DecorativePlanet.INSTANCE.configure(new DecorativePlanetConfig(
                Component.translatable(Translations.CelestialBody.MARS),
                Component.translatable(Translations.CelestialBody.MARS_DESC),
                sol,
                OrbitalCelestialPositionType.INSTANCE.configure(new OrbitalCelestialPositionConfig(1.8811610076670317634173055859803F, 1.25F, 0.1667F, true)),
                IconCelestialDisplayType.INSTANCE.configure(new IconCelestialDisplayConfig(Constant.id("textures/gui/celestialbodies/mars.png"), 0, 0, 16, 16)),
                DefaultCelestialRingDisplayType.INSTANCE.configure(new DefaultCelestialRingDisplayConfig()),
                new GasComposition.Builder()
                        .temperature(23.0)
                        .pressure(3.0E-15F)
                        .build(),
                0.166F,
                null
        )));

<<<<<<< HEAD
        context.register(ASTEROID, PlanetType.INSTANCE.configure(new PlanetConfig(
                Component.translatable(Translations.CelestialBody.ASTEROID),
                Component.translatable(Translations.CelestialBody.ASTEROID_DESC),
                BuiltinObjects.MILKY_WAY_KEY,
                BuiltinObjects.SOL_KEY,
                OrbitalCelestialPositionType.INSTANCE.configure(new OrbitalCelestialPositionConfig(0.61527929901423877327491785323111F, 0.75F, 2.0F, false)),
                IconCelestialDisplayType.INSTANCE.configure(new IconCelestialDisplayConfig(Constant.id("textures/gui/celestialbodies/asteroid.png"), 0, 0, 16, 16)),
                DefaultCelestialRingDisplayType.INSTANCE.configure(new DefaultCelestialRingDisplayConfig()),
                GCDimensions.ASTEROID,
                lookup.getOrThrow(GCTeleporterTypes.LANDER_CELESTIAL_TELEPORTER),
=======
        context.register(ASTEROIDS, DecorativePlanet.INSTANCE.configure(new DecorativePlanetConfig(
                Component.translatable(Translations.CelestialBody.ASTEROIDS),
                Component.translatable(Translations.CelestialBody.ASTEROIDS_DESC),
                sol,
                OrbitalCelestialPositionType.INSTANCE.configure(new OrbitalCelestialPositionConfig(45.0F, 1.375F, 0.0F, true)),
                SpinningIconCelestialDisplayType.INSTANCE.configure(new IconCelestialDisplayConfig(Constant.id("textures/gui/celestialbodies/asteroid.png"), 0, 0, 16, 16)),
                AsteroidCelestialRingDisplayType.INSTANCE.configure(new DefaultCelestialRingDisplayConfig()),
>>>>>>> abfe283d
                new GasComposition.Builder()
                        .temperature(-1.5)
                        .pressure(3.0E-1F)
                        .build(),
<<<<<<< HEAD
                0.1F,
                GCCelestialHandlers.DEFAULT,
                2,
                -2,
                -2,
                99999999L, //set to really long time so change isnt seen much
                Optional.empty()
=======
                0.166F,
                null
>>>>>>> abfe283d
        )));

        context.register(JUPITER, DecorativePlanet.INSTANCE.configure(new DecorativePlanetConfig(
                Component.translatable(Translations.CelestialBody.JUPITER),
                Component.translatable(Translations.CelestialBody.JUPITER_DESC),
                sol,
                OrbitalCelestialPositionType.INSTANCE.configure(new OrbitalCelestialPositionConfig(11.861993428258488499452354874042F, 1.5F, Mth.PI, true)),
                IconCelestialDisplayType.INSTANCE.configure(new IconCelestialDisplayConfig(Constant.id("textures/gui/celestialbodies/jupiter.png"), 0, 0, 16, 16)),
                DefaultCelestialRingDisplayType.INSTANCE.configure(new DefaultCelestialRingDisplayConfig()),
                new GasComposition.Builder()
                        .temperature(23.0)
                        .pressure(3.0E-15F)
                        .build(),
                0.166F,
                null
        )));

        context.register(SATURN, DecorativePlanet.INSTANCE.configure(new DecorativePlanetConfig(
                Component.translatable(Translations.CelestialBody.SATURN),
                Component.translatable(Translations.CelestialBody.SATURN_DESC),
                sol,
                OrbitalCelestialPositionType.INSTANCE.configure(new OrbitalCelestialPositionConfig(29.463307776560788608981380065717F, 1.75F, 5.45F, true)),
                IconCelestialDisplayType.INSTANCE.configure(new IconCelestialDisplayConfig(
                        Constant.id("textures/gui/celestialbodies/saturn.png"), 0, 0, 16, 16, 1,
                        Optional.of(new IconCelestialDisplayConfig.Decoration(Constant.id("textures/gui/celestialbodies/saturn_rings.png"), -7.5F, -1.75F, 15.0F, 3.5F, 0, 0, 30, 7))
                )),
                DefaultCelestialRingDisplayType.INSTANCE.configure(new DefaultCelestialRingDisplayConfig()),
                new GasComposition.Builder()
                        .temperature(23.0)
                        .pressure(3.0E-15F)
                        .build(),
                0.166F,
                null
        )));

        context.register(URANUS, DecorativePlanet.INSTANCE.configure(new DecorativePlanetConfig(
                Component.translatable(Translations.CelestialBody.URANUS),
                Component.translatable(Translations.CelestialBody.URANUS_DESC),
                sol,
                OrbitalCelestialPositionType.INSTANCE.configure(new OrbitalCelestialPositionConfig(84.063526834611171960569550930997F, 2.0F, 1.38F, true)),
                IconCelestialDisplayType.INSTANCE.configure(new IconCelestialDisplayConfig(
                        Constant.id("textures/gui/celestialbodies/uranus.png"), 0, 0, 16, 16, 1,
                        Optional.of(new IconCelestialDisplayConfig.Decoration(Constant.id("textures/gui/celestialbodies/uranus_rings.png"), -1.75F, -7.0F, 3.5F, 14.0F, 0, 0, 7, 28))
                )),
                DefaultCelestialRingDisplayType.INSTANCE.configure(new DefaultCelestialRingDisplayConfig()),
                new GasComposition.Builder()
                        .temperature(23.0)
                        .pressure(3.0E-15F)
                        .build(),
                0.166F,
                null
        )));

        context.register(NEPTUNE, DecorativePlanet.INSTANCE.configure(new DecorativePlanetConfig(
                Component.translatable(Translations.CelestialBody.NEPTUNE),
                Component.translatable(Translations.CelestialBody.NEPTUNE_DESC),
                sol,
                OrbitalCelestialPositionType.INSTANCE.configure(new OrbitalCelestialPositionConfig(164.84118291347207009857612267251F, 2.25F, 1.0F, true)),
                IconCelestialDisplayType.INSTANCE.configure(new IconCelestialDisplayConfig(Constant.id("textures/gui/celestialbodies/neptune.png"), 0, 0, 16, 16)),
                DefaultCelestialRingDisplayType.INSTANCE.configure(new DefaultCelestialRingDisplayConfig()),
                new GasComposition.Builder()
                        .temperature(23.0)
                        .pressure(3.0E-15F)
                        .build(),
                0.166F,
                null
        )));
    }

    @Contract(pure = true)
    private static @NotNull ResourceKey<CelestialBody<?, ?>> key(@NotNull String id) {
        return Constant.key(AddonRegistries.CELESTIAL_BODY, id);
    }
}<|MERGE_RESOLUTION|>--- conflicted
+++ resolved
@@ -40,6 +40,7 @@
 import dev.galacticraft.impl.universe.display.config.ring.DefaultCelestialRingDisplayConfig;
 import dev.galacticraft.impl.universe.display.type.IconCelestialDisplayType;
 import dev.galacticraft.impl.universe.display.type.SpinningIconCelestialDisplayType;
+import dev.galacticraft.impl.universe.display.type.ring.AsteroidCelestialRingDisplayType;
 import dev.galacticraft.impl.universe.display.type.ring.DefaultCelestialRingDisplayType;
 import dev.galacticraft.impl.universe.position.config.OrbitalCelestialPositionConfig;
 import dev.galacticraft.impl.universe.position.config.StaticCelestialPositionConfig;
@@ -72,7 +73,7 @@
     public static final ResourceKey<CelestialBody<?, ?>> MERCURY = key("mercury");
     public static final ResourceKey<CelestialBody<?, ?>> VENUS = key("venus");
     public static final ResourceKey<CelestialBody<?, ?>> MARS = key("mars");
-    public static final ResourceKey<CelestialBody<?, ?>> ASTEROID = key("asteroid");
+    public static final ResourceKey<CelestialBody<?, ?>> ASTEROIDS = key("asteroids");
     public static final ResourceKey<CelestialBody<?, ?>> JUPITER = key("jupiter");
     public static final ResourceKey<CelestialBody<?, ?>> SATURN = key("saturn");
     public static final ResourceKey<CelestialBody<?, ?>> URANUS = key("uranus");
@@ -193,7 +194,7 @@
                         .temperature(23.0)
                         .pressure(3.0E-15F)
                         .build(),
-                0.9F,
+                0.0375F,
                 GCCelestialHandlers.DEFAULT,
                 1,
                 105,
@@ -217,18 +218,6 @@
                 null
         )));
 
-<<<<<<< HEAD
-        context.register(ASTEROID, PlanetType.INSTANCE.configure(new PlanetConfig(
-                Component.translatable(Translations.CelestialBody.ASTEROID),
-                Component.translatable(Translations.CelestialBody.ASTEROID_DESC),
-                BuiltinObjects.MILKY_WAY_KEY,
-                BuiltinObjects.SOL_KEY,
-                OrbitalCelestialPositionType.INSTANCE.configure(new OrbitalCelestialPositionConfig(0.61527929901423877327491785323111F, 0.75F, 2.0F, false)),
-                IconCelestialDisplayType.INSTANCE.configure(new IconCelestialDisplayConfig(Constant.id("textures/gui/celestialbodies/asteroid.png"), 0, 0, 16, 16)),
-                DefaultCelestialRingDisplayType.INSTANCE.configure(new DefaultCelestialRingDisplayConfig()),
-                GCDimensions.ASTEROID,
-                lookup.getOrThrow(GCTeleporterTypes.LANDER_CELESTIAL_TELEPORTER),
-=======
         context.register(ASTEROIDS, DecorativePlanet.INSTANCE.configure(new DecorativePlanetConfig(
                 Component.translatable(Translations.CelestialBody.ASTEROIDS),
                 Component.translatable(Translations.CelestialBody.ASTEROIDS_DESC),
@@ -236,23 +225,12 @@
                 OrbitalCelestialPositionType.INSTANCE.configure(new OrbitalCelestialPositionConfig(45.0F, 1.375F, 0.0F, true)),
                 SpinningIconCelestialDisplayType.INSTANCE.configure(new IconCelestialDisplayConfig(Constant.id("textures/gui/celestialbodies/asteroid.png"), 0, 0, 16, 16)),
                 AsteroidCelestialRingDisplayType.INSTANCE.configure(new DefaultCelestialRingDisplayConfig()),
->>>>>>> abfe283d
-                new GasComposition.Builder()
-                        .temperature(-1.5)
-                        .pressure(3.0E-1F)
-                        .build(),
-<<<<<<< HEAD
-                0.1F,
-                GCCelestialHandlers.DEFAULT,
-                2,
-                -2,
-                -2,
-                99999999L, //set to really long time so change isnt seen much
-                Optional.empty()
-=======
-                0.166F,
-                null
->>>>>>> abfe283d
+                new GasComposition.Builder()
+                        .temperature(23.0)
+                        .pressure(3.0E-15F)
+                        .build(),
+                0.166F,
+                null
         )));
 
         context.register(JUPITER, DecorativePlanet.INSTANCE.configure(new DecorativePlanetConfig(
