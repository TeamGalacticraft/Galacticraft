--- conflicted
+++ resolved
@@ -222,17 +222,11 @@
                 Component.translatable(Translations.CelestialBody.ASTEROID),
                 Component.translatable(Translations.CelestialBody.ASTEROID_DESC),
                 sol,
-<<<<<<< HEAD
-                OrbitalCelestialPositionType.INSTANCE.configure(new OrbitalCelestialPositionConfig(0.61527929901423877327491785323111F, 0.75F, 2.0F, false)),
-                IconCelestialDisplayType.INSTANCE.configure(new IconCelestialDisplayConfig(Constant.id("textures/gui/celestialbodies/asteroid.png"), 0, 0, 16, 16)),
-                DefaultCelestialRingDisplayType.INSTANCE.configure(new DefaultCelestialRingDisplayConfig()),
-                GCDimensions.ASTEROID,
-                teleporters.getOrThrow(GCTeleporterTypes.LANDER_CELESTIAL_TELEPORTER),
-=======
                 OrbitalCelestialPositionType.INSTANCE.configure(new OrbitalCelestialPositionConfig(45.0F, 1.375F, 0.0F, true)),
                 SpinningIconCelestialDisplayType.INSTANCE.configure(new IconCelestialDisplayConfig(Constant.CelestialBody.ASTEROID, 0, 0, 16, 16)),
                 AsteroidCelestialRingDisplayType.INSTANCE.configure(new DefaultCelestialRingDisplayConfig()),
->>>>>>> 245b1d6e
+                GCDimensions.ASTEROID,
+                teleporters.getOrThrow(GCTeleporterTypes.LANDER_CELESTIAL_TELEPORTER),
                 new GasComposition.Builder()
                         .temperature(-2.0)
                         .pressure(0)
