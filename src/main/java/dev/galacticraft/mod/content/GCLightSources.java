/*
 * Copyright (c) 2019-2024 Team Galacticraft
 *
 * Permission is hereby granted, free of charge, to any person obtaining a copy
 * of this software and associated documentation files (the "Software"), to deal
 * in the Software without restriction, including without limitation the rights
 * to use, copy, modify, merge, publish, distribute, sublicense, and/or sell
 * copies of the Software, and to permit persons to whom the Software is
 * furnished to do so, subject to the following conditions:
 *
 * The above copyright notice and this permission notice shall be included in all
 * copies or substantial portions of the Software.
 *
 * THE SOFTWARE IS PROVIDED "AS IS", WITHOUT WARRANTY OF ANY KIND, EXPRESS OR
 * IMPLIED, INCLUDING BUT NOT LIMITED TO THE WARRANTIES OF MERCHANTABILITY,
 * FITNESS FOR A PARTICULAR PURPOSE AND NONINFRINGEMENT. IN NO EVENT SHALL THE
 * AUTHORS OR COPYRIGHT HOLDERS BE LIABLE FOR ANY CLAIM, DAMAGES OR OTHER
 * LIABILITY, WHETHER IN AN ACTION OF CONTRACT, TORT OR OTHERWISE, ARISING FROM,
 * OUT OF OR IN CONNECTION WITH THE SOFTWARE OR THE USE OR OTHER DEALINGS IN THE
 * SOFTWARE.
 */

package dev.galacticraft.mod.content;

import dev.galacticraft.mod.Constant;
import dev.galacticraft.mod.api.block.entity.SolarPanel.SolarPanelSource;
import dev.galacticraft.mod.api.solarpanel.LightSource;
import dev.galacticraft.mod.api.solarpanel.SolarPanelRegistry;
import dev.galacticraft.mod.util.Translations;
import dev.galacticraft.mod.world.dimension.GCDimensions;
import net.minecraft.network.chat.Component;
import net.minecraft.resources.ResourceLocation;

import java.util.HashMap;
import java.util.Map;

public class GCLightSources {
<<<<<<< HEAD
    public static final Map<SolarPanelSource, LightSource> DEFAULT_LIGHT_SOURCES = new HashMap<SolarPanelSource, LightSource>();
    public static final Map<SolarPanelSource, LightSource> MOON_LIGHT_SOURCES = new HashMap<SolarPanelSource, LightSource>();
=======
    private static final WorldLightSources MOON = new WorldLightSources(
            Constant.ScreenTexture.MOON_LIGHT_SOURCES,
            new LightSource(Component.translatable(Translations.SolarPanel.LIGHT_SOURCE_SUN).setStyle(Constant.Text.YELLOW_STYLE), 1.0, 1.0),
            new LightSource(Component.translatable(Translations.SolarPanel.LIGHT_SOURCE_EARTH).setStyle(Constant.Text.GREEN_STYLE), 0.07, 1.0),
            new LightSource(Component.translatable(Translations.SolarPanel.LIGHT_SOURCE_NONE).setStyle(Constant.Text.BLUE_STYLE), 0.0, 1.0),
            new LightSource(Component.translatable(Translations.SolarPanel.LIGHT_SOURCE_NONE).setStyle(Constant.Text.WHITE_STYLE), 0.0, 1.0));
>>>>>>> 6632d8cc

    public static void register() {
        DEFAULT_LIGHT_SOURCES.put(SolarPanelSource.DAY,
                new LightSource(Constant.CelestialBody.SOL, Component.translatable(Translations.SolarPanel.LIGHT_SOURCE_SUN).setStyle(Constant.Text.Color.YELLOW_STYLE), 1.0, 1.0));
        DEFAULT_LIGHT_SOURCES.put(SolarPanelSource.NIGHT,
                new LightSource(Constant.CelestialBody.MOON, Component.translatable(Translations.SolarPanel.LIGHT_SOURCE_MOON).setStyle(Constant.Text.Color.GRAY_STYLE), 0.07, 1.0));
        DEFAULT_LIGHT_SOURCES.put(SolarPanelSource.OVERCAST,
                new LightSource(Constant.CelestialBody.SOL_OVERCAST, Component.translatable(Translations.SolarPanel.LIGHT_SOURCE_RAIN).setStyle(Constant.Text.Color.BLUE_STYLE), 1.0, 2.0));
        DEFAULT_LIGHT_SOURCES.put(SolarPanelSource.STORMY,
                new LightSource(Constant.CelestialBody.SOL_OVERCAST, Component.translatable(Translations.SolarPanel.LIGHT_SOURCE_THUNDER).setStyle(Constant.Text.Color.DARK_GRAY_STYLE), 1.0, 10.0));
        DEFAULT_LIGHT_SOURCES.put(SolarPanelSource.NO_LIGHT_SOURCE, 
                new LightSource(null, Component.translatable(Translations.SolarPanel.LIGHT_SOURCE_NONE).setStyle(Constant.Text.Color.WHITE_STYLE), 0.0, 1.0));

        MOON_LIGHT_SOURCES.put(SolarPanelSource.DAY,
                new LightSource(Constant.CelestialBody.SOL_FROM_MOON, Component.translatable(Translations.SolarPanel.LIGHT_SOURCE_SUN).setStyle(Constant.Text.Color.YELLOW_STYLE), 1.0, 1.0));
        MOON_LIGHT_SOURCES.put(SolarPanelSource.NIGHT,
                new LightSource(Constant.CelestialBody.EARTH, Component.translatable(Translations.SolarPanel.LIGHT_SOURCE_EARTH).setStyle(Constant.Text.Color.GREEN_STYLE), 0.07, 1.0));
        MOON_LIGHT_SOURCES.put(SolarPanelSource.OVERCAST,
                new LightSource(null, Component.translatable(Translations.SolarPanel.LIGHT_SOURCE_NONE).setStyle(Constant.Text.Color.BLUE_STYLE), 0.0, 1.0));
        MOON_LIGHT_SOURCES.put(SolarPanelSource.STORMY,
                new LightSource(null, Component.translatable(Translations.SolarPanel.LIGHT_SOURCE_NONE).setStyle(Constant.Text.Color.DARK_GRAY_STYLE), 0.0, 1.0));
        MOON_LIGHT_SOURCES.put(SolarPanelSource.NO_LIGHT_SOURCE, 
                new LightSource(null, Component.translatable(Translations.SolarPanel.LIGHT_SOURCE_NONE).setStyle(Constant.Text.Color.WHITE_STYLE), 0.0, 1.0));

        SolarPanelRegistry.registerLightSources(GCDimensions.MOON, MOON_LIGHT_SOURCES);
    }
}<|MERGE_RESOLUTION|>--- conflicted
+++ resolved
@@ -35,40 +35,31 @@
 import java.util.Map;
 
 public class GCLightSources {
-<<<<<<< HEAD
     public static final Map<SolarPanelSource, LightSource> DEFAULT_LIGHT_SOURCES = new HashMap<SolarPanelSource, LightSource>();
     public static final Map<SolarPanelSource, LightSource> MOON_LIGHT_SOURCES = new HashMap<SolarPanelSource, LightSource>();
-=======
-    private static final WorldLightSources MOON = new WorldLightSources(
-            Constant.ScreenTexture.MOON_LIGHT_SOURCES,
-            new LightSource(Component.translatable(Translations.SolarPanel.LIGHT_SOURCE_SUN).setStyle(Constant.Text.YELLOW_STYLE), 1.0, 1.0),
-            new LightSource(Component.translatable(Translations.SolarPanel.LIGHT_SOURCE_EARTH).setStyle(Constant.Text.GREEN_STYLE), 0.07, 1.0),
-            new LightSource(Component.translatable(Translations.SolarPanel.LIGHT_SOURCE_NONE).setStyle(Constant.Text.BLUE_STYLE), 0.0, 1.0),
-            new LightSource(Component.translatable(Translations.SolarPanel.LIGHT_SOURCE_NONE).setStyle(Constant.Text.WHITE_STYLE), 0.0, 1.0));
->>>>>>> 6632d8cc
 
     public static void register() {
         DEFAULT_LIGHT_SOURCES.put(SolarPanelSource.DAY,
-                new LightSource(Constant.CelestialBody.SOL, Component.translatable(Translations.SolarPanel.LIGHT_SOURCE_SUN).setStyle(Constant.Text.Color.YELLOW_STYLE), 1.0, 1.0));
+                new LightSource(Constant.CelestialBody.SOL, Component.translatable(Translations.SolarPanel.LIGHT_SOURCE_SUN).setStyle(Constant.Text.YELLOW_STYLE), 1.0, 1.0));
         DEFAULT_LIGHT_SOURCES.put(SolarPanelSource.NIGHT,
-                new LightSource(Constant.CelestialBody.MOON, Component.translatable(Translations.SolarPanel.LIGHT_SOURCE_MOON).setStyle(Constant.Text.Color.GRAY_STYLE), 0.07, 1.0));
+                new LightSource(Constant.CelestialBody.MOON, Component.translatable(Translations.SolarPanel.LIGHT_SOURCE_MOON).setStyle(Constant.Text.GRAY_STYLE), 0.07, 1.0));
         DEFAULT_LIGHT_SOURCES.put(SolarPanelSource.OVERCAST,
-                new LightSource(Constant.CelestialBody.SOL_OVERCAST, Component.translatable(Translations.SolarPanel.LIGHT_SOURCE_RAIN).setStyle(Constant.Text.Color.BLUE_STYLE), 1.0, 2.0));
+                new LightSource(Constant.CelestialBody.SOL_OVERCAST, Component.translatable(Translations.SolarPanel.LIGHT_SOURCE_RAIN).setStyle(Constant.Text.BLUE_STYLE), 1.0, 2.0));
         DEFAULT_LIGHT_SOURCES.put(SolarPanelSource.STORMY,
-                new LightSource(Constant.CelestialBody.SOL_OVERCAST, Component.translatable(Translations.SolarPanel.LIGHT_SOURCE_THUNDER).setStyle(Constant.Text.Color.DARK_GRAY_STYLE), 1.0, 10.0));
+                new LightSource(Constant.CelestialBody.SOL_OVERCAST, Component.translatable(Translations.SolarPanel.LIGHT_SOURCE_THUNDER).setStyle(Constant.Text.DARK_GRAY_STYLE), 1.0, 10.0));
         DEFAULT_LIGHT_SOURCES.put(SolarPanelSource.NO_LIGHT_SOURCE, 
-                new LightSource(null, Component.translatable(Translations.SolarPanel.LIGHT_SOURCE_NONE).setStyle(Constant.Text.Color.WHITE_STYLE), 0.0, 1.0));
+                new LightSource(null, Component.translatable(Translations.SolarPanel.LIGHT_SOURCE_NONE).setStyle(Constant.Text.WHITE_STYLE), 0.0, 1.0));
 
         MOON_LIGHT_SOURCES.put(SolarPanelSource.DAY,
-                new LightSource(Constant.CelestialBody.SOL_FROM_MOON, Component.translatable(Translations.SolarPanel.LIGHT_SOURCE_SUN).setStyle(Constant.Text.Color.YELLOW_STYLE), 1.0, 1.0));
+                new LightSource(Constant.CelestialBody.SOL_FROM_MOON, Component.translatable(Translations.SolarPanel.LIGHT_SOURCE_SUN).setStyle(Constant.Text.YELLOW_STYLE), 1.0, 1.0));
         MOON_LIGHT_SOURCES.put(SolarPanelSource.NIGHT,
-                new LightSource(Constant.CelestialBody.EARTH, Component.translatable(Translations.SolarPanel.LIGHT_SOURCE_EARTH).setStyle(Constant.Text.Color.GREEN_STYLE), 0.07, 1.0));
+                new LightSource(Constant.CelestialBody.EARTH, Component.translatable(Translations.SolarPanel.LIGHT_SOURCE_EARTH).setStyle(Constant.Text.GREEN_STYLE), 0.07, 1.0));
         MOON_LIGHT_SOURCES.put(SolarPanelSource.OVERCAST,
-                new LightSource(null, Component.translatable(Translations.SolarPanel.LIGHT_SOURCE_NONE).setStyle(Constant.Text.Color.BLUE_STYLE), 0.0, 1.0));
+                new LightSource(null, Component.translatable(Translations.SolarPanel.LIGHT_SOURCE_NONE).setStyle(Constant.Text.BLUE_STYLE), 0.0, 1.0));
         MOON_LIGHT_SOURCES.put(SolarPanelSource.STORMY,
-                new LightSource(null, Component.translatable(Translations.SolarPanel.LIGHT_SOURCE_NONE).setStyle(Constant.Text.Color.DARK_GRAY_STYLE), 0.0, 1.0));
+                new LightSource(null, Component.translatable(Translations.SolarPanel.LIGHT_SOURCE_NONE).setStyle(Constant.Text.DARK_GRAY_STYLE), 0.0, 1.0));
         MOON_LIGHT_SOURCES.put(SolarPanelSource.NO_LIGHT_SOURCE, 
-                new LightSource(null, Component.translatable(Translations.SolarPanel.LIGHT_SOURCE_NONE).setStyle(Constant.Text.Color.WHITE_STYLE), 0.0, 1.0));
+                new LightSource(null, Component.translatable(Translations.SolarPanel.LIGHT_SOURCE_NONE).setStyle(Constant.Text.WHITE_STYLE), 0.0, 1.0));
 
         SolarPanelRegistry.registerLightSources(GCDimensions.MOON, MOON_LIGHT_SOURCES);
     }
