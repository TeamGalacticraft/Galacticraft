--- conflicted
+++ resolved
@@ -23,12 +23,11 @@
 package dev.galacticraft.mod.content.block.special;
 
 import com.mojang.serialization.MapCodec;
-import dev.galacticraft.mod.attachments.GCPlayer;
+import dev.galacticraft.mod.attachments.GCServerPlayer;
 import dev.galacticraft.mod.content.GCBlockEntityTypes;
 import dev.galacticraft.mod.content.GCBlocks;
 import dev.galacticraft.mod.content.block.entity.TransportTubeBlockEntity;
 import net.minecraft.core.BlockPos;
-<<<<<<< HEAD
 import net.minecraft.core.Direction;
 import net.minecraft.world.InteractionHand;
 import net.minecraft.world.ItemInteractionResult;
@@ -39,14 +38,10 @@
 import net.minecraft.world.level.Level;
 import net.minecraft.world.level.block.*;
 import net.minecraft.world.level.BlockGetter;
+import net.minecraft.world.level.block.Block;
 import net.minecraft.world.level.block.entity.BlockEntity;
-=======
-import net.minecraft.world.level.BlockGetter;
-import net.minecraft.world.level.block.Block;
->>>>>>> c5b93ca3
 import net.minecraft.world.level.block.state.BlockState;
 import net.minecraft.world.level.block.state.StateDefinition;
-import net.minecraft.world.level.block.state.properties.BlockStateProperties;
 import net.minecraft.world.level.block.state.properties.DirectionProperty;
 import net.minecraft.world.phys.BlockHitResult;
 import net.minecraft.world.phys.shapes.CollisionContext;
@@ -101,7 +96,7 @@
     @Override
     protected ItemInteractionResult useItemOn(ItemStack stack, BlockState state, Level level, BlockPos pos, Player player, InteractionHand interactionHand, BlockHitResult hit) {
         if (stack.is(GCBlocks.PLAYER_TRANSPORT_TUBE.asItem())) {
-            GCPlayer gcPlayer = GCPlayer.get(player);
+            GCServerPlayer gcPlayer = GCServerPlayer.get(player);
             if (gcPlayer.isBuildingHyperloop()) {
                 gcPlayer.setBuildingHyperloop(false);
 
@@ -132,7 +127,7 @@
     @Override
     public void setPlacedBy(Level level, BlockPos pos, BlockState state, @Nullable LivingEntity placer, ItemStack itemStack) {
         if (placer instanceof Player player) {
-            GCPlayer gcPlayer = GCPlayer.get(player);
+            GCServerPlayer gcPlayer = GCServerPlayer.get(player);
 
         }
     }
