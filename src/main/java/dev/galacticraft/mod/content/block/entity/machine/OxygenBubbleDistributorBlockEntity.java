/*
 * Copyright (c) 2019-2023 Team Galacticraft
 *
 * Permission is hereby granted, free of charge, to any person obtaining a copy
 * of this software and associated documentation files (the "Software"), to deal
 * in the Software without restriction, including without limitation the rights
 * to use, copy, modify, merge, publish, distribute, sublicense, and/or sell
 * copies of the Software, and to permit persons to whom the Software is
 * furnished to do so, subject to the following conditions:
 *
 * The above copyright notice and this permission notice shall be included in all
 * copies or substantial portions of the Software.
 *
 * THE SOFTWARE IS PROVIDED "AS IS", WITHOUT WARRANTY OF ANY KIND, EXPRESS OR
 * IMPLIED, INCLUDING BUT NOT LIMITED TO THE WARRANTIES OF MERCHANTABILITY,
 * FITNESS FOR A PARTICULAR PURPOSE AND NONINFRINGEMENT. IN NO EVENT SHALL THE
 * AUTHORS OR COPYRIGHT HOLDERS BE LIABLE FOR ANY CLAIM, DAMAGES OR OTHER
 * LIABILITY, WHETHER IN AN ACTION OF CONTRACT, TORT OR OTHERWISE, ARISING FROM,
 * OUT OF OR IN CONNECTION WITH THE SOFTWARE OR THE USE OR OTHER DEALINGS IN THE
 * SOFTWARE.
 */

package dev.galacticraft.mod.content.block.entity.machine;

import dev.galacticraft.api.gas.Gases;
import dev.galacticraft.machinelib.api.block.entity.MachineBlockEntity;
import dev.galacticraft.machinelib.api.machine.MachineStatus;
import dev.galacticraft.machinelib.api.machine.MachineStatuses;
import dev.galacticraft.machinelib.api.storage.slot.FluidResourceSlot;
import dev.galacticraft.mod.Constant;
import dev.galacticraft.mod.Galacticraft;
import dev.galacticraft.mod.content.GCEntityTypes;
import dev.galacticraft.mod.content.GCMachineTypes;
import dev.galacticraft.mod.content.entity.BubbleEntity;
import dev.galacticraft.mod.machine.GCMachineStatuses;
import dev.galacticraft.mod.screen.OxygenBubbleDistributorMenu;
import dev.galacticraft.mod.util.FluidUtil;
import io.netty.buffer.Unpooled;
import net.fabricmc.fabric.api.networking.v1.ServerPlayNetworking;
import net.minecraft.core.BlockPos;
import net.minecraft.nbt.CompoundTag;
import net.minecraft.network.FriendlyByteBuf;
import net.minecraft.server.level.ServerLevel;
import net.minecraft.server.level.ServerPlayer;
import net.minecraft.util.Mth;
import net.minecraft.util.profiling.ProfilerFiller;
import net.minecraft.world.entity.Entity;
import net.minecraft.world.entity.player.Inventory;
import net.minecraft.world.entity.player.Player;
import net.minecraft.world.inventory.AbstractContainerMenu;
import net.minecraft.world.level.Level;
import net.minecraft.world.level.block.Block;
import net.minecraft.world.level.block.state.BlockState;
import org.jetbrains.annotations.NotNull;
import org.jetbrains.annotations.Nullable;

/**
 * @author <a href="https://github.com/TeamGalacticraft">TeamGalacticraft</a>
 */
public class OxygenBubbleDistributorBlockEntity extends MachineBlockEntity {
    public static final int CHARGE_SLOT = 0;
    public static final int OXYGEN_INPUT_SLOT = 1;
    public static final int OXYGEN_TANK = 0;
    public static final long MAX_OXYGEN = FluidUtil.bucketsToDroplets(50);
    private boolean bubbleVisible = true;
    private double size = 0;
    private byte targetSize = 1;
    private int players = 0;
    private int bubbleId = -1;
    private double prevSize;

    public OxygenBubbleDistributorBlockEntity(BlockPos pos, BlockState state) {
        super(GCMachineTypes.OXYGEN_BUBBLE_DISTRIBUTOR, pos, state);
    }

    @Override
    protected void tickConstant(@NotNull ServerLevel world, @NotNull BlockPos pos, @NotNull BlockState state, @NotNull ProfilerFiller profiler) {
        super.tickConstant(world, pos, state, profiler);
        profiler.push("extract_resources");
        this.chargeFromStack(CHARGE_SLOT);
        this.takeFluidFromStack(OXYGEN_INPUT_SLOT, OXYGEN_TANK, Gases.OXYGEN);
        profiler.pop();
    }

    @Override
    protected @NotNull MachineStatus tick(@NotNull ServerLevel level, @NotNull BlockPos pos, @NotNull BlockState state, @NotNull ProfilerFiller profiler) {
        profiler.push("transaction");
        MachineStatus status;
        distributeOxygenToArea(this.prevSize, false);
        try {
            if (this.energyStorage().canExtract(Galacticraft.CONFIG_MANAGER.get().oxygenCollectorEnergyConsumptionRate())) { //todo: config
                profiler.push("bubble");
                if (this.size > this.targetSize) {
                    this.setSize(Math.max(this.size - 0.1F, this.targetSize));
                }
                if (this.size > 0.0D && this.bubbleVisible && this.bubbleId == -1) {
                    BubbleEntity entity = GCEntityTypes.BUBBLE.create(level);
                    entity.setPosRaw(this.getBlockPos().getX(), this.getBlockPos().getY(), this.getBlockPos().getZ());
                    entity.xo = this.getBlockPos().getX();
                    entity.yo = this.getBlockPos().getY();
                    entity.zo = this.getBlockPos().getZ();
                    level.addFreshEntity(entity);
                    this.bubbleId = entity.getId();
                    for (ServerPlayer player : level.players()) {
                        player.connection.send(entity.getAddEntityPacket());
                    }
                } else if (!this.bubbleVisible && this.bubbleId != -1) {
                    world.getEntity(bubbleId).remove(Entity.RemovalReason.DISCARDED);
                    this.bubbleId = -1;
                }
                profiler.pop();
<<<<<<< HEAD

                this.trySyncSize(world, pos, profiler);

                profiler.push("bubbler_distributor_transfer");
                long oxygenRequired = Math.max((long) ((4.0 / 3.0) * Math.PI * this.size * this.size * this.size), 1);
                FluidResourceSlot slot = this.fluidStorage().getSlot(GCSlotGroupTypes.OXYGEN_INPUT);
=======
                if (this.prevSize != this.size || this.players != level.players().size()) {
                    this.players = level.players().size();
                    this.prevSize = this.size;
                    profiler.push("network");
                    for (ServerPlayer player : level.players()) {
                        ServerPlayNetworking.send(player, Constant.Packet.BUBBLE_SIZE, new FriendlyByteBuf(new FriendlyByteBuf(Unpooled.buffer()).writeBlockPos(pos).writeDouble(this.size)));
                    }
                    profiler.pop();
                }
                profiler.push("bubbler_distributor_transfer");
                long oxygenRequired = ((long) ((4.0 / 3.0) * Math.PI * this.size * this.size * this.size));
                FluidResourceSlot slot = this.fluidStorage().getSlot(OXYGEN_TANK);
>>>>>>> 42c30fc7
                if (slot.canExtract(oxygenRequired)) {
                    slot.extract(oxygenRequired);
                    this.energyStorage().extract(Galacticraft.CONFIG_MANAGER.get().oxygenCollectorEnergyConsumptionRate());
                    if (this.size < this.targetSize) {
                        setSize(this.size + 0.05D);
                    }
                    profiler.pop();
                    distributeOxygenToArea(this.size, true);
                    return GCMachineStatuses.DISTRIBUTING;
                } else {
                    status = GCMachineStatuses.NOT_ENOUGH_OXYGEN;
                    profiler.pop();
                }
            } else {
                status = MachineStatuses.NOT_ENOUGH_ENERGY;
            }
        } finally {
            profiler.pop();
        }
        profiler.push("size");
        if (this.bubbleId != -1 && this.size <= 0) {
            level.getEntity(bubbleId).remove(Entity.RemovalReason.DISCARDED);
            this.bubbleId = -1;
        }

        if (this.size > 0) {
            this.setSize(this.size - 0.2D);
            this.trySyncSize(world, pos, profiler);
            distributeOxygenToArea(this.size, true); // technically this oxygen is being created from thin air
        }

        if (this.size < 0) {
            this.setSize(0);
        }
        profiler.pop();
        return status;
    }

    @Override
    public void setRemoved() {
        distributeOxygenToArea(this.size, false);
        super.setRemoved();
    }

    @Override
    protected @NotNull MachineStatus tickDisabled(@NotNull ServerLevel world, @NotNull BlockPos pos, @NotNull BlockState state, @NotNull ProfilerFiller profiler) {
        this.distributeOxygenToArea(this.prevSize, false); // REVIEW: Inefficient?

        return super.tickDisabled(world, pos, state, profiler);
    }

    private void trySyncSize(@NotNull ServerLevel world, @NotNull BlockPos pos, @NotNull ProfilerFiller profiler) {
        if (this.prevSize != this.size || this.players != world.players().size()) {
            this.players = world.players().size();
            this.prevSize = this.size;
            profiler.push("network");
            for (ServerPlayer player : world.players()) {
                ServerPlayNetworking.send(player, Constant.Packet.BUBBLE_SIZE, new FriendlyByteBuf(new FriendlyByteBuf(Unpooled.buffer()).writeBlockPos(pos).writeDouble(this.size)));
            }
            profiler.pop();
        }
    }

    public int getDistanceFromServer(int par1, int par3, int par5) {
        final int d3 = this.getBlockPos().getX() - par1;
        final int d4 = this.getBlockPos().getY() - par3;
        final int d5 = this.getBlockPos().getZ() - par5;
        return d3 * d3 + d4 * d4 + d5 * d5;
    }

    public void distributeOxygenToArea(double size, boolean oxygenated) {
        int radius = Mth.floor(size) + 4;
        int bubbleR2 = (int) (size * size);
        BlockPos.MutableBlockPos pos = new BlockPos.MutableBlockPos();
        for (int x = this.getBlockPos().getX() - radius; x <= this.getBlockPos().getX() + radius; x++) {
            for (int y = this.getBlockPos().getY() - radius; y <= this.getBlockPos().getY() + radius; y++) {
                for (int z = this.getBlockPos().getZ() - radius; z <= this.getBlockPos().getZ() + radius; z++) {
                    if (getDistanceFromServer(x, y, z) <= bubbleR2) {
                        getLevel().setBreathable(pos.set(x, y, z), oxygenated);
                    }
                }
            }
        }
    }

    public byte getTargetSize() {
        return this.targetSize;
    }

    public void setTargetSize(byte targetSize) {
        this.targetSize = targetSize;
    }

    @Override
    public void saveAdditional(CompoundTag tag) {
        super.saveAdditional(tag);
        tag.putByte(Constant.Nbt.MAX_SIZE, this.targetSize);
        tag.putDouble(Constant.Nbt.SIZE, this.size);
        tag.putBoolean(Constant.Nbt.VISIBLE, this.bubbleVisible);
    }

    @Override
    public void load(CompoundTag nbt) {
        this.size = nbt.getDouble(Constant.Nbt.SIZE);
        if (this.size < 0) this.size = 0;
        this.targetSize = nbt.getByte(Constant.Nbt.MAX_SIZE);
        if (this.targetSize < 1) this.targetSize = 1;
        this.bubbleVisible = nbt.getBoolean(Constant.Nbt.VISIBLE);

        super.load(nbt);
    }

    public double getSize() {
        return this.size;
    }
    public void setSize(double size) {
        this.size = size;
    }

    public boolean isBubbleVisible() {
        return bubbleVisible;
    }
    public void setBubbleVisible(boolean bubbleVisible) {
        this.bubbleVisible = bubbleVisible;
        this.level.sendBlockUpdated(this.getBlockPos(), this.getBlockState(), this.getBlockState(), Block.UPDATE_CLIENTS);
    }

    @Nullable
    @Override
    public AbstractContainerMenu createMenu(int syncId, Inventory inv, Player player) {
        if (this.getSecurity().hasAccess(player)) return new OxygenBubbleDistributorMenu(syncId, (ServerPlayer) player, this);
        return null;
    }

    @Override
    public @NotNull CompoundTag getUpdateTag() {
        CompoundTag tag = super.getUpdateTag();

        tag.putDouble(Constant.Nbt.SIZE, this.size);
        tag.putBoolean(Constant.Nbt.VISIBLE, this.bubbleVisible);
        return tag;
    }
}<|MERGE_RESOLUTION|>--- conflicted
+++ resolved
@@ -109,27 +109,24 @@
                     this.bubbleId = -1;
                 }
                 profiler.pop();
-<<<<<<< HEAD
 
                 this.trySyncSize(world, pos, profiler);
 
                 profiler.push("bubbler_distributor_transfer");
                 long oxygenRequired = Math.max((long) ((4.0 / 3.0) * Math.PI * this.size * this.size * this.size), 1);
                 FluidResourceSlot slot = this.fluidStorage().getSlot(GCSlotGroupTypes.OXYGEN_INPUT);
-=======
-                if (this.prevSize != this.size || this.players != level.players().size()) {
-                    this.players = level.players().size();
-                    this.prevSize = this.size;
-                    profiler.push("network");
-                    for (ServerPlayer player : level.players()) {
-                        ServerPlayNetworking.send(player, Constant.Packet.BUBBLE_SIZE, new FriendlyByteBuf(new FriendlyByteBuf(Unpooled.buffer()).writeBlockPos(pos).writeDouble(this.size)));
-                    }
-                    profiler.pop();
-                }
-                profiler.push("bubbler_distributor_transfer");
-                long oxygenRequired = ((long) ((4.0 / 3.0) * Math.PI * this.size * this.size * this.size));
-                FluidResourceSlot slot = this.fluidStorage().getSlot(OXYGEN_TANK);
->>>>>>> 42c30fc7
+                // if (this.prevSize != this.size || this.players != level.players().size()) {
+                //     this.players = level.players().size();
+                //     this.prevSize = this.size;
+                //     profiler.push("network");
+                //     for (ServerPlayer player : level.players()) {
+                //         ServerPlayNetworking.send(player, Constant.Packet.BUBBLE_SIZE, new FriendlyByteBuf(new FriendlyByteBuf(Unpooled.buffer()).writeBlockPos(pos).writeDouble(this.size)));
+                //     }
+                //     profiler.pop();
+                // }
+                // profiler.push("bubbler_distributor_transfer");
+                // long oxygenRequired = ((long) ((4.0 / 3.0) * Math.PI * this.size * this.size * this.size));
+                // FluidResourceSlot slot = this.fluidStorage().getSlot(OXYGEN_TANK);
                 if (slot.canExtract(oxygenRequired)) {
                     slot.extract(oxygenRequired);
                     this.energyStorage().extract(Galacticraft.CONFIG_MANAGER.get().oxygenCollectorEnergyConsumptionRate());
