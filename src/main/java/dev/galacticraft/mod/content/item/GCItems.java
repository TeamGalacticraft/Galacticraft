--- conflicted
+++ resolved
@@ -55,7 +55,6 @@
     public static final Item GLOWSTONE_TORCH = ITEMS.register(Constant.Block.GLOWSTONE_TORCH, new StandingAndWallBlockItem(GCBlocks.GLOWSTONE_TORCH, GCBlocks.GLOWSTONE_WALL_TORCH, new Item.Properties(), Direction.DOWN));
     public static final Item UNLIT_TORCH = ITEMS.register(Constant.Block.UNLIT_TORCH, new StandingAndWallBlockItem(GCBlocks.UNLIT_TORCH, GCBlocks.UNLIT_WALL_TORCH, new Item.Properties(), Direction.DOWN));
 
-<<<<<<< HEAD
     // LANTERNS
     public static final Item GLOWSTONE_LANTERN = ITEMS.register(Constant.Block.GLOWSTONE_LANTERN, new BlockItem(GCBlocks.GLOWSTONE_LANTERN, new Item.Properties()));
     public static final Item UNLIT_LANTERN = ITEMS.register(Constant.Block.UNLIT_LANTERN, new BlockItem(GCBlocks.UNLIT_LANTERN, new Item.Properties()));
@@ -64,39 +63,23 @@
     public static final Item SILICON = registerGeneric(Constant.Item.SILICON);
 
     public static final Item LUNAR_SAPPHIRE = registerGeneric(Constant.Item.LUNAR_SAPPHIRE);
-=======
-    // MATERIALS
-    public static final Item SILICON = registerGeneric(Constant.Item.SILICON);
+
+    public static final Item OLIVINE_SHARD = registerGeneric(Constant.Item.OLIVINE_SHARD);
+
+    public static final Item RAW_TIN = registerGeneric(Constant.Item.RAW_TIN);
+    public static final Item TIN_INGOT = registerGeneric(Constant.Item.TIN_INGOT);
+    public static final Item TIN_NUGGET = registerGeneric(Constant.Item.TIN_NUGGET);
+    public static final Item COMPRESSED_TIN = registerGeneric(Constant.Item.COMPRESSED_TIN);
+
+    public static final Item RAW_ALUMINUM = registerGeneric(Constant.Item.RAW_ALUMINUM);
+    public static final Item ALUMINUM_INGOT = registerGeneric(Constant.Item.ALUMINUM_INGOT);
+    public static final Item ALUMINUM_NUGGET = registerGeneric(Constant.Item.ALUMINUM_NUGGET);
+    public static final Item COMPRESSED_ALUMINUM = registerGeneric(Constant.Item.COMPRESSED_ALUMINUM);
 
     public static final Item RAW_METEORIC_IRON = registerGeneric(Constant.Item.RAW_METEORIC_IRON);
     public static final Item METEORIC_IRON_INGOT = registerGeneric(Constant.Item.METEORIC_IRON_INGOT);
     public static final Item METEORIC_IRON_NUGGET = registerGeneric(Constant.Item.METEORIC_IRON_NUGGET);
     public static final Item COMPRESSED_METEORIC_IRON = registerGeneric(Constant.Item.COMPRESSED_METEORIC_IRON);
->>>>>>> 1048cc1b
-
-    public static final Item OLIVINE_SHARD = registerGeneric(Constant.Item.OLIVINE_SHARD);
-
-    public static final Item RAW_TIN = registerGeneric(Constant.Item.RAW_TIN);
-    public static final Item TIN_INGOT = registerGeneric(Constant.Item.TIN_INGOT);
-    public static final Item TIN_NUGGET = registerGeneric(Constant.Item.TIN_NUGGET);
-    public static final Item COMPRESSED_TIN = registerGeneric(Constant.Item.COMPRESSED_TIN);
-
-<<<<<<< HEAD
-=======
-    public static final Item RAW_LEAD = registerGeneric(Constant.Item.RAW_LEAD);
-    public static final Item LEAD_INGOT = registerGeneric(Constant.Item.LEAD_INGOT);
-    public static final Item LEAD_NUGGET = registerGeneric(Constant.Item.LEAD_NUGGET);
-
->>>>>>> 1048cc1b
-    public static final Item RAW_ALUMINUM = registerGeneric(Constant.Item.RAW_ALUMINUM);
-    public static final Item ALUMINUM_INGOT = registerGeneric(Constant.Item.ALUMINUM_INGOT);
-    public static final Item ALUMINUM_NUGGET = registerGeneric(Constant.Item.ALUMINUM_NUGGET);
-    public static final Item COMPRESSED_ALUMINUM = registerGeneric(Constant.Item.COMPRESSED_ALUMINUM);
-
-    public static final Item RAW_METEORIC_IRON = registerGeneric(Constant.Item.RAW_METEORIC_IRON);
-    public static final Item METEORIC_IRON_INGOT = registerGeneric(Constant.Item.METEORIC_IRON_INGOT);
-    public static final Item METEORIC_IRON_NUGGET = registerGeneric(Constant.Item.METEORIC_IRON_NUGGET);
-    public static final Item COMPRESSED_METEORIC_IRON = registerGeneric(Constant.Item.COMPRESSED_METEORIC_IRON);
 
     public static final Item RAW_DESH = registerGeneric(Constant.Item.RAW_DESH);
     public static final Item DESH_INGOT = registerGeneric(Constant.Item.DESH_INGOT);
@@ -117,33 +100,18 @@
     public static final Item COMPRESSED_IRON = registerGeneric(Constant.Item.COMPRESSED_IRON);
     public static final Item COMPRESSED_STEEL = registerGeneric(Constant.Item.COMPRESSED_STEEL);
 
-<<<<<<< HEAD
     // ROCKET PLATES
     public static final Item TIER_1_HEAVY_DUTY_PLATE = registerGeneric(Constant.Item.TIER_1_HEAVY_DUTY_PLATE);
     public static final Item TIER_2_HEAVY_DUTY_PLATE = registerGeneric(Constant.Item.TIER_2_HEAVY_DUTY_PLATE);
     public static final Item TIER_3_HEAVY_DUTY_PLATE = registerGeneric(Constant.Item.TIER_3_HEAVY_DUTY_PLATE);
 
     public static final Item STEEL_POLE = registerGeneric(Constant.Item.STEEL_POLE);
-=======
-    public static final Item LUNAR_SAPPHIRE = registerGeneric(Constant.Item.LUNAR_SAPPHIRE);
->>>>>>> 1048cc1b
     public static final Item DESH_STICK = registerGeneric(Constant.Item.DESH_STICK);
     public static final Item COPPER_CANISTER = registerGeneric(Constant.Item.COPPER_CANISTER);
     public static final Item TIN_CANISTER = registerGeneric(Constant.Item.TIN_CANISTER);
 
     public static final Item BASIC_WAFER = registerGeneric(Constant.Item.BASIC_WAFER);
     public static final Item ADVANCED_WAFER = registerGeneric(Constant.Item.ADVANCED_WAFER);
-<<<<<<< HEAD
-=======
-    public static final Item BEAM_CORE = registerGeneric(Constant.Item.BEAM_CORE);
-    public static final Item CANVAS = registerGeneric(Constant.Item.CANVAS);
-
-    public static final Item FLUID_MANIPULATOR = registerGeneric(Constant.Item.FLUID_MANIPULATOR);
-    public static final Item OXYGEN_CONCENTRATOR = registerGeneric(Constant.Item.OXYGEN_CONCENTRATOR);
-    public static final Item OXYGEN_FAN = registerGeneric(Constant.Item.OXYGEN_FAN);
-    public static final Item OXYGEN_VENT = registerGeneric(Constant.Item.OXYGEN_VENT);
-    public static final Item SENSOR_LENS = registerGeneric(Constant.Item.SENSOR_LENS);
->>>>>>> 1048cc1b
     public static final Item BLUE_SOLAR_WAFER = registerGeneric(Constant.Item.BLUE_SOLAR_WAFER);
     public static final Item SINGLE_SOLAR_MODULE = registerGeneric(Constant.Item.SINGLE_SOLAR_MODULE);
     public static final Item FULL_SOLAR_PANEL = registerGeneric(Constant.Item.FULL_SOLAR_PANEL);
@@ -165,12 +133,8 @@
     public static final Item ATMOSPHERIC_VALVE = registerGeneric(Constant.Item.ATMOSPHERIC_VALVE);
     public static final Item FLUID_MANIPULATOR = registerGeneric(Constant.Item.FLUID_MANIPULATOR);
     public static final Item AMBIENT_THERMAL_CONTROLLER = registerGeneric(Constant.Item.AMBIENT_THERMAL_CONTROLLER);
-<<<<<<< HEAD
     public static final Item ORION_DRIVE = registerGeneric(Constant.Item.ORION_DRIVE);
     
-=======
-
->>>>>>> 1048cc1b
     // FOOD
     public static final Item MOON_CHEESE_CURD = ITEMS.register(Constant.Item.MOON_CHEESE_CURD, new Item(new Item.Properties().food(GCFoodComponent.MOON_CHEESE_CURD)));
     public static final Item MOON_CHEESE_WHEEL = ITEMS.register(Constant.Item.MOON_CHEESE_WHEEL, new BlockItem(GCBlocks.MOON_CHEESE_WHEEL, new Item.Properties())); // Special case
@@ -179,20 +143,6 @@
     public static final Item BEEF_PATTY = ITEMS.register(Constant.Item.BEEF_PATTY, new Item(new Item.Properties().food(GCFoodComponent.BEEF_PATTY)));
     public static final Item BURGER_BUN = ITEMS.register(Constant.Item.BURGER_BUN, new Item(new Item.Properties().food(GCFoodComponent.BURGER_BUN)));
     public static final Item CHEESEBURGER = ITEMS.register(Constant.Item.CHEESEBURGER, new Item(new Item.Properties().food(GCFoodComponent.CHEESEBURGER)));
-<<<<<<< HEAD
-    
-    public static final Item CANNED_DEHYDRATED_APPLE = ITEMS.register(Constant.Item.CANNED_DEHYDRATED_APPLE, new CannedFoodItem(new Item.Properties().food(GCFoodComponent.DEHYDRATED_APPLE)));
-    public static final Item CANNED_DEHYDRATED_CARROT = ITEMS.register(Constant.Item.CANNED_DEHYDRATED_CARROT, new CannedFoodItem(new Item.Properties().food(GCFoodComponent.DEHYDRATED_CARROT)));
-    public static final Item CANNED_DEHYDRATED_MELON = ITEMS.register(Constant.Item.CANNED_DEHYDRATED_MELON, new CannedFoodItem(new Item.Properties().food(GCFoodComponent.DEHYDRATED_MELON)));
-    public static final Item CANNED_DEHYDRATED_POTATO = ITEMS.register(Constant.Item.CANNED_DEHYDRATED_POTATO, new CannedFoodItem(new Item.Properties().food(GCFoodComponent.DEHYDRATED_POTATO)));
-    public static final Item CANNED_BEEF = ITEMS.register(Constant.Item.CANNED_BEEF, new CannedFoodItem(new Item.Properties().food(GCFoodComponent.CANNED_BEEF)));
-=======
-
-    // ROCKET PLATES
-    public static final Item TIER_1_HEAVY_DUTY_PLATE = registerGeneric(Constant.Item.TIER_1_HEAVY_DUTY_PLATE);
-    public static final Item TIER_2_HEAVY_DUTY_PLATE = registerGeneric(Constant.Item.TIER_2_HEAVY_DUTY_PLATE);
-    public static final Item TIER_3_HEAVY_DUTY_PLATE = registerGeneric(Constant.Item.TIER_3_HEAVY_DUTY_PLATE);
->>>>>>> 1048cc1b
 
     // THROWABLE METEOR CHUNKS
     public static final Item THROWABLE_METEOR_CHUNK = ITEMS.register(Constant.Item.THROWABLE_METEOR_CHUNK, new ThrowableMeteorChunkItem(new Item.Properties().stacksTo(16)));
@@ -330,15 +280,14 @@
     public static final Item LEGACY_MUSIC_DISC_ORBIT = ITEMS.register(Constant.Item.LEGACY_MUSIC_DISC_ORBIT, new Item(new Item.Properties().stacksTo(1).rarity(Rarity.RARE).jukeboxPlayable(GCJukeboxSongs.ORBIT)));
     public static final Item LEGACY_MUSIC_DISC_SPACERACE = ITEMS.register(Constant.Item.LEGACY_MUSIC_DISC_SPACERACE, new Item(new Item.Properties().stacksTo(1).rarity(Rarity.RARE).jukeboxPlayable(GCJukeboxSongs.SPACERACE)));
 
-<<<<<<< HEAD
     // FLUID BUCKETS
     public static final Item CRUDE_OIL_BUCKET = ITEMS.register(Constant.Item.CRUDE_OIL_BUCKET, new BucketItem(GCFluids.CRUDE_OIL, new Item.Properties().craftRemainder(Items.BUCKET).stacksTo(1)));
     public static final Item FUEL_BUCKET = ITEMS.register(Constant.Item.FUEL_BUCKET, new BucketItem(GCFluids.FUEL, new Item.Properties().craftRemainder(Items.BUCKET).stacksTo(1)));
     public static final Item SULFURIC_ACID_BUCKET = ITEMS.register(Constant.Item.SULFURIC_ACID_BUCKET, new BucketItem(GCFluids.SULFURIC_ACID, new Item.Properties().craftRemainder(Items.BUCKET).stacksTo(1)));
-=======
+
+    // CANNED FOOD
+    public static final CannedFoodItem EMPTY_CAN = ITEMS.register(Constant.Item.EMPTY_CAN, new CannedFoodItem(new Item.Properties().food(null)));
     public static final CannedFoodItem CANNED_FOOD = ITEMS.register(Constant.Item.CANNED_FOOD, new CannedFoodItem(new Item.Properties().food(new FoodProperties.Builder().nutrition(0).saturationModifier(0).build()).stacksTo(1)));
-    public static final CannedFoodItem EMPTY_CAN = ITEMS.register(Constant.Item.EMPTY_CAN, new CannedFoodItem(new Item.Properties().food(null)));
->>>>>>> 1048cc1b
 
     // SPAWN EGGS
     public static final Item MOON_VILLAGER_SPAWN_EGG = ITEMS.register(Constant.SpawnEgg.MOON_VILLAGER, new SpawnEggItem(GCEntityTypes.MOON_VILLAGER, 0x74a3cf, 0xba2500, new Item.Properties()));
