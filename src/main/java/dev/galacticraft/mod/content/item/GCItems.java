/*
 * Copyright (c) 2019-2025 Team Galacticraft
 *
 * Permission is hereby granted, free of charge, to any person obtaining a copy
 * of this software and associated documentation files (the "Software"), to deal
 * in the Software without restriction, including without limitation the rights
 * to use, copy, modify, merge, publish, distribute, sublicense, and/or sell
 * copies of the Software, and to permit persons to whom the Software is
 * furnished to do so, subject to the following conditions:
 *
 * The above copyright notice and this permission notice shall be included in all
 * copies or substantial portions of the Software.
 *
 * THE SOFTWARE IS PROVIDED "AS IS", WITHOUT WARRANTY OF ANY KIND, EXPRESS OR
 * IMPLIED, INCLUDING BUT NOT LIMITED TO THE WARRANTIES OF MERCHANTABILITY,
 * FITNESS FOR A PARTICULAR PURPOSE AND NONINFRINGEMENT. IN NO EVENT SHALL THE
 * AUTHORS OR COPYRIGHT HOLDERS BE LIABLE FOR ANY CLAIM, DAMAGES OR OTHER
 * LIABILITY, WHETHER IN AN ACTION OF CONTRACT, TORT OR OTHERWISE, ARISING FROM,
 * OUT OF OR IN CONNECTION WITH THE SOFTWARE OR THE USE OR OTHER DEALINGS IN THE
 * SOFTWARE.
 */

package dev.galacticraft.mod.content.item;

import dev.galacticraft.api.component.GCDataComponents;
import dev.galacticraft.api.rocket.RocketPrefabs;
import dev.galacticraft.mod.Constant;
<<<<<<< HEAD
import dev.galacticraft.mod.content.*;
=======
import dev.galacticraft.mod.content.GCBlocks;
import dev.galacticraft.mod.content.GCEntityTypes;
import dev.galacticraft.mod.content.GCFluids;
import dev.galacticraft.mod.content.GCJukeboxSongs;
import dev.galacticraft.mod.content.GCRegistry;
import dev.galacticraft.mod.content.GCRocketParts;
>>>>>>> 5d4aae3e
import dev.galacticraft.mod.util.Translations;
import net.minecraft.core.Direction;
import net.minecraft.core.component.DataComponents;
import net.minecraft.core.registries.BuiltInRegistries;
import net.minecraft.network.chat.Component;
import net.minecraft.resources.ResourceLocation;
import net.minecraft.world.food.FoodProperties;
import net.minecraft.world.item.*;
import net.minecraft.world.level.ItemLike;
import net.minecraft.world.level.block.DispenserBlock;

import java.util.ArrayList;
import java.util.List;

@SuppressWarnings("unused")
public class GCItems {
    public static final GCRegistry<Item> ITEMS = new GCRegistry<>(BuiltInRegistries.ITEM);
    public static final List<ItemLike> HIDDEN_ITEMS = new ArrayList<>(1);
    public static final List<ItemStack> CANNED_FOOD_ITEMS = new ArrayList<>();

    // === START BLOCKS ===
    // TORCHES
    public static final Item GLOWSTONE_TORCH = ITEMS.register(Constant.Block.GLOWSTONE_TORCH, new StandingAndWallBlockItem(GCBlocks.GLOWSTONE_TORCH, GCBlocks.GLOWSTONE_WALL_TORCH, new Item.Properties(), Direction.DOWN));
    public static final Item UNLIT_TORCH = ITEMS.register(Constant.Block.UNLIT_TORCH, new StandingAndWallBlockItem(GCBlocks.UNLIT_TORCH, GCBlocks.UNLIT_WALL_TORCH, new Item.Properties(), Direction.DOWN));

    // MATERIALS
    public static final Item SILICON = registerGeneric(Constant.Item.SILICON);

    public static final Item RAW_METEORIC_IRON = registerGeneric(Constant.Item.RAW_METEORIC_IRON);
    public static final Item METEORIC_IRON_INGOT = registerGeneric(Constant.Item.METEORIC_IRON_INGOT);
    public static final Item METEORIC_IRON_NUGGET = registerGeneric(Constant.Item.METEORIC_IRON_NUGGET);
    public static final Item COMPRESSED_METEORIC_IRON = registerGeneric(Constant.Item.COMPRESSED_METEORIC_IRON);

    public static final Item OLIVINE_SHARD = registerGeneric(Constant.Item.OLIVINE_SHARD);

    public static final Item RAW_DESH = registerGeneric(Constant.Item.RAW_DESH);
    public static final Item DESH_INGOT = registerGeneric(Constant.Item.DESH_INGOT);
    public static final Item DESH_NUGGET = registerGeneric(Constant.Item.DESH_NUGGET);
    public static final Item COMPRESSED_DESH = registerGeneric(Constant.Item.COMPRESSED_DESH);

    public static final Item RAW_LEAD = registerGeneric(Constant.Item.RAW_LEAD);
    public static final Item LEAD_INGOT = registerGeneric(Constant.Item.LEAD_INGOT);
    public static final Item LEAD_NUGGET = registerGeneric(Constant.Item.LEAD_NUGGET);

    public static final Item RAW_ALUMINUM = registerGeneric(Constant.Item.RAW_ALUMINUM);
    public static final Item ALUMINUM_INGOT = registerGeneric(Constant.Item.ALUMINUM_INGOT);
    public static final Item ALUMINUM_NUGGET = registerGeneric(Constant.Item.ALUMINUM_NUGGET);
    public static final Item COMPRESSED_ALUMINUM = registerGeneric(Constant.Item.COMPRESSED_ALUMINUM);

    public static final Item RAW_TIN = registerGeneric(Constant.Item.RAW_TIN);
    public static final Item TIN_INGOT = registerGeneric(Constant.Item.TIN_INGOT);
    public static final Item TIN_NUGGET = registerGeneric(Constant.Item.TIN_NUGGET);
    public static final Item COMPRESSED_TIN = registerGeneric(Constant.Item.COMPRESSED_TIN);

    public static final Item RAW_TITANIUM = registerGeneric(Constant.Item.RAW_TITANIUM);
    public static final Item TITANIUM_INGOT = registerGeneric(Constant.Item.TITANIUM_INGOT);
    public static final Item TITANIUM_NUGGET = registerGeneric(Constant.Item.TITANIUM_NUGGET);
    public static final Item COMPRESSED_TITANIUM = registerGeneric(Constant.Item.COMPRESSED_TITANIUM);

    public static final Item COMPRESSED_BRONZE = registerGeneric(Constant.Item.COMPRESSED_BRONZE);
    public static final Item COMPRESSED_COPPER = registerGeneric(Constant.Item.COMPRESSED_COPPER);
    public static final Item COMPRESSED_IRON = registerGeneric(Constant.Item.COMPRESSED_IRON);
    public static final Item COMPRESSED_STEEL = registerGeneric(Constant.Item.COMPRESSED_STEEL);

    public static final Item LUNAR_SAPPHIRE = registerGeneric(Constant.Item.LUNAR_SAPPHIRE);
    public static final Item DESH_STICK = registerGeneric(Constant.Item.DESH_STICK);
    public static final Item CARBON_FRAGMENTS = registerGeneric(Constant.Item.CARBON_FRAGMENTS);
    public static final Item SOLAR_DUST = registerGeneric(Constant.Item.SOLAR_DUST);
    public static final Item BASIC_WAFER = registerGeneric(Constant.Item.BASIC_WAFER);
    public static final Item ADVANCED_WAFER = registerGeneric(Constant.Item.ADVANCED_WAFER);
    public static final Item BEAM_CORE = registerGeneric(Constant.Item.BEAM_CORE);
    public static final Item CANVAS = registerGeneric(Constant.Item.CANVAS);

    public static final Item FLUID_MANIPULATOR = registerGeneric(Constant.Item.FLUID_MANIPULATOR);
    public static final Item OXYGEN_CONCENTRATOR = registerGeneric(Constant.Item.OXYGEN_CONCENTRATOR);
    public static final Item OXYGEN_FAN = registerGeneric(Constant.Item.OXYGEN_FAN);
    public static final Item OXYGEN_VENT = registerGeneric(Constant.Item.OXYGEN_VENT);
    public static final Item SENSOR_LENS = registerGeneric(Constant.Item.SENSOR_LENS);
    public static final Item BLUE_SOLAR_WAFER = registerGeneric(Constant.Item.BLUE_SOLAR_WAFER);
    public static final Item SINGLE_SOLAR_MODULE = registerGeneric(Constant.Item.SINGLE_SOLAR_MODULE);
    public static final Item FULL_SOLAR_PANEL = registerGeneric(Constant.Item.FULL_SOLAR_PANEL);
    public static final Item SOLAR_ARRAY_WAFER = registerGeneric(Constant.Item.SOLAR_ARRAY_WAFER);
    public static final Item SOLAR_ARRAY_PANEL = registerGeneric(Constant.Item.SOLAR_ARRAY_PANEL);
    public static final Item STEEL_POLE = registerGeneric(Constant.Item.STEEL_POLE);
    public static final Item COPPER_CANISTER = registerGeneric(Constant.Item.COPPER_CANISTER);
    public static final Item TIN_CANISTER = registerGeneric(Constant.Item.TIN_CANISTER);
    public static final Item THERMAL_CLOTH = registerGeneric(Constant.Item.THERMAL_CLOTH);
    public static final Item ISOTHERMAL_FABRIC = registerGeneric(Constant.Item.ISOTHERMAL_FABRIC);
    public static final Item ORION_DRIVE = registerGeneric(Constant.Item.ORION_DRIVE);
    public static final Item ATMOSPHERIC_VALVE = registerGeneric(Constant.Item.ATMOSPHERIC_VALVE);
    public static final Item AMBIENT_THERMAL_CONTROLLER = registerGeneric(Constant.Item.AMBIENT_THERMAL_CONTROLLER);

    // FOOD
    public static final Item MOON_CHEESE_WHEEL = ITEMS.register(Constant.Item.MOON_CHEESE_WHEEL, new BlockItem(GCBlocks.MOON_CHEESE_WHEEL, new Item.Properties())); // Special case
    public static final Item MOON_CHEESE_CURD = ITEMS.register(Constant.Item.MOON_CHEESE_CURD, new Item(new Item.Properties().food(GCFoodComponent.MOON_CHEESE_CURD)));
    public static final Item MOON_CHEESE_SLICE = ITEMS.register(Constant.Item.MOON_CHEESE_SLICE, new Item(new Item.Properties().food(GCFoodComponent.MOON_CHEESE_SLICE)));
    public static final Item BURGER_BUN = ITEMS.register(Constant.Item.BURGER_BUN, new Item(new Item.Properties().food(GCFoodComponent.BURGER_BUN)));
    public static final Item GROUND_BEEF = ITEMS.register(Constant.Item.GROUND_BEEF, new Item(new Item.Properties().food(GCFoodComponent.GROUND_BEEF)));
    public static final Item BEEF_PATTY = ITEMS.register(Constant.Item.BEEF_PATTY, new Item(new Item.Properties().food(GCFoodComponent.BEEF_PATTY)));
    public static final Item CHEESEBURGER = ITEMS.register(Constant.Item.CHEESEBURGER, new Item(new Item.Properties().food(GCFoodComponent.CHEESEBURGER)));

    // ROCKET PLATES
    public static final Item TIER_1_HEAVY_DUTY_PLATE = registerGeneric(Constant.Item.TIER_1_HEAVY_DUTY_PLATE);
    public static final Item TIER_2_HEAVY_DUTY_PLATE = registerGeneric(Constant.Item.TIER_2_HEAVY_DUTY_PLATE);
    public static final Item TIER_3_HEAVY_DUTY_PLATE = registerGeneric(Constant.Item.TIER_3_HEAVY_DUTY_PLATE);

    // THROWABLE METEOR CHUNKS
    public static final Item THROWABLE_METEOR_CHUNK = ITEMS.register(Constant.Item.THROWABLE_METEOR_CHUNK, new ThrowableMeteorChunkItem(new Item.Properties().stacksTo(16)));
    public static final Item HOT_THROWABLE_METEOR_CHUNK = ITEMS.register(Constant.Item.HOT_THROWABLE_METEOR_CHUNK, new HotThrowableMeteorChunkItem(new Item.Properties().stacksTo(16)));

    // ARMOR
    public static final Item HEAVY_DUTY_HELMET = ITEMS.register(Constant.Item.HEAVY_DUTY_HELMET, new ArmorItem(GCArmorMaterials.HEAVY_DUTY, ArmorItem.Type.HELMET, new Item.Properties().stacksTo(1)));
    public static final Item HEAVY_DUTY_CHESTPLATE = ITEMS.register(Constant.Item.HEAVY_DUTY_CHESTPLATE, new ArmorItem(GCArmorMaterials.HEAVY_DUTY, ArmorItem.Type.CHESTPLATE, new Item.Properties().stacksTo(1)));
    public static final Item HEAVY_DUTY_LEGGINGS = ITEMS.register(Constant.Item.HEAVY_DUTY_LEGGINGS, new ArmorItem(GCArmorMaterials.HEAVY_DUTY, ArmorItem.Type.LEGGINGS, new Item.Properties().stacksTo(1)));
    public static final Item HEAVY_DUTY_BOOTS = ITEMS.register(Constant.Item.HEAVY_DUTY_BOOTS, new ArmorItem(GCArmorMaterials.HEAVY_DUTY, ArmorItem.Type.BOOTS, new Item.Properties().stacksTo(1)));

    public static final Item DESH_HELMET = ITEMS.register(Constant.Item.DESH_HELMET, new ArmorItem(GCArmorMaterials.DESH, ArmorItem.Type.HELMET, new Item.Properties().stacksTo(1)));
    public static final Item DESH_CHESTPLATE = ITEMS.register(Constant.Item.DESH_CHESTPLATE, new ArmorItem(GCArmorMaterials.DESH, ArmorItem.Type.CHESTPLATE, new Item.Properties().stacksTo(1)));
    public static final Item DESH_LEGGINGS = ITEMS.register(Constant.Item.DESH_LEGGINGS, new ArmorItem(GCArmorMaterials.DESH, ArmorItem.Type.LEGGINGS, new Item.Properties().stacksTo(1)));
    public static final Item DESH_BOOTS = ITEMS.register(Constant.Item.DESH_BOOTS, new ArmorItem(GCArmorMaterials.DESH, ArmorItem.Type.BOOTS, new Item.Properties().stacksTo(1)));

    public static final Item TITANIUM_HELMET = ITEMS.register(Constant.Item.TITANIUM_HELMET, new ArmorItem(GCArmorMaterials.TITANIUM, ArmorItem.Type.HELMET, new Item.Properties().stacksTo(1)));
    public static final Item TITANIUM_CHESTPLATE = ITEMS.register(Constant.Item.TITANIUM_CHESTPLATE, new ArmorItem(GCArmorMaterials.TITANIUM, ArmorItem.Type.CHESTPLATE, new Item.Properties().stacksTo(1)));
    public static final Item TITANIUM_LEGGINGS = ITEMS.register(Constant.Item.TITANIUM_LEGGINGS, new ArmorItem(GCArmorMaterials.TITANIUM, ArmorItem.Type.LEGGINGS, new Item.Properties().stacksTo(1)));
    public static final Item TITANIUM_BOOTS = ITEMS.register(Constant.Item.TITANIUM_BOOTS, new ArmorItem(GCArmorMaterials.TITANIUM, ArmorItem.Type.BOOTS, new Item.Properties().stacksTo(1)));

    public static final Item SENSOR_GLASSES = ITEMS.register(Constant.Item.SENSOR_GLASSES, new ArmorItem(GCArmorMaterials.SENSOR_GLASSES, ArmorItem.Type.HELMET, new Item.Properties().stacksTo(1)));

    // TOOLS + WEAPONS
    public static final Item HEAVY_DUTY_SWORD = ITEMS.register(Constant.Item.HEAVY_DUTY_SWORD, new BrittleSwordItem(GCTiers.STEEL, new Item.Properties().attributes(SwordItem.createAttributes(GCTiers.STEEL, 3, -2.4F))));
    public static final Item HEAVY_DUTY_SHOVEL = ITEMS.register(Constant.Item.HEAVY_DUTY_SHOVEL, new ShovelItem(GCTiers.STEEL, new Item.Properties().attributes(ShovelItem.createAttributes(GCTiers.STEEL, -1.5F, -3.0F))));
    public static final Item HEAVY_DUTY_PICKAXE = ITEMS.register(Constant.Item.HEAVY_DUTY_PICKAXE, new PickaxeItem(GCTiers.STEEL, new Item.Properties().attributes(PickaxeItem.createAttributes(GCTiers.STEEL, 1, -2.8F))));
    public static final Item HEAVY_DUTY_AXE = ITEMS.register(Constant.Item.HEAVY_DUTY_AXE, new AxeItem(GCTiers.STEEL, new Item.Properties().attributes(AxeItem.createAttributes(GCTiers.STEEL, 6.0F, -3.1F))));
    public static final Item HEAVY_DUTY_HOE = ITEMS.register(Constant.Item.HEAVY_DUTY_HOE, new HoeItem(GCTiers.STEEL, new Item.Properties().attributes(HoeItem.createAttributes(GCTiers.STEEL, -2, -1.0F))));

    public static final Item DESH_SWORD = ITEMS.register(Constant.Item.DESH_SWORD, new SwordItem(GCTiers.DESH, new Item.Properties().attributes(SwordItem.createAttributes(GCTiers.DESH, 3, -2.4F))));
    public static final Item DESH_SHOVEL = ITEMS.register(Constant.Item.DESH_SHOVEL, new ShovelItem(GCTiers.DESH, new Item.Properties().attributes(ShovelItem.createAttributes(GCTiers.DESH, -1.5F, -3.0F))));
    public static final Item DESH_PICKAXE = ITEMS.register(Constant.Item.DESH_PICKAXE, new PickaxeItem(GCTiers.DESH, new Item.Properties().attributes(PickaxeItem.createAttributes(GCTiers.DESH, 1.0F, -2.8F))));
    public static final Item DESH_AXE = ITEMS.register(Constant.Item.DESH_AXE, new AxeItem(GCTiers.DESH, new Item.Properties().attributes(AxeItem.createAttributes(GCTiers.DESH, 6.0F, -3.1F))));
    public static final Item DESH_HOE = ITEMS.register(Constant.Item.DESH_HOE, new HoeItem(GCTiers.DESH, new Item.Properties().attributes(HoeItem.createAttributes(GCTiers.DESH, -3.0F, -1.0F))));

    public static final Item TITANIUM_SWORD = ITEMS.register(Constant.Item.TITANIUM_SWORD, new BrittleSwordItem(GCTiers.TITANIUM, new Item.Properties().attributes(SwordItem.createAttributes(GCTiers.TITANIUM, 3, -2.4F))));
    public static final Item TITANIUM_SHOVEL = ITEMS.register(Constant.Item.TITANIUM_SHOVEL, new ShovelItem(GCTiers.TITANIUM, new Item.Properties().attributes(ShovelItem.createAttributes(GCTiers.TITANIUM, -1.5F, -3.0F))));
    public static final Item TITANIUM_PICKAXE = ITEMS.register(Constant.Item.TITANIUM_PICKAXE, new PickaxeItem(GCTiers.TITANIUM, new Item.Properties().attributes(PickaxeItem.createAttributes(GCTiers.TITANIUM, 1.0F, -2.8F))));
    public static final Item TITANIUM_AXE = ITEMS.register(Constant.Item.TITANIUM_AXE, new AxeItem(GCTiers.TITANIUM, new Item.Properties().attributes(AxeItem.createAttributes(GCTiers.TITANIUM, 6.0F, -3.1F))));
    public static final Item TITANIUM_HOE = ITEMS.register(Constant.Item.TITANIUM_HOE, new HoeItem(GCTiers.TITANIUM, new Item.Properties().attributes(HoeItem.createAttributes(GCTiers.TITANIUM, -3.0F, -1.0F))));

    public static final Item STANDARD_WRENCH = ITEMS.register(Constant.Item.STANDARD_WRENCH, new StandardWrenchItem(new Item.Properties().durability(256)));

    // SMITHING TEMPLATES
    public static final Item TITANTIUM_UPGRADE_SMITHING_TEMPLATE = ITEMS.register(Constant.Item.TITANTIUM_UPGRADE_SMITHING_TEMPLATE, new SmithingTemplateItem(
            Component.translatable(Translations.Misc.UPGRADE_TITANIUM_APPLIES_TO).withStyle(Constant.Text.BLUE_STYLE),
            Component.translatable(Translations.Misc.UPGRADE_TITANIUM_INGREDIENTS).withStyle(Constant.Text.BLUE_STYLE),
            Component.translatable(Translations.Misc.UPGRADE_TITANIUM_DESCRIPTION).withStyle(Constant.Text.GRAY_STYLE),
            Component.translatable(Translations.Misc.UPGRADE_TITANIUM_BASE_SLOT_DESCRIPTION),
            Component.translatable(Translations.Misc.UPGRADE_TITANIUM_ADDITIONS_SLOT_DESCRIPTON),
            List.of(ResourceLocation.withDefaultNamespace("item/empty_armor_slot_helmet"),
                    ResourceLocation.withDefaultNamespace("item/empty_armor_slot_chestplate"),
                    ResourceLocation.withDefaultNamespace("item/empty_armor_slot_leggings"),
                    ResourceLocation.withDefaultNamespace("item/empty_armor_slot_boots"),
                    ResourceLocation.withDefaultNamespace("item/empty_slot_hoe"),
                    ResourceLocation.withDefaultNamespace("item/empty_slot_axe"),
                    ResourceLocation.withDefaultNamespace("item/empty_slot_sword"),
                    ResourceLocation.withDefaultNamespace("item/empty_slot_shovel"),
                    ResourceLocation.withDefaultNamespace("item/empty_slot_pickaxe")),
            List.of(ResourceLocation.withDefaultNamespace("item/empty_slot_ingot"))
    ));
    // 		this.appliesTo = component;
    //		this.ingredients = component2;
    //		this.upgradeDescription = component3;
    //		this.baseSlotDescription = component4;
    //		this.additionsSlotDescription = component5;

    // BATTERIES
    public static final Item BATTERY = ITEMS.register(Constant.Item.BATTERY, new BatteryItem(new Item.Properties().stacksTo(1), 15000, 500));
    public static final Item INFINITE_BATTERY = ITEMS.register(Constant.Item.INFINITE_BATTERY, new InfiniteBatteryItem(new Item.Properties().stacksTo(1).rarity(Rarity.EPIC)));

    // FLUID BUCKETS
    public static final Item CRUDE_OIL_BUCKET = ITEMS.register(Constant.Item.CRUDE_OIL_BUCKET, new BucketItem(GCFluids.CRUDE_OIL, new Item.Properties().craftRemainder(Items.BUCKET).stacksTo(1)));
    public static final Item FUEL_BUCKET = ITEMS.register(Constant.Item.FUEL_BUCKET, new BucketItem(GCFluids.FUEL, new Item.Properties().craftRemainder(Items.BUCKET).stacksTo(1)));
    public static final Item SULFURIC_ACID_BUCKET = ITEMS.register(Constant.Item.SULFURIC_ACID_BUCKET, new BucketItem(GCFluids.SULFURIC_ACID, new Item.Properties().craftRemainder(Items.BUCKET).stacksTo(1)));

    // GALACTICRAFT INVENTORY
    public static final GCRegistry.ColorSet<ParachuteItem> PARACHUTE = ITEMS.registerColored(Constant.Item.PARACHUTE, color -> new ParachuteItem(color, new Item.Properties().stacksTo(1)));

    public static final Item OXYGEN_MASK = ITEMS.register(Constant.Item.OXYGEN_MASK, new OxygenMaskItem(new Item.Properties()));
    public static final Item OXYGEN_GEAR = ITEMS.register(Constant.Item.OXYGEN_GEAR, new OxygenGearItem(new Item.Properties()));

    public static final Item SMALL_OXYGEN_TANK = ITEMS.register(Constant.Item.SMALL_OXYGEN_TANK, new OxygenTankItem(new Item.Properties(), 1620 * 10)); // 16200 ticks
    public static final Item MEDIUM_OXYGEN_TANK = ITEMS.register(Constant.Item.MEDIUM_OXYGEN_TANK, new OxygenTankItem(new Item.Properties(), 1620 * 20)); //32400 ticks
    public static final Item LARGE_OXYGEN_TANK = ITEMS.register(Constant.Item.LARGE_OXYGEN_TANK, new OxygenTankItem(new Item.Properties(), 1620 * 30)); //48600 ticks
    public static final Item INFINITE_OXYGEN_TANK = ITEMS.register(Constant.Item.INFINITE_OXYGEN_TANK, new InfiniteOxygenTankItem(new Item.Properties().stacksTo(1).rarity(Rarity.EPIC)));

    public static final Item SHIELD_CONTROLLER = ITEMS.register(Constant.Item.SHIELD_CONTROLLER, new AccessoryItem(new Item.Properties()));
    public static final Item FREQUENCY_MODULE = ITEMS.register(Constant.Item.FREQUENCY_MODULE, new FrequencyModuleItem(new Item.Properties()));

    public static final Item EMERGENCY_KIT = registerGeneric(Constant.Item.EMERGENCY_KIT);

    public static final Item THERMAL_PADDING_HELMET = ITEMS.register(Constant.Item.THERMAL_PADDING_HELMET, new ThermalArmorItem(new Item.Properties(), ArmorItem.Type.HELMET));
    public static final Item THERMAL_PADDING_CHESTPIECE = ITEMS.register(Constant.Item.THERMAL_PADDING_CHESTPIECE, new ThermalArmorItem(new Item.Properties(), ArmorItem.Type.CHESTPLATE));
    public static final Item THERMAL_PADDING_LEGGINGS = ITEMS.register(Constant.Item.THERMAL_PADDING_LEGGINGS, new ThermalArmorItem(new Item.Properties(), ArmorItem.Type.LEGGINGS));
    public static final Item THERMAL_PADDING_BOOTS = ITEMS.register(Constant.Item.THERMAL_PADDING_BOOTS, new ThermalArmorItem(new Item.Properties(), ArmorItem.Type.BOOTS));

    public static final Item ISOTHERMAL_PADDING_HELMET = ITEMS.register(Constant.Item.ISOTHERMAL_PADDING_HELMET, new ThermalArmorItem(new Item.Properties(), ArmorItem.Type.HELMET));
    public static final Item ISOTHERMAL_PADDING_CHESTPIECE = ITEMS.register(Constant.Item.ISOTHERMAL_PADDING_CHESTPIECE, new ThermalArmorItem(new Item.Properties(), ArmorItem.Type.CHESTPLATE));
    public static final Item ISOTHERMAL_PADDING_LEGGINGS = ITEMS.register(Constant.Item.ISOTHERMAL_PADDING_LEGGINGS, new ThermalArmorItem(new Item.Properties(), ArmorItem.Type.LEGGINGS));
    public static final Item ISOTHERMAL_PADDING_BOOTS = ITEMS.register(Constant.Item.ISOTHERMAL_PADDING_BOOTS, new ThermalArmorItem(new Item.Properties(), ArmorItem.Type.BOOTS));

    // VEHICLES
    public static final Item BUGGY = ITEMS.register(Constant.Item.BUGGY, new BuggyItem(new Item.Properties().stacksTo(1)));
    public static final Item ROCKET = ITEMS.register(Constant.Item.ROCKET, new RocketItem(new Item.Properties()
            .component(GCDataComponents.ROCKET_DATA, RocketPrefabs.TIER_1)
            .stacksTo(1)));

    // ROCKET PARTS
    public static final Item NOSE_CONE = registerGeneric(Constant.Item.NOSE_CONE);
    public static final Item HEAVY_NOSE_CONE = registerGeneric(Constant.Item.HEAVY_NOSE_CONE);
    public static final Item ROCKET_FIN = registerGeneric(Constant.Item.ROCKET_FIN);
    public static final Item HEAVY_ROCKET_FIN = registerGeneric(Constant.Item.HEAVY_ROCKET_FIN);
    public static final Item ROCKET_ENGINE = registerGeneric(Constant.Item.ROCKET_ENGINE);
    public static final Item HEAVY_ROCKET_ENGINE = registerGeneric(Constant.Item.HEAVY_ROCKET_ENGINE);
    public static final Item ROCKET_BOOSTER = registerGeneric(Constant.Item.ROCKET_BOOSTER);

    // BUGGY PARTS
    public static final Item BUGGY_WHEEL = registerGeneric(Constant.Item.BUGGY_WHEEL);
    public static final Item BUGGY_SEAT = registerGeneric(Constant.Item.BUGGY_SEAT);
    public static final Item BUGGY_STORAGE = registerGeneric(Constant.Item.BUGGY_STORAGE);

    // SCHEMATICS
    public static final Item BASIC_ROCKET_CONE_SCHEMATIC = ITEMS.register(Constant.Item.BASIC_ROCKET_CONE_SCHEMATIC, new RocketPartSchematic(new Item.Properties().stacksTo(1).rarity(Rarity.RARE), GCRocketParts.TIER_1_CONE));
    public static final Item BASIC_ROCKET_BODY_SCHEMATIC = ITEMS.register(Constant.Item.BASIC_ROCKET_BODY_SCHEMATIC, new RocketPartSchematic(new Item.Properties().stacksTo(1).rarity(Rarity.RARE), GCRocketParts.TIER_1_BODY));
    public static final Item BASIC_ROCKET_FINS_SCHEMATIC = ITEMS.register(Constant.Item.BASIC_ROCKET_FINS_SCHEMATIC, new RocketPartSchematic(new Item.Properties().stacksTo(1).rarity(Rarity.RARE), GCRocketParts.TIER_1_FIN));
    public static final Item BASIC_ROCKET_ENGINE_SCHEMATIC = ITEMS.register(Constant.Item.BASIC_ROCKET_ENGINE_SCHEMATIC, new RocketPartSchematic(new Item.Properties().stacksTo(1).rarity(Rarity.RARE), GCRocketParts.TIER_1_ENGINE));

    public static final Item TIER_2_ROCKET_SCHEMATIC = ITEMS.register(Constant.Item.TIER_2_ROCKET_SCHEMATIC, new SchematicItem(new Item.Properties()));
    public static final Item CARGO_ROCKET_SCHEMATIC = ITEMS.register(Constant.Item.CARGO_ROCKET_SCHEMATIC, new SchematicItem(new Item.Properties()));
    public static final Item MOON_BUGGY_SCHEMATIC = ITEMS.register(Constant.Item.MOON_BUGGY_SCHEMATIC, new SchematicItem(new Item.Properties()));
    public static final Item TIER_3_ROCKET_SCHEMATIC = ITEMS.register(Constant.Item.TIER_3_ROCKET_SCHEMATIC, new SchematicItem(new Item.Properties()));
    public static final Item ASTRO_MINER_SCHEMATIC = ITEMS.register(Constant.Item.ASTRO_MINER_SCHEMATIC, new SchematicItem(new Item.Properties()));

<<<<<<< HEAD
    public static final CannedFoodItem CANNED_FOOD = ITEMS.register(Constant.Item.CANNED_FOOD, new CannedFoodItem(new Item.Properties().food(new FoodProperties.Builder().nutrition(0).saturationModifier(0).build()).stacksTo(1)));
    public static final CannedFoodItem EMPTY_CAN = ITEMS.register(Constant.Item.EMPTY_CAN, new CannedFoodItem(new Item.Properties().food(null).stacksTo(64)));
=======
    // LEGACY MUSIC DISCS
    public static final Item LEGACY_MUSIC_DISC_MARS = ITEMS.register(Constant.Item.LEGACY_MUSIC_DISC_MARS, new Item(new Item.Properties().stacksTo(1).rarity(Rarity.RARE).jukeboxPlayable(GCJukeboxSongs.MARS)));
    public static final Item LEGACY_MUSIC_DISC_MIMAS = ITEMS.register(Constant.Item.LEGACY_MUSIC_DISC_MIMAS, new Item(new Item.Properties().stacksTo(1).rarity(Rarity.RARE).jukeboxPlayable(GCJukeboxSongs.MIMAS)));
    public static final Item LEGACY_MUSIC_DISC_ORBIT = ITEMS.register(Constant.Item.LEGACY_MUSIC_DISC_ORBIT, new Item(new Item.Properties().stacksTo(1).rarity(Rarity.RARE).jukeboxPlayable(GCJukeboxSongs.ORBIT)));
    public static final Item LEGACY_MUSIC_DISC_SPACERACE = ITEMS.register(Constant.Item.LEGACY_MUSIC_DISC_SPACERACE, new Item(new Item.Properties().stacksTo(1).rarity(Rarity.RARE).jukeboxPlayable(GCJukeboxSongs.SPACERACE)));
>>>>>>> 5d4aae3e

    // SPAWN EGGS
    public static final Item MOON_VILLAGER_SPAWN_EGG = ITEMS.register(Constant.SpawnEgg.MOON_VILLAGER, new SpawnEggItem(GCEntityTypes.MOON_VILLAGER, 0x74a3cf, 0xba2500, new Item.Properties()));
    public static final Item EVOLVED_ZOMBIE_SPAWN_EGG = ITEMS.register(Constant.SpawnEgg.EVOLVED_ZOMBIE, new SpawnEggItem(GCEntityTypes.EVOLVED_ZOMBIE, 0x00afaf, 0x463aa5, new Item.Properties()));
    public static final Item EVOLVED_CREEPER_SPAWN_EGG = ITEMS.register(Constant.SpawnEgg.EVOLVED_CREEPER, new SpawnEggItem(GCEntityTypes.EVOLVED_CREEPER, 0x0da70b, 0xa8d0d9, new Item.Properties()));
    public static final Item EVOLVED_SKELETON_SPAWN_EGG = ITEMS.register(Constant.SpawnEgg.EVOLVED_SKELETON, new SpawnEggItem(GCEntityTypes.EVOLVED_SKELETON, 0xc1c1c1, 0xff9600, new Item.Properties()));
    public static final Item EVOLVED_SPIDER_SPAWN_EGG = ITEMS.register(Constant.SpawnEgg.EVOLVED_SPIDER, new SpawnEggItem(GCEntityTypes.EVOLVED_SPIDER, 0x342d27, 0x5aff0e, new Item.Properties()));
    public static final Item EVOLVED_ENDERMAN_SPAWN_EGG = ITEMS.register(Constant.SpawnEgg.EVOLVED_ENDERMAN, new SpawnEggItem(GCEntityTypes.EVOLVED_ENDERMAN, 0x161616, 0xcc00fa, new Item.Properties()));
    public static final Item EVOLVED_WITCH_SPAWN_EGG = ITEMS.register(Constant.SpawnEgg.EVOLVED_WITCH, new SpawnEggItem(GCEntityTypes.EVOLVED_WITCH, 0x30144d, 0x51a03e, new Item.Properties()));
    public static final Item EVOLVED_PILLAGER_SPAWN_EGG = ITEMS.register(Constant.SpawnEgg.EVOLVED_PILLAGER, new SpawnEggItem(GCEntityTypes.EVOLVED_PILLAGER, 0x532f36, 0x264747, new Item.Properties()));
    public static final Item EVOLVED_EVOKER_SPAWN_EGG = ITEMS.register(Constant.SpawnEgg.EVOLVED_EVOKER, new SpawnEggItem(GCEntityTypes.EVOLVED_EVOKER, 0x1e1c1a, 0xd3cf99, new Item.Properties()));
    public static final Item EVOLVED_VINDICATOR_SPAWN_EGG = ITEMS.register(Constant.SpawnEgg.EVOLVED_VINDICATOR, new SpawnEggItem(GCEntityTypes.EVOLVED_VINDICATOR, 0x3f3b37, 0x275e61, new Item.Properties()));
    public static final Item GAZER_SPAWN_EGG = ITEMS.register(Constant.SpawnEgg.GAZER, new SpawnEggItem(GCEntityTypes.GAZER, 0xdbdddb, 0x5c5c5c, new Item.Properties()));
    public static final Item RUMBLER_SPAWN_EGG = ITEMS.register(Constant.SpawnEgg.RUMBLER, new SpawnEggItem(GCEntityTypes.RUMBLER, 0x5c5c5c, 0x36383e, new Item.Properties()));
    public static final Item COMET_CUBE_SPAWN_EGG = ITEMS.register(Constant.SpawnEgg.COMET_CUBE, new SpawnEggItem(GCEntityTypes.COMET_CUBE, 0xd5d8d8, 0x92b9fe, new Item.Properties()));
    public static final Item OLI_GRUB_SPAWN_EGG = ITEMS.register(Constant.SpawnEgg.OLI_GRUB, new SpawnEggItem(GCEntityTypes.OLI_GRUB, 0xd4dd7e, 0xa4bf63, new Item.Properties()));
    public static final Item GREY_SPAWN_EGG = ITEMS.register(Constant.SpawnEgg.GREY, new SpawnEggItem(GCEntityTypes.GREY, 0x656463, 0x769e41, new Item.Properties()));
    public static final Item ARCH_GREY_SPAWN_EGG = ITEMS.register(Constant.SpawnEgg.ARCH_GREY, new SpawnEggItem(GCEntityTypes.ARCH_GREY, 0x656463, 0x2d8563, new Item.Properties()));

    private static Item registerGeneric(String id) {
        return ITEMS.register(id, new Item(new Item.Properties()));
    }

    public static void register() {
        DispenserBlock.registerBehavior(FUEL_BUCKET, DispenserBlock.DISPENSER_REGISTRY.get(Items.WATER_BUCKET));
        DispenserBlock.registerBehavior(CRUDE_OIL_BUCKET, DispenserBlock.DISPENSER_REGISTRY.get(Items.WATER_BUCKET));
        DispenserBlock.registerBehavior(SULFURIC_ACID_BUCKET, DispenserBlock.DISPENSER_REGISTRY.get(Items.WATER_BUCKET));
<<<<<<< HEAD
        //For every edible food create a creative item of that canned food type
        for (Item item : BuiltInRegistries.ITEM) {
            if (item.components().has(DataComponents.FOOD)) {
                if (!(item instanceof CannedFoodItem)) {
                    //create new canned food item with empty components
                    ItemStack cannedFoodItem = CANNED_FOOD.getDefaultInstance();
                    //add the default itemstack of the edible item into the canned foods components
                    CannedFoodItem.add(cannedFoodItem, item.getDefaultInstance());
                    //add the item to the list to be registed in the creative tab later
                    CANNED_FOOD_ITEMS.add(cannedFoodItem);
                }
            }
        }
    }

    public static String extractInsideBrackets(String input) {
        int startIndex = input.indexOf('{');
        int endIndex = input.indexOf('}');
        if (startIndex != -1 && endIndex != -1 && startIndex < endIndex) {
            return input.substring(startIndex + 1, endIndex);
        }
        return null;
=======

        DispenserBlock.registerBehavior(MOON_VILLAGER_SPAWN_EGG, DispenserBlock.DISPENSER_REGISTRY.get(Items.CREEPER_SPAWN_EGG));
        DispenserBlock.registerBehavior(EVOLVED_ZOMBIE_SPAWN_EGG, DispenserBlock.DISPENSER_REGISTRY.get(Items.CREEPER_SPAWN_EGG));
        DispenserBlock.registerBehavior(EVOLVED_CREEPER_SPAWN_EGG, DispenserBlock.DISPENSER_REGISTRY.get(Items.CREEPER_SPAWN_EGG));
        DispenserBlock.registerBehavior(EVOLVED_SKELETON_SPAWN_EGG, DispenserBlock.DISPENSER_REGISTRY.get(Items.CREEPER_SPAWN_EGG));
        DispenserBlock.registerBehavior(EVOLVED_SPIDER_SPAWN_EGG, DispenserBlock.DISPENSER_REGISTRY.get(Items.CREEPER_SPAWN_EGG));
        DispenserBlock.registerBehavior(EVOLVED_ENDERMAN_SPAWN_EGG, DispenserBlock.DISPENSER_REGISTRY.get(Items.CREEPER_SPAWN_EGG));
        DispenserBlock.registerBehavior(EVOLVED_WITCH_SPAWN_EGG, DispenserBlock.DISPENSER_REGISTRY.get(Items.CREEPER_SPAWN_EGG));
        DispenserBlock.registerBehavior(EVOLVED_PILLAGER_SPAWN_EGG, DispenserBlock.DISPENSER_REGISTRY.get(Items.CREEPER_SPAWN_EGG));
        DispenserBlock.registerBehavior(EVOLVED_EVOKER_SPAWN_EGG, DispenserBlock.DISPENSER_REGISTRY.get(Items.CREEPER_SPAWN_EGG));
        DispenserBlock.registerBehavior(EVOLVED_VINDICATOR_SPAWN_EGG, DispenserBlock.DISPENSER_REGISTRY.get(Items.CREEPER_SPAWN_EGG));
        DispenserBlock.registerBehavior(GAZER_SPAWN_EGG, DispenserBlock.DISPENSER_REGISTRY.get(Items.CREEPER_SPAWN_EGG));
        DispenserBlock.registerBehavior(RUMBLER_SPAWN_EGG, DispenserBlock.DISPENSER_REGISTRY.get(Items.CREEPER_SPAWN_EGG));
        DispenserBlock.registerBehavior(COMET_CUBE_SPAWN_EGG, DispenserBlock.DISPENSER_REGISTRY.get(Items.CREEPER_SPAWN_EGG));
        DispenserBlock.registerBehavior(OLI_GRUB_SPAWN_EGG, DispenserBlock.DISPENSER_REGISTRY.get(Items.CREEPER_SPAWN_EGG));
        DispenserBlock.registerBehavior(GREY_SPAWN_EGG, DispenserBlock.DISPENSER_REGISTRY.get(Items.CREEPER_SPAWN_EGG));
        DispenserBlock.registerBehavior(ARCH_GREY_SPAWN_EGG, DispenserBlock.DISPENSER_REGISTRY.get(Items.CREEPER_SPAWN_EGG));
>>>>>>> 5d4aae3e
    }
}<|MERGE_RESOLUTION|>--- conflicted
+++ resolved
@@ -25,16 +25,13 @@
 import dev.galacticraft.api.component.GCDataComponents;
 import dev.galacticraft.api.rocket.RocketPrefabs;
 import dev.galacticraft.mod.Constant;
-<<<<<<< HEAD
 import dev.galacticraft.mod.content.*;
-=======
 import dev.galacticraft.mod.content.GCBlocks;
 import dev.galacticraft.mod.content.GCEntityTypes;
 import dev.galacticraft.mod.content.GCFluids;
 import dev.galacticraft.mod.content.GCJukeboxSongs;
 import dev.galacticraft.mod.content.GCRegistry;
 import dev.galacticraft.mod.content.GCRocketParts;
->>>>>>> 5d4aae3e
 import dev.galacticraft.mod.util.Translations;
 import net.minecraft.core.Direction;
 import net.minecraft.core.component.DataComponents;
@@ -55,7 +52,6 @@
     public static final List<ItemLike> HIDDEN_ITEMS = new ArrayList<>(1);
     public static final List<ItemStack> CANNED_FOOD_ITEMS = new ArrayList<>();
 
-    // === START BLOCKS ===
     // TORCHES
     public static final Item GLOWSTONE_TORCH = ITEMS.register(Constant.Block.GLOWSTONE_TORCH, new StandingAndWallBlockItem(GCBlocks.GLOWSTONE_TORCH, GCBlocks.GLOWSTONE_WALL_TORCH, new Item.Properties(), Direction.DOWN));
     public static final Item UNLIT_TORCH = ITEMS.register(Constant.Block.UNLIT_TORCH, new StandingAndWallBlockItem(GCBlocks.UNLIT_TORCH, GCBlocks.UNLIT_WALL_TORCH, new Item.Properties(), Direction.DOWN));
@@ -275,16 +271,14 @@
     public static final Item TIER_3_ROCKET_SCHEMATIC = ITEMS.register(Constant.Item.TIER_3_ROCKET_SCHEMATIC, new SchematicItem(new Item.Properties()));
     public static final Item ASTRO_MINER_SCHEMATIC = ITEMS.register(Constant.Item.ASTRO_MINER_SCHEMATIC, new SchematicItem(new Item.Properties()));
 
-<<<<<<< HEAD
-    public static final CannedFoodItem CANNED_FOOD = ITEMS.register(Constant.Item.CANNED_FOOD, new CannedFoodItem(new Item.Properties().food(new FoodProperties.Builder().nutrition(0).saturationModifier(0).build()).stacksTo(1)));
-    public static final CannedFoodItem EMPTY_CAN = ITEMS.register(Constant.Item.EMPTY_CAN, new CannedFoodItem(new Item.Properties().food(null).stacksTo(64)));
-=======
     // LEGACY MUSIC DISCS
     public static final Item LEGACY_MUSIC_DISC_MARS = ITEMS.register(Constant.Item.LEGACY_MUSIC_DISC_MARS, new Item(new Item.Properties().stacksTo(1).rarity(Rarity.RARE).jukeboxPlayable(GCJukeboxSongs.MARS)));
     public static final Item LEGACY_MUSIC_DISC_MIMAS = ITEMS.register(Constant.Item.LEGACY_MUSIC_DISC_MIMAS, new Item(new Item.Properties().stacksTo(1).rarity(Rarity.RARE).jukeboxPlayable(GCJukeboxSongs.MIMAS)));
     public static final Item LEGACY_MUSIC_DISC_ORBIT = ITEMS.register(Constant.Item.LEGACY_MUSIC_DISC_ORBIT, new Item(new Item.Properties().stacksTo(1).rarity(Rarity.RARE).jukeboxPlayable(GCJukeboxSongs.ORBIT)));
     public static final Item LEGACY_MUSIC_DISC_SPACERACE = ITEMS.register(Constant.Item.LEGACY_MUSIC_DISC_SPACERACE, new Item(new Item.Properties().stacksTo(1).rarity(Rarity.RARE).jukeboxPlayable(GCJukeboxSongs.SPACERACE)));
->>>>>>> 5d4aae3e
+
+    public static final CannedFoodItem CANNED_FOOD = ITEMS.register(Constant.Item.CANNED_FOOD, new CannedFoodItem(new Item.Properties().food(new FoodProperties.Builder().nutrition(0).saturationModifier(0).build()).stacksTo(1)));
+    public static final CannedFoodItem EMPTY_CAN = ITEMS.register(Constant.Item.EMPTY_CAN, new CannedFoodItem(new Item.Properties().food(null).stacksTo(64)));
 
     // SPAWN EGGS
     public static final Item MOON_VILLAGER_SPAWN_EGG = ITEMS.register(Constant.SpawnEgg.MOON_VILLAGER, new SpawnEggItem(GCEntityTypes.MOON_VILLAGER, 0x74a3cf, 0xba2500, new Item.Properties()));
@@ -307,12 +301,11 @@
     private static Item registerGeneric(String id) {
         return ITEMS.register(id, new Item(new Item.Properties()));
     }
-
+    
     public static void register() {
         DispenserBlock.registerBehavior(FUEL_BUCKET, DispenserBlock.DISPENSER_REGISTRY.get(Items.WATER_BUCKET));
         DispenserBlock.registerBehavior(CRUDE_OIL_BUCKET, DispenserBlock.DISPENSER_REGISTRY.get(Items.WATER_BUCKET));
         DispenserBlock.registerBehavior(SULFURIC_ACID_BUCKET, DispenserBlock.DISPENSER_REGISTRY.get(Items.WATER_BUCKET));
-<<<<<<< HEAD
         //For every edible food create a creative item of that canned food type
         for (Item item : BuiltInRegistries.ITEM) {
             if (item.components().has(DataComponents.FOOD)) {
@@ -326,16 +319,6 @@
                 }
             }
         }
-    }
-
-    public static String extractInsideBrackets(String input) {
-        int startIndex = input.indexOf('{');
-        int endIndex = input.indexOf('}');
-        if (startIndex != -1 && endIndex != -1 && startIndex < endIndex) {
-            return input.substring(startIndex + 1, endIndex);
-        }
-        return null;
-=======
 
         DispenserBlock.registerBehavior(MOON_VILLAGER_SPAWN_EGG, DispenserBlock.DISPENSER_REGISTRY.get(Items.CREEPER_SPAWN_EGG));
         DispenserBlock.registerBehavior(EVOLVED_ZOMBIE_SPAWN_EGG, DispenserBlock.DISPENSER_REGISTRY.get(Items.CREEPER_SPAWN_EGG));
@@ -353,6 +336,14 @@
         DispenserBlock.registerBehavior(OLI_GRUB_SPAWN_EGG, DispenserBlock.DISPENSER_REGISTRY.get(Items.CREEPER_SPAWN_EGG));
         DispenserBlock.registerBehavior(GREY_SPAWN_EGG, DispenserBlock.DISPENSER_REGISTRY.get(Items.CREEPER_SPAWN_EGG));
         DispenserBlock.registerBehavior(ARCH_GREY_SPAWN_EGG, DispenserBlock.DISPENSER_REGISTRY.get(Items.CREEPER_SPAWN_EGG));
->>>>>>> 5d4aae3e
+    }
+
+    public static String extractInsideBrackets(String input) {
+        int startIndex = input.indexOf('{');
+        int endIndex = input.indexOf('}');
+        if (startIndex != -1 && endIndex != -1 && startIndex < endIndex) {
+            return input.substring(startIndex + 1, endIndex);
+        }
+        return null;
     }
 }