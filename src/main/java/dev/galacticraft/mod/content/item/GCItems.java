/*
 * Copyright (c) 2019-2025 Team Galacticraft
 *
 * Permission is hereby granted, free of charge, to any person obtaining a copy
 * of this software and associated documentation files (the "Software"), to deal
 * in the Software without restriction, including without limitation the rights
 * to use, copy, modify, merge, publish, distribute, sublicense, and/or sell
 * copies of the Software, and to permit persons to whom the Software is
 * furnished to do so, subject to the following conditions:
 *
 * The above copyright notice and this permission notice shall be included in all
 * copies or substantial portions of the Software.
 *
 * THE SOFTWARE IS PROVIDED "AS IS", WITHOUT WARRANTY OF ANY KIND, EXPRESS OR
 * IMPLIED, INCLUDING BUT NOT LIMITED TO THE WARRANTIES OF MERCHANTABILITY,
 * FITNESS FOR A PARTICULAR PURPOSE AND NONINFRINGEMENT. IN NO EVENT SHALL THE
 * AUTHORS OR COPYRIGHT HOLDERS BE LIABLE FOR ANY CLAIM, DAMAGES OR OTHER
 * LIABILITY, WHETHER IN AN ACTION OF CONTRACT, TORT OR OTHERWISE, ARISING FROM,
 * OUT OF OR IN CONNECTION WITH THE SOFTWARE OR THE USE OR OTHER DEALINGS IN THE
 * SOFTWARE.
 */

package dev.galacticraft.mod.content.item;

import dev.galacticraft.api.component.GCDataComponents;
import dev.galacticraft.api.rocket.RocketPrefabs;
import dev.galacticraft.mod.Constant;
import dev.galacticraft.mod.content.GCBlocks;
import dev.galacticraft.mod.content.GCEntityTypes;
import dev.galacticraft.mod.content.GCFluids;
import dev.galacticraft.mod.content.GCRegistry;
import dev.galacticraft.mod.content.GCRocketParts;
import dev.galacticraft.mod.util.Translations;
import net.minecraft.core.Direction;
import net.minecraft.core.registries.BuiltInRegistries;
import net.minecraft.network.chat.Component;
import net.minecraft.resources.ResourceLocation;
import net.minecraft.world.item.*;
import net.minecraft.world.level.ItemLike;
import net.minecraft.world.level.block.DispenserBlock;

import java.util.ArrayList;
import java.util.List;

@SuppressWarnings("unused")
public class GCItems {
    public static final GCRegistry<Item> ITEMS = new GCRegistry<>(BuiltInRegistries.ITEM);
    public static final List<ItemLike> HIDDEN_ITEMS = new ArrayList<>(1);

    // TORCHES
    public static final Item GLOWSTONE_TORCH = ITEMS.register(Constant.Block.GLOWSTONE_TORCH, new StandingAndWallBlockItem(GCBlocks.GLOWSTONE_TORCH, GCBlocks.GLOWSTONE_WALL_TORCH, new Item.Properties(), Direction.DOWN));
    public static final Item UNLIT_TORCH = ITEMS.register(Constant.Block.UNLIT_TORCH, new StandingAndWallBlockItem(GCBlocks.UNLIT_TORCH, GCBlocks.UNLIT_WALL_TORCH, new Item.Properties(), Direction.DOWN));
<<<<<<< HEAD

    // LANTERNS
    public static final Item GLOWSTONE_LANTERN = ITEMS.register(Constant.Block.GLOWSTONE_LANTERN, new BlockItem(GCBlocks.GLOWSTONE_LANTERN, new Item.Properties()));
    public static final Item UNLIT_LANTERN = ITEMS.register(Constant.Block.UNLIT_LANTERN, new BlockItem(GCBlocks.UNLIT_LANTERN, new Item.Properties()));

    // MOON NATURAL
    public static final Item MOON_TURF = new BlockItem(GCBlocks.MOON_TURF, new Item.Properties());
    public static final Item MOON_DIRT = new BlockItem(GCBlocks.MOON_DIRT, new Item.Properties());
    public static final Item MOON_DIRT_PATH = new BlockItem(GCBlocks.MOON_DIRT_PATH, new Item.Properties());
    public static final Item MOON_SURFACE_ROCK = new BlockItem(GCBlocks.MOON_SURFACE_ROCK, new Item.Properties());
    public static final Item MOON_DUNGEON_BRICK = new BlockItem(GCBlocks.MOON_DUNGEON_BRICK, new Item.Properties());

    public static final Item MOON_ROCK = new BlockItem(GCBlocks.MOON_ROCK, new Item.Properties());
    public static final Item MOON_ROCK_SLAB = new BlockItem(GCBlocks.MOON_ROCK_SLAB, new Item.Properties());
    public static final Item MOON_ROCK_STAIRS = new BlockItem(GCBlocks.MOON_ROCK_STAIRS, new Item.Properties());
    public static final Item MOON_ROCK_WALL = new BlockItem(GCBlocks.MOON_ROCK_WALL, new Item.Properties());

    public static final Item MOON_ROCK_BRICK = new BlockItem(GCBlocks.MOON_ROCK_BRICK, new Item.Properties());
    public static final Item MOON_ROCK_BRICK_SLAB = new BlockItem(GCBlocks.MOON_ROCK_BRICK_SLAB, new Item.Properties());
    public static final Item MOON_ROCK_BRICK_STAIRS = new BlockItem(GCBlocks.MOON_ROCK_BRICK_STAIRS, new Item.Properties());
    public static final Item MOON_ROCK_BRICK_WALL = new BlockItem(GCBlocks.MOON_ROCK_BRICK_WALL, new Item.Properties());

    public static final Item CRACKED_MOON_ROCK_BRICK = new BlockItem(GCBlocks.CRACKED_MOON_ROCK_BRICK, new Item.Properties());
    public static final Item CRACKED_MOON_ROCK_BRICK_SLAB = new BlockItem(GCBlocks.CRACKED_MOON_ROCK_BRICK_SLAB, new Item.Properties());
    public static final Item CRACKED_MOON_ROCK_BRICK_STAIRS = new BlockItem(GCBlocks.CRACKED_MOON_ROCK_BRICK_STAIRS, new Item.Properties());
    public static final Item CRACKED_MOON_ROCK_BRICK_WALL = new BlockItem(GCBlocks.CRACKED_MOON_ROCK_BRICK_WALL, new Item.Properties());

    public static final Item POLISHED_MOON_ROCK = new BlockItem(GCBlocks.POLISHED_MOON_ROCK, new Item.Properties());
    public static final Item POLISHED_MOON_ROCK_SLAB = new BlockItem(GCBlocks.POLISHED_MOON_ROCK_SLAB, new Item.Properties());
    public static final Item POLISHED_MOON_ROCK_STAIRS = new BlockItem(GCBlocks.POLISHED_MOON_ROCK_STAIRS, new Item.Properties());
    public static final Item POLISHED_MOON_ROCK_WALL = new BlockItem(GCBlocks.POLISHED_MOON_ROCK_WALL, new Item.Properties());

    public static final Item CHISELED_MOON_ROCK_BRICK = new BlockItem(GCBlocks.CHISELED_MOON_ROCK_BRICK, new Item.Properties());
    public static final Item MOON_ROCK_PILLAR = new BlockItem(GCBlocks.MOON_ROCK_PILLAR, new Item.Properties());

    public static final Item COBBLED_MOON_ROCK = new BlockItem(GCBlocks.COBBLED_MOON_ROCK, new Item.Properties());
    public static final Item COBBLED_MOON_ROCK_SLAB = new BlockItem(GCBlocks.COBBLED_MOON_ROCK_SLAB, new Item.Properties());
    public static final Item COBBLED_MOON_ROCK_STAIRS = new BlockItem(GCBlocks.COBBLED_MOON_ROCK_STAIRS, new Item.Properties());
    public static final Item COBBLED_MOON_ROCK_WALL = new BlockItem(GCBlocks.COBBLED_MOON_ROCK_WALL, new Item.Properties());

    public static final Item LUNASLATE = new BlockItem(GCBlocks.LUNASLATE, new Item.Properties());
    public static final Item LUNASLATE_SLAB = new BlockItem(GCBlocks.LUNASLATE_SLAB, new Item.Properties());
    public static final Item LUNASLATE_STAIRS = new BlockItem(GCBlocks.LUNASLATE_STAIRS, new Item.Properties());
    public static final Item LUNASLATE_WALL = new BlockItem(GCBlocks.LUNASLATE_WALL, new Item.Properties());

    public static final Item COBBLED_LUNASLATE = new BlockItem(GCBlocks.COBBLED_LUNASLATE, new Item.Properties());
    public static final Item COBBLED_LUNASLATE_SLAB = new BlockItem(GCBlocks.COBBLED_LUNASLATE_SLAB, new Item.Properties());
    public static final Item COBBLED_LUNASLATE_STAIRS = new BlockItem(GCBlocks.COBBLED_LUNASLATE_STAIRS, new Item.Properties());
    public static final Item COBBLED_LUNASLATE_WALL = new BlockItem(GCBlocks.COBBLED_LUNASLATE_WALL, new Item.Properties());

    public static final Item MOON_BASALT = new BlockItem(GCBlocks.MOON_BASALT, new Item.Properties());
    public static final Item MOON_BASALT_SLAB = new BlockItem(GCBlocks.MOON_BASALT_SLAB, new Item.Properties());
    public static final Item MOON_BASALT_STAIRS = new BlockItem(GCBlocks.MOON_BASALT_STAIRS, new Item.Properties());
    public static final Item MOON_BASALT_WALL = new BlockItem(GCBlocks.MOON_BASALT_WALL, new Item.Properties());

    public static final Item MOON_BASALT_BRICK = new BlockItem(GCBlocks.MOON_BASALT_BRICK, new Item.Properties());
    public static final Item MOON_BASALT_BRICK_SLAB = new BlockItem(GCBlocks.MOON_BASALT_BRICK_SLAB, new Item.Properties());
    public static final Item MOON_BASALT_BRICK_STAIRS = new BlockItem(GCBlocks.MOON_BASALT_BRICK_STAIRS, new Item.Properties());
    public static final Item MOON_BASALT_BRICK_WALL = new BlockItem(GCBlocks.MOON_BASALT_BRICK_WALL, new Item.Properties());

    public static final Item CRACKED_MOON_BASALT_BRICK = new BlockItem(GCBlocks.CRACKED_MOON_BASALT_BRICK, new Item.Properties());
    public static final Item CRACKED_MOON_BASALT_BRICK_SLAB = new BlockItem(GCBlocks.CRACKED_MOON_BASALT_BRICK_SLAB, new Item.Properties());
    public static final Item CRACKED_MOON_BASALT_BRICK_STAIRS = new BlockItem(GCBlocks.CRACKED_MOON_BASALT_BRICK_STAIRS, new Item.Properties());
    public static final Item CRACKED_MOON_BASALT_BRICK_WALL = new BlockItem(GCBlocks.CRACKED_MOON_BASALT_BRICK_WALL, new Item.Properties());

    public static final Item FALLEN_METEOR = new BlockItem(GCBlocks.FALLEN_METEOR, new Item.Properties());

    // MARS NATURAL
    public static final Item MARS_SURFACE_ROCK = new BlockItem(GCBlocks.MARS_SURFACE_ROCK, new Item.Properties());
    public static final Item MARS_SUB_SURFACE_ROCK = new BlockItem(GCBlocks.MARS_SUB_SURFACE_ROCK, new Item.Properties());
    public static final Item MARS_STONE = new BlockItem(GCBlocks.MARS_STONE, new Item.Properties());
    public static final Item MARS_STONE_SLAB = new BlockItem(GCBlocks.MARS_STONE_SLAB, new Item.Properties());
    public static final Item MARS_STONE_STAIRS = new BlockItem(GCBlocks.MARS_STONE_STAIRS, new Item.Properties());
    public static final Item MARS_STONE_WALL = new BlockItem(GCBlocks.MARS_STONE_WALL, new Item.Properties());
    public static final Item MARS_COBBLESTONE = new BlockItem(GCBlocks.MARS_COBBLESTONE, new Item.Properties());
    public static final Item MARS_COBBLESTONE_SLAB = new BlockItem(GCBlocks.MARS_COBBLESTONE_SLAB, new Item.Properties());
    public static final Item MARS_COBBLESTONE_STAIRS = new BlockItem(GCBlocks.MARS_COBBLESTONE_STAIRS, new Item.Properties());
    public static final Item MARS_COBBLESTONE_WALL = new BlockItem(GCBlocks.MARS_COBBLESTONE_WALL, new Item.Properties());

    // ASTEROID NATURAL
    public static final Item ASTEROID_ROCK = new BlockItem(GCBlocks.ASTEROID_ROCK, new Item.Properties());
    public static final Item ASTEROID_ROCK_1 = new BlockItem(GCBlocks.ASTEROID_ROCK_1, new Item.Properties());
    public static final Item ASTEROID_ROCK_2 = new BlockItem(GCBlocks.ASTEROID_ROCK_2, new Item.Properties());

    // VENUS NATURAL
    public static final Item SOFT_VENUS_ROCK = new BlockItem(GCBlocks.SOFT_VENUS_ROCK, new Item.Properties());
    public static final Item HARD_VENUS_ROCK = new BlockItem(GCBlocks.HARD_VENUS_ROCK, new Item.Properties());
    public static final Item SCORCHED_VENUS_ROCK = new BlockItem(GCBlocks.SCORCHED_VENUS_ROCK, new Item.Properties());
    public static final Item VOLCANIC_ROCK = new BlockItem(GCBlocks.VOLCANIC_ROCK, new Item.Properties());
    public static final Item PUMICE = new BlockItem(GCBlocks.PUMICE, new Item.Properties());
    public static final Item VAPOR_SPOUT = new BlockItem(GCBlocks.VAPOR_SPOUT, new Item.Properties());

    // MISC DECOR
    public static final Item WALKWAY = new BlockItem(GCBlocks.WALKWAY, new Item.Properties());
    public static final Item FLUID_PIPE_WALKWAY = new BlockItem(GCBlocks.FLUID_PIPE_WALKWAY, new Item.Properties());
    public static final Item WIRE_WALKWAY = new BlockItem(GCBlocks.WIRE_WALKWAY, new Item.Properties());
    public static final Item TIN_LADDER = new BlockItem(GCBlocks.TIN_LADDER, new Item.Properties());
    public static final Item IRON_GRATING = new BlockItem(GCBlocks.IRON_GRATING, new Item.Properties());

    // SPECIAL
    public static final Item ALUMINUM_WIRE = new BlockItem(GCBlocks.ALUMINUM_WIRE, new Item.Properties());
    public static final Item SEALABLE_ALUMINUM_WIRE = new BlockItem(GCBlocks.SEALABLE_ALUMINUM_WIRE, new Item.Properties());
    public static final Item HEAVY_SEALABLE_ALUMINUM_WIRE = new BlockItem(GCBlocks.HEAVY_SEALABLE_ALUMINUM_WIRE, new Item.Properties());
    public static final Item GLASS_FLUID_PIPE = new BlockItem(GCBlocks.GLASS_FLUID_PIPE, new Item.Properties());
    public static final Item FUELING_PAD = ITEMS.register(Constant.Block.FUELING_PAD, new BlockItem(GCBlocks.FUELING_PAD, new Item.Properties()));
    public static final Item ROCKET_LAUNCH_PAD = ITEMS.register(Constant.Block.ROCKET_LAUNCH_PAD, new BlockItem(GCBlocks.ROCKET_LAUNCH_PAD, new Item.Properties()));

    // LIGHT PANELS
    public static final Item SQUARE_LIGHT_PANEL = new BlockItem(GCBlocks.SQUARE_LIGHT_PANEL, new Item.Properties());
    public static final Item SPOTLIGHT_LIGHT_PANEL = new BlockItem(GCBlocks.SPOTLIGHT_LIGHT_PANEL, new Item.Properties());
    public static final Item LINEAR_LIGHT_PANEL = new BlockItem(GCBlocks.LINEAR_LIGHT_PANEL, new Item.Properties());
    public static final Item DASHED_LIGHT_PANEL = new BlockItem(GCBlocks.DASHED_LIGHT_PANEL, new Item.Properties());
    public static final Item DIAGONAL_LIGHT_PANEL = new BlockItem(GCBlocks.DIAGONAL_LIGHT_PANEL, new Item.Properties());

    // VACUUM GLASS
    public static final Item VACUUM_GLASS = new BlockItem(GCBlocks.VACUUM_GLASS, new Item.Properties());
    public static final Item CLEAR_VACUUM_GLASS = new BlockItem(GCBlocks.CLEAR_VACUUM_GLASS, new Item.Properties());
    public static final Item STRONG_VACUUM_GLASS = new BlockItem(GCBlocks.STRONG_VACUUM_GLASS, new Item.Properties());

    // ORES
    public static final Item SILICON_ORE = new BlockItem(GCBlocks.SILICON_ORE, new Item.Properties());
    public static final Item DEEPSLATE_SILICON_ORE = new BlockItem(GCBlocks.DEEPSLATE_SILICON_ORE, new Item.Properties());

    public static final Item MOON_COPPER_ORE = new BlockItem(GCBlocks.MOON_COPPER_ORE, new Item.Properties());
    public static final Item LUNASLATE_COPPER_ORE = new BlockItem(GCBlocks.LUNASLATE_COPPER_ORE, new Item.Properties());

    public static final Item TIN_ORE = new BlockItem(GCBlocks.TIN_ORE, new Item.Properties());
    public static final Item DEEPSLATE_TIN_ORE = new BlockItem(GCBlocks.DEEPSLATE_TIN_ORE, new Item.Properties());
    public static final Item MOON_TIN_ORE = new BlockItem(GCBlocks.MOON_TIN_ORE, new Item.Properties());
    public static final Item LUNASLATE_TIN_ORE = new BlockItem(GCBlocks.LUNASLATE_TIN_ORE, new Item.Properties());

    public static final Item ALUMINUM_ORE = new BlockItem(GCBlocks.ALUMINUM_ORE, new Item.Properties());
    public static final Item DEEPSLATE_ALUMINUM_ORE = new BlockItem(GCBlocks.DEEPSLATE_ALUMINUM_ORE, new Item.Properties());

    public static final Item DESH_ORE = new BlockItem(GCBlocks.DESH_ORE, new Item.Properties());

    public static final Item ILMENITE_ORE = new BlockItem(GCBlocks.ILMENITE_ORE, new Item.Properties());

    public static final Item GALENA_ORE = new BlockItem(GCBlocks.GALENA_ORE, new Item.Properties());

    public static final Item OLIVINE_CLUSTER = new BlockItem(GCBlocks.OLIVINE_CLUSTER, new Item.Properties());
    public static final Item OLIVINE_BASALT = new BlockItem(GCBlocks.OLIVINE_BASALT, new Item.Properties());
    public static final Item RICH_OLIVINE_BASALT = new BlockItem(GCBlocks.RICH_OLIVINE_BASALT, new Item.Properties());

    // CHEESE BLOCK
    public static final Item MOON_CHEESE_WHEEL = new BlockItem(GCBlocks.MOON_CHEESE_WHEEL, new Item.Properties());

    // COMPACT MINERAL BLOCKS
    public static final Item SILICON_BLOCK = new BlockItem(GCBlocks.SILICON_BLOCK, new Item.Properties());
    public static final Item LUNAR_SAPPHIRE_BLOCK = new BlockItem(GCBlocks.LUNAR_SAPPHIRE_BLOCK, new Item.Properties());
    public static final Item OLIVINE_BLOCK = new BlockItem(GCBlocks.OLIVINE_BLOCK, new Item.Properties());
    public static final Item METEORIC_IRON_BLOCK = new BlockItem(GCBlocks.METEORIC_IRON_BLOCK, new Item.Properties());
    public static final Item DESH_BLOCK = new BlockItem(GCBlocks.DESH_BLOCK, new Item.Properties());
    public static final Item LEAD_BLOCK = new BlockItem(GCBlocks.LEAD_BLOCK, new Item.Properties());
    public static final Item ALUMINUM_BLOCK = new BlockItem(GCBlocks.ALUMINUM_BLOCK, new Item.Properties());
    public static final Item TIN_BLOCK = new BlockItem(GCBlocks.TIN_BLOCK, new Item.Properties());
    public static final Item TITANIUM_BLOCK = new BlockItem(GCBlocks.TITANIUM_BLOCK, new Item.Properties());
    public static final Item RAW_METEORIC_IRON_BLOCK = new BlockItem(GCBlocks.RAW_METEORIC_IRON_BLOCK, new Item.Properties());
    public static final Item RAW_DESH_BLOCK = new BlockItem(GCBlocks.RAW_DESH_BLOCK, new Item.Properties());
    public static final Item RAW_LEAD_BLOCK = new BlockItem(GCBlocks.RAW_LEAD_BLOCK, new Item.Properties());
    public static final Item RAW_ALUMINUM_BLOCK = new BlockItem(GCBlocks.RAW_ALUMINUM_BLOCK, new Item.Properties());
    public static final Item RAW_TIN_BLOCK = new BlockItem(GCBlocks.RAW_TIN_BLOCK, new Item.Properties());
    public static final Item RAW_TITANIUM_BLOCK = new BlockItem(GCBlocks.RAW_TITANIUM_BLOCK, new Item.Properties());

    // MOON VILLAGER SPECIAL
    public static final Item LUNAR_CARTOGRAPHY_TABLE = new BlockItem(GCBlocks.LUNAR_CARTOGRAPHY_TABLE, new Item.Properties());

    // MISC WORLD GEN
    public static final Item CAVERNOUS_VINES = new BlockItem(GCBlocks.CAVERNOUS_VINES, new Item.Properties());

    // MISC MACHINES
    public static final Item CRYOGENIC_CHAMBER = new BlockItem(GCBlocks.CRYOGENIC_CHAMBER, new Item.Properties());
    public static final Item PLAYER_TRANSPORT_TUBE = new BlockItem(GCBlocks.PLAYER_TRANSPORT_TUBE, new Item.Properties());
    public static final Item AIR_LOCK_FRAME = new BlockItem(GCBlocks.AIR_LOCK_FRAME, new Item.Properties());
    public static final Item AIR_LOCK_CONTROLLER = new BlockItem(GCBlocks.AIR_LOCK_CONTROLLER, new Item.Properties());
    public static final Item AIR_LOCK_SEAL = new BlockItem(GCBlocks.AIR_LOCK_SEAL, new Item.Properties());

    // MACHINES
    public static final Item CIRCUIT_FABRICATOR = new BlockItem(GCBlocks.CIRCUIT_FABRICATOR, new Item.Properties());
    public static final Item COMPRESSOR = new BlockItem(GCBlocks.COMPRESSOR, new Item.Properties());
    public static final Item ELECTRIC_COMPRESSOR = new BlockItem(GCBlocks.ELECTRIC_COMPRESSOR, new Item.Properties());
    public static final Item COAL_GENERATOR = new BlockItem(GCBlocks.COAL_GENERATOR, new Item.Properties());
    public static final Item BASIC_SOLAR_PANEL = new BlockItem(GCBlocks.BASIC_SOLAR_PANEL, new Item.Properties());
    public static final Item ADVANCED_SOLAR_PANEL = new BlockItem(GCBlocks.ADVANCED_SOLAR_PANEL, new Item.Properties());
    public static final Item ENERGY_STORAGE_MODULE = new BlockItem(GCBlocks.ENERGY_STORAGE_MODULE, new Item.Properties());
    public static final Item ELECTRIC_FURNACE = new BlockItem(GCBlocks.ELECTRIC_FURNACE, new Item.Properties());
    public static final Item ELECTRIC_ARC_FURNACE = new BlockItem(GCBlocks.ELECTRIC_ARC_FURNACE, new Item.Properties());
    public static final Item REFINERY = new BlockItem(GCBlocks.REFINERY, new Item.Properties());
    public static final Item OXYGEN_COLLECTOR = new BlockItem(GCBlocks.OXYGEN_COLLECTOR, new Item.Properties());
    public static final Item OXYGEN_SEALER = new BlockItem(GCBlocks.OXYGEN_SEALER, new Item.Properties());
    public static final Item OXYGEN_BUBBLE_DISTRIBUTOR = new BlockItem(GCBlocks.OXYGEN_BUBBLE_DISTRIBUTOR, new Item.Properties());
    public static final Item OXYGEN_DECOMPRESSOR = new BlockItem(GCBlocks.OXYGEN_DECOMPRESSOR, new Item.Properties());
    public static final Item OXYGEN_COMPRESSOR = new BlockItem(GCBlocks.OXYGEN_COMPRESSOR, new Item.Properties());
    public static final Item OXYGEN_STORAGE_MODULE = new BlockItem(GCBlocks.OXYGEN_STORAGE_MODULE, new Item.Properties());
    public static final Item FUEL_LOADER = new BlockItem(GCBlocks.FUEL_LOADER, new Item.Properties());
    public static final Item ROCKET_WORKBENCH = new BlockItem(GCBlocks.ROCKET_WORKBENCH, new Item.Properties());
    public static final Item PARACHEST = new BlockItem(GCBlocks.PARACHEST, new Item.Properties());
    // === END BLOCKS ===
=======
>>>>>>> 9aa28889
    
    // MATERIALS
    public static final Item SILICON = registerGeneric(Constant.Item.SILICON);
    
    public static final Item RAW_METEORIC_IRON = registerGeneric(Constant.Item.RAW_METEORIC_IRON);
    public static final Item METEORIC_IRON_INGOT = registerGeneric(Constant.Item.METEORIC_IRON_INGOT);
    public static final Item METEORIC_IRON_NUGGET = registerGeneric(Constant.Item.METEORIC_IRON_NUGGET);
    public static final Item COMPRESSED_METEORIC_IRON = registerGeneric(Constant.Item.COMPRESSED_METEORIC_IRON);

    public static final Item OLIVINE_SHARD = registerGeneric(Constant.Item.OLIVINE_SHARD);

    public static final Item RAW_DESH = registerGeneric(Constant.Item.RAW_DESH);
    public static final Item DESH_INGOT = registerGeneric(Constant.Item.DESH_INGOT);
    public static final Item DESH_NUGGET = registerGeneric(Constant.Item.DESH_NUGGET);
    public static final Item COMPRESSED_DESH = registerGeneric(Constant.Item.COMPRESSED_DESH);

    public static final Item RAW_LEAD = registerGeneric(Constant.Item.RAW_LEAD);
    public static final Item LEAD_INGOT = registerGeneric(Constant.Item.LEAD_INGOT);
    public static final Item LEAD_NUGGET = registerGeneric(Constant.Item.LEAD_NUGGET);
    
    public static final Item RAW_ALUMINUM = registerGeneric(Constant.Item.RAW_ALUMINUM);
    public static final Item ALUMINUM_INGOT = registerGeneric(Constant.Item.ALUMINUM_INGOT);
    public static final Item ALUMINUM_NUGGET = registerGeneric(Constant.Item.ALUMINUM_NUGGET);
    public static final Item COMPRESSED_ALUMINUM = registerGeneric(Constant.Item.COMPRESSED_ALUMINUM);

    public static final Item RAW_TIN = registerGeneric(Constant.Item.RAW_TIN);
    public static final Item TIN_INGOT = registerGeneric(Constant.Item.TIN_INGOT);
    public static final Item TIN_NUGGET = registerGeneric(Constant.Item.TIN_NUGGET);
    public static final Item COMPRESSED_TIN = registerGeneric(Constant.Item.COMPRESSED_TIN);

    public static final Item RAW_TITANIUM = registerGeneric(Constant.Item.RAW_TITANIUM);
    public static final Item TITANIUM_INGOT = registerGeneric(Constant.Item.TITANIUM_INGOT);
    public static final Item TITANIUM_NUGGET = registerGeneric(Constant.Item.TITANIUM_NUGGET);
    public static final Item COMPRESSED_TITANIUM = registerGeneric(Constant.Item.COMPRESSED_TITANIUM);

    public static final Item COMPRESSED_BRONZE = registerGeneric(Constant.Item.COMPRESSED_BRONZE);
    public static final Item COMPRESSED_COPPER = registerGeneric(Constant.Item.COMPRESSED_COPPER);
    public static final Item COMPRESSED_IRON = registerGeneric(Constant.Item.COMPRESSED_IRON);
    public static final Item COMPRESSED_STEEL = registerGeneric(Constant.Item.COMPRESSED_STEEL);
    
    public static final Item LUNAR_SAPPHIRE = registerGeneric(Constant.Item.LUNAR_SAPPHIRE);
    public static final Item DESH_STICK = registerGeneric(Constant.Item.DESH_STICK);
    public static final Item CARBON_FRAGMENTS = registerGeneric(Constant.Item.CARBON_FRAGMENTS);
    public static final Item SOLAR_DUST = registerGeneric(Constant.Item.SOLAR_DUST);
    public static final Item BASIC_WAFER = registerGeneric(Constant.Item.BASIC_WAFER);
    public static final Item ADVANCED_WAFER = registerGeneric(Constant.Item.ADVANCED_WAFER);
    public static final Item BEAM_CORE = registerGeneric(Constant.Item.BEAM_CORE);
    public static final Item CANVAS = registerGeneric(Constant.Item.CANVAS);
    
    public static final Item FLUID_MANIPULATOR = registerGeneric(Constant.Item.FLUID_MANIPULATOR);
    public static final Item OXYGEN_CONCENTRATOR = registerGeneric(Constant.Item.OXYGEN_CONCENTRATOR);
    public static final Item OXYGEN_FAN = registerGeneric(Constant.Item.OXYGEN_FAN);
    public static final Item OXYGEN_VENT = registerGeneric(Constant.Item.OXYGEN_VENT);
    public static final Item SENSOR_LENS = registerGeneric(Constant.Item.SENSOR_LENS);
    public static final Item BLUE_SOLAR_WAFER = registerGeneric(Constant.Item.BLUE_SOLAR_WAFER);
    public static final Item SINGLE_SOLAR_MODULE = registerGeneric(Constant.Item.SINGLE_SOLAR_MODULE);
    public static final Item FULL_SOLAR_PANEL = registerGeneric(Constant.Item.FULL_SOLAR_PANEL);
    public static final Item SOLAR_ARRAY_WAFER = registerGeneric(Constant.Item.SOLAR_ARRAY_WAFER);
    public static final Item STEEL_POLE = registerGeneric(Constant.Item.STEEL_POLE);
    public static final Item COPPER_CANISTER = registerGeneric(Constant.Item.COPPER_CANISTER);
    public static final Item TIN_CANISTER = registerGeneric(Constant.Item.TIN_CANISTER);
    public static final Item THERMAL_CLOTH = registerGeneric(Constant.Item.THERMAL_CLOTH);
    public static final Item ISOTHERMAL_FABRIC = registerGeneric(Constant.Item.ISOTHERMAL_FABRIC);
    public static final Item ORION_DRIVE = registerGeneric(Constant.Item.ORION_DRIVE);
    public static final Item ATMOSPHERIC_VALVE = registerGeneric(Constant.Item.ATMOSPHERIC_VALVE);
    public static final Item AMBIENT_THERMAL_CONTROLLER = registerGeneric(Constant.Item.AMBIENT_THERMAL_CONTROLLER);
    
    // FOOD
    public static final Item MOON_CHEESE_CURD = ITEMS.register(Constant.Item.MOON_CHEESE_CURD, new Item(new Item.Properties().food(GCFoodComponent.MOON_CHEESE_CURD)));
    
    public static final Item MOON_CHEESE_SLICE = ITEMS.register(Constant.Item.MOON_CHEESE_SLICE, new Item(new Item.Properties().food(GCFoodComponent.MOON_CHEESE_SLICE)));
    public static final Item BURGER_BUN = ITEMS.register(Constant.Item.BURGER_BUN, new Item(new Item.Properties().food(GCFoodComponent.BURGER_BUN)));
    public static final Item GROUND_BEEF = ITEMS.register(Constant.Item.GROUND_BEEF, new Item(new Item.Properties().food(GCFoodComponent.GROUND_BEEF)));
    public static final Item BEEF_PATTY = ITEMS.register(Constant.Item.BEEF_PATTY, new Item(new Item.Properties().food(GCFoodComponent.BEEF_PATTY)));
    public static final Item CHEESEBURGER = ITEMS.register(Constant.Item.CHEESEBURGER, new Item(new Item.Properties().food(GCFoodComponent.CHEESEBURGER)));
    
    public static final Item CANNED_DEHYDRATED_APPLE = ITEMS.register(Constant.Item.CANNED_DEHYDRATED_APPLE, new CannedFoodItem(new Item.Properties().food(GCFoodComponent.DEHYDRATED_APPLE)));
    public static final Item CANNED_DEHYDRATED_CARROT = ITEMS.register(Constant.Item.CANNED_DEHYDRATED_CARROT, new CannedFoodItem(new Item.Properties().food(GCFoodComponent.DEHYDRATED_CARROT)));
    public static final Item CANNED_DEHYDRATED_MELON = ITEMS.register(Constant.Item.CANNED_DEHYDRATED_MELON, new CannedFoodItem(new Item.Properties().food(GCFoodComponent.DEHYDRATED_MELON)));
    public static final Item CANNED_DEHYDRATED_POTATO = ITEMS.register(Constant.Item.CANNED_DEHYDRATED_POTATO, new CannedFoodItem(new Item.Properties().food(GCFoodComponent.DEHYDRATED_POTATO)));
    public static final Item CANNED_BEEF = ITEMS.register(Constant.Item.CANNED_BEEF, new CannedFoodItem(new Item.Properties().food(GCFoodComponent.CANNED_BEEF)));
    
    // ROCKET PLATES
    public static final Item TIER_1_HEAVY_DUTY_PLATE = ITEMS.register(Constant.Item.TIER_1_HEAVY_DUTY_PLATE, new Item(new Item.Properties()));
    public static final Item TIER_2_HEAVY_DUTY_PLATE = ITEMS.register(Constant.Item.TIER_2_HEAVY_DUTY_PLATE, new Item(new Item.Properties()));
    public static final Item TIER_3_HEAVY_DUTY_PLATE = ITEMS.register(Constant.Item.TIER_3_HEAVY_DUTY_PLATE, new Item(new Item.Properties()));

    // THROWABLE METEOR CHUNKS
    public static final Item THROWABLE_METEOR_CHUNK = ITEMS.register(Constant.Item.THROWABLE_METEOR_CHUNK, new ThrowableMeteorChunkItem(new Item.Properties().stacksTo(16)));
    public static final Item HOT_THROWABLE_METEOR_CHUNK = ITEMS.register(Constant.Item.HOT_THROWABLE_METEOR_CHUNK, new HotThrowableMeteorChunkItem(new Item.Properties().stacksTo(16)));

    // ARMOR
    public static final Item HEAVY_DUTY_HELMET = ITEMS.register(Constant.Item.HEAVY_DUTY_HELMET, new ArmorItem(GCArmorMaterials.HEAVY_DUTY, ArmorItem.Type.HELMET, new Item.Properties().stacksTo(1)));
    public static final Item HEAVY_DUTY_CHESTPLATE = ITEMS.register(Constant.Item.HEAVY_DUTY_CHESTPLATE, new ArmorItem(GCArmorMaterials.HEAVY_DUTY, ArmorItem.Type.CHESTPLATE, new Item.Properties().stacksTo(1)));
    public static final Item HEAVY_DUTY_LEGGINGS = ITEMS.register(Constant.Item.HEAVY_DUTY_LEGGINGS, new ArmorItem(GCArmorMaterials.HEAVY_DUTY, ArmorItem.Type.LEGGINGS, new Item.Properties().stacksTo(1)));
    public static final Item HEAVY_DUTY_BOOTS = ITEMS.register(Constant.Item.HEAVY_DUTY_BOOTS, new ArmorItem(GCArmorMaterials.HEAVY_DUTY, ArmorItem.Type.BOOTS, new Item.Properties().stacksTo(1)));

    public static final Item DESH_HELMET = ITEMS.register(Constant.Item.DESH_HELMET, new ArmorItem(GCArmorMaterials.DESH, ArmorItem.Type.HELMET, new Item.Properties().stacksTo(1)));
    public static final Item DESH_CHESTPLATE = ITEMS.register(Constant.Item.DESH_CHESTPLATE, new ArmorItem(GCArmorMaterials.DESH, ArmorItem.Type.CHESTPLATE, new Item.Properties().stacksTo(1)));
    public static final Item DESH_LEGGINGS = ITEMS.register(Constant.Item.DESH_LEGGINGS, new ArmorItem(GCArmorMaterials.DESH, ArmorItem.Type.LEGGINGS, new Item.Properties().stacksTo(1)));
    public static final Item DESH_BOOTS = ITEMS.register(Constant.Item.DESH_BOOTS, new ArmorItem(GCArmorMaterials.DESH, ArmorItem.Type.BOOTS, new Item.Properties().stacksTo(1)));

    public static final Item TITANIUM_HELMET = ITEMS.register(Constant.Item.TITANIUM_HELMET, new ArmorItem(GCArmorMaterials.TITANIUM, ArmorItem.Type.HELMET, new Item.Properties().stacksTo(1)));
    public static final Item TITANIUM_CHESTPLATE = ITEMS.register(Constant.Item.TITANIUM_CHESTPLATE, new ArmorItem(GCArmorMaterials.TITANIUM, ArmorItem.Type.CHESTPLATE, new Item.Properties().stacksTo(1)));
    public static final Item TITANIUM_LEGGINGS = ITEMS.register(Constant.Item.TITANIUM_LEGGINGS, new ArmorItem(GCArmorMaterials.TITANIUM, ArmorItem.Type.LEGGINGS, new Item.Properties().stacksTo(1)));
    public static final Item TITANIUM_BOOTS = ITEMS.register(Constant.Item.TITANIUM_BOOTS, new ArmorItem(GCArmorMaterials.TITANIUM, ArmorItem.Type.BOOTS, new Item.Properties().stacksTo(1)));

    public static final Item SENSOR_GLASSES = ITEMS.register(Constant.Item.SENSOR_GLASSES, new ArmorItem(GCArmorMaterials.SENSOR_GLASSES, ArmorItem.Type.HELMET, new Item.Properties().stacksTo(1)));

    // TOOLS + WEAPONS
    public static final Item HEAVY_DUTY_SWORD = ITEMS.register(Constant.Item.HEAVY_DUTY_SWORD, new BrittleSwordItem(GCTiers.STEEL, new Item.Properties().attributes(SwordItem.createAttributes(GCTiers.STEEL, 3, -2.4F))));
    public static final Item HEAVY_DUTY_SHOVEL = ITEMS.register(Constant.Item.HEAVY_DUTY_SHOVEL, new ShovelItem(GCTiers.STEEL, new Item.Properties().attributes(ShovelItem.createAttributes(GCTiers.STEEL, -1.5F, -3.0F))));
    public static final Item HEAVY_DUTY_PICKAXE = ITEMS.register(Constant.Item.HEAVY_DUTY_PICKAXE, new PickaxeItem(GCTiers.STEEL, new Item.Properties().attributes(PickaxeItem.createAttributes(GCTiers.STEEL, 1, -2.8F))));
    public static final Item HEAVY_DUTY_AXE = ITEMS.register(Constant.Item.HEAVY_DUTY_AXE, new AxeItem(GCTiers.STEEL, new Item.Properties().attributes(AxeItem.createAttributes(GCTiers.STEEL, 6.0F, -3.1F))));
    public static final Item HEAVY_DUTY_HOE = ITEMS.register(Constant.Item.HEAVY_DUTY_HOE, new HoeItem(GCTiers.STEEL, new Item.Properties().attributes(HoeItem.createAttributes(GCTiers.STEEL, -2, -1.0F))));

    public static final Item DESH_SWORD = ITEMS.register(Constant.Item.DESH_SWORD, new SwordItem(GCTiers.DESH, new Item.Properties().attributes(SwordItem.createAttributes(GCTiers.DESH, 3, -2.4F))));
    public static final Item DESH_SHOVEL = ITEMS.register(Constant.Item.DESH_SHOVEL, new ShovelItem(GCTiers.DESH, new Item.Properties().attributes(ShovelItem.createAttributes(GCTiers.DESH, -1.5F, -3.0F))));
    public static final Item DESH_PICKAXE = ITEMS.register(Constant.Item.DESH_PICKAXE, new PickaxeItem(GCTiers.DESH, new Item.Properties().attributes(PickaxeItem.createAttributes(GCTiers.DESH, 1.0F, -2.8F))));
    public static final Item DESH_AXE = ITEMS.register(Constant.Item.DESH_AXE, new AxeItem(GCTiers.DESH, new Item.Properties().attributes(AxeItem.createAttributes(GCTiers.DESH, 6.0F, -3.1F))));
    public static final Item DESH_HOE = ITEMS.register(Constant.Item.DESH_HOE, new HoeItem(GCTiers.DESH, new Item.Properties().attributes(HoeItem.createAttributes(GCTiers.DESH, -3.0F, -1.0F))));

    public static final Item TITANIUM_SWORD = ITEMS.register(Constant.Item.TITANIUM_SWORD, new BrittleSwordItem(GCTiers.TITANIUM, new Item.Properties().attributes(SwordItem.createAttributes(GCTiers.TITANIUM, 3, -2.4F))));
    public static final Item TITANIUM_SHOVEL = ITEMS.register(Constant.Item.TITANIUM_SHOVEL, new ShovelItem(GCTiers.TITANIUM, new Item.Properties().attributes(ShovelItem.createAttributes(GCTiers.TITANIUM, -1.5F, -3.0F))));
    public static final Item TITANIUM_PICKAXE = ITEMS.register(Constant.Item.TITANIUM_PICKAXE, new PickaxeItem(GCTiers.TITANIUM, new Item.Properties().attributes(PickaxeItem.createAttributes(GCTiers.TITANIUM, 1.0F, -2.8F))));
    public static final Item TITANIUM_AXE = ITEMS.register(Constant.Item.TITANIUM_AXE, new AxeItem(GCTiers.TITANIUM, new Item.Properties().attributes(AxeItem.createAttributes(GCTiers.TITANIUM, 6.0F, -3.1F))));
    public static final Item TITANIUM_HOE = ITEMS.register(Constant.Item.TITANIUM_HOE, new HoeItem(GCTiers.TITANIUM, new Item.Properties().attributes(HoeItem.createAttributes(GCTiers.TITANIUM, -3.0F, -1.0F))));

    public static final Item STANDARD_WRENCH = ITEMS.register(Constant.Item.STANDARD_WRENCH, new StandardWrenchItem(new Item.Properties().durability(256)));

    // SMITHING TEMPLATES
    public static final Item TITANTIUM_UPGRADE_SMITHING_TEMPLATE = ITEMS.register(Constant.Item.TITANTIUM_UPGRADE_SMITHING_TEMPLATE, new SmithingTemplateItem(
            Component.translatable(Translations.Misc.UPGRADE_TITANIUM_APPLIES_TO).withStyle(Constant.Text.BLUE_STYLE),
            Component.translatable(Translations.Misc.UPGRADE_TITANIUM_INGREDIENTS).withStyle(Constant.Text.BLUE_STYLE),
            Component.translatable(Translations.Misc.UPGRADE_TITANIUM_DESCRIPTION).withStyle(Constant.Text.GRAY_STYLE),
            Component.translatable(Translations.Misc.UPGRADE_TITANIUM_BASE_SLOT_DESCRIPTION),
            Component.translatable(Translations.Misc.UPGRADE_TITANIUM_ADDITIONS_SLOT_DESCRIPTON),
            List.of(ResourceLocation.withDefaultNamespace("item/empty_armor_slot_helmet"),
                    ResourceLocation.withDefaultNamespace("item/empty_armor_slot_chestplate"),
                    ResourceLocation.withDefaultNamespace("item/empty_armor_slot_leggings"),
                    ResourceLocation.withDefaultNamespace("item/empty_armor_slot_boots"),
                    ResourceLocation.withDefaultNamespace("item/empty_slot_hoe"),
                    ResourceLocation.withDefaultNamespace("item/empty_slot_axe"),
                    ResourceLocation.withDefaultNamespace("item/empty_slot_sword"),
                    ResourceLocation.withDefaultNamespace("item/empty_slot_shovel"),
                    ResourceLocation.withDefaultNamespace("item/empty_slot_pickaxe")),
            List.of(ResourceLocation.withDefaultNamespace("item/empty_slot_ingot"))
    ));
    // 		this.appliesTo = component;
    //		this.ingredients = component2;
    //		this.upgradeDescription = component3;
    //		this.baseSlotDescription = component4;
    //		this.additionsSlotDescription = component5;

    // BATTERIES
    public static final Item BATTERY = ITEMS.register(Constant.Item.BATTERY, new BatteryItem(new Item.Properties().stacksTo(1), 15000, 500));
    public static final Item INFINITE_BATTERY = ITEMS.register(Constant.Item.INFINITE_BATTERY, new InfiniteBatteryItem(new Item.Properties().stacksTo(1).rarity(Rarity.EPIC)));

    //FLUID BUCKETS
    public static final Item CRUDE_OIL_BUCKET = ITEMS.register(Constant.Item.CRUDE_OIL_BUCKET, new BucketItem(GCFluids.CRUDE_OIL, new Item.Properties().craftRemainder(Items.BUCKET).stacksTo(1)));
    public static final Item FUEL_BUCKET = ITEMS.register(Constant.Item.FUEL_BUCKET, new BucketItem(GCFluids.FUEL, new Item.Properties().craftRemainder(Items.BUCKET).stacksTo(1)));
    public static final Item SULFURIC_ACID_BUCKET = ITEMS.register(Constant.Item.SULFURIC_ACID_BUCKET, new BucketItem(GCFluids.SULFURIC_ACID, new Item.Properties().craftRemainder(Items.BUCKET).stacksTo(1)));

    //GALACTICRAFT INVENTORY
    public static final GCRegistry.ColorSet<ParachuteItem> PARACHUTE = ITEMS.registerColored(Constant.Item.PARACHUTE, color -> new ParachuteItem(color, new Item.Properties().stacksTo(1)));

    public static final Item OXYGEN_MASK = ITEMS.register(Constant.Item.OXYGEN_MASK, new OxygenMaskItem(new Item.Properties()));
    public static final Item OXYGEN_GEAR = ITEMS.register(Constant.Item.OXYGEN_GEAR, new OxygenGearItem(new Item.Properties()));

    public static final Item SMALL_OXYGEN_TANK = ITEMS.register(Constant.Item.SMALL_OXYGEN_TANK, new OxygenTankItem(new Item.Properties(), 1620 * 10)); // 16200 ticks
    public static final Item MEDIUM_OXYGEN_TANK = ITEMS.register(Constant.Item.MEDIUM_OXYGEN_TANK, new OxygenTankItem(new Item.Properties(), 1620 * 20)); //32400 ticks
    public static final Item LARGE_OXYGEN_TANK = ITEMS.register(Constant.Item.LARGE_OXYGEN_TANK, new OxygenTankItem(new Item.Properties(), 1620 * 30)); //48600 ticks
    public static final Item INFINITE_OXYGEN_TANK = ITEMS.register(Constant.Item.INFINITE_OXYGEN_TANK, new InfiniteOxygenTankItem(new Item.Properties().stacksTo(1).rarity(Rarity.EPIC)));

    public static final Item SHIELD_CONTROLLER = ITEMS.register(Constant.Item.SHIELD_CONTROLLER, new AccessoryItem(new Item.Properties()));
    public static final Item FREQUENCY_MODULE = ITEMS.register(Constant.Item.FREQUENCY_MODULE, new FrequencyModuleItem(new Item.Properties()));

    public static final Item THERMAL_PADDING_HELMET = ITEMS.register(Constant.Item.THERMAL_PADDING_HELMET, new ThermalArmorItem(new Item.Properties(), ArmorItem.Type.HELMET));
    public static final Item THERMAL_PADDING_CHESTPIECE = ITEMS.register(Constant.Item.THERMAL_PADDING_CHESTPIECE, new ThermalArmorItem(new Item.Properties(), ArmorItem.Type.CHESTPLATE));
    public static final Item THERMAL_PADDING_LEGGINGS = ITEMS.register(Constant.Item.THERMAL_PADDING_LEGGINGS, new ThermalArmorItem(new Item.Properties(), ArmorItem.Type.LEGGINGS));
    public static final Item THERMAL_PADDING_BOOTS = ITEMS.register(Constant.Item.THERMAL_PADDING_BOOTS, new ThermalArmorItem(new Item.Properties(), ArmorItem.Type.BOOTS));
    // Vehicles
    public static final Item BUGGY = ITEMS.register(Constant.Item.BUGGY, new BuggyItem(new Item.Properties().stacksTo(1)));
    public static final Item ROCKET = ITEMS.register(Constant.Item.ROCKET, new RocketItem(new Item.Properties()
            .component(GCDataComponents.ROCKET_DATA, RocketPrefabs.TIER_1)
            .stacksTo(1)));

    // ROCKET PIECES
    public static final Item NOSE_CONE = ITEMS.register(Constant.Item.NOSE_CONE, new Item(new Item.Properties()));
    public static final Item HEAVY_NOSE_CONE = ITEMS.register(Constant.Item.HEAVY_NOSE_CONE, new Item(new Item.Properties()));
    public static final Item ROCKET_FIN = ITEMS.register(Constant.Item.ROCKET_FIN, new Item(new Item.Properties()));
    public static final Item ROCKET_ENGINE = ITEMS.register(Constant.Item.ROCKET_ENGINE, new Item(new Item.Properties()));

    // SCHEMATICS
    public static final Item BASIC_ROCKET_CONE_SCHEMATIC = ITEMS.register(Constant.Item.BASIC_ROCKET_CONE_SCHEMATIC, new RocketPartSchematic(new Item.Properties().stacksTo(1).rarity(Rarity.RARE), GCRocketParts.TIER_1_CONE));
    public static final Item BASIC_ROCKET_BODY_SCHEMATIC = ITEMS.register(Constant.Item.BASIC_ROCKET_BODY_SCHEMATIC, new RocketPartSchematic(new Item.Properties().stacksTo(1).rarity(Rarity.RARE), GCRocketParts.TIER_1_BODY));
    public static final Item BASIC_ROCKET_FINS_SCHEMATIC = ITEMS.register(Constant.Item.BASIC_ROCKET_FINS_SCHEMATIC, new RocketPartSchematic(new Item.Properties().stacksTo(1).rarity(Rarity.RARE), GCRocketParts.TIER_1_FIN));
    public static final Item BASIC_ROCKET_ENGINE_SCHEMATIC = ITEMS.register(Constant.Item.BASIC_ROCKET_ENGINE_SCHEMATIC, new RocketPartSchematic(new Item.Properties().stacksTo(1).rarity(Rarity.RARE), GCRocketParts.TIER_1_ENGINE));

    public static final Item TIER_2_ROCKET_SCHEMATIC = ITEMS.register(Constant.Item.TIER_2_ROCKET_SCHEMATIC, new SchematicItem(new Item.Properties()));
    public static final Item CARGO_ROCKET_SCHEMATIC = ITEMS.register(Constant.Item.CARGO_ROCKET_SCHEMATIC, new SchematicItem(new Item.Properties()));
    public static final Item MOON_BUGGY_SCHEMATIC = ITEMS.register(Constant.Item.MOON_BUGGY_SCHEMATIC, new SchematicItem(new Item.Properties()));
    public static final Item TIER_3_ROCKET_SCHEMATIC = ITEMS.register(Constant.Item.TIER_3_ROCKET_SCHEMATIC, new SchematicItem(new Item.Properties()));
    public static final Item ASTRO_MINER_SCHEMATIC = ITEMS.register(Constant.Item.ASTRO_MINER_SCHEMATIC, new SchematicItem(new Item.Properties()));

    // SPAWN EGGS
    public static final Item MOON_VILLAGER_SPAWN_EGG = ITEMS.register(Constant.SpawnEgg.MOON_VILLAGER, new SpawnEggItem(GCEntityTypes.MOON_VILLAGER, 0x74a3cf, 0xba2500, new Item.Properties()));
    public static final Item EVOLVED_ZOMBIE_SPAWN_EGG = ITEMS.register(Constant.SpawnEgg.EVOLVED_ZOMBIE, new SpawnEggItem(GCEntityTypes.EVOLVED_ZOMBIE, 0x00afaf, 0x463aa5, new Item.Properties()));
    public static final Item EVOLVED_CREEPER_SPAWN_EGG = ITEMS.register(Constant.SpawnEgg.EVOLVED_CREEPER, new SpawnEggItem(GCEntityTypes.EVOLVED_CREEPER, 0x0da70b, 0xa8d0d9, new Item.Properties()));
    public static final Item EVOLVED_SKELETON_SPAWN_EGG = ITEMS.register(Constant.SpawnEgg.EVOLVED_SKELETON, new SpawnEggItem(GCEntityTypes.EVOLVED_SKELETON, 0xc1c1c1, 0xff9600, new Item.Properties()));
    public static final Item EVOLVED_SPIDER_SPAWN_EGG = ITEMS.register(Constant.SpawnEgg.EVOLVED_SPIDER, new SpawnEggItem(GCEntityTypes.EVOLVED_SPIDER, 0x342d27, 0x5aff0e, new Item.Properties()));
    public static final Item EVOLVED_PILLAGER_SPAWN_EGG = ITEMS.register(Constant.SpawnEgg.EVOLVED_PILLAGER, new SpawnEggItem(GCEntityTypes.EVOLVED_PILLAGER, 0x532f36, 0x264747, new Item.Properties()));
    public static final Item EVOLVED_EVOKER_SPAWN_EGG = ITEMS.register(Constant.SpawnEgg.EVOLVED_EVOKER, new SpawnEggItem(GCEntityTypes.EVOLVED_EVOKER, 0x1e1c1a, 0xd3cf99, new Item.Properties()));
    public static final Item EVOLVED_VINDICATOR_SPAWN_EGG = ITEMS.register(Constant.SpawnEgg.EVOLVED_VINDICATOR, new SpawnEggItem(GCEntityTypes.EVOLVED_VINDICATOR, 0x3f3b37, 0x275e61, new Item.Properties()));
    public static final Item GAZER_SPAWN_EGG = ITEMS.register(Constant.SpawnEgg.GAZER, new SpawnEggItem(GCEntityTypes.GAZER, 0xdbdddb, 0x5c5c5c, new Item.Properties()));
    public static final Item RUMBLER_SPAWN_EGG = ITEMS.register(Constant.SpawnEgg.RUMBLER, new SpawnEggItem(GCEntityTypes.RUMBLER, 0x5c5c5c, 0x36383e, new Item.Properties()));
    public static final Item COMET_CUBE_SPAWN_EGG = ITEMS.register(Constant.SpawnEgg.COMET_CUBE, new SpawnEggItem(GCEntityTypes.COMET_CUBE, 0xd5d8d8, 0x92b9fe, new Item.Properties()));
    public static final Item OLI_GRUB_SPAWN_EGG = ITEMS.register(Constant.SpawnEgg.OLI_GRUB, new SpawnEggItem(GCEntityTypes.OLI_GRUB, 0xd4dd7e, 0xa4bf63, new Item.Properties()));
    public static final Item GREY_SPAWN_EGG = ITEMS.register(Constant.SpawnEgg.GREY, new SpawnEggItem(GCEntityTypes.GREY, 0x656463, 0x769e41, new Item.Properties()));
    public static final Item ARCH_GREY_SPAWN_EGG = ITEMS.register(Constant.SpawnEgg.ARCH_GREY, new SpawnEggItem(GCEntityTypes.ARCH_GREY, 0x656463, 0x2d8563, new Item.Properties()));

    private static Item registerGeneric(String id) {
        return ITEMS.register(id, new Item(new Item.Properties()));
    }
    
    public static void register() {
<<<<<<< HEAD
        // === START BLOCKS ===

        // MOON NATURAL
        Registry.register(BuiltInRegistries.ITEM, Constant.id(Constant.Block.MOON_TURF), MOON_TURF);
        Registry.register(BuiltInRegistries.ITEM, Constant.id(Constant.Block.MOON_DIRT), MOON_DIRT);
        Registry.register(BuiltInRegistries.ITEM, Constant.id(Constant.Block.MOON_DIRT_PATH), MOON_DIRT_PATH);
        Registry.register(BuiltInRegistries.ITEM, Constant.id(Constant.Block.MOON_SURFACE_ROCK), MOON_SURFACE_ROCK);
        Registry.register(BuiltInRegistries.ITEM, Constant.id(Constant.Block.MOON_DUNGEON_BRICK), MOON_DUNGEON_BRICK);

        Registry.register(BuiltInRegistries.ITEM, Constant.id(Constant.Block.MOON_ROCK), MOON_ROCK);
        Registry.register(BuiltInRegistries.ITEM, Constant.id(Constant.Block.MOON_ROCK_SLAB), MOON_ROCK_SLAB);
        Registry.register(BuiltInRegistries.ITEM, Constant.id(Constant.Block.MOON_ROCK_STAIRS), MOON_ROCK_STAIRS);
        Registry.register(BuiltInRegistries.ITEM, Constant.id(Constant.Block.MOON_ROCK_WALL), MOON_ROCK_WALL);

        Registry.register(BuiltInRegistries.ITEM, Constant.id(Constant.Block.MOON_ROCK_BRICK), MOON_ROCK_BRICK);
        Registry.register(BuiltInRegistries.ITEM, Constant.id(Constant.Block.MOON_ROCK_BRICK_SLAB), MOON_ROCK_BRICK_SLAB);
        Registry.register(BuiltInRegistries.ITEM, Constant.id(Constant.Block.MOON_ROCK_BRICK_STAIRS), MOON_ROCK_BRICK_STAIRS);
        Registry.register(BuiltInRegistries.ITEM, Constant.id(Constant.Block.MOON_ROCK_BRICK_WALL), MOON_ROCK_BRICK_WALL);

        Registry.register(BuiltInRegistries.ITEM, Constant.id(Constant.Block.CRACKED_MOON_ROCK_BRICK), CRACKED_MOON_ROCK_BRICK);
        Registry.register(BuiltInRegistries.ITEM, Constant.id(Constant.Block.CRACKED_MOON_ROCK_BRICK_SLAB), CRACKED_MOON_ROCK_BRICK_SLAB);
        Registry.register(BuiltInRegistries.ITEM, Constant.id(Constant.Block.CRACKED_MOON_ROCK_BRICK_STAIRS), CRACKED_MOON_ROCK_BRICK_STAIRS);
        Registry.register(BuiltInRegistries.ITEM, Constant.id(Constant.Block.CRACKED_MOON_ROCK_BRICK_WALL), CRACKED_MOON_ROCK_BRICK_WALL);

        Registry.register(BuiltInRegistries.ITEM, Constant.id(Constant.Block.POLISHED_MOON_ROCK), POLISHED_MOON_ROCK);
        Registry.register(BuiltInRegistries.ITEM, Constant.id(Constant.Block.POLISHED_MOON_ROCK_SLAB), POLISHED_MOON_ROCK_SLAB);
        Registry.register(BuiltInRegistries.ITEM, Constant.id(Constant.Block.POLISHED_MOON_ROCK_STAIRS), POLISHED_MOON_ROCK_STAIRS);
        Registry.register(BuiltInRegistries.ITEM, Constant.id(Constant.Block.POLISHED_MOON_ROCK_WALL), POLISHED_MOON_ROCK_WALL);

        Registry.register(BuiltInRegistries.ITEM, Constant.id(Constant.Block.CHISELED_MOON_ROCK_BRICK), CHISELED_MOON_ROCK_BRICK);
        Registry.register(BuiltInRegistries.ITEM, Constant.id(Constant.Block.MOON_ROCK_PILLAR), MOON_ROCK_PILLAR);

        Registry.register(BuiltInRegistries.ITEM, Constant.id(Constant.Block.COBBLED_MOON_ROCK), COBBLED_MOON_ROCK);
        Registry.register(BuiltInRegistries.ITEM, Constant.id(Constant.Block.COBBLED_MOON_ROCK_SLAB), COBBLED_MOON_ROCK_SLAB);
        Registry.register(BuiltInRegistries.ITEM, Constant.id(Constant.Block.COBBLED_MOON_ROCK_STAIRS), COBBLED_MOON_ROCK_STAIRS);
        Registry.register(BuiltInRegistries.ITEM, Constant.id(Constant.Block.COBBLED_MOON_ROCK_WALL), COBBLED_MOON_ROCK_WALL);

        Registry.register(BuiltInRegistries.ITEM, Constant.id(Constant.Block.LUNASLATE), LUNASLATE);
        Registry.register(BuiltInRegistries.ITEM, Constant.id(Constant.Block.LUNASLATE_SLAB), LUNASLATE_SLAB);
        Registry.register(BuiltInRegistries.ITEM, Constant.id(Constant.Block.LUNASLATE_STAIRS), LUNASLATE_STAIRS);
        Registry.register(BuiltInRegistries.ITEM, Constant.id(Constant.Block.LUNASLATE_WALL), LUNASLATE_WALL);

        Registry.register(BuiltInRegistries.ITEM, Constant.id(Constant.Block.COBBLED_LUNASLATE), COBBLED_LUNASLATE);
        Registry.register(BuiltInRegistries.ITEM, Constant.id(Constant.Block.COBBLED_LUNASLATE_SLAB), COBBLED_LUNASLATE_SLAB);
        Registry.register(BuiltInRegistries.ITEM, Constant.id(Constant.Block.COBBLED_LUNASLATE_STAIRS), COBBLED_LUNASLATE_STAIRS);
        Registry.register(BuiltInRegistries.ITEM, Constant.id(Constant.Block.COBBLED_LUNASLATE_WALL), COBBLED_LUNASLATE_WALL);

        Registry.register(BuiltInRegistries.ITEM, Constant.id(Constant.Block.MOON_BASALT), MOON_BASALT);
        Registry.register(BuiltInRegistries.ITEM, Constant.id(Constant.Block.MOON_BASALT_SLAB), MOON_BASALT_SLAB);
        Registry.register(BuiltInRegistries.ITEM, Constant.id(Constant.Block.MOON_BASALT_STAIRS), MOON_BASALT_STAIRS);
        Registry.register(BuiltInRegistries.ITEM, Constant.id(Constant.Block.MOON_BASALT_WALL), MOON_BASALT_WALL);

        Registry.register(BuiltInRegistries.ITEM, Constant.id(Constant.Block.MOON_BASALT_BRICK), MOON_BASALT_BRICK);
        Registry.register(BuiltInRegistries.ITEM, Constant.id(Constant.Block.MOON_BASALT_BRICK_SLAB), MOON_BASALT_BRICK_SLAB);
        Registry.register(BuiltInRegistries.ITEM, Constant.id(Constant.Block.MOON_BASALT_BRICK_STAIRS), MOON_BASALT_BRICK_STAIRS);
        Registry.register(BuiltInRegistries.ITEM, Constant.id(Constant.Block.MOON_BASALT_BRICK_WALL), MOON_BASALT_BRICK_WALL);

        Registry.register(BuiltInRegistries.ITEM, Constant.id(Constant.Block.CRACKED_MOON_BASALT_BRICK), CRACKED_MOON_BASALT_BRICK);
        Registry.register(BuiltInRegistries.ITEM, Constant.id(Constant.Block.CRACKED_MOON_BASALT_BRICK_SLAB), CRACKED_MOON_BASALT_BRICK_SLAB);
        Registry.register(BuiltInRegistries.ITEM, Constant.id(Constant.Block.CRACKED_MOON_BASALT_BRICK_STAIRS), CRACKED_MOON_BASALT_BRICK_STAIRS);
        Registry.register(BuiltInRegistries.ITEM, Constant.id(Constant.Block.CRACKED_MOON_BASALT_BRICK_WALL), CRACKED_MOON_BASALT_BRICK_WALL);

        Registry.register(BuiltInRegistries.ITEM, Constant.id(Constant.Block.FALLEN_METEOR), FALLEN_METEOR);

        // MARS NATURAL
        Registry.register(BuiltInRegistries.ITEM, Constant.id(Constant.Block.MARS_SURFACE_ROCK), MARS_SURFACE_ROCK);
        Registry.register(BuiltInRegistries.ITEM, Constant.id(Constant.Block.MARS_SUB_SURFACE_ROCK), MARS_SUB_SURFACE_ROCK);
        Registry.register(BuiltInRegistries.ITEM, Constant.id(Constant.Block.MARS_STONE), MARS_STONE);
        Registry.register(BuiltInRegistries.ITEM, Constant.id(Constant.Block.MARS_STONE_SLAB), MARS_STONE_SLAB);
        Registry.register(BuiltInRegistries.ITEM, Constant.id(Constant.Block.MARS_STONE_STAIRS), MARS_STONE_STAIRS);
        Registry.register(BuiltInRegistries.ITEM, Constant.id(Constant.Block.MARS_STONE_WALL), MARS_STONE_WALL);
        Registry.register(BuiltInRegistries.ITEM, Constant.id(Constant.Block.MARS_COBBLESTONE), MARS_COBBLESTONE);
        Registry.register(BuiltInRegistries.ITEM, Constant.id(Constant.Block.MARS_COBBLESTONE_SLAB), MARS_COBBLESTONE_SLAB);
        Registry.register(BuiltInRegistries.ITEM, Constant.id(Constant.Block.MARS_COBBLESTONE_STAIRS), MARS_COBBLESTONE_STAIRS);
        Registry.register(BuiltInRegistries.ITEM, Constant.id(Constant.Block.MARS_COBBLESTONE_WALL), MARS_COBBLESTONE_WALL);

        // ASTEROID NATURAL
        Registry.register(BuiltInRegistries.ITEM, Constant.id(Constant.Block.ASTEROID_ROCK), ASTEROID_ROCK);
        Registry.register(BuiltInRegistries.ITEM, Constant.id(Constant.Block.ASTEROID_ROCK_1), ASTEROID_ROCK_1);
        Registry.register(BuiltInRegistries.ITEM, Constant.id(Constant.Block.ASTEROID_ROCK_2), ASTEROID_ROCK_2);

        // VENUS NATURAL
        Registry.register(BuiltInRegistries.ITEM, Constant.id(Constant.Block.SOFT_VENUS_ROCK), SOFT_VENUS_ROCK);
        Registry.register(BuiltInRegistries.ITEM, Constant.id(Constant.Block.HARD_VENUS_ROCK), HARD_VENUS_ROCK);
        Registry.register(BuiltInRegistries.ITEM, Constant.id(Constant.Block.SCORCHED_VENUS_ROCK), SCORCHED_VENUS_ROCK);
        Registry.register(BuiltInRegistries.ITEM, Constant.id(Constant.Block.VOLCANIC_ROCK), VOLCANIC_ROCK);
        Registry.register(BuiltInRegistries.ITEM, Constant.id(Constant.Block.PUMICE), PUMICE);
        Registry.register(BuiltInRegistries.ITEM, Constant.id(Constant.Block.VAPOR_SPOUT), VAPOR_SPOUT);

        // MISC DECOR
        Registry.register(BuiltInRegistries.ITEM, Constant.id(Constant.Block.WALKWAY), WALKWAY);
        Registry.register(BuiltInRegistries.ITEM, Constant.id(Constant.Block.FLUID_PIPE_WALKWAY), FLUID_PIPE_WALKWAY);
        Registry.register(BuiltInRegistries.ITEM, Constant.id(Constant.Block.WIRE_WALKWAY), WIRE_WALKWAY);
        Registry.register(BuiltInRegistries.ITEM, Constant.id(Constant.Block.TIN_LADDER), TIN_LADDER);
        Registry.register(BuiltInRegistries.ITEM, Constant.id(Constant.Block.IRON_GRATING), IRON_GRATING);

        // SPECIAL
        Registry.register(BuiltInRegistries.ITEM, Constant.id(Constant.Block.ALUMINUM_WIRE), ALUMINUM_WIRE);
        Registry.register(BuiltInRegistries.ITEM, Constant.id(Constant.Block.SEALABLE_ALUMINUM_WIRE), SEALABLE_ALUMINUM_WIRE);
        Registry.register(BuiltInRegistries.ITEM, Constant.id(Constant.Block.HEAVY_SEALABLE_ALUMINUM_WIRE), HEAVY_SEALABLE_ALUMINUM_WIRE);
        Registry.register(BuiltInRegistries.ITEM, Constant.id(Constant.Block.GLASS_FLUID_PIPE), GLASS_FLUID_PIPE);

        // LIGHT PANELS
        Registry.register(BuiltInRegistries.ITEM, Constant.id(Constant.Block.SQUARE_LIGHT_PANEL), SQUARE_LIGHT_PANEL);
        Registry.register(BuiltInRegistries.ITEM, Constant.id(Constant.Block.SPOTLIGHT_LIGHT_PANEL), SPOTLIGHT_LIGHT_PANEL);
        Registry.register(BuiltInRegistries.ITEM, Constant.id(Constant.Block.LINEAR_LIGHT_PANEL), LINEAR_LIGHT_PANEL);
        Registry.register(BuiltInRegistries.ITEM, Constant.id(Constant.Block.DASHED_LIGHT_PANEL), DASHED_LIGHT_PANEL);
        Registry.register(BuiltInRegistries.ITEM, Constant.id(Constant.Block.DIAGONAL_LIGHT_PANEL), DIAGONAL_LIGHT_PANEL);

        // VACUUM GLASS
        Registry.register(BuiltInRegistries.ITEM, Constant.id(Constant.Block.VACUUM_GLASS), VACUUM_GLASS);
        Registry.register(BuiltInRegistries.ITEM, Constant.id(Constant.Block.CLEAR_VACUUM_GLASS), CLEAR_VACUUM_GLASS);
        Registry.register(BuiltInRegistries.ITEM, Constant.id(Constant.Block.STRONG_VACUUM_GLASS), STRONG_VACUUM_GLASS);

        // ORES
        Registry.register(BuiltInRegistries.ITEM, Constant.id(Constant.Block.SILICON_ORE), SILICON_ORE);
        Registry.register(BuiltInRegistries.ITEM, Constant.id(Constant.Block.DEEPSLATE_SILICON_ORE), DEEPSLATE_SILICON_ORE);

        Registry.register(BuiltInRegistries.ITEM, Constant.id(Constant.Block.MOON_COPPER_ORE), MOON_COPPER_ORE);
        Registry.register(BuiltInRegistries.ITEM, Constant.id(Constant.Block.LUNASLATE_COPPER_ORE), LUNASLATE_COPPER_ORE);

        Registry.register(BuiltInRegistries.ITEM, Constant.id(Constant.Block.TIN_ORE), TIN_ORE);
        Registry.register(BuiltInRegistries.ITEM, Constant.id(Constant.Block.DEEPSLATE_TIN_ORE), DEEPSLATE_TIN_ORE);
        Registry.register(BuiltInRegistries.ITEM, Constant.id(Constant.Block.MOON_TIN_ORE), MOON_TIN_ORE);
        Registry.register(BuiltInRegistries.ITEM, Constant.id(Constant.Block.LUNASLATE_TIN_ORE), LUNASLATE_TIN_ORE);

        Registry.register(BuiltInRegistries.ITEM, Constant.id(Constant.Block.ALUMINUM_ORE), ALUMINUM_ORE);
        Registry.register(BuiltInRegistries.ITEM, Constant.id(Constant.Block.DEEPSLATE_ALUMINUM_ORE), DEEPSLATE_ALUMINUM_ORE);

        Registry.register(BuiltInRegistries.ITEM, Constant.id(Constant.Block.DESH_ORE), DESH_ORE);

        Registry.register(BuiltInRegistries.ITEM, Constant.id(Constant.Block.ILMENITE_ORE), ILMENITE_ORE);

        Registry.register(BuiltInRegistries.ITEM, Constant.id(Constant.Block.GALENA_ORE), GALENA_ORE);
        
        Registry.register(BuiltInRegistries.ITEM, Constant.id(Constant.Block.OLIVINE_CLUSTER), OLIVINE_CLUSTER);
        Registry.register(BuiltInRegistries.ITEM, Constant.id(Constant.Block.OLIVINE_BASALT), OLIVINE_BASALT);
        Registry.register(BuiltInRegistries.ITEM, Constant.id(Constant.Block.RICH_OLIVINE_BASALT), RICH_OLIVINE_BASALT);

        // CHEESE BLOCK
        Registry.register(BuiltInRegistries.ITEM, Constant.id(Constant.Block.MOON_CHEESE_WHEEL), MOON_CHEESE_WHEEL);

        // COMPACT MINERAL BLOCKS
        Registry.register(BuiltInRegistries.ITEM, Constant.id(Constant.Block.SILICON_BLOCK), SILICON_BLOCK);
        Registry.register(BuiltInRegistries.ITEM, Constant.id(Constant.Block.METEORIC_IRON_BLOCK), METEORIC_IRON_BLOCK);
        Registry.register(BuiltInRegistries.ITEM, Constant.id(Constant.Block.DESH_BLOCK), DESH_BLOCK);
        Registry.register(BuiltInRegistries.ITEM, Constant.id(Constant.Block.LEAD_BLOCK), LEAD_BLOCK);
        Registry.register(BuiltInRegistries.ITEM, Constant.id(Constant.Block.ALUMINUM_BLOCK), ALUMINUM_BLOCK);
        Registry.register(BuiltInRegistries.ITEM, Constant.id(Constant.Block.TIN_BLOCK), TIN_BLOCK);
        Registry.register(BuiltInRegistries.ITEM, Constant.id(Constant.Block.TITANIUM_BLOCK), TITANIUM_BLOCK);
        Registry.register(BuiltInRegistries.ITEM, Constant.id(Constant.Block.LUNAR_SAPPHIRE_BLOCK), LUNAR_SAPPHIRE_BLOCK);
        Registry.register(BuiltInRegistries.ITEM, Constant.id(Constant.Block.OLIVINE_BLOCK), OLIVINE_BLOCK);
        Registry.register(BuiltInRegistries.ITEM, Constant.id(Constant.Block.RAW_METEORIC_IRON_BLOCK), RAW_METEORIC_IRON_BLOCK);
        Registry.register(BuiltInRegistries.ITEM, Constant.id(Constant.Block.RAW_DESH_BLOCK), RAW_DESH_BLOCK);
        Registry.register(BuiltInRegistries.ITEM, Constant.id(Constant.Block.RAW_LEAD_BLOCK), RAW_LEAD_BLOCK);
        Registry.register(BuiltInRegistries.ITEM, Constant.id(Constant.Block.RAW_ALUMINUM_BLOCK), RAW_ALUMINUM_BLOCK);
        Registry.register(BuiltInRegistries.ITEM, Constant.id(Constant.Block.RAW_TIN_BLOCK), RAW_TIN_BLOCK);
        Registry.register(BuiltInRegistries.ITEM, Constant.id(Constant.Block.RAW_TITANIUM_BLOCK), RAW_TITANIUM_BLOCK);

        // MOON VILLAGER SPECIAL
        Registry.register(BuiltInRegistries.ITEM, Constant.id(Constant.Block.LUNAR_CARTOGRAPHY_TABLE), LUNAR_CARTOGRAPHY_TABLE);

        // MISC WORLD GEN
        Registry.register(BuiltInRegistries.ITEM, Constant.id(Constant.Block.CAVERNOUS_VINES), CAVERNOUS_VINES);

        // MISC MACHINES
        Registry.register(BuiltInRegistries.ITEM, Constant.id(Constant.Block.CRYOGENIC_CHAMBER), CRYOGENIC_CHAMBER);
        Registry.register(BuiltInRegistries.ITEM, Constant.id(Constant.Block.PLAYER_TRANSPORT_TUBE), PLAYER_TRANSPORT_TUBE);

        // MACHINES
        Registry.register(BuiltInRegistries.ITEM, Constant.id(Constant.Block.CIRCUIT_FABRICATOR), CIRCUIT_FABRICATOR);
        Registry.register(BuiltInRegistries.ITEM, Constant.id(Constant.Block.COMPRESSOR), COMPRESSOR);
        Registry.register(BuiltInRegistries.ITEM, Constant.id(Constant.Block.ELECTRIC_COMPRESSOR), ELECTRIC_COMPRESSOR);
        Registry.register(BuiltInRegistries.ITEM, Constant.id(Constant.Block.COAL_GENERATOR), COAL_GENERATOR);
        Registry.register(BuiltInRegistries.ITEM, Constant.id(Constant.Block.BASIC_SOLAR_PANEL), BASIC_SOLAR_PANEL);
        Registry.register(BuiltInRegistries.ITEM, Constant.id(Constant.Block.ADVANCED_SOLAR_PANEL), ADVANCED_SOLAR_PANEL);
        Registry.register(BuiltInRegistries.ITEM, Constant.id(Constant.Block.ENERGY_STORAGE_MODULE), ENERGY_STORAGE_MODULE);
        Registry.register(BuiltInRegistries.ITEM, Constant.id(Constant.Block.ELECTRIC_FURNACE), ELECTRIC_FURNACE);
        Registry.register(BuiltInRegistries.ITEM, Constant.id(Constant.Block.ELECTRIC_ARC_FURNACE), ELECTRIC_ARC_FURNACE);
        Registry.register(BuiltInRegistries.ITEM, Constant.id(Constant.Block.REFINERY), REFINERY);
        Registry.register(BuiltInRegistries.ITEM, Constant.id(Constant.Block.OXYGEN_COLLECTOR), OXYGEN_COLLECTOR);
        Registry.register(BuiltInRegistries.ITEM, Constant.id(Constant.Block.OXYGEN_SEALER), OXYGEN_SEALER);
        Registry.register(BuiltInRegistries.ITEM, Constant.id(Constant.Block.OXYGEN_BUBBLE_DISTRIBUTOR), OXYGEN_BUBBLE_DISTRIBUTOR);
        Registry.register(BuiltInRegistries.ITEM, Constant.id(Constant.Block.OXYGEN_DECOMPRESSOR), OXYGEN_DECOMPRESSOR);
        Registry.register(BuiltInRegistries.ITEM, Constant.id(Constant.Block.OXYGEN_COMPRESSOR), OXYGEN_COMPRESSOR);
        Registry.register(BuiltInRegistries.ITEM, Constant.id(Constant.Block.OXYGEN_STORAGE_MODULE), OXYGEN_STORAGE_MODULE);
        Registry.register(BuiltInRegistries.ITEM, Constant.id(Constant.Block.FUEL_LOADER), FUEL_LOADER);

        Registry.register(BuiltInRegistries.ITEM, Constant.id(Constant.Block.ROCKET_WORKBENCH), ROCKET_WORKBENCH);
        Registry.register(BuiltInRegistries.ITEM, Constant.id(Constant.Block.PARACHEST), PARACHEST);
        // === END BLOCKS ===

        // MATERIALS
        Registry.register(BuiltInRegistries.ITEM, Constant.id(Constant.Item.SILICON), SILICON);

        Registry.register(BuiltInRegistries.ITEM, Constant.id(Constant.Item.RAW_METEORIC_IRON), RAW_METEORIC_IRON);
        Registry.register(BuiltInRegistries.ITEM, Constant.id(Constant.Item.METEORIC_IRON_INGOT), METEORIC_IRON_INGOT);
        Registry.register(BuiltInRegistries.ITEM, Constant.id(Constant.Item.METEORIC_IRON_NUGGET), METEORIC_IRON_NUGGET);
        Registry.register(BuiltInRegistries.ITEM, Constant.id(Constant.Item.COMPRESSED_METEORIC_IRON), COMPRESSED_METEORIC_IRON);

        Registry.register(BuiltInRegistries.ITEM, Constant.id(Constant.Item.RAW_DESH), RAW_DESH);
        Registry.register(BuiltInRegistries.ITEM, Constant.id(Constant.Item.DESH_INGOT), DESH_INGOT);
        Registry.register(BuiltInRegistries.ITEM, Constant.id(Constant.Item.DESH_NUGGET), DESH_NUGGET);
        Registry.register(BuiltInRegistries.ITEM, Constant.id(Constant.Item.COMPRESSED_DESH), COMPRESSED_DESH);

        Registry.register(BuiltInRegistries.ITEM, Constant.id(Constant.Item.RAW_LEAD), RAW_LEAD);
        Registry.register(BuiltInRegistries.ITEM, Constant.id(Constant.Item.LEAD_INGOT), LEAD_INGOT);
        Registry.register(BuiltInRegistries.ITEM, Constant.id(Constant.Item.LEAD_NUGGET), LEAD_NUGGET);

        Registry.register(BuiltInRegistries.ITEM, Constant.id(Constant.Item.RAW_ALUMINUM), RAW_ALUMINUM);
        Registry.register(BuiltInRegistries.ITEM, Constant.id(Constant.Item.ALUMINUM_INGOT), ALUMINUM_INGOT);
        Registry.register(BuiltInRegistries.ITEM, Constant.id(Constant.Item.ALUMINUM_NUGGET), ALUMINUM_NUGGET);
        Registry.register(BuiltInRegistries.ITEM, Constant.id(Constant.Item.COMPRESSED_ALUMINUM), COMPRESSED_ALUMINUM);

        Registry.register(BuiltInRegistries.ITEM, Constant.id(Constant.Item.RAW_TIN), RAW_TIN);
        Registry.register(BuiltInRegistries.ITEM, Constant.id(Constant.Item.TIN_INGOT), TIN_INGOT);
        Registry.register(BuiltInRegistries.ITEM, Constant.id(Constant.Item.TIN_NUGGET), TIN_NUGGET);
        Registry.register(BuiltInRegistries.ITEM, Constant.id(Constant.Item.COMPRESSED_TIN), COMPRESSED_TIN);

        Registry.register(BuiltInRegistries.ITEM, Constant.id(Constant.Item.RAW_TITANIUM), RAW_TITANIUM);
        Registry.register(BuiltInRegistries.ITEM, Constant.id(Constant.Item.TITANIUM_INGOT), TITANIUM_INGOT);
        Registry.register(BuiltInRegistries.ITEM, Constant.id(Constant.Item.TITANIUM_NUGGET), TITANIUM_NUGGET);
        Registry.register(BuiltInRegistries.ITEM, Constant.id(Constant.Item.COMPRESSED_TITANIUM), COMPRESSED_TITANIUM);

        Registry.register(BuiltInRegistries.ITEM, Constant.id(Constant.Item.COMPRESSED_BRONZE), COMPRESSED_BRONZE);
        Registry.register(BuiltInRegistries.ITEM, Constant.id(Constant.Item.COMPRESSED_COPPER), COMPRESSED_COPPER);
        Registry.register(BuiltInRegistries.ITEM, Constant.id(Constant.Item.COMPRESSED_IRON), COMPRESSED_IRON);
        Registry.register(BuiltInRegistries.ITEM, Constant.id(Constant.Item.COMPRESSED_STEEL), COMPRESSED_STEEL);

        Registry.register(BuiltInRegistries.ITEM, Constant.id(Constant.Item.LUNAR_SAPPHIRE), LUNAR_SAPPHIRE);
        Registry.register(BuiltInRegistries.ITEM, Constant.id(Constant.Item.DESH_STICK), DESH_STICK);
        Registry.register(BuiltInRegistries.ITEM, Constant.id(Constant.Item.CARBON_FRAGMENTS), CARBON_FRAGMENTS);
        Registry.register(BuiltInRegistries.ITEM, Constant.id(Constant.Item.SOLAR_DUST), SOLAR_DUST);
        Registry.register(BuiltInRegistries.ITEM, Constant.id(Constant.Item.BASIC_WAFER), BASIC_WAFER);
        Registry.register(BuiltInRegistries.ITEM, Constant.id(Constant.Item.ADVANCED_WAFER), ADVANCED_WAFER);
        Registry.register(BuiltInRegistries.ITEM, Constant.id(Constant.Item.BEAM_CORE), BEAM_CORE);
        Registry.register(BuiltInRegistries.ITEM, Constant.id(Constant.Item.CANVAS), CANVAS);

        Registry.register(BuiltInRegistries.ITEM, Constant.id(Constant.Item.FLUID_MANIPULATOR), FLUID_MANIPULATOR);
        Registry.register(BuiltInRegistries.ITEM, Constant.id(Constant.Item.OXYGEN_CONCENTRATOR), OXYGEN_CONCENTRATOR);
        Registry.register(BuiltInRegistries.ITEM, Constant.id(Constant.Item.OXYGEN_FAN), OXYGEN_FAN);
        Registry.register(BuiltInRegistries.ITEM, Constant.id(Constant.Item.SENSOR_LENS), SENSOR_LENS);
        Registry.register(BuiltInRegistries.ITEM, Constant.id(Constant.Item.BLUE_SOLAR_WAFER), BLUE_SOLAR_WAFER);
        Registry.register(BuiltInRegistries.ITEM, Constant.id(Constant.Item.SINGLE_SOLAR_MODULE), SINGLE_SOLAR_MODULE);
        Registry.register(BuiltInRegistries.ITEM, Constant.id(Constant.Item.FULL_SOLAR_PANEL), FULL_SOLAR_PANEL);
        Registry.register(BuiltInRegistries.ITEM, Constant.id(Constant.Item.SOLAR_ARRAY_WAFER), SOLAR_ARRAY_WAFER);
        Registry.register(BuiltInRegistries.ITEM, Constant.id(Constant.Item.STEEL_POLE), STEEL_POLE);
        Registry.register(BuiltInRegistries.ITEM, Constant.id(Constant.Item.COPPER_CANISTER), COPPER_CANISTER);
        Registry.register(BuiltInRegistries.ITEM, Constant.id(Constant.Item.THERMAL_CLOTH), THERMAL_CLOTH);
        Registry.register(BuiltInRegistries.ITEM, Constant.id(Constant.Item.ISOTHERMAL_FABRIC), ISOTHERMAL_FABRIC);
        Registry.register(BuiltInRegistries.ITEM, Constant.id(Constant.Item.ORION_DRIVE), ORION_DRIVE);
        Registry.register(BuiltInRegistries.ITEM, Constant.id(Constant.Item.ATMOSPHERIC_VALVE), ATMOSPHERIC_VALVE);
        Registry.register(BuiltInRegistries.ITEM, Constant.id(Constant.Item.AMBIENT_THERMAL_CONTROLLER), AMBIENT_THERMAL_CONTROLLER);

        // FOOD
        Registry.register(BuiltInRegistries.ITEM, Constant.id(Constant.Item.CHEESE_CURD), CHEESE_CURD);

        Registry.register(BuiltInRegistries.ITEM, Constant.id(Constant.Item.CANNED_DEHYDRATED_APPLE), CANNED_DEHYDRATED_APPLE);
        Registry.register(BuiltInRegistries.ITEM, Constant.id(Constant.Item.CANNED_DEHYDRATED_CARROT), CANNED_DEHYDRATED_CARROT);
        Registry.register(BuiltInRegistries.ITEM, Constant.id(Constant.Item.CANNED_DEHYDRATED_MELON), CANNED_DEHYDRATED_MELON);
        Registry.register(BuiltInRegistries.ITEM, Constant.id(Constant.Item.CANNED_DEHYDRATED_POTATO), CANNED_DEHYDRATED_POTATO);
        Registry.register(BuiltInRegistries.ITEM, Constant.id(Constant.Item.CANNED_BEEF), CANNED_BEEF);

        // THROWABLE METEOR CHUNKS
        Registry.register(BuiltInRegistries.ITEM, Constant.id(Constant.Item.THROWABLE_METEOR_CHUNK), THROWABLE_METEOR_CHUNK);
        Registry.register(BuiltInRegistries.ITEM, Constant.id(Constant.Item.HOT_THROWABLE_METEOR_CHUNK), HOT_THROWABLE_METEOR_CHUNK);

        // ARMOR
        Registry.register(BuiltInRegistries.ITEM, Constant.id(Constant.Item.HEAVY_DUTY_HELMET), HEAVY_DUTY_HELMET);
        Registry.register(BuiltInRegistries.ITEM, Constant.id(Constant.Item.HEAVY_DUTY_CHESTPLATE), HEAVY_DUTY_CHESTPLATE);
        Registry.register(BuiltInRegistries.ITEM, Constant.id(Constant.Item.HEAVY_DUTY_LEGGINGS), HEAVY_DUTY_LEGGINGS);
        Registry.register(BuiltInRegistries.ITEM, Constant.id(Constant.Item.HEAVY_DUTY_BOOTS), HEAVY_DUTY_BOOTS);

        Registry.register(BuiltInRegistries.ITEM, Constant.id(Constant.Item.DESH_HELMET), DESH_HELMET);
        Registry.register(BuiltInRegistries.ITEM, Constant.id(Constant.Item.DESH_CHESTPLATE), DESH_CHESTPLATE);
        Registry.register(BuiltInRegistries.ITEM, Constant.id(Constant.Item.DESH_LEGGINGS), DESH_LEGGINGS);
        Registry.register(BuiltInRegistries.ITEM, Constant.id(Constant.Item.DESH_BOOTS), DESH_BOOTS);

        Registry.register(BuiltInRegistries.ITEM, Constant.id(Constant.Item.TITANIUM_HELMET), TITANIUM_HELMET);
        Registry.register(BuiltInRegistries.ITEM, Constant.id(Constant.Item.TITANIUM_CHESTPLATE), TITANIUM_CHESTPLATE);
        Registry.register(BuiltInRegistries.ITEM, Constant.id(Constant.Item.TITANIUM_LEGGINGS), TITANIUM_LEGGINGS);
        Registry.register(BuiltInRegistries.ITEM, Constant.id(Constant.Item.TITANIUM_BOOTS), TITANIUM_BOOTS);

        Registry.register(BuiltInRegistries.ITEM, Constant.id(Constant.Item.SENSOR_GLASSES), SENSOR_GLASSES);

        // TOOLS + WEAPONS
        Registry.register(BuiltInRegistries.ITEM, Constant.id(Constant.Item.HEAVY_DUTY_SWORD), HEAVY_DUTY_SWORD);
        Registry.register(BuiltInRegistries.ITEM, Constant.id(Constant.Item.HEAVY_DUTY_SHOVEL), HEAVY_DUTY_SHOVEL);
        Registry.register(BuiltInRegistries.ITEM, Constant.id(Constant.Item.HEAVY_DUTY_PICKAXE), HEAVY_DUTY_PICKAXE);
        Registry.register(BuiltInRegistries.ITEM, Constant.id(Constant.Item.HEAVY_DUTY_AXE), HEAVY_DUTY_AXE);
        Registry.register(BuiltInRegistries.ITEM, Constant.id(Constant.Item.HEAVY_DUTY_HOE), HEAVY_DUTY_HOE);

        Registry.register(BuiltInRegistries.ITEM, Constant.id(Constant.Item.DESH_SWORD), DESH_SWORD);
        Registry.register(BuiltInRegistries.ITEM, Constant.id(Constant.Item.DESH_SHOVEL), DESH_SHOVEL);
        Registry.register(BuiltInRegistries.ITEM, Constant.id(Constant.Item.DESH_PICKAXE), DESH_PICKAXE);
        Registry.register(BuiltInRegistries.ITEM, Constant.id(Constant.Item.DESH_AXE), DESH_AXE);
        Registry.register(BuiltInRegistries.ITEM, Constant.id(Constant.Item.DESH_HOE), DESH_HOE);

        Registry.register(BuiltInRegistries.ITEM, Constant.id(Constant.Item.TITANIUM_SWORD), TITANIUM_SWORD);
        Registry.register(BuiltInRegistries.ITEM, Constant.id(Constant.Item.TITANIUM_SHOVEL), TITANIUM_SHOVEL);
        Registry.register(BuiltInRegistries.ITEM, Constant.id(Constant.Item.TITANIUM_PICKAXE), TITANIUM_PICKAXE);
        Registry.register(BuiltInRegistries.ITEM, Constant.id(Constant.Item.TITANIUM_AXE), TITANIUM_AXE);
        Registry.register(BuiltInRegistries.ITEM, Constant.id(Constant.Item.TITANIUM_HOE), TITANIUM_HOE);

        Registry.register(BuiltInRegistries.ITEM, Constant.id(Constant.Item.STANDARD_WRENCH), STANDARD_WRENCH);

        // SMITHING TEMPLATES
        Registry.register(BuiltInRegistries.ITEM, Constant.id(Constant.Item.TITANTIUM_UPGRADE_SMITHING_TEMPLATE), TITANTIUM_UPGRADE_SMITHING_TEMPLATE);

        // BATTERIES
        Registry.register(BuiltInRegistries.ITEM, Constant.id(Constant.Item.BATTERY), BATTERY);
        Registry.register(BuiltInRegistries.ITEM, Constant.id(Constant.Item.INFINITE_BATTERY), INFINITE_BATTERY);

        //FLUID BUCKETS
        Registry.register(BuiltInRegistries.ITEM, Constant.id(Constant.Item.CRUDE_OIL_BUCKET), CRUDE_OIL_BUCKET);
        Registry.register(BuiltInRegistries.ITEM, Constant.id(Constant.Item.FUEL_BUCKET), FUEL_BUCKET);
        Registry.register(BuiltInRegistries.ITEM, Constant.id(Constant.Item.SULFURIC_ACID_BUCKET), SULFURIC_ACID_BUCKET);

        //GALACTICRAFT INVENTORY
        Registry.register(BuiltInRegistries.ITEM, Constant.id(Constant.Item.OXYGEN_MASK), OXYGEN_MASK);
        Registry.register(BuiltInRegistries.ITEM, Constant.id(Constant.Item.OXYGEN_GEAR), OXYGEN_GEAR);

        Registry.register(BuiltInRegistries.ITEM, Constant.id(Constant.Item.SMALL_OXYGEN_TANK), SMALL_OXYGEN_TANK);
        Registry.register(BuiltInRegistries.ITEM, Constant.id(Constant.Item.MEDIUM_OXYGEN_TANK), MEDIUM_OXYGEN_TANK);
        Registry.register(BuiltInRegistries.ITEM, Constant.id(Constant.Item.LARGE_OXYGEN_TANK), LARGE_OXYGEN_TANK);
        Registry.register(BuiltInRegistries.ITEM, Constant.id(Constant.Item.INFINITE_OXYGEN_TANK), INFINITE_OXYGEN_TANK);

        Registry.register(BuiltInRegistries.ITEM, Constant.id(Constant.Item.SHIELD_CONTROLLER), SHIELD_CONTROLLER);
        Registry.register(BuiltInRegistries.ITEM, Constant.id(Constant.Item.FREQUENCY_MODULE), FREQUENCY_MODULE);

        Registry.register(BuiltInRegistries.ITEM, Constant.id(Constant.Item.THERMAL_PADDING_HELMET), THERMAL_PADDING_HELMET);
        Registry.register(BuiltInRegistries.ITEM, Constant.id(Constant.Item.THERMAL_PADDING_CHESTPIECE), THERMAL_PADDING_CHESTPIECE);
        Registry.register(BuiltInRegistries.ITEM, Constant.id(Constant.Item.THERMAL_PADDING_LEGGINGS), THERMAL_PADDING_LEGGINGS);
        Registry.register(BuiltInRegistries.ITEM, Constant.id(Constant.Item.THERMAL_PADDING_BOOTS), THERMAL_PADDING_BOOTS);

        // SCHEMATICS
        Registry.register(BuiltInRegistries.ITEM, Constant.id(Constant.Item.BASIC_ROCKET_CONE_SCHEMATIC), BASIC_ROCKET_CONE_SCHEMATIC);
        Registry.register(BuiltInRegistries.ITEM, Constant.id(Constant.Item.BASIC_ROCKET_BODY_SCHEMATIC), BASIC_ROCKET_BODY_SCHEMATIC);
        Registry.register(BuiltInRegistries.ITEM, Constant.id(Constant.Item.BASIC_ROCKET_FINS_SCHEMATIC), BASIC_ROCKET_FINS_SCHEMATIC);
        Registry.register(BuiltInRegistries.ITEM, Constant.id(Constant.Item.BASIC_ROCKET_ENGINE_SCHEMATIC), BASIC_ROCKET_ENGINE_SCHEMATIC);

        Registry.register(BuiltInRegistries.ITEM, Constant.id(Constant.Item.TIER_2_ROCKET_SCHEMATIC), TIER_2_ROCKET_SCHEMATIC);
        Registry.register(BuiltInRegistries.ITEM, Constant.id(Constant.Item.CARGO_ROCKET_SCHEMATIC), CARGO_ROCKET_SCHEMATIC);
        Registry.register(BuiltInRegistries.ITEM, Constant.id(Constant.Item.MOON_BUGGY_SCHEMATIC), MOON_BUGGY_SCHEMATIC);
        Registry.register(BuiltInRegistries.ITEM, Constant.id(Constant.Item.TIER_3_ROCKET_SCHEMATIC), TIER_3_ROCKET_SCHEMATIC);
        Registry.register(BuiltInRegistries.ITEM, Constant.id(Constant.Item.ASTRO_MINER_SCHEMATIC), ASTRO_MINER_SCHEMATIC);

        // SPAWN EGGS
        Registry.register(BuiltInRegistries.ITEM, Constant.id(Constant.SpawnEgg.MOON_VILLAGER), MOON_VILLAGER_SPAWN_EGG);
        Registry.register(BuiltInRegistries.ITEM, Constant.id(Constant.SpawnEgg.EVOLVED_ZOMBIE), EVOLVED_ZOMBIE_SPAWN_EGG);
        Registry.register(BuiltInRegistries.ITEM, Constant.id(Constant.SpawnEgg.EVOLVED_CREEPER), EVOLVED_CREEPER_SPAWN_EGG);
        Registry.register(BuiltInRegistries.ITEM, Constant.id(Constant.SpawnEgg.EVOLVED_SKELETON), EVOLVED_SKELETON_SPAWN_EGG);
        Registry.register(BuiltInRegistries.ITEM, Constant.id(Constant.SpawnEgg.EVOLVED_SPIDER), EVOLVED_SPIDER_SPAWN_EGG);
        Registry.register(BuiltInRegistries.ITEM, Constant.id(Constant.SpawnEgg.EVOLVED_PILLAGER), EVOLVED_PILLAGER_SPAWN_EGG);
        Registry.register(BuiltInRegistries.ITEM, Constant.id(Constant.SpawnEgg.EVOLVED_EVOKER), EVOLVED_EVOKER_SPAWN_EGG);
        Registry.register(BuiltInRegistries.ITEM, Constant.id(Constant.SpawnEgg.EVOLVED_VINDICATOR), EVOLVED_VINDICATOR_SPAWN_EGG);
        Registry.register(BuiltInRegistries.ITEM, Constant.id(Constant.SpawnEgg.GAZER), GAZER_SPAWN_EGG);
        Registry.register(BuiltInRegistries.ITEM, Constant.id(Constant.SpawnEgg.RUMBLER), RUMBLER_SPAWN_EGG);
        Registry.register(BuiltInRegistries.ITEM, Constant.id(Constant.SpawnEgg.COMET_CUBE), COMET_CUBE_SPAWN_EGG);
        Registry.register(BuiltInRegistries.ITEM, Constant.id(Constant.SpawnEgg.OLI_GRUB), OLI_GRUB_SPAWN_EGG);
        Registry.register(BuiltInRegistries.ITEM, Constant.id(Constant.SpawnEgg.GREY), GREY_SPAWN_EGG);
        Registry.register(BuiltInRegistries.ITEM, Constant.id(Constant.SpawnEgg.ARCH_GREY), ARCH_GREY_SPAWN_EGG);


        Registry.register(BuiltInRegistries.ITEM, Constant.id(Constant.Block.AIR_LOCK_FRAME), AIR_LOCK_FRAME);
        Registry.register(BuiltInRegistries.ITEM, Constant.id(Constant.Block.AIR_LOCK_CONTROLLER), AIR_LOCK_CONTROLLER);
        Registry.register(BuiltInRegistries.ITEM, Constant.id(Constant.Block.AIR_LOCK_SEAL), AIR_LOCK_SEAL);

=======
>>>>>>> 9aa28889
        DispenserBlock.registerBehavior(FUEL_BUCKET, DispenserBlock.DISPENSER_REGISTRY.get(Items.WATER_BUCKET));
        DispenserBlock.registerBehavior(CRUDE_OIL_BUCKET, DispenserBlock.DISPENSER_REGISTRY.get(Items.WATER_BUCKET));
        DispenserBlock.registerBehavior(SULFURIC_ACID_BUCKET, DispenserBlock.DISPENSER_REGISTRY.get(Items.WATER_BUCKET));
    }
}<|MERGE_RESOLUTION|>--- conflicted
+++ resolved
@@ -50,207 +50,6 @@
     // TORCHES
     public static final Item GLOWSTONE_TORCH = ITEMS.register(Constant.Block.GLOWSTONE_TORCH, new StandingAndWallBlockItem(GCBlocks.GLOWSTONE_TORCH, GCBlocks.GLOWSTONE_WALL_TORCH, new Item.Properties(), Direction.DOWN));
     public static final Item UNLIT_TORCH = ITEMS.register(Constant.Block.UNLIT_TORCH, new StandingAndWallBlockItem(GCBlocks.UNLIT_TORCH, GCBlocks.UNLIT_WALL_TORCH, new Item.Properties(), Direction.DOWN));
-<<<<<<< HEAD
-
-    // LANTERNS
-    public static final Item GLOWSTONE_LANTERN = ITEMS.register(Constant.Block.GLOWSTONE_LANTERN, new BlockItem(GCBlocks.GLOWSTONE_LANTERN, new Item.Properties()));
-    public static final Item UNLIT_LANTERN = ITEMS.register(Constant.Block.UNLIT_LANTERN, new BlockItem(GCBlocks.UNLIT_LANTERN, new Item.Properties()));
-
-    // MOON NATURAL
-    public static final Item MOON_TURF = new BlockItem(GCBlocks.MOON_TURF, new Item.Properties());
-    public static final Item MOON_DIRT = new BlockItem(GCBlocks.MOON_DIRT, new Item.Properties());
-    public static final Item MOON_DIRT_PATH = new BlockItem(GCBlocks.MOON_DIRT_PATH, new Item.Properties());
-    public static final Item MOON_SURFACE_ROCK = new BlockItem(GCBlocks.MOON_SURFACE_ROCK, new Item.Properties());
-    public static final Item MOON_DUNGEON_BRICK = new BlockItem(GCBlocks.MOON_DUNGEON_BRICK, new Item.Properties());
-
-    public static final Item MOON_ROCK = new BlockItem(GCBlocks.MOON_ROCK, new Item.Properties());
-    public static final Item MOON_ROCK_SLAB = new BlockItem(GCBlocks.MOON_ROCK_SLAB, new Item.Properties());
-    public static final Item MOON_ROCK_STAIRS = new BlockItem(GCBlocks.MOON_ROCK_STAIRS, new Item.Properties());
-    public static final Item MOON_ROCK_WALL = new BlockItem(GCBlocks.MOON_ROCK_WALL, new Item.Properties());
-
-    public static final Item MOON_ROCK_BRICK = new BlockItem(GCBlocks.MOON_ROCK_BRICK, new Item.Properties());
-    public static final Item MOON_ROCK_BRICK_SLAB = new BlockItem(GCBlocks.MOON_ROCK_BRICK_SLAB, new Item.Properties());
-    public static final Item MOON_ROCK_BRICK_STAIRS = new BlockItem(GCBlocks.MOON_ROCK_BRICK_STAIRS, new Item.Properties());
-    public static final Item MOON_ROCK_BRICK_WALL = new BlockItem(GCBlocks.MOON_ROCK_BRICK_WALL, new Item.Properties());
-
-    public static final Item CRACKED_MOON_ROCK_BRICK = new BlockItem(GCBlocks.CRACKED_MOON_ROCK_BRICK, new Item.Properties());
-    public static final Item CRACKED_MOON_ROCK_BRICK_SLAB = new BlockItem(GCBlocks.CRACKED_MOON_ROCK_BRICK_SLAB, new Item.Properties());
-    public static final Item CRACKED_MOON_ROCK_BRICK_STAIRS = new BlockItem(GCBlocks.CRACKED_MOON_ROCK_BRICK_STAIRS, new Item.Properties());
-    public static final Item CRACKED_MOON_ROCK_BRICK_WALL = new BlockItem(GCBlocks.CRACKED_MOON_ROCK_BRICK_WALL, new Item.Properties());
-
-    public static final Item POLISHED_MOON_ROCK = new BlockItem(GCBlocks.POLISHED_MOON_ROCK, new Item.Properties());
-    public static final Item POLISHED_MOON_ROCK_SLAB = new BlockItem(GCBlocks.POLISHED_MOON_ROCK_SLAB, new Item.Properties());
-    public static final Item POLISHED_MOON_ROCK_STAIRS = new BlockItem(GCBlocks.POLISHED_MOON_ROCK_STAIRS, new Item.Properties());
-    public static final Item POLISHED_MOON_ROCK_WALL = new BlockItem(GCBlocks.POLISHED_MOON_ROCK_WALL, new Item.Properties());
-
-    public static final Item CHISELED_MOON_ROCK_BRICK = new BlockItem(GCBlocks.CHISELED_MOON_ROCK_BRICK, new Item.Properties());
-    public static final Item MOON_ROCK_PILLAR = new BlockItem(GCBlocks.MOON_ROCK_PILLAR, new Item.Properties());
-
-    public static final Item COBBLED_MOON_ROCK = new BlockItem(GCBlocks.COBBLED_MOON_ROCK, new Item.Properties());
-    public static final Item COBBLED_MOON_ROCK_SLAB = new BlockItem(GCBlocks.COBBLED_MOON_ROCK_SLAB, new Item.Properties());
-    public static final Item COBBLED_MOON_ROCK_STAIRS = new BlockItem(GCBlocks.COBBLED_MOON_ROCK_STAIRS, new Item.Properties());
-    public static final Item COBBLED_MOON_ROCK_WALL = new BlockItem(GCBlocks.COBBLED_MOON_ROCK_WALL, new Item.Properties());
-
-    public static final Item LUNASLATE = new BlockItem(GCBlocks.LUNASLATE, new Item.Properties());
-    public static final Item LUNASLATE_SLAB = new BlockItem(GCBlocks.LUNASLATE_SLAB, new Item.Properties());
-    public static final Item LUNASLATE_STAIRS = new BlockItem(GCBlocks.LUNASLATE_STAIRS, new Item.Properties());
-    public static final Item LUNASLATE_WALL = new BlockItem(GCBlocks.LUNASLATE_WALL, new Item.Properties());
-
-    public static final Item COBBLED_LUNASLATE = new BlockItem(GCBlocks.COBBLED_LUNASLATE, new Item.Properties());
-    public static final Item COBBLED_LUNASLATE_SLAB = new BlockItem(GCBlocks.COBBLED_LUNASLATE_SLAB, new Item.Properties());
-    public static final Item COBBLED_LUNASLATE_STAIRS = new BlockItem(GCBlocks.COBBLED_LUNASLATE_STAIRS, new Item.Properties());
-    public static final Item COBBLED_LUNASLATE_WALL = new BlockItem(GCBlocks.COBBLED_LUNASLATE_WALL, new Item.Properties());
-
-    public static final Item MOON_BASALT = new BlockItem(GCBlocks.MOON_BASALT, new Item.Properties());
-    public static final Item MOON_BASALT_SLAB = new BlockItem(GCBlocks.MOON_BASALT_SLAB, new Item.Properties());
-    public static final Item MOON_BASALT_STAIRS = new BlockItem(GCBlocks.MOON_BASALT_STAIRS, new Item.Properties());
-    public static final Item MOON_BASALT_WALL = new BlockItem(GCBlocks.MOON_BASALT_WALL, new Item.Properties());
-
-    public static final Item MOON_BASALT_BRICK = new BlockItem(GCBlocks.MOON_BASALT_BRICK, new Item.Properties());
-    public static final Item MOON_BASALT_BRICK_SLAB = new BlockItem(GCBlocks.MOON_BASALT_BRICK_SLAB, new Item.Properties());
-    public static final Item MOON_BASALT_BRICK_STAIRS = new BlockItem(GCBlocks.MOON_BASALT_BRICK_STAIRS, new Item.Properties());
-    public static final Item MOON_BASALT_BRICK_WALL = new BlockItem(GCBlocks.MOON_BASALT_BRICK_WALL, new Item.Properties());
-
-    public static final Item CRACKED_MOON_BASALT_BRICK = new BlockItem(GCBlocks.CRACKED_MOON_BASALT_BRICK, new Item.Properties());
-    public static final Item CRACKED_MOON_BASALT_BRICK_SLAB = new BlockItem(GCBlocks.CRACKED_MOON_BASALT_BRICK_SLAB, new Item.Properties());
-    public static final Item CRACKED_MOON_BASALT_BRICK_STAIRS = new BlockItem(GCBlocks.CRACKED_MOON_BASALT_BRICK_STAIRS, new Item.Properties());
-    public static final Item CRACKED_MOON_BASALT_BRICK_WALL = new BlockItem(GCBlocks.CRACKED_MOON_BASALT_BRICK_WALL, new Item.Properties());
-
-    public static final Item FALLEN_METEOR = new BlockItem(GCBlocks.FALLEN_METEOR, new Item.Properties());
-
-    // MARS NATURAL
-    public static final Item MARS_SURFACE_ROCK = new BlockItem(GCBlocks.MARS_SURFACE_ROCK, new Item.Properties());
-    public static final Item MARS_SUB_SURFACE_ROCK = new BlockItem(GCBlocks.MARS_SUB_SURFACE_ROCK, new Item.Properties());
-    public static final Item MARS_STONE = new BlockItem(GCBlocks.MARS_STONE, new Item.Properties());
-    public static final Item MARS_STONE_SLAB = new BlockItem(GCBlocks.MARS_STONE_SLAB, new Item.Properties());
-    public static final Item MARS_STONE_STAIRS = new BlockItem(GCBlocks.MARS_STONE_STAIRS, new Item.Properties());
-    public static final Item MARS_STONE_WALL = new BlockItem(GCBlocks.MARS_STONE_WALL, new Item.Properties());
-    public static final Item MARS_COBBLESTONE = new BlockItem(GCBlocks.MARS_COBBLESTONE, new Item.Properties());
-    public static final Item MARS_COBBLESTONE_SLAB = new BlockItem(GCBlocks.MARS_COBBLESTONE_SLAB, new Item.Properties());
-    public static final Item MARS_COBBLESTONE_STAIRS = new BlockItem(GCBlocks.MARS_COBBLESTONE_STAIRS, new Item.Properties());
-    public static final Item MARS_COBBLESTONE_WALL = new BlockItem(GCBlocks.MARS_COBBLESTONE_WALL, new Item.Properties());
-
-    // ASTEROID NATURAL
-    public static final Item ASTEROID_ROCK = new BlockItem(GCBlocks.ASTEROID_ROCK, new Item.Properties());
-    public static final Item ASTEROID_ROCK_1 = new BlockItem(GCBlocks.ASTEROID_ROCK_1, new Item.Properties());
-    public static final Item ASTEROID_ROCK_2 = new BlockItem(GCBlocks.ASTEROID_ROCK_2, new Item.Properties());
-
-    // VENUS NATURAL
-    public static final Item SOFT_VENUS_ROCK = new BlockItem(GCBlocks.SOFT_VENUS_ROCK, new Item.Properties());
-    public static final Item HARD_VENUS_ROCK = new BlockItem(GCBlocks.HARD_VENUS_ROCK, new Item.Properties());
-    public static final Item SCORCHED_VENUS_ROCK = new BlockItem(GCBlocks.SCORCHED_VENUS_ROCK, new Item.Properties());
-    public static final Item VOLCANIC_ROCK = new BlockItem(GCBlocks.VOLCANIC_ROCK, new Item.Properties());
-    public static final Item PUMICE = new BlockItem(GCBlocks.PUMICE, new Item.Properties());
-    public static final Item VAPOR_SPOUT = new BlockItem(GCBlocks.VAPOR_SPOUT, new Item.Properties());
-
-    // MISC DECOR
-    public static final Item WALKWAY = new BlockItem(GCBlocks.WALKWAY, new Item.Properties());
-    public static final Item FLUID_PIPE_WALKWAY = new BlockItem(GCBlocks.FLUID_PIPE_WALKWAY, new Item.Properties());
-    public static final Item WIRE_WALKWAY = new BlockItem(GCBlocks.WIRE_WALKWAY, new Item.Properties());
-    public static final Item TIN_LADDER = new BlockItem(GCBlocks.TIN_LADDER, new Item.Properties());
-    public static final Item IRON_GRATING = new BlockItem(GCBlocks.IRON_GRATING, new Item.Properties());
-
-    // SPECIAL
-    public static final Item ALUMINUM_WIRE = new BlockItem(GCBlocks.ALUMINUM_WIRE, new Item.Properties());
-    public static final Item SEALABLE_ALUMINUM_WIRE = new BlockItem(GCBlocks.SEALABLE_ALUMINUM_WIRE, new Item.Properties());
-    public static final Item HEAVY_SEALABLE_ALUMINUM_WIRE = new BlockItem(GCBlocks.HEAVY_SEALABLE_ALUMINUM_WIRE, new Item.Properties());
-    public static final Item GLASS_FLUID_PIPE = new BlockItem(GCBlocks.GLASS_FLUID_PIPE, new Item.Properties());
-    public static final Item FUELING_PAD = ITEMS.register(Constant.Block.FUELING_PAD, new BlockItem(GCBlocks.FUELING_PAD, new Item.Properties()));
-    public static final Item ROCKET_LAUNCH_PAD = ITEMS.register(Constant.Block.ROCKET_LAUNCH_PAD, new BlockItem(GCBlocks.ROCKET_LAUNCH_PAD, new Item.Properties()));
-
-    // LIGHT PANELS
-    public static final Item SQUARE_LIGHT_PANEL = new BlockItem(GCBlocks.SQUARE_LIGHT_PANEL, new Item.Properties());
-    public static final Item SPOTLIGHT_LIGHT_PANEL = new BlockItem(GCBlocks.SPOTLIGHT_LIGHT_PANEL, new Item.Properties());
-    public static final Item LINEAR_LIGHT_PANEL = new BlockItem(GCBlocks.LINEAR_LIGHT_PANEL, new Item.Properties());
-    public static final Item DASHED_LIGHT_PANEL = new BlockItem(GCBlocks.DASHED_LIGHT_PANEL, new Item.Properties());
-    public static final Item DIAGONAL_LIGHT_PANEL = new BlockItem(GCBlocks.DIAGONAL_LIGHT_PANEL, new Item.Properties());
-
-    // VACUUM GLASS
-    public static final Item VACUUM_GLASS = new BlockItem(GCBlocks.VACUUM_GLASS, new Item.Properties());
-    public static final Item CLEAR_VACUUM_GLASS = new BlockItem(GCBlocks.CLEAR_VACUUM_GLASS, new Item.Properties());
-    public static final Item STRONG_VACUUM_GLASS = new BlockItem(GCBlocks.STRONG_VACUUM_GLASS, new Item.Properties());
-
-    // ORES
-    public static final Item SILICON_ORE = new BlockItem(GCBlocks.SILICON_ORE, new Item.Properties());
-    public static final Item DEEPSLATE_SILICON_ORE = new BlockItem(GCBlocks.DEEPSLATE_SILICON_ORE, new Item.Properties());
-
-    public static final Item MOON_COPPER_ORE = new BlockItem(GCBlocks.MOON_COPPER_ORE, new Item.Properties());
-    public static final Item LUNASLATE_COPPER_ORE = new BlockItem(GCBlocks.LUNASLATE_COPPER_ORE, new Item.Properties());
-
-    public static final Item TIN_ORE = new BlockItem(GCBlocks.TIN_ORE, new Item.Properties());
-    public static final Item DEEPSLATE_TIN_ORE = new BlockItem(GCBlocks.DEEPSLATE_TIN_ORE, new Item.Properties());
-    public static final Item MOON_TIN_ORE = new BlockItem(GCBlocks.MOON_TIN_ORE, new Item.Properties());
-    public static final Item LUNASLATE_TIN_ORE = new BlockItem(GCBlocks.LUNASLATE_TIN_ORE, new Item.Properties());
-
-    public static final Item ALUMINUM_ORE = new BlockItem(GCBlocks.ALUMINUM_ORE, new Item.Properties());
-    public static final Item DEEPSLATE_ALUMINUM_ORE = new BlockItem(GCBlocks.DEEPSLATE_ALUMINUM_ORE, new Item.Properties());
-
-    public static final Item DESH_ORE = new BlockItem(GCBlocks.DESH_ORE, new Item.Properties());
-
-    public static final Item ILMENITE_ORE = new BlockItem(GCBlocks.ILMENITE_ORE, new Item.Properties());
-
-    public static final Item GALENA_ORE = new BlockItem(GCBlocks.GALENA_ORE, new Item.Properties());
-
-    public static final Item OLIVINE_CLUSTER = new BlockItem(GCBlocks.OLIVINE_CLUSTER, new Item.Properties());
-    public static final Item OLIVINE_BASALT = new BlockItem(GCBlocks.OLIVINE_BASALT, new Item.Properties());
-    public static final Item RICH_OLIVINE_BASALT = new BlockItem(GCBlocks.RICH_OLIVINE_BASALT, new Item.Properties());
-
-    // CHEESE BLOCK
-    public static final Item MOON_CHEESE_WHEEL = new BlockItem(GCBlocks.MOON_CHEESE_WHEEL, new Item.Properties());
-
-    // COMPACT MINERAL BLOCKS
-    public static final Item SILICON_BLOCK = new BlockItem(GCBlocks.SILICON_BLOCK, new Item.Properties());
-    public static final Item LUNAR_SAPPHIRE_BLOCK = new BlockItem(GCBlocks.LUNAR_SAPPHIRE_BLOCK, new Item.Properties());
-    public static final Item OLIVINE_BLOCK = new BlockItem(GCBlocks.OLIVINE_BLOCK, new Item.Properties());
-    public static final Item METEORIC_IRON_BLOCK = new BlockItem(GCBlocks.METEORIC_IRON_BLOCK, new Item.Properties());
-    public static final Item DESH_BLOCK = new BlockItem(GCBlocks.DESH_BLOCK, new Item.Properties());
-    public static final Item LEAD_BLOCK = new BlockItem(GCBlocks.LEAD_BLOCK, new Item.Properties());
-    public static final Item ALUMINUM_BLOCK = new BlockItem(GCBlocks.ALUMINUM_BLOCK, new Item.Properties());
-    public static final Item TIN_BLOCK = new BlockItem(GCBlocks.TIN_BLOCK, new Item.Properties());
-    public static final Item TITANIUM_BLOCK = new BlockItem(GCBlocks.TITANIUM_BLOCK, new Item.Properties());
-    public static final Item RAW_METEORIC_IRON_BLOCK = new BlockItem(GCBlocks.RAW_METEORIC_IRON_BLOCK, new Item.Properties());
-    public static final Item RAW_DESH_BLOCK = new BlockItem(GCBlocks.RAW_DESH_BLOCK, new Item.Properties());
-    public static final Item RAW_LEAD_BLOCK = new BlockItem(GCBlocks.RAW_LEAD_BLOCK, new Item.Properties());
-    public static final Item RAW_ALUMINUM_BLOCK = new BlockItem(GCBlocks.RAW_ALUMINUM_BLOCK, new Item.Properties());
-    public static final Item RAW_TIN_BLOCK = new BlockItem(GCBlocks.RAW_TIN_BLOCK, new Item.Properties());
-    public static final Item RAW_TITANIUM_BLOCK = new BlockItem(GCBlocks.RAW_TITANIUM_BLOCK, new Item.Properties());
-
-    // MOON VILLAGER SPECIAL
-    public static final Item LUNAR_CARTOGRAPHY_TABLE = new BlockItem(GCBlocks.LUNAR_CARTOGRAPHY_TABLE, new Item.Properties());
-
-    // MISC WORLD GEN
-    public static final Item CAVERNOUS_VINES = new BlockItem(GCBlocks.CAVERNOUS_VINES, new Item.Properties());
-
-    // MISC MACHINES
-    public static final Item CRYOGENIC_CHAMBER = new BlockItem(GCBlocks.CRYOGENIC_CHAMBER, new Item.Properties());
-    public static final Item PLAYER_TRANSPORT_TUBE = new BlockItem(GCBlocks.PLAYER_TRANSPORT_TUBE, new Item.Properties());
-    public static final Item AIR_LOCK_FRAME = new BlockItem(GCBlocks.AIR_LOCK_FRAME, new Item.Properties());
-    public static final Item AIR_LOCK_CONTROLLER = new BlockItem(GCBlocks.AIR_LOCK_CONTROLLER, new Item.Properties());
-    public static final Item AIR_LOCK_SEAL = new BlockItem(GCBlocks.AIR_LOCK_SEAL, new Item.Properties());
-
-    // MACHINES
-    public static final Item CIRCUIT_FABRICATOR = new BlockItem(GCBlocks.CIRCUIT_FABRICATOR, new Item.Properties());
-    public static final Item COMPRESSOR = new BlockItem(GCBlocks.COMPRESSOR, new Item.Properties());
-    public static final Item ELECTRIC_COMPRESSOR = new BlockItem(GCBlocks.ELECTRIC_COMPRESSOR, new Item.Properties());
-    public static final Item COAL_GENERATOR = new BlockItem(GCBlocks.COAL_GENERATOR, new Item.Properties());
-    public static final Item BASIC_SOLAR_PANEL = new BlockItem(GCBlocks.BASIC_SOLAR_PANEL, new Item.Properties());
-    public static final Item ADVANCED_SOLAR_PANEL = new BlockItem(GCBlocks.ADVANCED_SOLAR_PANEL, new Item.Properties());
-    public static final Item ENERGY_STORAGE_MODULE = new BlockItem(GCBlocks.ENERGY_STORAGE_MODULE, new Item.Properties());
-    public static final Item ELECTRIC_FURNACE = new BlockItem(GCBlocks.ELECTRIC_FURNACE, new Item.Properties());
-    public static final Item ELECTRIC_ARC_FURNACE = new BlockItem(GCBlocks.ELECTRIC_ARC_FURNACE, new Item.Properties());
-    public static final Item REFINERY = new BlockItem(GCBlocks.REFINERY, new Item.Properties());
-    public static final Item OXYGEN_COLLECTOR = new BlockItem(GCBlocks.OXYGEN_COLLECTOR, new Item.Properties());
-    public static final Item OXYGEN_SEALER = new BlockItem(GCBlocks.OXYGEN_SEALER, new Item.Properties());
-    public static final Item OXYGEN_BUBBLE_DISTRIBUTOR = new BlockItem(GCBlocks.OXYGEN_BUBBLE_DISTRIBUTOR, new Item.Properties());
-    public static final Item OXYGEN_DECOMPRESSOR = new BlockItem(GCBlocks.OXYGEN_DECOMPRESSOR, new Item.Properties());
-    public static final Item OXYGEN_COMPRESSOR = new BlockItem(GCBlocks.OXYGEN_COMPRESSOR, new Item.Properties());
-    public static final Item OXYGEN_STORAGE_MODULE = new BlockItem(GCBlocks.OXYGEN_STORAGE_MODULE, new Item.Properties());
-    public static final Item FUEL_LOADER = new BlockItem(GCBlocks.FUEL_LOADER, new Item.Properties());
-    public static final Item ROCKET_WORKBENCH = new BlockItem(GCBlocks.ROCKET_WORKBENCH, new Item.Properties());
-    public static final Item PARACHEST = new BlockItem(GCBlocks.PARACHEST, new Item.Properties());
-    // === END BLOCKS ===
-=======
->>>>>>> 9aa28889
     
     // MATERIALS
     public static final Item SILICON = registerGeneric(Constant.Item.SILICON);
@@ -320,7 +119,6 @@
     
     // FOOD
     public static final Item MOON_CHEESE_CURD = ITEMS.register(Constant.Item.MOON_CHEESE_CURD, new Item(new Item.Properties().food(GCFoodComponent.MOON_CHEESE_CURD)));
-    
     public static final Item MOON_CHEESE_SLICE = ITEMS.register(Constant.Item.MOON_CHEESE_SLICE, new Item(new Item.Properties().food(GCFoodComponent.MOON_CHEESE_SLICE)));
     public static final Item BURGER_BUN = ITEMS.register(Constant.Item.BURGER_BUN, new Item(new Item.Properties().food(GCFoodComponent.BURGER_BUN)));
     public static final Item GROUND_BEEF = ITEMS.register(Constant.Item.GROUND_BEEF, new Item(new Item.Properties().food(GCFoodComponent.GROUND_BEEF)));
@@ -477,377 +275,6 @@
     }
     
     public static void register() {
-<<<<<<< HEAD
-        // === START BLOCKS ===
-
-        // MOON NATURAL
-        Registry.register(BuiltInRegistries.ITEM, Constant.id(Constant.Block.MOON_TURF), MOON_TURF);
-        Registry.register(BuiltInRegistries.ITEM, Constant.id(Constant.Block.MOON_DIRT), MOON_DIRT);
-        Registry.register(BuiltInRegistries.ITEM, Constant.id(Constant.Block.MOON_DIRT_PATH), MOON_DIRT_PATH);
-        Registry.register(BuiltInRegistries.ITEM, Constant.id(Constant.Block.MOON_SURFACE_ROCK), MOON_SURFACE_ROCK);
-        Registry.register(BuiltInRegistries.ITEM, Constant.id(Constant.Block.MOON_DUNGEON_BRICK), MOON_DUNGEON_BRICK);
-
-        Registry.register(BuiltInRegistries.ITEM, Constant.id(Constant.Block.MOON_ROCK), MOON_ROCK);
-        Registry.register(BuiltInRegistries.ITEM, Constant.id(Constant.Block.MOON_ROCK_SLAB), MOON_ROCK_SLAB);
-        Registry.register(BuiltInRegistries.ITEM, Constant.id(Constant.Block.MOON_ROCK_STAIRS), MOON_ROCK_STAIRS);
-        Registry.register(BuiltInRegistries.ITEM, Constant.id(Constant.Block.MOON_ROCK_WALL), MOON_ROCK_WALL);
-
-        Registry.register(BuiltInRegistries.ITEM, Constant.id(Constant.Block.MOON_ROCK_BRICK), MOON_ROCK_BRICK);
-        Registry.register(BuiltInRegistries.ITEM, Constant.id(Constant.Block.MOON_ROCK_BRICK_SLAB), MOON_ROCK_BRICK_SLAB);
-        Registry.register(BuiltInRegistries.ITEM, Constant.id(Constant.Block.MOON_ROCK_BRICK_STAIRS), MOON_ROCK_BRICK_STAIRS);
-        Registry.register(BuiltInRegistries.ITEM, Constant.id(Constant.Block.MOON_ROCK_BRICK_WALL), MOON_ROCK_BRICK_WALL);
-
-        Registry.register(BuiltInRegistries.ITEM, Constant.id(Constant.Block.CRACKED_MOON_ROCK_BRICK), CRACKED_MOON_ROCK_BRICK);
-        Registry.register(BuiltInRegistries.ITEM, Constant.id(Constant.Block.CRACKED_MOON_ROCK_BRICK_SLAB), CRACKED_MOON_ROCK_BRICK_SLAB);
-        Registry.register(BuiltInRegistries.ITEM, Constant.id(Constant.Block.CRACKED_MOON_ROCK_BRICK_STAIRS), CRACKED_MOON_ROCK_BRICK_STAIRS);
-        Registry.register(BuiltInRegistries.ITEM, Constant.id(Constant.Block.CRACKED_MOON_ROCK_BRICK_WALL), CRACKED_MOON_ROCK_BRICK_WALL);
-
-        Registry.register(BuiltInRegistries.ITEM, Constant.id(Constant.Block.POLISHED_MOON_ROCK), POLISHED_MOON_ROCK);
-        Registry.register(BuiltInRegistries.ITEM, Constant.id(Constant.Block.POLISHED_MOON_ROCK_SLAB), POLISHED_MOON_ROCK_SLAB);
-        Registry.register(BuiltInRegistries.ITEM, Constant.id(Constant.Block.POLISHED_MOON_ROCK_STAIRS), POLISHED_MOON_ROCK_STAIRS);
-        Registry.register(BuiltInRegistries.ITEM, Constant.id(Constant.Block.POLISHED_MOON_ROCK_WALL), POLISHED_MOON_ROCK_WALL);
-
-        Registry.register(BuiltInRegistries.ITEM, Constant.id(Constant.Block.CHISELED_MOON_ROCK_BRICK), CHISELED_MOON_ROCK_BRICK);
-        Registry.register(BuiltInRegistries.ITEM, Constant.id(Constant.Block.MOON_ROCK_PILLAR), MOON_ROCK_PILLAR);
-
-        Registry.register(BuiltInRegistries.ITEM, Constant.id(Constant.Block.COBBLED_MOON_ROCK), COBBLED_MOON_ROCK);
-        Registry.register(BuiltInRegistries.ITEM, Constant.id(Constant.Block.COBBLED_MOON_ROCK_SLAB), COBBLED_MOON_ROCK_SLAB);
-        Registry.register(BuiltInRegistries.ITEM, Constant.id(Constant.Block.COBBLED_MOON_ROCK_STAIRS), COBBLED_MOON_ROCK_STAIRS);
-        Registry.register(BuiltInRegistries.ITEM, Constant.id(Constant.Block.COBBLED_MOON_ROCK_WALL), COBBLED_MOON_ROCK_WALL);
-
-        Registry.register(BuiltInRegistries.ITEM, Constant.id(Constant.Block.LUNASLATE), LUNASLATE);
-        Registry.register(BuiltInRegistries.ITEM, Constant.id(Constant.Block.LUNASLATE_SLAB), LUNASLATE_SLAB);
-        Registry.register(BuiltInRegistries.ITEM, Constant.id(Constant.Block.LUNASLATE_STAIRS), LUNASLATE_STAIRS);
-        Registry.register(BuiltInRegistries.ITEM, Constant.id(Constant.Block.LUNASLATE_WALL), LUNASLATE_WALL);
-
-        Registry.register(BuiltInRegistries.ITEM, Constant.id(Constant.Block.COBBLED_LUNASLATE), COBBLED_LUNASLATE);
-        Registry.register(BuiltInRegistries.ITEM, Constant.id(Constant.Block.COBBLED_LUNASLATE_SLAB), COBBLED_LUNASLATE_SLAB);
-        Registry.register(BuiltInRegistries.ITEM, Constant.id(Constant.Block.COBBLED_LUNASLATE_STAIRS), COBBLED_LUNASLATE_STAIRS);
-        Registry.register(BuiltInRegistries.ITEM, Constant.id(Constant.Block.COBBLED_LUNASLATE_WALL), COBBLED_LUNASLATE_WALL);
-
-        Registry.register(BuiltInRegistries.ITEM, Constant.id(Constant.Block.MOON_BASALT), MOON_BASALT);
-        Registry.register(BuiltInRegistries.ITEM, Constant.id(Constant.Block.MOON_BASALT_SLAB), MOON_BASALT_SLAB);
-        Registry.register(BuiltInRegistries.ITEM, Constant.id(Constant.Block.MOON_BASALT_STAIRS), MOON_BASALT_STAIRS);
-        Registry.register(BuiltInRegistries.ITEM, Constant.id(Constant.Block.MOON_BASALT_WALL), MOON_BASALT_WALL);
-
-        Registry.register(BuiltInRegistries.ITEM, Constant.id(Constant.Block.MOON_BASALT_BRICK), MOON_BASALT_BRICK);
-        Registry.register(BuiltInRegistries.ITEM, Constant.id(Constant.Block.MOON_BASALT_BRICK_SLAB), MOON_BASALT_BRICK_SLAB);
-        Registry.register(BuiltInRegistries.ITEM, Constant.id(Constant.Block.MOON_BASALT_BRICK_STAIRS), MOON_BASALT_BRICK_STAIRS);
-        Registry.register(BuiltInRegistries.ITEM, Constant.id(Constant.Block.MOON_BASALT_BRICK_WALL), MOON_BASALT_BRICK_WALL);
-
-        Registry.register(BuiltInRegistries.ITEM, Constant.id(Constant.Block.CRACKED_MOON_BASALT_BRICK), CRACKED_MOON_BASALT_BRICK);
-        Registry.register(BuiltInRegistries.ITEM, Constant.id(Constant.Block.CRACKED_MOON_BASALT_BRICK_SLAB), CRACKED_MOON_BASALT_BRICK_SLAB);
-        Registry.register(BuiltInRegistries.ITEM, Constant.id(Constant.Block.CRACKED_MOON_BASALT_BRICK_STAIRS), CRACKED_MOON_BASALT_BRICK_STAIRS);
-        Registry.register(BuiltInRegistries.ITEM, Constant.id(Constant.Block.CRACKED_MOON_BASALT_BRICK_WALL), CRACKED_MOON_BASALT_BRICK_WALL);
-
-        Registry.register(BuiltInRegistries.ITEM, Constant.id(Constant.Block.FALLEN_METEOR), FALLEN_METEOR);
-
-        // MARS NATURAL
-        Registry.register(BuiltInRegistries.ITEM, Constant.id(Constant.Block.MARS_SURFACE_ROCK), MARS_SURFACE_ROCK);
-        Registry.register(BuiltInRegistries.ITEM, Constant.id(Constant.Block.MARS_SUB_SURFACE_ROCK), MARS_SUB_SURFACE_ROCK);
-        Registry.register(BuiltInRegistries.ITEM, Constant.id(Constant.Block.MARS_STONE), MARS_STONE);
-        Registry.register(BuiltInRegistries.ITEM, Constant.id(Constant.Block.MARS_STONE_SLAB), MARS_STONE_SLAB);
-        Registry.register(BuiltInRegistries.ITEM, Constant.id(Constant.Block.MARS_STONE_STAIRS), MARS_STONE_STAIRS);
-        Registry.register(BuiltInRegistries.ITEM, Constant.id(Constant.Block.MARS_STONE_WALL), MARS_STONE_WALL);
-        Registry.register(BuiltInRegistries.ITEM, Constant.id(Constant.Block.MARS_COBBLESTONE), MARS_COBBLESTONE);
-        Registry.register(BuiltInRegistries.ITEM, Constant.id(Constant.Block.MARS_COBBLESTONE_SLAB), MARS_COBBLESTONE_SLAB);
-        Registry.register(BuiltInRegistries.ITEM, Constant.id(Constant.Block.MARS_COBBLESTONE_STAIRS), MARS_COBBLESTONE_STAIRS);
-        Registry.register(BuiltInRegistries.ITEM, Constant.id(Constant.Block.MARS_COBBLESTONE_WALL), MARS_COBBLESTONE_WALL);
-
-        // ASTEROID NATURAL
-        Registry.register(BuiltInRegistries.ITEM, Constant.id(Constant.Block.ASTEROID_ROCK), ASTEROID_ROCK);
-        Registry.register(BuiltInRegistries.ITEM, Constant.id(Constant.Block.ASTEROID_ROCK_1), ASTEROID_ROCK_1);
-        Registry.register(BuiltInRegistries.ITEM, Constant.id(Constant.Block.ASTEROID_ROCK_2), ASTEROID_ROCK_2);
-
-        // VENUS NATURAL
-        Registry.register(BuiltInRegistries.ITEM, Constant.id(Constant.Block.SOFT_VENUS_ROCK), SOFT_VENUS_ROCK);
-        Registry.register(BuiltInRegistries.ITEM, Constant.id(Constant.Block.HARD_VENUS_ROCK), HARD_VENUS_ROCK);
-        Registry.register(BuiltInRegistries.ITEM, Constant.id(Constant.Block.SCORCHED_VENUS_ROCK), SCORCHED_VENUS_ROCK);
-        Registry.register(BuiltInRegistries.ITEM, Constant.id(Constant.Block.VOLCANIC_ROCK), VOLCANIC_ROCK);
-        Registry.register(BuiltInRegistries.ITEM, Constant.id(Constant.Block.PUMICE), PUMICE);
-        Registry.register(BuiltInRegistries.ITEM, Constant.id(Constant.Block.VAPOR_SPOUT), VAPOR_SPOUT);
-
-        // MISC DECOR
-        Registry.register(BuiltInRegistries.ITEM, Constant.id(Constant.Block.WALKWAY), WALKWAY);
-        Registry.register(BuiltInRegistries.ITEM, Constant.id(Constant.Block.FLUID_PIPE_WALKWAY), FLUID_PIPE_WALKWAY);
-        Registry.register(BuiltInRegistries.ITEM, Constant.id(Constant.Block.WIRE_WALKWAY), WIRE_WALKWAY);
-        Registry.register(BuiltInRegistries.ITEM, Constant.id(Constant.Block.TIN_LADDER), TIN_LADDER);
-        Registry.register(BuiltInRegistries.ITEM, Constant.id(Constant.Block.IRON_GRATING), IRON_GRATING);
-
-        // SPECIAL
-        Registry.register(BuiltInRegistries.ITEM, Constant.id(Constant.Block.ALUMINUM_WIRE), ALUMINUM_WIRE);
-        Registry.register(BuiltInRegistries.ITEM, Constant.id(Constant.Block.SEALABLE_ALUMINUM_WIRE), SEALABLE_ALUMINUM_WIRE);
-        Registry.register(BuiltInRegistries.ITEM, Constant.id(Constant.Block.HEAVY_SEALABLE_ALUMINUM_WIRE), HEAVY_SEALABLE_ALUMINUM_WIRE);
-        Registry.register(BuiltInRegistries.ITEM, Constant.id(Constant.Block.GLASS_FLUID_PIPE), GLASS_FLUID_PIPE);
-
-        // LIGHT PANELS
-        Registry.register(BuiltInRegistries.ITEM, Constant.id(Constant.Block.SQUARE_LIGHT_PANEL), SQUARE_LIGHT_PANEL);
-        Registry.register(BuiltInRegistries.ITEM, Constant.id(Constant.Block.SPOTLIGHT_LIGHT_PANEL), SPOTLIGHT_LIGHT_PANEL);
-        Registry.register(BuiltInRegistries.ITEM, Constant.id(Constant.Block.LINEAR_LIGHT_PANEL), LINEAR_LIGHT_PANEL);
-        Registry.register(BuiltInRegistries.ITEM, Constant.id(Constant.Block.DASHED_LIGHT_PANEL), DASHED_LIGHT_PANEL);
-        Registry.register(BuiltInRegistries.ITEM, Constant.id(Constant.Block.DIAGONAL_LIGHT_PANEL), DIAGONAL_LIGHT_PANEL);
-
-        // VACUUM GLASS
-        Registry.register(BuiltInRegistries.ITEM, Constant.id(Constant.Block.VACUUM_GLASS), VACUUM_GLASS);
-        Registry.register(BuiltInRegistries.ITEM, Constant.id(Constant.Block.CLEAR_VACUUM_GLASS), CLEAR_VACUUM_GLASS);
-        Registry.register(BuiltInRegistries.ITEM, Constant.id(Constant.Block.STRONG_VACUUM_GLASS), STRONG_VACUUM_GLASS);
-
-        // ORES
-        Registry.register(BuiltInRegistries.ITEM, Constant.id(Constant.Block.SILICON_ORE), SILICON_ORE);
-        Registry.register(BuiltInRegistries.ITEM, Constant.id(Constant.Block.DEEPSLATE_SILICON_ORE), DEEPSLATE_SILICON_ORE);
-
-        Registry.register(BuiltInRegistries.ITEM, Constant.id(Constant.Block.MOON_COPPER_ORE), MOON_COPPER_ORE);
-        Registry.register(BuiltInRegistries.ITEM, Constant.id(Constant.Block.LUNASLATE_COPPER_ORE), LUNASLATE_COPPER_ORE);
-
-        Registry.register(BuiltInRegistries.ITEM, Constant.id(Constant.Block.TIN_ORE), TIN_ORE);
-        Registry.register(BuiltInRegistries.ITEM, Constant.id(Constant.Block.DEEPSLATE_TIN_ORE), DEEPSLATE_TIN_ORE);
-        Registry.register(BuiltInRegistries.ITEM, Constant.id(Constant.Block.MOON_TIN_ORE), MOON_TIN_ORE);
-        Registry.register(BuiltInRegistries.ITEM, Constant.id(Constant.Block.LUNASLATE_TIN_ORE), LUNASLATE_TIN_ORE);
-
-        Registry.register(BuiltInRegistries.ITEM, Constant.id(Constant.Block.ALUMINUM_ORE), ALUMINUM_ORE);
-        Registry.register(BuiltInRegistries.ITEM, Constant.id(Constant.Block.DEEPSLATE_ALUMINUM_ORE), DEEPSLATE_ALUMINUM_ORE);
-
-        Registry.register(BuiltInRegistries.ITEM, Constant.id(Constant.Block.DESH_ORE), DESH_ORE);
-
-        Registry.register(BuiltInRegistries.ITEM, Constant.id(Constant.Block.ILMENITE_ORE), ILMENITE_ORE);
-
-        Registry.register(BuiltInRegistries.ITEM, Constant.id(Constant.Block.GALENA_ORE), GALENA_ORE);
-        
-        Registry.register(BuiltInRegistries.ITEM, Constant.id(Constant.Block.OLIVINE_CLUSTER), OLIVINE_CLUSTER);
-        Registry.register(BuiltInRegistries.ITEM, Constant.id(Constant.Block.OLIVINE_BASALT), OLIVINE_BASALT);
-        Registry.register(BuiltInRegistries.ITEM, Constant.id(Constant.Block.RICH_OLIVINE_BASALT), RICH_OLIVINE_BASALT);
-
-        // CHEESE BLOCK
-        Registry.register(BuiltInRegistries.ITEM, Constant.id(Constant.Block.MOON_CHEESE_WHEEL), MOON_CHEESE_WHEEL);
-
-        // COMPACT MINERAL BLOCKS
-        Registry.register(BuiltInRegistries.ITEM, Constant.id(Constant.Block.SILICON_BLOCK), SILICON_BLOCK);
-        Registry.register(BuiltInRegistries.ITEM, Constant.id(Constant.Block.METEORIC_IRON_BLOCK), METEORIC_IRON_BLOCK);
-        Registry.register(BuiltInRegistries.ITEM, Constant.id(Constant.Block.DESH_BLOCK), DESH_BLOCK);
-        Registry.register(BuiltInRegistries.ITEM, Constant.id(Constant.Block.LEAD_BLOCK), LEAD_BLOCK);
-        Registry.register(BuiltInRegistries.ITEM, Constant.id(Constant.Block.ALUMINUM_BLOCK), ALUMINUM_BLOCK);
-        Registry.register(BuiltInRegistries.ITEM, Constant.id(Constant.Block.TIN_BLOCK), TIN_BLOCK);
-        Registry.register(BuiltInRegistries.ITEM, Constant.id(Constant.Block.TITANIUM_BLOCK), TITANIUM_BLOCK);
-        Registry.register(BuiltInRegistries.ITEM, Constant.id(Constant.Block.LUNAR_SAPPHIRE_BLOCK), LUNAR_SAPPHIRE_BLOCK);
-        Registry.register(BuiltInRegistries.ITEM, Constant.id(Constant.Block.OLIVINE_BLOCK), OLIVINE_BLOCK);
-        Registry.register(BuiltInRegistries.ITEM, Constant.id(Constant.Block.RAW_METEORIC_IRON_BLOCK), RAW_METEORIC_IRON_BLOCK);
-        Registry.register(BuiltInRegistries.ITEM, Constant.id(Constant.Block.RAW_DESH_BLOCK), RAW_DESH_BLOCK);
-        Registry.register(BuiltInRegistries.ITEM, Constant.id(Constant.Block.RAW_LEAD_BLOCK), RAW_LEAD_BLOCK);
-        Registry.register(BuiltInRegistries.ITEM, Constant.id(Constant.Block.RAW_ALUMINUM_BLOCK), RAW_ALUMINUM_BLOCK);
-        Registry.register(BuiltInRegistries.ITEM, Constant.id(Constant.Block.RAW_TIN_BLOCK), RAW_TIN_BLOCK);
-        Registry.register(BuiltInRegistries.ITEM, Constant.id(Constant.Block.RAW_TITANIUM_BLOCK), RAW_TITANIUM_BLOCK);
-
-        // MOON VILLAGER SPECIAL
-        Registry.register(BuiltInRegistries.ITEM, Constant.id(Constant.Block.LUNAR_CARTOGRAPHY_TABLE), LUNAR_CARTOGRAPHY_TABLE);
-
-        // MISC WORLD GEN
-        Registry.register(BuiltInRegistries.ITEM, Constant.id(Constant.Block.CAVERNOUS_VINES), CAVERNOUS_VINES);
-
-        // MISC MACHINES
-        Registry.register(BuiltInRegistries.ITEM, Constant.id(Constant.Block.CRYOGENIC_CHAMBER), CRYOGENIC_CHAMBER);
-        Registry.register(BuiltInRegistries.ITEM, Constant.id(Constant.Block.PLAYER_TRANSPORT_TUBE), PLAYER_TRANSPORT_TUBE);
-
-        // MACHINES
-        Registry.register(BuiltInRegistries.ITEM, Constant.id(Constant.Block.CIRCUIT_FABRICATOR), CIRCUIT_FABRICATOR);
-        Registry.register(BuiltInRegistries.ITEM, Constant.id(Constant.Block.COMPRESSOR), COMPRESSOR);
-        Registry.register(BuiltInRegistries.ITEM, Constant.id(Constant.Block.ELECTRIC_COMPRESSOR), ELECTRIC_COMPRESSOR);
-        Registry.register(BuiltInRegistries.ITEM, Constant.id(Constant.Block.COAL_GENERATOR), COAL_GENERATOR);
-        Registry.register(BuiltInRegistries.ITEM, Constant.id(Constant.Block.BASIC_SOLAR_PANEL), BASIC_SOLAR_PANEL);
-        Registry.register(BuiltInRegistries.ITEM, Constant.id(Constant.Block.ADVANCED_SOLAR_PANEL), ADVANCED_SOLAR_PANEL);
-        Registry.register(BuiltInRegistries.ITEM, Constant.id(Constant.Block.ENERGY_STORAGE_MODULE), ENERGY_STORAGE_MODULE);
-        Registry.register(BuiltInRegistries.ITEM, Constant.id(Constant.Block.ELECTRIC_FURNACE), ELECTRIC_FURNACE);
-        Registry.register(BuiltInRegistries.ITEM, Constant.id(Constant.Block.ELECTRIC_ARC_FURNACE), ELECTRIC_ARC_FURNACE);
-        Registry.register(BuiltInRegistries.ITEM, Constant.id(Constant.Block.REFINERY), REFINERY);
-        Registry.register(BuiltInRegistries.ITEM, Constant.id(Constant.Block.OXYGEN_COLLECTOR), OXYGEN_COLLECTOR);
-        Registry.register(BuiltInRegistries.ITEM, Constant.id(Constant.Block.OXYGEN_SEALER), OXYGEN_SEALER);
-        Registry.register(BuiltInRegistries.ITEM, Constant.id(Constant.Block.OXYGEN_BUBBLE_DISTRIBUTOR), OXYGEN_BUBBLE_DISTRIBUTOR);
-        Registry.register(BuiltInRegistries.ITEM, Constant.id(Constant.Block.OXYGEN_DECOMPRESSOR), OXYGEN_DECOMPRESSOR);
-        Registry.register(BuiltInRegistries.ITEM, Constant.id(Constant.Block.OXYGEN_COMPRESSOR), OXYGEN_COMPRESSOR);
-        Registry.register(BuiltInRegistries.ITEM, Constant.id(Constant.Block.OXYGEN_STORAGE_MODULE), OXYGEN_STORAGE_MODULE);
-        Registry.register(BuiltInRegistries.ITEM, Constant.id(Constant.Block.FUEL_LOADER), FUEL_LOADER);
-
-        Registry.register(BuiltInRegistries.ITEM, Constant.id(Constant.Block.ROCKET_WORKBENCH), ROCKET_WORKBENCH);
-        Registry.register(BuiltInRegistries.ITEM, Constant.id(Constant.Block.PARACHEST), PARACHEST);
-        // === END BLOCKS ===
-
-        // MATERIALS
-        Registry.register(BuiltInRegistries.ITEM, Constant.id(Constant.Item.SILICON), SILICON);
-
-        Registry.register(BuiltInRegistries.ITEM, Constant.id(Constant.Item.RAW_METEORIC_IRON), RAW_METEORIC_IRON);
-        Registry.register(BuiltInRegistries.ITEM, Constant.id(Constant.Item.METEORIC_IRON_INGOT), METEORIC_IRON_INGOT);
-        Registry.register(BuiltInRegistries.ITEM, Constant.id(Constant.Item.METEORIC_IRON_NUGGET), METEORIC_IRON_NUGGET);
-        Registry.register(BuiltInRegistries.ITEM, Constant.id(Constant.Item.COMPRESSED_METEORIC_IRON), COMPRESSED_METEORIC_IRON);
-
-        Registry.register(BuiltInRegistries.ITEM, Constant.id(Constant.Item.RAW_DESH), RAW_DESH);
-        Registry.register(BuiltInRegistries.ITEM, Constant.id(Constant.Item.DESH_INGOT), DESH_INGOT);
-        Registry.register(BuiltInRegistries.ITEM, Constant.id(Constant.Item.DESH_NUGGET), DESH_NUGGET);
-        Registry.register(BuiltInRegistries.ITEM, Constant.id(Constant.Item.COMPRESSED_DESH), COMPRESSED_DESH);
-
-        Registry.register(BuiltInRegistries.ITEM, Constant.id(Constant.Item.RAW_LEAD), RAW_LEAD);
-        Registry.register(BuiltInRegistries.ITEM, Constant.id(Constant.Item.LEAD_INGOT), LEAD_INGOT);
-        Registry.register(BuiltInRegistries.ITEM, Constant.id(Constant.Item.LEAD_NUGGET), LEAD_NUGGET);
-
-        Registry.register(BuiltInRegistries.ITEM, Constant.id(Constant.Item.RAW_ALUMINUM), RAW_ALUMINUM);
-        Registry.register(BuiltInRegistries.ITEM, Constant.id(Constant.Item.ALUMINUM_INGOT), ALUMINUM_INGOT);
-        Registry.register(BuiltInRegistries.ITEM, Constant.id(Constant.Item.ALUMINUM_NUGGET), ALUMINUM_NUGGET);
-        Registry.register(BuiltInRegistries.ITEM, Constant.id(Constant.Item.COMPRESSED_ALUMINUM), COMPRESSED_ALUMINUM);
-
-        Registry.register(BuiltInRegistries.ITEM, Constant.id(Constant.Item.RAW_TIN), RAW_TIN);
-        Registry.register(BuiltInRegistries.ITEM, Constant.id(Constant.Item.TIN_INGOT), TIN_INGOT);
-        Registry.register(BuiltInRegistries.ITEM, Constant.id(Constant.Item.TIN_NUGGET), TIN_NUGGET);
-        Registry.register(BuiltInRegistries.ITEM, Constant.id(Constant.Item.COMPRESSED_TIN), COMPRESSED_TIN);
-
-        Registry.register(BuiltInRegistries.ITEM, Constant.id(Constant.Item.RAW_TITANIUM), RAW_TITANIUM);
-        Registry.register(BuiltInRegistries.ITEM, Constant.id(Constant.Item.TITANIUM_INGOT), TITANIUM_INGOT);
-        Registry.register(BuiltInRegistries.ITEM, Constant.id(Constant.Item.TITANIUM_NUGGET), TITANIUM_NUGGET);
-        Registry.register(BuiltInRegistries.ITEM, Constant.id(Constant.Item.COMPRESSED_TITANIUM), COMPRESSED_TITANIUM);
-
-        Registry.register(BuiltInRegistries.ITEM, Constant.id(Constant.Item.COMPRESSED_BRONZE), COMPRESSED_BRONZE);
-        Registry.register(BuiltInRegistries.ITEM, Constant.id(Constant.Item.COMPRESSED_COPPER), COMPRESSED_COPPER);
-        Registry.register(BuiltInRegistries.ITEM, Constant.id(Constant.Item.COMPRESSED_IRON), COMPRESSED_IRON);
-        Registry.register(BuiltInRegistries.ITEM, Constant.id(Constant.Item.COMPRESSED_STEEL), COMPRESSED_STEEL);
-
-        Registry.register(BuiltInRegistries.ITEM, Constant.id(Constant.Item.LUNAR_SAPPHIRE), LUNAR_SAPPHIRE);
-        Registry.register(BuiltInRegistries.ITEM, Constant.id(Constant.Item.DESH_STICK), DESH_STICK);
-        Registry.register(BuiltInRegistries.ITEM, Constant.id(Constant.Item.CARBON_FRAGMENTS), CARBON_FRAGMENTS);
-        Registry.register(BuiltInRegistries.ITEM, Constant.id(Constant.Item.SOLAR_DUST), SOLAR_DUST);
-        Registry.register(BuiltInRegistries.ITEM, Constant.id(Constant.Item.BASIC_WAFER), BASIC_WAFER);
-        Registry.register(BuiltInRegistries.ITEM, Constant.id(Constant.Item.ADVANCED_WAFER), ADVANCED_WAFER);
-        Registry.register(BuiltInRegistries.ITEM, Constant.id(Constant.Item.BEAM_CORE), BEAM_CORE);
-        Registry.register(BuiltInRegistries.ITEM, Constant.id(Constant.Item.CANVAS), CANVAS);
-
-        Registry.register(BuiltInRegistries.ITEM, Constant.id(Constant.Item.FLUID_MANIPULATOR), FLUID_MANIPULATOR);
-        Registry.register(BuiltInRegistries.ITEM, Constant.id(Constant.Item.OXYGEN_CONCENTRATOR), OXYGEN_CONCENTRATOR);
-        Registry.register(BuiltInRegistries.ITEM, Constant.id(Constant.Item.OXYGEN_FAN), OXYGEN_FAN);
-        Registry.register(BuiltInRegistries.ITEM, Constant.id(Constant.Item.SENSOR_LENS), SENSOR_LENS);
-        Registry.register(BuiltInRegistries.ITEM, Constant.id(Constant.Item.BLUE_SOLAR_WAFER), BLUE_SOLAR_WAFER);
-        Registry.register(BuiltInRegistries.ITEM, Constant.id(Constant.Item.SINGLE_SOLAR_MODULE), SINGLE_SOLAR_MODULE);
-        Registry.register(BuiltInRegistries.ITEM, Constant.id(Constant.Item.FULL_SOLAR_PANEL), FULL_SOLAR_PANEL);
-        Registry.register(BuiltInRegistries.ITEM, Constant.id(Constant.Item.SOLAR_ARRAY_WAFER), SOLAR_ARRAY_WAFER);
-        Registry.register(BuiltInRegistries.ITEM, Constant.id(Constant.Item.STEEL_POLE), STEEL_POLE);
-        Registry.register(BuiltInRegistries.ITEM, Constant.id(Constant.Item.COPPER_CANISTER), COPPER_CANISTER);
-        Registry.register(BuiltInRegistries.ITEM, Constant.id(Constant.Item.THERMAL_CLOTH), THERMAL_CLOTH);
-        Registry.register(BuiltInRegistries.ITEM, Constant.id(Constant.Item.ISOTHERMAL_FABRIC), ISOTHERMAL_FABRIC);
-        Registry.register(BuiltInRegistries.ITEM, Constant.id(Constant.Item.ORION_DRIVE), ORION_DRIVE);
-        Registry.register(BuiltInRegistries.ITEM, Constant.id(Constant.Item.ATMOSPHERIC_VALVE), ATMOSPHERIC_VALVE);
-        Registry.register(BuiltInRegistries.ITEM, Constant.id(Constant.Item.AMBIENT_THERMAL_CONTROLLER), AMBIENT_THERMAL_CONTROLLER);
-
-        // FOOD
-        Registry.register(BuiltInRegistries.ITEM, Constant.id(Constant.Item.CHEESE_CURD), CHEESE_CURD);
-
-        Registry.register(BuiltInRegistries.ITEM, Constant.id(Constant.Item.CANNED_DEHYDRATED_APPLE), CANNED_DEHYDRATED_APPLE);
-        Registry.register(BuiltInRegistries.ITEM, Constant.id(Constant.Item.CANNED_DEHYDRATED_CARROT), CANNED_DEHYDRATED_CARROT);
-        Registry.register(BuiltInRegistries.ITEM, Constant.id(Constant.Item.CANNED_DEHYDRATED_MELON), CANNED_DEHYDRATED_MELON);
-        Registry.register(BuiltInRegistries.ITEM, Constant.id(Constant.Item.CANNED_DEHYDRATED_POTATO), CANNED_DEHYDRATED_POTATO);
-        Registry.register(BuiltInRegistries.ITEM, Constant.id(Constant.Item.CANNED_BEEF), CANNED_BEEF);
-
-        // THROWABLE METEOR CHUNKS
-        Registry.register(BuiltInRegistries.ITEM, Constant.id(Constant.Item.THROWABLE_METEOR_CHUNK), THROWABLE_METEOR_CHUNK);
-        Registry.register(BuiltInRegistries.ITEM, Constant.id(Constant.Item.HOT_THROWABLE_METEOR_CHUNK), HOT_THROWABLE_METEOR_CHUNK);
-
-        // ARMOR
-        Registry.register(BuiltInRegistries.ITEM, Constant.id(Constant.Item.HEAVY_DUTY_HELMET), HEAVY_DUTY_HELMET);
-        Registry.register(BuiltInRegistries.ITEM, Constant.id(Constant.Item.HEAVY_DUTY_CHESTPLATE), HEAVY_DUTY_CHESTPLATE);
-        Registry.register(BuiltInRegistries.ITEM, Constant.id(Constant.Item.HEAVY_DUTY_LEGGINGS), HEAVY_DUTY_LEGGINGS);
-        Registry.register(BuiltInRegistries.ITEM, Constant.id(Constant.Item.HEAVY_DUTY_BOOTS), HEAVY_DUTY_BOOTS);
-
-        Registry.register(BuiltInRegistries.ITEM, Constant.id(Constant.Item.DESH_HELMET), DESH_HELMET);
-        Registry.register(BuiltInRegistries.ITEM, Constant.id(Constant.Item.DESH_CHESTPLATE), DESH_CHESTPLATE);
-        Registry.register(BuiltInRegistries.ITEM, Constant.id(Constant.Item.DESH_LEGGINGS), DESH_LEGGINGS);
-        Registry.register(BuiltInRegistries.ITEM, Constant.id(Constant.Item.DESH_BOOTS), DESH_BOOTS);
-
-        Registry.register(BuiltInRegistries.ITEM, Constant.id(Constant.Item.TITANIUM_HELMET), TITANIUM_HELMET);
-        Registry.register(BuiltInRegistries.ITEM, Constant.id(Constant.Item.TITANIUM_CHESTPLATE), TITANIUM_CHESTPLATE);
-        Registry.register(BuiltInRegistries.ITEM, Constant.id(Constant.Item.TITANIUM_LEGGINGS), TITANIUM_LEGGINGS);
-        Registry.register(BuiltInRegistries.ITEM, Constant.id(Constant.Item.TITANIUM_BOOTS), TITANIUM_BOOTS);
-
-        Registry.register(BuiltInRegistries.ITEM, Constant.id(Constant.Item.SENSOR_GLASSES), SENSOR_GLASSES);
-
-        // TOOLS + WEAPONS
-        Registry.register(BuiltInRegistries.ITEM, Constant.id(Constant.Item.HEAVY_DUTY_SWORD), HEAVY_DUTY_SWORD);
-        Registry.register(BuiltInRegistries.ITEM, Constant.id(Constant.Item.HEAVY_DUTY_SHOVEL), HEAVY_DUTY_SHOVEL);
-        Registry.register(BuiltInRegistries.ITEM, Constant.id(Constant.Item.HEAVY_DUTY_PICKAXE), HEAVY_DUTY_PICKAXE);
-        Registry.register(BuiltInRegistries.ITEM, Constant.id(Constant.Item.HEAVY_DUTY_AXE), HEAVY_DUTY_AXE);
-        Registry.register(BuiltInRegistries.ITEM, Constant.id(Constant.Item.HEAVY_DUTY_HOE), HEAVY_DUTY_HOE);
-
-        Registry.register(BuiltInRegistries.ITEM, Constant.id(Constant.Item.DESH_SWORD), DESH_SWORD);
-        Registry.register(BuiltInRegistries.ITEM, Constant.id(Constant.Item.DESH_SHOVEL), DESH_SHOVEL);
-        Registry.register(BuiltInRegistries.ITEM, Constant.id(Constant.Item.DESH_PICKAXE), DESH_PICKAXE);
-        Registry.register(BuiltInRegistries.ITEM, Constant.id(Constant.Item.DESH_AXE), DESH_AXE);
-        Registry.register(BuiltInRegistries.ITEM, Constant.id(Constant.Item.DESH_HOE), DESH_HOE);
-
-        Registry.register(BuiltInRegistries.ITEM, Constant.id(Constant.Item.TITANIUM_SWORD), TITANIUM_SWORD);
-        Registry.register(BuiltInRegistries.ITEM, Constant.id(Constant.Item.TITANIUM_SHOVEL), TITANIUM_SHOVEL);
-        Registry.register(BuiltInRegistries.ITEM, Constant.id(Constant.Item.TITANIUM_PICKAXE), TITANIUM_PICKAXE);
-        Registry.register(BuiltInRegistries.ITEM, Constant.id(Constant.Item.TITANIUM_AXE), TITANIUM_AXE);
-        Registry.register(BuiltInRegistries.ITEM, Constant.id(Constant.Item.TITANIUM_HOE), TITANIUM_HOE);
-
-        Registry.register(BuiltInRegistries.ITEM, Constant.id(Constant.Item.STANDARD_WRENCH), STANDARD_WRENCH);
-
-        // SMITHING TEMPLATES
-        Registry.register(BuiltInRegistries.ITEM, Constant.id(Constant.Item.TITANTIUM_UPGRADE_SMITHING_TEMPLATE), TITANTIUM_UPGRADE_SMITHING_TEMPLATE);
-
-        // BATTERIES
-        Registry.register(BuiltInRegistries.ITEM, Constant.id(Constant.Item.BATTERY), BATTERY);
-        Registry.register(BuiltInRegistries.ITEM, Constant.id(Constant.Item.INFINITE_BATTERY), INFINITE_BATTERY);
-
-        //FLUID BUCKETS
-        Registry.register(BuiltInRegistries.ITEM, Constant.id(Constant.Item.CRUDE_OIL_BUCKET), CRUDE_OIL_BUCKET);
-        Registry.register(BuiltInRegistries.ITEM, Constant.id(Constant.Item.FUEL_BUCKET), FUEL_BUCKET);
-        Registry.register(BuiltInRegistries.ITEM, Constant.id(Constant.Item.SULFURIC_ACID_BUCKET), SULFURIC_ACID_BUCKET);
-
-        //GALACTICRAFT INVENTORY
-        Registry.register(BuiltInRegistries.ITEM, Constant.id(Constant.Item.OXYGEN_MASK), OXYGEN_MASK);
-        Registry.register(BuiltInRegistries.ITEM, Constant.id(Constant.Item.OXYGEN_GEAR), OXYGEN_GEAR);
-
-        Registry.register(BuiltInRegistries.ITEM, Constant.id(Constant.Item.SMALL_OXYGEN_TANK), SMALL_OXYGEN_TANK);
-        Registry.register(BuiltInRegistries.ITEM, Constant.id(Constant.Item.MEDIUM_OXYGEN_TANK), MEDIUM_OXYGEN_TANK);
-        Registry.register(BuiltInRegistries.ITEM, Constant.id(Constant.Item.LARGE_OXYGEN_TANK), LARGE_OXYGEN_TANK);
-        Registry.register(BuiltInRegistries.ITEM, Constant.id(Constant.Item.INFINITE_OXYGEN_TANK), INFINITE_OXYGEN_TANK);
-
-        Registry.register(BuiltInRegistries.ITEM, Constant.id(Constant.Item.SHIELD_CONTROLLER), SHIELD_CONTROLLER);
-        Registry.register(BuiltInRegistries.ITEM, Constant.id(Constant.Item.FREQUENCY_MODULE), FREQUENCY_MODULE);
-
-        Registry.register(BuiltInRegistries.ITEM, Constant.id(Constant.Item.THERMAL_PADDING_HELMET), THERMAL_PADDING_HELMET);
-        Registry.register(BuiltInRegistries.ITEM, Constant.id(Constant.Item.THERMAL_PADDING_CHESTPIECE), THERMAL_PADDING_CHESTPIECE);
-        Registry.register(BuiltInRegistries.ITEM, Constant.id(Constant.Item.THERMAL_PADDING_LEGGINGS), THERMAL_PADDING_LEGGINGS);
-        Registry.register(BuiltInRegistries.ITEM, Constant.id(Constant.Item.THERMAL_PADDING_BOOTS), THERMAL_PADDING_BOOTS);
-
-        // SCHEMATICS
-        Registry.register(BuiltInRegistries.ITEM, Constant.id(Constant.Item.BASIC_ROCKET_CONE_SCHEMATIC), BASIC_ROCKET_CONE_SCHEMATIC);
-        Registry.register(BuiltInRegistries.ITEM, Constant.id(Constant.Item.BASIC_ROCKET_BODY_SCHEMATIC), BASIC_ROCKET_BODY_SCHEMATIC);
-        Registry.register(BuiltInRegistries.ITEM, Constant.id(Constant.Item.BASIC_ROCKET_FINS_SCHEMATIC), BASIC_ROCKET_FINS_SCHEMATIC);
-        Registry.register(BuiltInRegistries.ITEM, Constant.id(Constant.Item.BASIC_ROCKET_ENGINE_SCHEMATIC), BASIC_ROCKET_ENGINE_SCHEMATIC);
-
-        Registry.register(BuiltInRegistries.ITEM, Constant.id(Constant.Item.TIER_2_ROCKET_SCHEMATIC), TIER_2_ROCKET_SCHEMATIC);
-        Registry.register(BuiltInRegistries.ITEM, Constant.id(Constant.Item.CARGO_ROCKET_SCHEMATIC), CARGO_ROCKET_SCHEMATIC);
-        Registry.register(BuiltInRegistries.ITEM, Constant.id(Constant.Item.MOON_BUGGY_SCHEMATIC), MOON_BUGGY_SCHEMATIC);
-        Registry.register(BuiltInRegistries.ITEM, Constant.id(Constant.Item.TIER_3_ROCKET_SCHEMATIC), TIER_3_ROCKET_SCHEMATIC);
-        Registry.register(BuiltInRegistries.ITEM, Constant.id(Constant.Item.ASTRO_MINER_SCHEMATIC), ASTRO_MINER_SCHEMATIC);
-
-        // SPAWN EGGS
-        Registry.register(BuiltInRegistries.ITEM, Constant.id(Constant.SpawnEgg.MOON_VILLAGER), MOON_VILLAGER_SPAWN_EGG);
-        Registry.register(BuiltInRegistries.ITEM, Constant.id(Constant.SpawnEgg.EVOLVED_ZOMBIE), EVOLVED_ZOMBIE_SPAWN_EGG);
-        Registry.register(BuiltInRegistries.ITEM, Constant.id(Constant.SpawnEgg.EVOLVED_CREEPER), EVOLVED_CREEPER_SPAWN_EGG);
-        Registry.register(BuiltInRegistries.ITEM, Constant.id(Constant.SpawnEgg.EVOLVED_SKELETON), EVOLVED_SKELETON_SPAWN_EGG);
-        Registry.register(BuiltInRegistries.ITEM, Constant.id(Constant.SpawnEgg.EVOLVED_SPIDER), EVOLVED_SPIDER_SPAWN_EGG);
-        Registry.register(BuiltInRegistries.ITEM, Constant.id(Constant.SpawnEgg.EVOLVED_PILLAGER), EVOLVED_PILLAGER_SPAWN_EGG);
-        Registry.register(BuiltInRegistries.ITEM, Constant.id(Constant.SpawnEgg.EVOLVED_EVOKER), EVOLVED_EVOKER_SPAWN_EGG);
-        Registry.register(BuiltInRegistries.ITEM, Constant.id(Constant.SpawnEgg.EVOLVED_VINDICATOR), EVOLVED_VINDICATOR_SPAWN_EGG);
-        Registry.register(BuiltInRegistries.ITEM, Constant.id(Constant.SpawnEgg.GAZER), GAZER_SPAWN_EGG);
-        Registry.register(BuiltInRegistries.ITEM, Constant.id(Constant.SpawnEgg.RUMBLER), RUMBLER_SPAWN_EGG);
-        Registry.register(BuiltInRegistries.ITEM, Constant.id(Constant.SpawnEgg.COMET_CUBE), COMET_CUBE_SPAWN_EGG);
-        Registry.register(BuiltInRegistries.ITEM, Constant.id(Constant.SpawnEgg.OLI_GRUB), OLI_GRUB_SPAWN_EGG);
-        Registry.register(BuiltInRegistries.ITEM, Constant.id(Constant.SpawnEgg.GREY), GREY_SPAWN_EGG);
-        Registry.register(BuiltInRegistries.ITEM, Constant.id(Constant.SpawnEgg.ARCH_GREY), ARCH_GREY_SPAWN_EGG);
-
-
-        Registry.register(BuiltInRegistries.ITEM, Constant.id(Constant.Block.AIR_LOCK_FRAME), AIR_LOCK_FRAME);
-        Registry.register(BuiltInRegistries.ITEM, Constant.id(Constant.Block.AIR_LOCK_CONTROLLER), AIR_LOCK_CONTROLLER);
-        Registry.register(BuiltInRegistries.ITEM, Constant.id(Constant.Block.AIR_LOCK_SEAL), AIR_LOCK_SEAL);
-
-=======
->>>>>>> 9aa28889
         DispenserBlock.registerBehavior(FUEL_BUCKET, DispenserBlock.DISPENSER_REGISTRY.get(Items.WATER_BUCKET));
         DispenserBlock.registerBehavior(CRUDE_OIL_BUCKET, DispenserBlock.DISPENSER_REGISTRY.get(Items.WATER_BUCKET));
         DispenserBlock.registerBehavior(SULFURIC_ACID_BUCKET, DispenserBlock.DISPENSER_REGISTRY.get(Items.WATER_BUCKET));
