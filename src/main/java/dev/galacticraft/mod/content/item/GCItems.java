/*
 * Copyright (c) 2019-2025 Team Galacticraft
 *
 * Permission is hereby granted, free of charge, to any person obtaining a copy
 * of this software and associated documentation files (the "Software"), to deal
 * in the Software without restriction, including without limitation the rights
 * to use, copy, modify, merge, publish, distribute, sublicense, and/or sell
 * copies of the Software, and to permit persons to whom the Software is
 * furnished to do so, subject to the following conditions:
 *
 * The above copyright notice and this permission notice shall be included in all
 * copies or substantial portions of the Software.
 *
 * THE SOFTWARE IS PROVIDED "AS IS", WITHOUT WARRANTY OF ANY KIND, EXPRESS OR
 * IMPLIED, INCLUDING BUT NOT LIMITED TO THE WARRANTIES OF MERCHANTABILITY,
 * FITNESS FOR A PARTICULAR PURPOSE AND NONINFRINGEMENT. IN NO EVENT SHALL THE
 * AUTHORS OR COPYRIGHT HOLDERS BE LIABLE FOR ANY CLAIM, DAMAGES OR OTHER
 * LIABILITY, WHETHER IN AN ACTION OF CONTRACT, TORT OR OTHERWISE, ARISING FROM,
 * OUT OF OR IN CONNECTION WITH THE SOFTWARE OR THE USE OR OTHER DEALINGS IN THE
 * SOFTWARE.
 */

package dev.galacticraft.mod.content.item;

import dev.galacticraft.api.component.GCDataComponents;
import dev.galacticraft.api.rocket.RocketPrefabs;
import dev.galacticraft.mod.Constant;
import dev.galacticraft.mod.content.GCBlocks;
import dev.galacticraft.mod.content.GCEntityTypes;
import dev.galacticraft.mod.content.GCFluids;
import dev.galacticraft.mod.content.GCRegistry;
import dev.galacticraft.mod.content.GCRocketParts;
import dev.galacticraft.mod.util.Translations;
import net.minecraft.core.Direction;
import net.minecraft.core.registries.BuiltInRegistries;
import net.minecraft.network.chat.Component;
import net.minecraft.resources.ResourceLocation;
import net.minecraft.world.item.*;
import net.minecraft.world.level.ItemLike;
import net.minecraft.world.level.block.DispenserBlock;

import java.util.ArrayList;
import java.util.List;

@SuppressWarnings("unused")
public class GCItems {
    public static final GCRegistry<Item> ITEMS = new GCRegistry<>(BuiltInRegistries.ITEM);
    public static final List<ItemLike> HIDDEN_ITEMS = new ArrayList<>(1);

    // TORCHES
    public static final Item GLOWSTONE_TORCH = ITEMS.register(Constant.Block.GLOWSTONE_TORCH, new StandingAndWallBlockItem(GCBlocks.GLOWSTONE_TORCH, GCBlocks.GLOWSTONE_WALL_TORCH, new Item.Properties(), Direction.DOWN));
    public static final Item UNLIT_TORCH = ITEMS.register(Constant.Block.UNLIT_TORCH, new StandingAndWallBlockItem(GCBlocks.UNLIT_TORCH, GCBlocks.UNLIT_WALL_TORCH, new Item.Properties(), Direction.DOWN));
    
    // MATERIALS
    public static final Item SILICON = registerGeneric(Constant.Item.SILICON);
    
    public static final Item OLIVINE_SHARD = registerGeneric(Constant.Item.OLIVINE_SHARD);
    
    public static final Item LUNAR_SAPPHIRE = registerGeneric(Constant.Item.LUNAR_SAPPHIRE);

    public static final Item RAW_METEORIC_IRON = registerGeneric(Constant.Item.RAW_METEORIC_IRON);
    public static final Item METEORIC_IRON_INGOT = registerGeneric(Constant.Item.METEORIC_IRON_INGOT);
    public static final Item METEORIC_IRON_NUGGET = registerGeneric(Constant.Item.METEORIC_IRON_NUGGET);
    public static final Item COMPRESSED_METEORIC_IRON = registerGeneric(Constant.Item.COMPRESSED_METEORIC_IRON);

    public static final Item RAW_DESH = registerGeneric(Constant.Item.RAW_DESH);
    public static final Item DESH_INGOT = registerGeneric(Constant.Item.DESH_INGOT);
    public static final Item DESH_NUGGET = registerGeneric(Constant.Item.DESH_NUGGET);
    public static final Item COMPRESSED_DESH = registerGeneric(Constant.Item.COMPRESSED_DESH);

    public static final Item RAW_LEAD = registerGeneric(Constant.Item.RAW_LEAD);
    public static final Item LEAD_INGOT = registerGeneric(Constant.Item.LEAD_INGOT);
    public static final Item LEAD_NUGGET = registerGeneric(Constant.Item.LEAD_NUGGET);
    
    public static final Item RAW_ALUMINUM = registerGeneric(Constant.Item.RAW_ALUMINUM);
    public static final Item ALUMINUM_INGOT = registerGeneric(Constant.Item.ALUMINUM_INGOT);
    public static final Item ALUMINUM_NUGGET = registerGeneric(Constant.Item.ALUMINUM_NUGGET);
    public static final Item COMPRESSED_ALUMINUM = registerGeneric(Constant.Item.COMPRESSED_ALUMINUM);

    public static final Item RAW_TIN = registerGeneric(Constant.Item.RAW_TIN);
    public static final Item TIN_INGOT = registerGeneric(Constant.Item.TIN_INGOT);
    public static final Item TIN_NUGGET = registerGeneric(Constant.Item.TIN_NUGGET);
    public static final Item COMPRESSED_TIN = registerGeneric(Constant.Item.COMPRESSED_TIN);

    public static final Item RAW_TITANIUM = registerGeneric(Constant.Item.RAW_TITANIUM);
    public static final Item TITANIUM_INGOT = registerGeneric(Constant.Item.TITANIUM_INGOT);
    public static final Item TITANIUM_NUGGET = registerGeneric(Constant.Item.TITANIUM_NUGGET);
    public static final Item COMPRESSED_TITANIUM = registerGeneric(Constant.Item.COMPRESSED_TITANIUM);

    public static final Item COMPRESSED_COPPER = registerGeneric(Constant.Item.COMPRESSED_COPPER);
    public static final Item COMPRESSED_BRONZE = registerGeneric(Constant.Item.COMPRESSED_BRONZE);
    public static final Item COMPRESSED_IRON = registerGeneric(Constant.Item.COMPRESSED_IRON);
    public static final Item COMPRESSED_STEEL = registerGeneric(Constant.Item.COMPRESSED_STEEL);

    public static final Item STEEL_POLE = registerGeneric(Constant.Item.STEEL_POLE);
    public static final Item DESH_STICK = registerGeneric(Constant.Item.DESH_STICK);

    public static final Item COPPER_CANISTER = registerGeneric(Constant.Item.COPPER_CANISTER);
    public static final Item TIN_CANISTER = registerGeneric(Constant.Item.TIN_CANISTER);

    public static final Item CARBON_FRAGMENTS = registerGeneric(Constant.Item.CARBON_FRAGMENTS);
    public static final Item SOLAR_DUST = registerGeneric(Constant.Item.SOLAR_DUST);
    public static final Item BASIC_WAFER = registerGeneric(Constant.Item.BASIC_WAFER);
    public static final Item ADVANCED_WAFER = registerGeneric(Constant.Item.ADVANCED_WAFER);
    public static final Item BEAM_CORE = registerGeneric(Constant.Item.BEAM_CORE);
    public static final Item CANVAS = registerGeneric(Constant.Item.CANVAS);
    
    public static final Item FLUID_MANIPULATOR = registerGeneric(Constant.Item.FLUID_MANIPULATOR);
    public static final Item OXYGEN_CONCENTRATOR = registerGeneric(Constant.Item.OXYGEN_CONCENTRATOR);
    public static final Item OXYGEN_FAN = registerGeneric(Constant.Item.OXYGEN_FAN);
    public static final Item OXYGEN_VENT = registerGeneric(Constant.Item.OXYGEN_VENT);
    public static final Item SENSOR_LENS = registerGeneric(Constant.Item.SENSOR_LENS);
    public static final Item BLUE_SOLAR_WAFER = registerGeneric(Constant.Item.BLUE_SOLAR_WAFER);
    public static final Item SINGLE_SOLAR_MODULE = registerGeneric(Constant.Item.SINGLE_SOLAR_MODULE);
    public static final Item FULL_SOLAR_PANEL = registerGeneric(Constant.Item.FULL_SOLAR_PANEL);
    public static final Item SOLAR_ARRAY_WAFER = registerGeneric(Constant.Item.SOLAR_ARRAY_WAFER);
<<<<<<< HEAD
=======
    public static final Item SOLAR_ARRAY_PANEL = registerGeneric(Constant.Item.SOLAR_ARRAY_PANEL);
    public static final Item STEEL_POLE = registerGeneric(Constant.Item.STEEL_POLE);
    public static final Item COPPER_CANISTER = registerGeneric(Constant.Item.COPPER_CANISTER);
    public static final Item TIN_CANISTER = registerGeneric(Constant.Item.TIN_CANISTER);
>>>>>>> e8619766
    public static final Item THERMAL_CLOTH = registerGeneric(Constant.Item.THERMAL_CLOTH);
    public static final Item ISOTHERMAL_FABRIC = registerGeneric(Constant.Item.ISOTHERMAL_FABRIC);
    public static final Item ORION_DRIVE = registerGeneric(Constant.Item.ORION_DRIVE);
    public static final Item ATMOSPHERIC_VALVE = registerGeneric(Constant.Item.ATMOSPHERIC_VALVE);
    public static final Item AMBIENT_THERMAL_CONTROLLER = registerGeneric(Constant.Item.AMBIENT_THERMAL_CONTROLLER);
    
    // FOOD
    public static final Item MOON_CHEESE_WHEEL = ITEMS.register(Constant.Item.MOON_CHEESE_WHEEL, new BlockItem(GCBlocks.MOON_CHEESE_WHEEL, new Item.Properties())); // Special case
    public static final Item MOON_CHEESE_CURD = ITEMS.register(Constant.Item.MOON_CHEESE_CURD, new Item(new Item.Properties().food(GCFoodComponent.MOON_CHEESE_CURD)));
    public static final Item MOON_CHEESE_SLICE = ITEMS.register(Constant.Item.MOON_CHEESE_SLICE, new Item(new Item.Properties().food(GCFoodComponent.MOON_CHEESE_SLICE)));
    public static final Item BURGER_BUN = ITEMS.register(Constant.Item.BURGER_BUN, new Item(new Item.Properties().food(GCFoodComponent.BURGER_BUN)));
    public static final Item GROUND_BEEF = ITEMS.register(Constant.Item.GROUND_BEEF, new Item(new Item.Properties().food(GCFoodComponent.GROUND_BEEF)));
    public static final Item BEEF_PATTY = ITEMS.register(Constant.Item.BEEF_PATTY, new Item(new Item.Properties().food(GCFoodComponent.BEEF_PATTY)));
    public static final Item CHEESEBURGER = ITEMS.register(Constant.Item.CHEESEBURGER, new Item(new Item.Properties().food(GCFoodComponent.CHEESEBURGER)));
    
    public static final Item CANNED_DEHYDRATED_APPLE = ITEMS.register(Constant.Item.CANNED_DEHYDRATED_APPLE, new CannedFoodItem(new Item.Properties().food(GCFoodComponent.DEHYDRATED_APPLE)));
    public static final Item CANNED_DEHYDRATED_CARROT = ITEMS.register(Constant.Item.CANNED_DEHYDRATED_CARROT, new CannedFoodItem(new Item.Properties().food(GCFoodComponent.DEHYDRATED_CARROT)));
    public static final Item CANNED_DEHYDRATED_MELON = ITEMS.register(Constant.Item.CANNED_DEHYDRATED_MELON, new CannedFoodItem(new Item.Properties().food(GCFoodComponent.DEHYDRATED_MELON)));
    public static final Item CANNED_DEHYDRATED_POTATO = ITEMS.register(Constant.Item.CANNED_DEHYDRATED_POTATO, new CannedFoodItem(new Item.Properties().food(GCFoodComponent.DEHYDRATED_POTATO)));
    public static final Item CANNED_BEEF = ITEMS.register(Constant.Item.CANNED_BEEF, new CannedFoodItem(new Item.Properties().food(GCFoodComponent.CANNED_BEEF)));
    
    // ROCKET PLATES
    public static final Item TIER_1_HEAVY_DUTY_PLATE = ITEMS.register(Constant.Item.TIER_1_HEAVY_DUTY_PLATE, new Item(new Item.Properties()));
    public static final Item TIER_2_HEAVY_DUTY_PLATE = ITEMS.register(Constant.Item.TIER_2_HEAVY_DUTY_PLATE, new Item(new Item.Properties()));
    public static final Item TIER_3_HEAVY_DUTY_PLATE = ITEMS.register(Constant.Item.TIER_3_HEAVY_DUTY_PLATE, new Item(new Item.Properties()));

    // THROWABLE METEOR CHUNKS
    public static final Item THROWABLE_METEOR_CHUNK = ITEMS.register(Constant.Item.THROWABLE_METEOR_CHUNK, new ThrowableMeteorChunkItem(new Item.Properties().stacksTo(16)));
    public static final Item HOT_THROWABLE_METEOR_CHUNK = ITEMS.register(Constant.Item.HOT_THROWABLE_METEOR_CHUNK, new HotThrowableMeteorChunkItem(new Item.Properties().stacksTo(16)));

    // ARMOR
    public static final Item HEAVY_DUTY_HELMET = ITEMS.register(Constant.Item.HEAVY_DUTY_HELMET, new ArmorItem(GCArmorMaterials.HEAVY_DUTY, ArmorItem.Type.HELMET, new Item.Properties().stacksTo(1)));
    public static final Item HEAVY_DUTY_CHESTPLATE = ITEMS.register(Constant.Item.HEAVY_DUTY_CHESTPLATE, new ArmorItem(GCArmorMaterials.HEAVY_DUTY, ArmorItem.Type.CHESTPLATE, new Item.Properties().stacksTo(1)));
    public static final Item HEAVY_DUTY_LEGGINGS = ITEMS.register(Constant.Item.HEAVY_DUTY_LEGGINGS, new ArmorItem(GCArmorMaterials.HEAVY_DUTY, ArmorItem.Type.LEGGINGS, new Item.Properties().stacksTo(1)));
    public static final Item HEAVY_DUTY_BOOTS = ITEMS.register(Constant.Item.HEAVY_DUTY_BOOTS, new ArmorItem(GCArmorMaterials.HEAVY_DUTY, ArmorItem.Type.BOOTS, new Item.Properties().stacksTo(1)));

    public static final Item DESH_HELMET = ITEMS.register(Constant.Item.DESH_HELMET, new ArmorItem(GCArmorMaterials.DESH, ArmorItem.Type.HELMET, new Item.Properties().stacksTo(1)));
    public static final Item DESH_CHESTPLATE = ITEMS.register(Constant.Item.DESH_CHESTPLATE, new ArmorItem(GCArmorMaterials.DESH, ArmorItem.Type.CHESTPLATE, new Item.Properties().stacksTo(1)));
    public static final Item DESH_LEGGINGS = ITEMS.register(Constant.Item.DESH_LEGGINGS, new ArmorItem(GCArmorMaterials.DESH, ArmorItem.Type.LEGGINGS, new Item.Properties().stacksTo(1)));
    public static final Item DESH_BOOTS = ITEMS.register(Constant.Item.DESH_BOOTS, new ArmorItem(GCArmorMaterials.DESH, ArmorItem.Type.BOOTS, new Item.Properties().stacksTo(1)));

    public static final Item TITANIUM_HELMET = ITEMS.register(Constant.Item.TITANIUM_HELMET, new ArmorItem(GCArmorMaterials.TITANIUM, ArmorItem.Type.HELMET, new Item.Properties().stacksTo(1)));
    public static final Item TITANIUM_CHESTPLATE = ITEMS.register(Constant.Item.TITANIUM_CHESTPLATE, new ArmorItem(GCArmorMaterials.TITANIUM, ArmorItem.Type.CHESTPLATE, new Item.Properties().stacksTo(1)));
    public static final Item TITANIUM_LEGGINGS = ITEMS.register(Constant.Item.TITANIUM_LEGGINGS, new ArmorItem(GCArmorMaterials.TITANIUM, ArmorItem.Type.LEGGINGS, new Item.Properties().stacksTo(1)));
    public static final Item TITANIUM_BOOTS = ITEMS.register(Constant.Item.TITANIUM_BOOTS, new ArmorItem(GCArmorMaterials.TITANIUM, ArmorItem.Type.BOOTS, new Item.Properties().stacksTo(1)));

    public static final Item SENSOR_GLASSES = ITEMS.register(Constant.Item.SENSOR_GLASSES, new ArmorItem(GCArmorMaterials.SENSOR_GLASSES, ArmorItem.Type.HELMET, new Item.Properties().stacksTo(1)));

    // TOOLS + WEAPONS
    public static final Item HEAVY_DUTY_SWORD = ITEMS.register(Constant.Item.HEAVY_DUTY_SWORD, new BrittleSwordItem(GCTiers.STEEL, new Item.Properties().attributes(SwordItem.createAttributes(GCTiers.STEEL, 3, -2.4F))));
    public static final Item HEAVY_DUTY_SHOVEL = ITEMS.register(Constant.Item.HEAVY_DUTY_SHOVEL, new ShovelItem(GCTiers.STEEL, new Item.Properties().attributes(ShovelItem.createAttributes(GCTiers.STEEL, -1.5F, -3.0F))));
    public static final Item HEAVY_DUTY_PICKAXE = ITEMS.register(Constant.Item.HEAVY_DUTY_PICKAXE, new PickaxeItem(GCTiers.STEEL, new Item.Properties().attributes(PickaxeItem.createAttributes(GCTiers.STEEL, 1, -2.8F))));
    public static final Item HEAVY_DUTY_AXE = ITEMS.register(Constant.Item.HEAVY_DUTY_AXE, new AxeItem(GCTiers.STEEL, new Item.Properties().attributes(AxeItem.createAttributes(GCTiers.STEEL, 6.0F, -3.1F))));
    public static final Item HEAVY_DUTY_HOE = ITEMS.register(Constant.Item.HEAVY_DUTY_HOE, new HoeItem(GCTiers.STEEL, new Item.Properties().attributes(HoeItem.createAttributes(GCTiers.STEEL, -2, -1.0F))));

    public static final Item DESH_SWORD = ITEMS.register(Constant.Item.DESH_SWORD, new SwordItem(GCTiers.DESH, new Item.Properties().attributes(SwordItem.createAttributes(GCTiers.DESH, 3, -2.4F))));
    public static final Item DESH_SHOVEL = ITEMS.register(Constant.Item.DESH_SHOVEL, new ShovelItem(GCTiers.DESH, new Item.Properties().attributes(ShovelItem.createAttributes(GCTiers.DESH, -1.5F, -3.0F))));
    public static final Item DESH_PICKAXE = ITEMS.register(Constant.Item.DESH_PICKAXE, new PickaxeItem(GCTiers.DESH, new Item.Properties().attributes(PickaxeItem.createAttributes(GCTiers.DESH, 1.0F, -2.8F))));
    public static final Item DESH_AXE = ITEMS.register(Constant.Item.DESH_AXE, new AxeItem(GCTiers.DESH, new Item.Properties().attributes(AxeItem.createAttributes(GCTiers.DESH, 6.0F, -3.1F))));
    public static final Item DESH_HOE = ITEMS.register(Constant.Item.DESH_HOE, new HoeItem(GCTiers.DESH, new Item.Properties().attributes(HoeItem.createAttributes(GCTiers.DESH, -3.0F, -1.0F))));

    public static final Item TITANIUM_SWORD = ITEMS.register(Constant.Item.TITANIUM_SWORD, new BrittleSwordItem(GCTiers.TITANIUM, new Item.Properties().attributes(SwordItem.createAttributes(GCTiers.TITANIUM, 3, -2.4F))));
    public static final Item TITANIUM_SHOVEL = ITEMS.register(Constant.Item.TITANIUM_SHOVEL, new ShovelItem(GCTiers.TITANIUM, new Item.Properties().attributes(ShovelItem.createAttributes(GCTiers.TITANIUM, -1.5F, -3.0F))));
    public static final Item TITANIUM_PICKAXE = ITEMS.register(Constant.Item.TITANIUM_PICKAXE, new PickaxeItem(GCTiers.TITANIUM, new Item.Properties().attributes(PickaxeItem.createAttributes(GCTiers.TITANIUM, 1.0F, -2.8F))));
    public static final Item TITANIUM_AXE = ITEMS.register(Constant.Item.TITANIUM_AXE, new AxeItem(GCTiers.TITANIUM, new Item.Properties().attributes(AxeItem.createAttributes(GCTiers.TITANIUM, 6.0F, -3.1F))));
    public static final Item TITANIUM_HOE = ITEMS.register(Constant.Item.TITANIUM_HOE, new HoeItem(GCTiers.TITANIUM, new Item.Properties().attributes(HoeItem.createAttributes(GCTiers.TITANIUM, -3.0F, -1.0F))));

    public static final Item STANDARD_WRENCH = ITEMS.register(Constant.Item.STANDARD_WRENCH, new StandardWrenchItem(new Item.Properties().durability(256)));

    // SMITHING TEMPLATES
    public static final Item TITANTIUM_UPGRADE_SMITHING_TEMPLATE = ITEMS.register(Constant.Item.TITANTIUM_UPGRADE_SMITHING_TEMPLATE, new SmithingTemplateItem(
            Component.translatable(Translations.Misc.UPGRADE_TITANIUM_APPLIES_TO).withStyle(Constant.Text.BLUE_STYLE),
            Component.translatable(Translations.Misc.UPGRADE_TITANIUM_INGREDIENTS).withStyle(Constant.Text.BLUE_STYLE),
            Component.translatable(Translations.Misc.UPGRADE_TITANIUM_DESCRIPTION).withStyle(Constant.Text.GRAY_STYLE),
            Component.translatable(Translations.Misc.UPGRADE_TITANIUM_BASE_SLOT_DESCRIPTION),
            Component.translatable(Translations.Misc.UPGRADE_TITANIUM_ADDITIONS_SLOT_DESCRIPTON),
            List.of(ResourceLocation.withDefaultNamespace("item/empty_armor_slot_helmet"),
                    ResourceLocation.withDefaultNamespace("item/empty_armor_slot_chestplate"),
                    ResourceLocation.withDefaultNamespace("item/empty_armor_slot_leggings"),
                    ResourceLocation.withDefaultNamespace("item/empty_armor_slot_boots"),
                    ResourceLocation.withDefaultNamespace("item/empty_slot_hoe"),
                    ResourceLocation.withDefaultNamespace("item/empty_slot_axe"),
                    ResourceLocation.withDefaultNamespace("item/empty_slot_sword"),
                    ResourceLocation.withDefaultNamespace("item/empty_slot_shovel"),
                    ResourceLocation.withDefaultNamespace("item/empty_slot_pickaxe")),
            List.of(ResourceLocation.withDefaultNamespace("item/empty_slot_ingot"))
    ));
    // 		this.appliesTo = component;
    //		this.ingredients = component2;
    //		this.upgradeDescription = component3;
    //		this.baseSlotDescription = component4;
    //		this.additionsSlotDescription = component5;

    // BATTERIES
    public static final Item BATTERY = ITEMS.register(Constant.Item.BATTERY, new BatteryItem(new Item.Properties().stacksTo(1), 15000, 500));
    public static final Item INFINITE_BATTERY = ITEMS.register(Constant.Item.INFINITE_BATTERY, new InfiniteBatteryItem(new Item.Properties().stacksTo(1).rarity(Rarity.EPIC)));

    //FLUID BUCKETS
    public static final Item CRUDE_OIL_BUCKET = ITEMS.register(Constant.Item.CRUDE_OIL_BUCKET, new BucketItem(GCFluids.CRUDE_OIL, new Item.Properties().craftRemainder(Items.BUCKET).stacksTo(1)));
    public static final Item FUEL_BUCKET = ITEMS.register(Constant.Item.FUEL_BUCKET, new BucketItem(GCFluids.FUEL, new Item.Properties().craftRemainder(Items.BUCKET).stacksTo(1)));
    public static final Item SULFURIC_ACID_BUCKET = ITEMS.register(Constant.Item.SULFURIC_ACID_BUCKET, new BucketItem(GCFluids.SULFURIC_ACID, new Item.Properties().craftRemainder(Items.BUCKET).stacksTo(1)));

    //GALACTICRAFT INVENTORY
    public static final GCRegistry.ColorSet<ParachuteItem> PARACHUTE = ITEMS.registerColored(Constant.Item.PARACHUTE, color -> new ParachuteItem(color, new Item.Properties().stacksTo(1)));

    public static final Item OXYGEN_MASK = ITEMS.register(Constant.Item.OXYGEN_MASK, new OxygenMaskItem(new Item.Properties()));
    public static final Item OXYGEN_GEAR = ITEMS.register(Constant.Item.OXYGEN_GEAR, new OxygenGearItem(new Item.Properties()));

    public static final Item SMALL_OXYGEN_TANK = ITEMS.register(Constant.Item.SMALL_OXYGEN_TANK, new OxygenTankItem(new Item.Properties(), 1620 * 10)); // 16200 ticks
    public static final Item MEDIUM_OXYGEN_TANK = ITEMS.register(Constant.Item.MEDIUM_OXYGEN_TANK, new OxygenTankItem(new Item.Properties(), 1620 * 20)); //32400 ticks
    public static final Item LARGE_OXYGEN_TANK = ITEMS.register(Constant.Item.LARGE_OXYGEN_TANK, new OxygenTankItem(new Item.Properties(), 1620 * 30)); //48600 ticks
    public static final Item INFINITE_OXYGEN_TANK = ITEMS.register(Constant.Item.INFINITE_OXYGEN_TANK, new InfiniteOxygenTankItem(new Item.Properties().stacksTo(1).rarity(Rarity.EPIC)));

    public static final Item SHIELD_CONTROLLER = ITEMS.register(Constant.Item.SHIELD_CONTROLLER, new AccessoryItem(new Item.Properties()));
    public static final Item FREQUENCY_MODULE = ITEMS.register(Constant.Item.FREQUENCY_MODULE, new FrequencyModuleItem(new Item.Properties()));

    public static final Item THERMAL_PADDING_HELMET = ITEMS.register(Constant.Item.THERMAL_PADDING_HELMET, new ThermalArmorItem(new Item.Properties(), ArmorItem.Type.HELMET));
    public static final Item THERMAL_PADDING_CHESTPIECE = ITEMS.register(Constant.Item.THERMAL_PADDING_CHESTPIECE, new ThermalArmorItem(new Item.Properties(), ArmorItem.Type.CHESTPLATE));
    public static final Item THERMAL_PADDING_LEGGINGS = ITEMS.register(Constant.Item.THERMAL_PADDING_LEGGINGS, new ThermalArmorItem(new Item.Properties(), ArmorItem.Type.LEGGINGS));
    public static final Item THERMAL_PADDING_BOOTS = ITEMS.register(Constant.Item.THERMAL_PADDING_BOOTS, new ThermalArmorItem(new Item.Properties(), ArmorItem.Type.BOOTS));
    // Vehicles
    public static final Item BUGGY = ITEMS.register(Constant.Item.BUGGY, new BuggyItem(new Item.Properties().stacksTo(1)));
    public static final Item ROCKET = ITEMS.register(Constant.Item.ROCKET, new RocketItem(new Item.Properties()
            .component(GCDataComponents.ROCKET_DATA, RocketPrefabs.TIER_1)
            .stacksTo(1)));

    // ROCKET PIECES
    public static final Item NOSE_CONE = ITEMS.register(Constant.Item.NOSE_CONE, new Item(new Item.Properties()));
    public static final Item HEAVY_NOSE_CONE = ITEMS.register(Constant.Item.HEAVY_NOSE_CONE, new Item(new Item.Properties()));
    public static final Item ROCKET_FIN = ITEMS.register(Constant.Item.ROCKET_FIN, new Item(new Item.Properties()));
    public static final Item ROCKET_ENGINE = ITEMS.register(Constant.Item.ROCKET_ENGINE, new Item(new Item.Properties()));

    // SCHEMATICS
    public static final Item BASIC_ROCKET_CONE_SCHEMATIC = ITEMS.register(Constant.Item.BASIC_ROCKET_CONE_SCHEMATIC, new RocketPartSchematic(new Item.Properties().stacksTo(1).rarity(Rarity.RARE), GCRocketParts.TIER_1_CONE));
    public static final Item BASIC_ROCKET_BODY_SCHEMATIC = ITEMS.register(Constant.Item.BASIC_ROCKET_BODY_SCHEMATIC, new RocketPartSchematic(new Item.Properties().stacksTo(1).rarity(Rarity.RARE), GCRocketParts.TIER_1_BODY));
    public static final Item BASIC_ROCKET_FINS_SCHEMATIC = ITEMS.register(Constant.Item.BASIC_ROCKET_FINS_SCHEMATIC, new RocketPartSchematic(new Item.Properties().stacksTo(1).rarity(Rarity.RARE), GCRocketParts.TIER_1_FIN));
    public static final Item BASIC_ROCKET_ENGINE_SCHEMATIC = ITEMS.register(Constant.Item.BASIC_ROCKET_ENGINE_SCHEMATIC, new RocketPartSchematic(new Item.Properties().stacksTo(1).rarity(Rarity.RARE), GCRocketParts.TIER_1_ENGINE));

    public static final Item TIER_2_ROCKET_SCHEMATIC = ITEMS.register(Constant.Item.TIER_2_ROCKET_SCHEMATIC, new SchematicItem(new Item.Properties()));
    public static final Item CARGO_ROCKET_SCHEMATIC = ITEMS.register(Constant.Item.CARGO_ROCKET_SCHEMATIC, new SchematicItem(new Item.Properties()));
    public static final Item MOON_BUGGY_SCHEMATIC = ITEMS.register(Constant.Item.MOON_BUGGY_SCHEMATIC, new SchematicItem(new Item.Properties()));
    public static final Item TIER_3_ROCKET_SCHEMATIC = ITEMS.register(Constant.Item.TIER_3_ROCKET_SCHEMATIC, new SchematicItem(new Item.Properties()));
    public static final Item ASTRO_MINER_SCHEMATIC = ITEMS.register(Constant.Item.ASTRO_MINER_SCHEMATIC, new SchematicItem(new Item.Properties()));

    // SPAWN EGGS
    public static final Item MOON_VILLAGER_SPAWN_EGG = ITEMS.register(Constant.SpawnEgg.MOON_VILLAGER, new SpawnEggItem(GCEntityTypes.MOON_VILLAGER, 0x74a3cf, 0xba2500, new Item.Properties()));
    public static final Item EVOLVED_ZOMBIE_SPAWN_EGG = ITEMS.register(Constant.SpawnEgg.EVOLVED_ZOMBIE, new SpawnEggItem(GCEntityTypes.EVOLVED_ZOMBIE, 0x00afaf, 0x463aa5, new Item.Properties()));
    public static final Item EVOLVED_CREEPER_SPAWN_EGG = ITEMS.register(Constant.SpawnEgg.EVOLVED_CREEPER, new SpawnEggItem(GCEntityTypes.EVOLVED_CREEPER, 0x0da70b, 0xa8d0d9, new Item.Properties()));
    public static final Item EVOLVED_SKELETON_SPAWN_EGG = ITEMS.register(Constant.SpawnEgg.EVOLVED_SKELETON, new SpawnEggItem(GCEntityTypes.EVOLVED_SKELETON, 0xc1c1c1, 0xff9600, new Item.Properties()));
    public static final Item EVOLVED_SPIDER_SPAWN_EGG = ITEMS.register(Constant.SpawnEgg.EVOLVED_SPIDER, new SpawnEggItem(GCEntityTypes.EVOLVED_SPIDER, 0x342d27, 0x5aff0e, new Item.Properties()));
    public static final Item EVOLVED_ENDERMAN_SPAWN_EGG = ITEMS.register(Constant.SpawnEgg.EVOLVED_ENDERMAN, new SpawnEggItem(GCEntityTypes.EVOLVED_ENDERMAN, 0x161616, 0xcc00fa, new Item.Properties()));
    public static final Item EVOLVED_WITCH_SPAWN_EGG = ITEMS.register(Constant.SpawnEgg.EVOLVED_WITCH, new SpawnEggItem(GCEntityTypes.EVOLVED_WITCH, 0x30144d, 0x51a03e, new Item.Properties()));
    public static final Item EVOLVED_PILLAGER_SPAWN_EGG = ITEMS.register(Constant.SpawnEgg.EVOLVED_PILLAGER, new SpawnEggItem(GCEntityTypes.EVOLVED_PILLAGER, 0x532f36, 0x264747, new Item.Properties()));
    public static final Item EVOLVED_EVOKER_SPAWN_EGG = ITEMS.register(Constant.SpawnEgg.EVOLVED_EVOKER, new SpawnEggItem(GCEntityTypes.EVOLVED_EVOKER, 0x1e1c1a, 0xd3cf99, new Item.Properties()));
    public static final Item EVOLVED_VINDICATOR_SPAWN_EGG = ITEMS.register(Constant.SpawnEgg.EVOLVED_VINDICATOR, new SpawnEggItem(GCEntityTypes.EVOLVED_VINDICATOR, 0x3f3b37, 0x275e61, new Item.Properties()));
    public static final Item GAZER_SPAWN_EGG = ITEMS.register(Constant.SpawnEgg.GAZER, new SpawnEggItem(GCEntityTypes.GAZER, 0xdbdddb, 0x5c5c5c, new Item.Properties()));
    public static final Item RUMBLER_SPAWN_EGG = ITEMS.register(Constant.SpawnEgg.RUMBLER, new SpawnEggItem(GCEntityTypes.RUMBLER, 0x5c5c5c, 0x36383e, new Item.Properties()));
    public static final Item COMET_CUBE_SPAWN_EGG = ITEMS.register(Constant.SpawnEgg.COMET_CUBE, new SpawnEggItem(GCEntityTypes.COMET_CUBE, 0xd5d8d8, 0x92b9fe, new Item.Properties()));
    public static final Item OLI_GRUB_SPAWN_EGG = ITEMS.register(Constant.SpawnEgg.OLI_GRUB, new SpawnEggItem(GCEntityTypes.OLI_GRUB, 0xd4dd7e, 0xa4bf63, new Item.Properties()));
    public static final Item GREY_SPAWN_EGG = ITEMS.register(Constant.SpawnEgg.GREY, new SpawnEggItem(GCEntityTypes.GREY, 0x656463, 0x769e41, new Item.Properties()));
    public static final Item ARCH_GREY_SPAWN_EGG = ITEMS.register(Constant.SpawnEgg.ARCH_GREY, new SpawnEggItem(GCEntityTypes.ARCH_GREY, 0x656463, 0x2d8563, new Item.Properties()));

    private static Item registerGeneric(String id) {
        return ITEMS.register(id, new Item(new Item.Properties()));
    }
    
    public static void register() {
        DispenserBlock.registerBehavior(FUEL_BUCKET, DispenserBlock.DISPENSER_REGISTRY.get(Items.WATER_BUCKET));
        DispenserBlock.registerBehavior(CRUDE_OIL_BUCKET, DispenserBlock.DISPENSER_REGISTRY.get(Items.WATER_BUCKET));
        DispenserBlock.registerBehavior(SULFURIC_ACID_BUCKET, DispenserBlock.DISPENSER_REGISTRY.get(Items.WATER_BUCKET));
    }
}<|MERGE_RESOLUTION|>--- conflicted
+++ resolved
@@ -114,13 +114,7 @@
     public static final Item SINGLE_SOLAR_MODULE = registerGeneric(Constant.Item.SINGLE_SOLAR_MODULE);
     public static final Item FULL_SOLAR_PANEL = registerGeneric(Constant.Item.FULL_SOLAR_PANEL);
     public static final Item SOLAR_ARRAY_WAFER = registerGeneric(Constant.Item.SOLAR_ARRAY_WAFER);
-<<<<<<< HEAD
-=======
     public static final Item SOLAR_ARRAY_PANEL = registerGeneric(Constant.Item.SOLAR_ARRAY_PANEL);
-    public static final Item STEEL_POLE = registerGeneric(Constant.Item.STEEL_POLE);
-    public static final Item COPPER_CANISTER = registerGeneric(Constant.Item.COPPER_CANISTER);
-    public static final Item TIN_CANISTER = registerGeneric(Constant.Item.TIN_CANISTER);
->>>>>>> e8619766
     public static final Item THERMAL_CLOTH = registerGeneric(Constant.Item.THERMAL_CLOTH);
     public static final Item ISOTHERMAL_FABRIC = registerGeneric(Constant.Item.ISOTHERMAL_FABRIC);
     public static final Item ORION_DRIVE = registerGeneric(Constant.Item.ORION_DRIVE);
