/*
 * Copyright (c) 2019-2025 Team Galacticraft
 *
 * Permission is hereby granted, free of charge, to any person obtaining a copy
 * of this software and associated documentation files (the "Software"), to deal
 * in the Software without restriction, including without limitation the rights
 * to use, copy, modify, merge, publish, distribute, sublicense, and/or sell
 * copies of the Software, and to permit persons to whom the Software is
 * furnished to do so, subject to the following conditions:
 *
 * The above copyright notice and this permission notice shall be included in all
 * copies or substantial portions of the Software.
 *
 * THE SOFTWARE IS PROVIDED "AS IS", WITHOUT WARRANTY OF ANY KIND, EXPRESS OR
 * IMPLIED, INCLUDING BUT NOT LIMITED TO THE WARRANTIES OF MERCHANTABILITY,
 * FITNESS FOR A PARTICULAR PURPOSE AND NONINFRINGEMENT. IN NO EVENT SHALL THE
 * AUTHORS OR COPYRIGHT HOLDERS BE LIABLE FOR ANY CLAIM, DAMAGES OR OTHER
 * LIABILITY, WHETHER IN AN ACTION OF CONTRACT, TORT OR OTHERWISE, ARISING FROM,
 * OUT OF OR IN CONNECTION WITH THE SOFTWARE OR THE USE OR OTHER DEALINGS IN THE
 * SOFTWARE.
 */

package dev.galacticraft.mod.content.item;

import dev.galacticraft.api.component.GCDataComponents;
import dev.galacticraft.api.rocket.RocketPrefabs;
import dev.galacticraft.mod.Constant;
import dev.galacticraft.mod.content.GCBlocks;
import dev.galacticraft.mod.content.GCEntityTypes;
import dev.galacticraft.mod.content.GCFluids;
import dev.galacticraft.mod.content.GCJukeboxSongs;
import dev.galacticraft.mod.content.GCRegistry;
import dev.galacticraft.mod.content.GCRocketParts;
import dev.galacticraft.mod.util.Translations;
import net.minecraft.core.Direction;
import net.minecraft.core.registries.BuiltInRegistries;
import net.minecraft.network.chat.Component;
import net.minecraft.resources.ResourceLocation;
import net.minecraft.world.item.*;
import net.minecraft.world.level.ItemLike;
import net.minecraft.world.level.block.DispenserBlock;

import java.util.ArrayList;
import java.util.List;

@SuppressWarnings("unused")
public class GCItems {
    public static final GCRegistry<Item> ITEMS = new GCRegistry<>(BuiltInRegistries.ITEM);
    public static final List<ItemLike> HIDDEN_ITEMS = new ArrayList<>(1);

    // TORCHES
    public static final Item GLOWSTONE_TORCH = ITEMS.register(Constant.Block.GLOWSTONE_TORCH, new StandingAndWallBlockItem(GCBlocks.GLOWSTONE_TORCH, GCBlocks.GLOWSTONE_WALL_TORCH, new Item.Properties(), Direction.DOWN));
    public static final Item UNLIT_TORCH = ITEMS.register(Constant.Block.UNLIT_TORCH, new StandingAndWallBlockItem(GCBlocks.UNLIT_TORCH, GCBlocks.UNLIT_WALL_TORCH, new Item.Properties(), Direction.DOWN));
    
    // MATERIALS
    public static final Item SILICON = registerGeneric(Constant.Item.SILICON);
    
    public static final Item OLIVINE_SHARD = registerGeneric(Constant.Item.OLIVINE_SHARD);
    
    public static final Item LUNAR_SAPPHIRE = registerGeneric(Constant.Item.LUNAR_SAPPHIRE);

    public static final Item RAW_METEORIC_IRON = registerGeneric(Constant.Item.RAW_METEORIC_IRON);
    public static final Item METEORIC_IRON_INGOT = registerGeneric(Constant.Item.METEORIC_IRON_INGOT);
    public static final Item METEORIC_IRON_NUGGET = registerGeneric(Constant.Item.METEORIC_IRON_NUGGET);
    public static final Item COMPRESSED_METEORIC_IRON = registerGeneric(Constant.Item.COMPRESSED_METEORIC_IRON);

    public static final Item RAW_DESH = registerGeneric(Constant.Item.RAW_DESH);
    public static final Item DESH_INGOT = registerGeneric(Constant.Item.DESH_INGOT);
    public static final Item DESH_NUGGET = registerGeneric(Constant.Item.DESH_NUGGET);
    public static final Item COMPRESSED_DESH = registerGeneric(Constant.Item.COMPRESSED_DESH);

    public static final Item RAW_LEAD = registerGeneric(Constant.Item.RAW_LEAD);
    public static final Item LEAD_INGOT = registerGeneric(Constant.Item.LEAD_INGOT);
    public static final Item LEAD_NUGGET = registerGeneric(Constant.Item.LEAD_NUGGET);
    
    public static final Item RAW_ALUMINUM = registerGeneric(Constant.Item.RAW_ALUMINUM);
    public static final Item ALUMINUM_INGOT = registerGeneric(Constant.Item.ALUMINUM_INGOT);
    public static final Item ALUMINUM_NUGGET = registerGeneric(Constant.Item.ALUMINUM_NUGGET);
    public static final Item COMPRESSED_ALUMINUM = registerGeneric(Constant.Item.COMPRESSED_ALUMINUM);

    public static final Item RAW_TIN = registerGeneric(Constant.Item.RAW_TIN);
    public static final Item TIN_INGOT = registerGeneric(Constant.Item.TIN_INGOT);
    public static final Item TIN_NUGGET = registerGeneric(Constant.Item.TIN_NUGGET);
    public static final Item COMPRESSED_TIN = registerGeneric(Constant.Item.COMPRESSED_TIN);

    public static final Item RAW_TITANIUM = registerGeneric(Constant.Item.RAW_TITANIUM);
    public static final Item TITANIUM_INGOT = registerGeneric(Constant.Item.TITANIUM_INGOT);
    public static final Item TITANIUM_NUGGET = registerGeneric(Constant.Item.TITANIUM_NUGGET);
    public static final Item COMPRESSED_TITANIUM = registerGeneric(Constant.Item.COMPRESSED_TITANIUM);

    public static final Item COMPRESSED_COPPER = registerGeneric(Constant.Item.COMPRESSED_COPPER);
    public static final Item COMPRESSED_BRONZE = registerGeneric(Constant.Item.COMPRESSED_BRONZE);
    public static final Item COMPRESSED_IRON = registerGeneric(Constant.Item.COMPRESSED_IRON);
    public static final Item COMPRESSED_STEEL = registerGeneric(Constant.Item.COMPRESSED_STEEL);

    // ROCKET PLATES
    public static final Item TIER_1_HEAVY_DUTY_PLATE = ITEMS.register(Constant.Item.TIER_1_HEAVY_DUTY_PLATE, new Item(new Item.Properties()));
    public static final Item TIER_2_HEAVY_DUTY_PLATE = ITEMS.register(Constant.Item.TIER_2_HEAVY_DUTY_PLATE, new Item(new Item.Properties()));
    public static final Item TIER_3_HEAVY_DUTY_PLATE = ITEMS.register(Constant.Item.TIER_3_HEAVY_DUTY_PLATE, new Item(new Item.Properties()));

    public static final Item STEEL_POLE = registerGeneric(Constant.Item.STEEL_POLE);
    public static final Item DESH_STICK = registerGeneric(Constant.Item.DESH_STICK);
    public static final Item COPPER_CANISTER = registerGeneric(Constant.Item.COPPER_CANISTER);
    public static final Item TIN_CANISTER = registerGeneric(Constant.Item.TIN_CANISTER);

    public static final Item BASIC_WAFER = registerGeneric(Constant.Item.BASIC_WAFER);
    public static final Item ADVANCED_WAFER = registerGeneric(Constant.Item.ADVANCED_WAFER);
    public static final Item BLUE_SOLAR_WAFER = registerGeneric(Constant.Item.BLUE_SOLAR_WAFER);
    public static final Item SINGLE_SOLAR_MODULE = registerGeneric(Constant.Item.SINGLE_SOLAR_MODULE);
    public static final Item FULL_SOLAR_PANEL = registerGeneric(Constant.Item.FULL_SOLAR_PANEL);
    public static final Item SOLAR_DUST = registerGeneric(Constant.Item.SOLAR_DUST);
    public static final Item SOLAR_ARRAY_WAFER = registerGeneric(Constant.Item.SOLAR_ARRAY_WAFER);
    public static final Item SOLAR_ARRAY_PANEL = registerGeneric(Constant.Item.SOLAR_ARRAY_PANEL);

    public static final Item OXYGEN_CONCENTRATOR = registerGeneric(Constant.Item.OXYGEN_CONCENTRATOR);
    public static final Item OXYGEN_FAN = registerGeneric(Constant.Item.OXYGEN_FAN);
    public static final Item OXYGEN_VENT = registerGeneric(Constant.Item.OXYGEN_VENT);

    public static final Item CANVAS = registerGeneric(Constant.Item.CANVAS);
    public static final Item THERMAL_CLOTH = registerGeneric(Constant.Item.THERMAL_CLOTH);
    public static final Item ISOTHERMAL_FABRIC = registerGeneric(Constant.Item.ISOTHERMAL_FABRIC);

    public static final Item BEAM_CORE = registerGeneric(Constant.Item.BEAM_CORE);
    public static final Item SENSOR_LENS = registerGeneric(Constant.Item.SENSOR_LENS);
    public static final Item CARBON_FRAGMENTS = registerGeneric(Constant.Item.CARBON_FRAGMENTS);
    public static final Item ATMOSPHERIC_VALVE = registerGeneric(Constant.Item.ATMOSPHERIC_VALVE);
    public static final Item FLUID_MANIPULATOR = registerGeneric(Constant.Item.FLUID_MANIPULATOR);
    public static final Item AMBIENT_THERMAL_CONTROLLER = registerGeneric(Constant.Item.AMBIENT_THERMAL_CONTROLLER);
    public static final Item ORION_DRIVE = registerGeneric(Constant.Item.ORION_DRIVE);
    
    // FOOD
    public static final Item MOON_CHEESE_CURD = ITEMS.register(Constant.Item.MOON_CHEESE_CURD, new Item(new Item.Properties().food(GCFoodComponent.MOON_CHEESE_CURD)));
    public static final Item MOON_CHEESE_WHEEL = ITEMS.register(Constant.Item.MOON_CHEESE_WHEEL, new BlockItem(GCBlocks.MOON_CHEESE_WHEEL, new Item.Properties())); // Special case
    public static final Item MOON_CHEESE_SLICE = ITEMS.register(Constant.Item.MOON_CHEESE_SLICE, new Item(new Item.Properties().food(GCFoodComponent.MOON_CHEESE_SLICE)));
    public static final Item GROUND_BEEF = ITEMS.register(Constant.Item.GROUND_BEEF, new Item(new Item.Properties().food(GCFoodComponent.GROUND_BEEF)));
    public static final Item BEEF_PATTY = ITEMS.register(Constant.Item.BEEF_PATTY, new Item(new Item.Properties().food(GCFoodComponent.BEEF_PATTY)));
    public static final Item BURGER_BUN = ITEMS.register(Constant.Item.BURGER_BUN, new Item(new Item.Properties().food(GCFoodComponent.BURGER_BUN)));
    public static final Item CHEESEBURGER = ITEMS.register(Constant.Item.CHEESEBURGER, new Item(new Item.Properties().food(GCFoodComponent.CHEESEBURGER)));
    
    public static final Item CANNED_DEHYDRATED_APPLE = ITEMS.register(Constant.Item.CANNED_DEHYDRATED_APPLE, new CannedFoodItem(new Item.Properties().food(GCFoodComponent.DEHYDRATED_APPLE)));
    public static final Item CANNED_DEHYDRATED_CARROT = ITEMS.register(Constant.Item.CANNED_DEHYDRATED_CARROT, new CannedFoodItem(new Item.Properties().food(GCFoodComponent.DEHYDRATED_CARROT)));
    public static final Item CANNED_DEHYDRATED_MELON = ITEMS.register(Constant.Item.CANNED_DEHYDRATED_MELON, new CannedFoodItem(new Item.Properties().food(GCFoodComponent.DEHYDRATED_MELON)));
    public static final Item CANNED_DEHYDRATED_POTATO = ITEMS.register(Constant.Item.CANNED_DEHYDRATED_POTATO, new CannedFoodItem(new Item.Properties().food(GCFoodComponent.DEHYDRATED_POTATO)));
    public static final Item CANNED_BEEF = ITEMS.register(Constant.Item.CANNED_BEEF, new CannedFoodItem(new Item.Properties().food(GCFoodComponent.CANNED_BEEF)));
    
<<<<<<< HEAD
=======
    // ROCKET PLATES
    public static final Item TIER_1_HEAVY_DUTY_PLATE = registerGeneric(Constant.Item.TIER_1_HEAVY_DUTY_PLATE);
    public static final Item TIER_2_HEAVY_DUTY_PLATE = registerGeneric(Constant.Item.TIER_2_HEAVY_DUTY_PLATE);
    public static final Item TIER_3_HEAVY_DUTY_PLATE = registerGeneric(Constant.Item.TIER_3_HEAVY_DUTY_PLATE);

>>>>>>> d3b30740
    // THROWABLE METEOR CHUNKS
    public static final Item THROWABLE_METEOR_CHUNK = ITEMS.register(Constant.Item.THROWABLE_METEOR_CHUNK, new ThrowableMeteorChunkItem(new Item.Properties().stacksTo(16)));
    public static final Item HOT_THROWABLE_METEOR_CHUNK = ITEMS.register(Constant.Item.HOT_THROWABLE_METEOR_CHUNK, new HotThrowableMeteorChunkItem(new Item.Properties().stacksTo(16)));

    // TOOLS + WEAPONS
    public static final Item HEAVY_DUTY_SWORD = ITEMS.register(Constant.Item.HEAVY_DUTY_SWORD, new BrittleSwordItem(GCTiers.STEEL, new Item.Properties().attributes(SwordItem.createAttributes(GCTiers.STEEL, 3, -2.4F))));
    public static final Item HEAVY_DUTY_SHOVEL = ITEMS.register(Constant.Item.HEAVY_DUTY_SHOVEL, new ShovelItem(GCTiers.STEEL, new Item.Properties().attributes(ShovelItem.createAttributes(GCTiers.STEEL, -1.5F, -3.0F))));
    public static final Item HEAVY_DUTY_PICKAXE = ITEMS.register(Constant.Item.HEAVY_DUTY_PICKAXE, new PickaxeItem(GCTiers.STEEL, new Item.Properties().attributes(PickaxeItem.createAttributes(GCTiers.STEEL, 1, -2.8F))));
    public static final Item HEAVY_DUTY_AXE = ITEMS.register(Constant.Item.HEAVY_DUTY_AXE, new AxeItem(GCTiers.STEEL, new Item.Properties().attributes(AxeItem.createAttributes(GCTiers.STEEL, 6.0F, -3.1F))));
    public static final Item HEAVY_DUTY_HOE = ITEMS.register(Constant.Item.HEAVY_DUTY_HOE, new HoeItem(GCTiers.STEEL, new Item.Properties().attributes(HoeItem.createAttributes(GCTiers.STEEL, -2, -1.0F))));

    public static final Item DESH_SWORD = ITEMS.register(Constant.Item.DESH_SWORD, new SwordItem(GCTiers.DESH, new Item.Properties().attributes(SwordItem.createAttributes(GCTiers.DESH, 3, -2.4F))));
    public static final Item DESH_SHOVEL = ITEMS.register(Constant.Item.DESH_SHOVEL, new ShovelItem(GCTiers.DESH, new Item.Properties().attributes(ShovelItem.createAttributes(GCTiers.DESH, -1.5F, -3.0F))));
    public static final Item DESH_PICKAXE = ITEMS.register(Constant.Item.DESH_PICKAXE, new PickaxeItem(GCTiers.DESH, new Item.Properties().attributes(PickaxeItem.createAttributes(GCTiers.DESH, 1.0F, -2.8F))));
    public static final Item DESH_AXE = ITEMS.register(Constant.Item.DESH_AXE, new AxeItem(GCTiers.DESH, new Item.Properties().attributes(AxeItem.createAttributes(GCTiers.DESH, 6.0F, -3.1F))));
    public static final Item DESH_HOE = ITEMS.register(Constant.Item.DESH_HOE, new HoeItem(GCTiers.DESH, new Item.Properties().attributes(HoeItem.createAttributes(GCTiers.DESH, -3.0F, -1.0F))));

    public static final Item TITANIUM_SWORD = ITEMS.register(Constant.Item.TITANIUM_SWORD, new BrittleSwordItem(GCTiers.TITANIUM, new Item.Properties().attributes(SwordItem.createAttributes(GCTiers.TITANIUM, 3, -2.4F))));
    public static final Item TITANIUM_SHOVEL = ITEMS.register(Constant.Item.TITANIUM_SHOVEL, new ShovelItem(GCTiers.TITANIUM, new Item.Properties().attributes(ShovelItem.createAttributes(GCTiers.TITANIUM, -1.5F, -3.0F))));
    public static final Item TITANIUM_PICKAXE = ITEMS.register(Constant.Item.TITANIUM_PICKAXE, new PickaxeItem(GCTiers.TITANIUM, new Item.Properties().attributes(PickaxeItem.createAttributes(GCTiers.TITANIUM, 1.0F, -2.8F))));
    public static final Item TITANIUM_AXE = ITEMS.register(Constant.Item.TITANIUM_AXE, new AxeItem(GCTiers.TITANIUM, new Item.Properties().attributes(AxeItem.createAttributes(GCTiers.TITANIUM, 6.0F, -3.1F))));
    public static final Item TITANIUM_HOE = ITEMS.register(Constant.Item.TITANIUM_HOE, new HoeItem(GCTiers.TITANIUM, new Item.Properties().attributes(HoeItem.createAttributes(GCTiers.TITANIUM, -3.0F, -1.0F))));

    public static final Item STANDARD_WRENCH = ITEMS.register(Constant.Item.STANDARD_WRENCH, new StandardWrenchItem(new Item.Properties().durability(256)));

    // ARMOR
    public static final Item HEAVY_DUTY_HELMET = ITEMS.register(Constant.Item.HEAVY_DUTY_HELMET, new ArmorItem(GCArmorMaterials.HEAVY_DUTY, ArmorItem.Type.HELMET, new Item.Properties().stacksTo(1)));
    public static final Item HEAVY_DUTY_CHESTPLATE = ITEMS.register(Constant.Item.HEAVY_DUTY_CHESTPLATE, new ArmorItem(GCArmorMaterials.HEAVY_DUTY, ArmorItem.Type.CHESTPLATE, new Item.Properties().stacksTo(1)));
    public static final Item HEAVY_DUTY_LEGGINGS = ITEMS.register(Constant.Item.HEAVY_DUTY_LEGGINGS, new ArmorItem(GCArmorMaterials.HEAVY_DUTY, ArmorItem.Type.LEGGINGS, new Item.Properties().stacksTo(1)));
    public static final Item HEAVY_DUTY_BOOTS = ITEMS.register(Constant.Item.HEAVY_DUTY_BOOTS, new ArmorItem(GCArmorMaterials.HEAVY_DUTY, ArmorItem.Type.BOOTS, new Item.Properties().stacksTo(1)));

    public static final Item DESH_HELMET = ITEMS.register(Constant.Item.DESH_HELMET, new ArmorItem(GCArmorMaterials.DESH, ArmorItem.Type.HELMET, new Item.Properties().stacksTo(1)));
    public static final Item DESH_CHESTPLATE = ITEMS.register(Constant.Item.DESH_CHESTPLATE, new ArmorItem(GCArmorMaterials.DESH, ArmorItem.Type.CHESTPLATE, new Item.Properties().stacksTo(1)));
    public static final Item DESH_LEGGINGS = ITEMS.register(Constant.Item.DESH_LEGGINGS, new ArmorItem(GCArmorMaterials.DESH, ArmorItem.Type.LEGGINGS, new Item.Properties().stacksTo(1)));
    public static final Item DESH_BOOTS = ITEMS.register(Constant.Item.DESH_BOOTS, new ArmorItem(GCArmorMaterials.DESH, ArmorItem.Type.BOOTS, new Item.Properties().stacksTo(1)));

<<<<<<< HEAD
    public static final Item TITANIUM_HELMET = ITEMS.register(Constant.Item.TITANIUM_HELMET, new ArmorItem(GCArmorMaterials.TITANIUM, ArmorItem.Type.HELMET, new Item.Properties().stacksTo(1)));
    public static final Item TITANIUM_CHESTPLATE = ITEMS.register(Constant.Item.TITANIUM_CHESTPLATE, new ArmorItem(GCArmorMaterials.TITANIUM, ArmorItem.Type.CHESTPLATE, new Item.Properties().stacksTo(1)));
    public static final Item TITANIUM_LEGGINGS = ITEMS.register(Constant.Item.TITANIUM_LEGGINGS, new ArmorItem(GCArmorMaterials.TITANIUM, ArmorItem.Type.LEGGINGS, new Item.Properties().stacksTo(1)));
    public static final Item TITANIUM_BOOTS = ITEMS.register(Constant.Item.TITANIUM_BOOTS, new ArmorItem(GCArmorMaterials.TITANIUM, ArmorItem.Type.BOOTS, new Item.Properties().stacksTo(1)));

    public static final Item SENSOR_GLASSES = ITEMS.register(Constant.Item.SENSOR_GLASSES, new ArmorItem(GCArmorMaterials.SENSOR_GLASSES, ArmorItem.Type.HELMET, new Item.Properties().stacksTo(1)));
=======
    // FLUID BUCKETS
    public static final Item CRUDE_OIL_BUCKET = ITEMS.register(Constant.Item.CRUDE_OIL_BUCKET, new BucketItem(GCFluids.CRUDE_OIL, new Item.Properties().craftRemainder(Items.BUCKET).stacksTo(1)));
    public static final Item FUEL_BUCKET = ITEMS.register(Constant.Item.FUEL_BUCKET, new BucketItem(GCFluids.FUEL, new Item.Properties().craftRemainder(Items.BUCKET).stacksTo(1)));
    public static final Item SULFURIC_ACID_BUCKET = ITEMS.register(Constant.Item.SULFURIC_ACID_BUCKET, new BucketItem(GCFluids.SULFURIC_ACID, new Item.Properties().craftRemainder(Items.BUCKET).stacksTo(1)));

    // GALACTICRAFT INVENTORY
    public static final GCRegistry.ColorSet<ParachuteItem> PARACHUTE = ITEMS.registerColored(Constant.Item.PARACHUTE, color -> new ParachuteItem(color, new Item.Properties().stacksTo(1)));
>>>>>>> d3b30740

    // THERMAL PADDING
    public static final Item THERMAL_PADDING_HELMET = ITEMS.register(Constant.Item.THERMAL_PADDING_HELMET, new ThermalArmorItem(new Item.Properties(), ArmorItem.Type.HELMET));
    public static final Item THERMAL_PADDING_CHESTPIECE = ITEMS.register(Constant.Item.THERMAL_PADDING_CHESTPIECE, new ThermalArmorItem(new Item.Properties(), ArmorItem.Type.CHESTPLATE));
    public static final Item THERMAL_PADDING_LEGGINGS = ITEMS.register(Constant.Item.THERMAL_PADDING_LEGGINGS, new ThermalArmorItem(new Item.Properties(), ArmorItem.Type.LEGGINGS));
    public static final Item THERMAL_PADDING_BOOTS = ITEMS.register(Constant.Item.THERMAL_PADDING_BOOTS, new ThermalArmorItem(new Item.Properties(), ArmorItem.Type.BOOTS));

    // BATTERIES
    public static final Item BATTERY = ITEMS.register(Constant.Item.BATTERY, new BatteryItem(new Item.Properties().stacksTo(1), 15000, 500));
    public static final Item INFINITE_BATTERY = ITEMS.register(Constant.Item.INFINITE_BATTERY, new InfiniteBatteryItem(new Item.Properties().stacksTo(1).rarity(Rarity.EPIC)));

    // GALACTICRAFT INVENTORY
    public static final Item SMALL_OXYGEN_TANK = ITEMS.register(Constant.Item.SMALL_OXYGEN_TANK, new OxygenTankItem(new Item.Properties(), 1620 * 10)); // 16200 ticks
    public static final Item MEDIUM_OXYGEN_TANK = ITEMS.register(Constant.Item.MEDIUM_OXYGEN_TANK, new OxygenTankItem(new Item.Properties(), 1620 * 20)); //32400 ticks
    public static final Item LARGE_OXYGEN_TANK = ITEMS.register(Constant.Item.LARGE_OXYGEN_TANK, new OxygenTankItem(new Item.Properties(), 1620 * 30)); //48600 ticks
    public static final Item INFINITE_OXYGEN_TANK = ITEMS.register(Constant.Item.INFINITE_OXYGEN_TANK, new InfiniteOxygenTankItem(new Item.Properties().stacksTo(1).rarity(Rarity.EPIC)));

    public static final Item OXYGEN_MASK = ITEMS.register(Constant.Item.OXYGEN_MASK, new OxygenMaskItem(new Item.Properties()));
    public static final Item OXYGEN_GEAR = ITEMS.register(Constant.Item.OXYGEN_GEAR, new OxygenGearItem(new Item.Properties()));

    public static final Item FREQUENCY_MODULE = ITEMS.register(Constant.Item.FREQUENCY_MODULE, new FrequencyModuleItem(new Item.Properties()));
    public static final Item SHIELD_CONTROLLER = ITEMS.register(Constant.Item.SHIELD_CONTROLLER, new AccessoryItem(new Item.Properties()));

<<<<<<< HEAD
    public static final GCRegistry.ColorSet<ParachuteItem> PARACHUTE = ITEMS.registerColored(Constant.Item.PARACHUTE, color -> new ParachuteItem(color, new Item.Properties().stacksTo(1)));
=======
    public static final Item EMERGENCY_KIT = registerGeneric(Constant.Item.EMERGENCY_KIT);

    public static final Item THERMAL_PADDING_HELMET = ITEMS.register(Constant.Item.THERMAL_PADDING_HELMET, new ThermalArmorItem(new Item.Properties(), ArmorItem.Type.HELMET));
    public static final Item THERMAL_PADDING_CHESTPIECE = ITEMS.register(Constant.Item.THERMAL_PADDING_CHESTPIECE, new ThermalArmorItem(new Item.Properties(), ArmorItem.Type.CHESTPLATE));
    public static final Item THERMAL_PADDING_LEGGINGS = ITEMS.register(Constant.Item.THERMAL_PADDING_LEGGINGS, new ThermalArmorItem(new Item.Properties(), ArmorItem.Type.LEGGINGS));
    public static final Item THERMAL_PADDING_BOOTS = ITEMS.register(Constant.Item.THERMAL_PADDING_BOOTS, new ThermalArmorItem(new Item.Properties(), ArmorItem.Type.BOOTS));

    public static final Item ISOTHERMAL_PADDING_HELMET = ITEMS.register(Constant.Item.ISOTHERMAL_PADDING_HELMET, new ThermalArmorItem(new Item.Properties(), ArmorItem.Type.HELMET));
    public static final Item ISOTHERMAL_PADDING_CHESTPIECE = ITEMS.register(Constant.Item.ISOTHERMAL_PADDING_CHESTPIECE, new ThermalArmorItem(new Item.Properties(), ArmorItem.Type.CHESTPLATE));
    public static final Item ISOTHERMAL_PADDING_LEGGINGS = ITEMS.register(Constant.Item.ISOTHERMAL_PADDING_LEGGINGS, new ThermalArmorItem(new Item.Properties(), ArmorItem.Type.LEGGINGS));
    public static final Item ISOTHERMAL_PADDING_BOOTS = ITEMS.register(Constant.Item.ISOTHERMAL_PADDING_BOOTS, new ThermalArmorItem(new Item.Properties(), ArmorItem.Type.BOOTS));

    // VEHICLES
    public static final Item BUGGY = ITEMS.register(Constant.Item.BUGGY, new BuggyItem(new Item.Properties().stacksTo(1)));
    public static final Item ROCKET = ITEMS.register(Constant.Item.ROCKET, new RocketItem(new Item.Properties()
            .component(GCDataComponents.ROCKET_DATA, RocketPrefabs.TIER_1)
            .stacksTo(1)));
>>>>>>> d3b30740

    // ROCKET PARTS
    public static final Item NOSE_CONE = registerGeneric(Constant.Item.NOSE_CONE);
    public static final Item HEAVY_NOSE_CONE = registerGeneric(Constant.Item.HEAVY_NOSE_CONE);
    public static final Item ROCKET_FIN = registerGeneric(Constant.Item.ROCKET_FIN);
    public static final Item HEAVY_ROCKET_FIN = registerGeneric(Constant.Item.HEAVY_ROCKET_FIN);
    public static final Item ROCKET_ENGINE = registerGeneric(Constant.Item.ROCKET_ENGINE);
    public static final Item HEAVY_ROCKET_ENGINE = registerGeneric(Constant.Item.HEAVY_ROCKET_ENGINE);
    public static final Item ROCKET_BOOSTER = registerGeneric(Constant.Item.ROCKET_BOOSTER);

    // BUGGY PARTS
    public static final Item BUGGY_WHEEL = registerGeneric(Constant.Item.BUGGY_WHEEL);
    public static final Item BUGGY_SEAT = registerGeneric(Constant.Item.BUGGY_SEAT);
    public static final Item BUGGY_STORAGE = registerGeneric(Constant.Item.BUGGY_STORAGE);

    // VEHICLES
    public static final Item ROCKET = ITEMS.register(Constant.Item.ROCKET, new RocketItem(new Item.Properties()
            .component(GCDataComponents.ROCKET_DATA, RocketPrefabs.TIER_1)
            .stacksTo(1)));
    public static final Item BUGGY = ITEMS.register(Constant.Item.BUGGY, new BuggyItem(new Item.Properties().stacksTo(1)));

    // SCHEMATICS
    public static final Item BASIC_ROCKET_CONE_SCHEMATIC = ITEMS.register(Constant.Item.BASIC_ROCKET_CONE_SCHEMATIC, new RocketPartSchematic(new Item.Properties().stacksTo(1).rarity(Rarity.RARE), GCRocketParts.TIER_1_CONE));
    public static final Item BASIC_ROCKET_BODY_SCHEMATIC = ITEMS.register(Constant.Item.BASIC_ROCKET_BODY_SCHEMATIC, new RocketPartSchematic(new Item.Properties().stacksTo(1).rarity(Rarity.RARE), GCRocketParts.TIER_1_BODY));
    public static final Item BASIC_ROCKET_FINS_SCHEMATIC = ITEMS.register(Constant.Item.BASIC_ROCKET_FINS_SCHEMATIC, new RocketPartSchematic(new Item.Properties().stacksTo(1).rarity(Rarity.RARE), GCRocketParts.TIER_1_FIN));
    public static final Item BASIC_ROCKET_ENGINE_SCHEMATIC = ITEMS.register(Constant.Item.BASIC_ROCKET_ENGINE_SCHEMATIC, new RocketPartSchematic(new Item.Properties().stacksTo(1).rarity(Rarity.RARE), GCRocketParts.TIER_1_ENGINE));

    public static final Item TIER_2_ROCKET_SCHEMATIC = ITEMS.register(Constant.Item.TIER_2_ROCKET_SCHEMATIC, new SchematicItem(new Item.Properties()));
    public static final Item CARGO_ROCKET_SCHEMATIC = ITEMS.register(Constant.Item.CARGO_ROCKET_SCHEMATIC, new SchematicItem(new Item.Properties()));
    public static final Item MOON_BUGGY_SCHEMATIC = ITEMS.register(Constant.Item.MOON_BUGGY_SCHEMATIC, new SchematicItem(new Item.Properties()));
    public static final Item TIER_3_ROCKET_SCHEMATIC = ITEMS.register(Constant.Item.TIER_3_ROCKET_SCHEMATIC, new SchematicItem(new Item.Properties()));
    public static final Item ASTRO_MINER_SCHEMATIC = ITEMS.register(Constant.Item.ASTRO_MINER_SCHEMATIC, new SchematicItem(new Item.Properties()));

<<<<<<< HEAD
    // SMITHING TEMPLATES
    public static final Item TITANTIUM_UPGRADE_SMITHING_TEMPLATE = ITEMS.register(Constant.Item.TITANTIUM_UPGRADE_SMITHING_TEMPLATE, new SmithingTemplateItem(
            Component.translatable(Translations.Misc.UPGRADE_TITANIUM_APPLIES_TO).withStyle(Constant.Text.BLUE_STYLE),
            Component.translatable(Translations.Misc.UPGRADE_TITANIUM_INGREDIENTS).withStyle(Constant.Text.BLUE_STYLE),
            Component.translatable(Translations.Misc.UPGRADE_TITANIUM_DESCRIPTION).withStyle(Constant.Text.GRAY_STYLE),
            Component.translatable(Translations.Misc.UPGRADE_TITANIUM_BASE_SLOT_DESCRIPTION),
            Component.translatable(Translations.Misc.UPGRADE_TITANIUM_ADDITIONS_SLOT_DESCRIPTON),
            List.of(ResourceLocation.withDefaultNamespace("item/empty_armor_slot_helmet"),
                    ResourceLocation.withDefaultNamespace("item/empty_armor_slot_chestplate"),
                    ResourceLocation.withDefaultNamespace("item/empty_armor_slot_leggings"),
                    ResourceLocation.withDefaultNamespace("item/empty_armor_slot_boots"),
                    ResourceLocation.withDefaultNamespace("item/empty_slot_hoe"),
                    ResourceLocation.withDefaultNamespace("item/empty_slot_axe"),
                    ResourceLocation.withDefaultNamespace("item/empty_slot_sword"),
                    ResourceLocation.withDefaultNamespace("item/empty_slot_shovel"),
                    ResourceLocation.withDefaultNamespace("item/empty_slot_pickaxe")),
            List.of(ResourceLocation.withDefaultNamespace("item/empty_slot_ingot"))
    ));
    // 		this.appliesTo = component;
    //		this.ingredients = component2;
    //		this.upgradeDescription = component3;
    //		this.baseSlotDescription = component4;
    //		this.additionsSlotDescription = component5;

    // FLUID BUCKETS
    public static final Item CRUDE_OIL_BUCKET = ITEMS.register(Constant.Item.CRUDE_OIL_BUCKET, new BucketItem(GCFluids.CRUDE_OIL, new Item.Properties().craftRemainder(Items.BUCKET).stacksTo(1)));
    public static final Item FUEL_BUCKET = ITEMS.register(Constant.Item.FUEL_BUCKET, new BucketItem(GCFluids.FUEL, new Item.Properties().craftRemainder(Items.BUCKET).stacksTo(1)));
    public static final Item SULFURIC_ACID_BUCKET = ITEMS.register(Constant.Item.SULFURIC_ACID_BUCKET, new BucketItem(GCFluids.SULFURIC_ACID, new Item.Properties().craftRemainder(Items.BUCKET).stacksTo(1)));
=======
    // LEGACY MUSIC DISCS
    public static final Item LEGACY_MUSIC_DISC_MARS = ITEMS.register(Constant.Item.LEGACY_MUSIC_DISC_MARS, new Item(new Item.Properties().stacksTo(1).rarity(Rarity.RARE).jukeboxPlayable(GCJukeboxSongs.MARS)));
    public static final Item LEGACY_MUSIC_DISC_MIMAS = ITEMS.register(Constant.Item.LEGACY_MUSIC_DISC_MIMAS, new Item(new Item.Properties().stacksTo(1).rarity(Rarity.RARE).jukeboxPlayable(GCJukeboxSongs.MIMAS)));
    public static final Item LEGACY_MUSIC_DISC_ORBIT = ITEMS.register(Constant.Item.LEGACY_MUSIC_DISC_ORBIT, new Item(new Item.Properties().stacksTo(1).rarity(Rarity.RARE).jukeboxPlayable(GCJukeboxSongs.ORBIT)));
    public static final Item LEGACY_MUSIC_DISC_SPACERACE = ITEMS.register(Constant.Item.LEGACY_MUSIC_DISC_SPACERACE, new Item(new Item.Properties().stacksTo(1).rarity(Rarity.RARE).jukeboxPlayable(GCJukeboxSongs.SPACERACE)));
>>>>>>> d3b30740

    // SPAWN EGGS
    public static final Item MOON_VILLAGER_SPAWN_EGG = ITEMS.register(Constant.SpawnEgg.MOON_VILLAGER, new SpawnEggItem(GCEntityTypes.MOON_VILLAGER, 0x74a3cf, 0xba2500, new Item.Properties()));
    public static final Item EVOLVED_ZOMBIE_SPAWN_EGG = ITEMS.register(Constant.SpawnEgg.EVOLVED_ZOMBIE, new SpawnEggItem(GCEntityTypes.EVOLVED_ZOMBIE, 0x00afaf, 0x463aa5, new Item.Properties()));
    public static final Item EVOLVED_CREEPER_SPAWN_EGG = ITEMS.register(Constant.SpawnEgg.EVOLVED_CREEPER, new SpawnEggItem(GCEntityTypes.EVOLVED_CREEPER, 0x0da70b, 0xa8d0d9, new Item.Properties()));
    public static final Item EVOLVED_SKELETON_SPAWN_EGG = ITEMS.register(Constant.SpawnEgg.EVOLVED_SKELETON, new SpawnEggItem(GCEntityTypes.EVOLVED_SKELETON, 0xc1c1c1, 0xff9600, new Item.Properties()));
    public static final Item EVOLVED_SPIDER_SPAWN_EGG = ITEMS.register(Constant.SpawnEgg.EVOLVED_SPIDER, new SpawnEggItem(GCEntityTypes.EVOLVED_SPIDER, 0x342d27, 0x5aff0e, new Item.Properties()));
    public static final Item EVOLVED_ENDERMAN_SPAWN_EGG = ITEMS.register(Constant.SpawnEgg.EVOLVED_ENDERMAN, new SpawnEggItem(GCEntityTypes.EVOLVED_ENDERMAN, 0x161616, 0xcc00fa, new Item.Properties()));
    public static final Item EVOLVED_WITCH_SPAWN_EGG = ITEMS.register(Constant.SpawnEgg.EVOLVED_WITCH, new SpawnEggItem(GCEntityTypes.EVOLVED_WITCH, 0x30144d, 0x51a03e, new Item.Properties()));
    public static final Item EVOLVED_PILLAGER_SPAWN_EGG = ITEMS.register(Constant.SpawnEgg.EVOLVED_PILLAGER, new SpawnEggItem(GCEntityTypes.EVOLVED_PILLAGER, 0x532f36, 0x264747, new Item.Properties()));
    public static final Item EVOLVED_EVOKER_SPAWN_EGG = ITEMS.register(Constant.SpawnEgg.EVOLVED_EVOKER, new SpawnEggItem(GCEntityTypes.EVOLVED_EVOKER, 0x1e1c1a, 0xd3cf99, new Item.Properties()));
    public static final Item EVOLVED_VINDICATOR_SPAWN_EGG = ITEMS.register(Constant.SpawnEgg.EVOLVED_VINDICATOR, new SpawnEggItem(GCEntityTypes.EVOLVED_VINDICATOR, 0x3f3b37, 0x275e61, new Item.Properties()));
    public static final Item GAZER_SPAWN_EGG = ITEMS.register(Constant.SpawnEgg.GAZER, new SpawnEggItem(GCEntityTypes.GAZER, 0xdbdddb, 0x5c5c5c, new Item.Properties()));
    public static final Item RUMBLER_SPAWN_EGG = ITEMS.register(Constant.SpawnEgg.RUMBLER, new SpawnEggItem(GCEntityTypes.RUMBLER, 0x5c5c5c, 0x36383e, new Item.Properties()));
    public static final Item COMET_CUBE_SPAWN_EGG = ITEMS.register(Constant.SpawnEgg.COMET_CUBE, new SpawnEggItem(GCEntityTypes.COMET_CUBE, 0xd5d8d8, 0x92b9fe, new Item.Properties()));
    public static final Item OLI_GRUB_SPAWN_EGG = ITEMS.register(Constant.SpawnEgg.OLI_GRUB, new SpawnEggItem(GCEntityTypes.OLI_GRUB, 0xd4dd7e, 0xa4bf63, new Item.Properties()));
    public static final Item GREY_SPAWN_EGG = ITEMS.register(Constant.SpawnEgg.GREY, new SpawnEggItem(GCEntityTypes.GREY, 0x656463, 0x769e41, new Item.Properties()));
    public static final Item ARCH_GREY_SPAWN_EGG = ITEMS.register(Constant.SpawnEgg.ARCH_GREY, new SpawnEggItem(GCEntityTypes.ARCH_GREY, 0x656463, 0x2d8563, new Item.Properties()));

    private static Item registerGeneric(String id) {
        return ITEMS.register(id, new Item(new Item.Properties()));
    }
    
    public static void register() {
        DispenserBlock.registerBehavior(FUEL_BUCKET, DispenserBlock.DISPENSER_REGISTRY.get(Items.WATER_BUCKET));
        DispenserBlock.registerBehavior(CRUDE_OIL_BUCKET, DispenserBlock.DISPENSER_REGISTRY.get(Items.WATER_BUCKET));
        DispenserBlock.registerBehavior(SULFURIC_ACID_BUCKET, DispenserBlock.DISPENSER_REGISTRY.get(Items.WATER_BUCKET));
    }
}<|MERGE_RESOLUTION|>--- conflicted
+++ resolved
@@ -51,12 +51,12 @@
     // TORCHES
     public static final Item GLOWSTONE_TORCH = ITEMS.register(Constant.Block.GLOWSTONE_TORCH, new StandingAndWallBlockItem(GCBlocks.GLOWSTONE_TORCH, GCBlocks.GLOWSTONE_WALL_TORCH, new Item.Properties(), Direction.DOWN));
     public static final Item UNLIT_TORCH = ITEMS.register(Constant.Block.UNLIT_TORCH, new StandingAndWallBlockItem(GCBlocks.UNLIT_TORCH, GCBlocks.UNLIT_WALL_TORCH, new Item.Properties(), Direction.DOWN));
-    
+
     // MATERIALS
     public static final Item SILICON = registerGeneric(Constant.Item.SILICON);
-    
+
     public static final Item OLIVINE_SHARD = registerGeneric(Constant.Item.OLIVINE_SHARD);
-    
+
     public static final Item LUNAR_SAPPHIRE = registerGeneric(Constant.Item.LUNAR_SAPPHIRE);
 
     public static final Item RAW_METEORIC_IRON = registerGeneric(Constant.Item.RAW_METEORIC_IRON);
@@ -94,9 +94,9 @@
     public static final Item COMPRESSED_STEEL = registerGeneric(Constant.Item.COMPRESSED_STEEL);
 
     // ROCKET PLATES
-    public static final Item TIER_1_HEAVY_DUTY_PLATE = ITEMS.register(Constant.Item.TIER_1_HEAVY_DUTY_PLATE, new Item(new Item.Properties()));
-    public static final Item TIER_2_HEAVY_DUTY_PLATE = ITEMS.register(Constant.Item.TIER_2_HEAVY_DUTY_PLATE, new Item(new Item.Properties()));
-    public static final Item TIER_3_HEAVY_DUTY_PLATE = ITEMS.register(Constant.Item.TIER_3_HEAVY_DUTY_PLATE, new Item(new Item.Properties()));
+    public static final Item TIER_1_HEAVY_DUTY_PLATE = registerGeneric(Constant.Item.TIER_1_HEAVY_DUTY_PLATE);
+    public static final Item TIER_2_HEAVY_DUTY_PLATE = registerGeneric(Constant.Item.TIER_2_HEAVY_DUTY_PLATE);
+    public static final Item TIER_3_HEAVY_DUTY_PLATE = registerGeneric(Constant.Item.TIER_3_HEAVY_DUTY_PLATE);
 
     public static final Item STEEL_POLE = registerGeneric(Constant.Item.STEEL_POLE);
     public static final Item DESH_STICK = registerGeneric(Constant.Item.DESH_STICK);
@@ -142,15 +142,7 @@
     public static final Item CANNED_DEHYDRATED_MELON = ITEMS.register(Constant.Item.CANNED_DEHYDRATED_MELON, new CannedFoodItem(new Item.Properties().food(GCFoodComponent.DEHYDRATED_MELON)));
     public static final Item CANNED_DEHYDRATED_POTATO = ITEMS.register(Constant.Item.CANNED_DEHYDRATED_POTATO, new CannedFoodItem(new Item.Properties().food(GCFoodComponent.DEHYDRATED_POTATO)));
     public static final Item CANNED_BEEF = ITEMS.register(Constant.Item.CANNED_BEEF, new CannedFoodItem(new Item.Properties().food(GCFoodComponent.CANNED_BEEF)));
-    
-<<<<<<< HEAD
-=======
-    // ROCKET PLATES
-    public static final Item TIER_1_HEAVY_DUTY_PLATE = registerGeneric(Constant.Item.TIER_1_HEAVY_DUTY_PLATE);
-    public static final Item TIER_2_HEAVY_DUTY_PLATE = registerGeneric(Constant.Item.TIER_2_HEAVY_DUTY_PLATE);
-    public static final Item TIER_3_HEAVY_DUTY_PLATE = registerGeneric(Constant.Item.TIER_3_HEAVY_DUTY_PLATE);
-
->>>>>>> d3b30740
+
     // THROWABLE METEOR CHUNKS
     public static final Item THROWABLE_METEOR_CHUNK = ITEMS.register(Constant.Item.THROWABLE_METEOR_CHUNK, new ThrowableMeteorChunkItem(new Item.Properties().stacksTo(16)));
     public static final Item HOT_THROWABLE_METEOR_CHUNK = ITEMS.register(Constant.Item.HOT_THROWABLE_METEOR_CHUNK, new HotThrowableMeteorChunkItem(new Item.Properties().stacksTo(16)));
@@ -187,22 +179,12 @@
     public static final Item DESH_LEGGINGS = ITEMS.register(Constant.Item.DESH_LEGGINGS, new ArmorItem(GCArmorMaterials.DESH, ArmorItem.Type.LEGGINGS, new Item.Properties().stacksTo(1)));
     public static final Item DESH_BOOTS = ITEMS.register(Constant.Item.DESH_BOOTS, new ArmorItem(GCArmorMaterials.DESH, ArmorItem.Type.BOOTS, new Item.Properties().stacksTo(1)));
 
-<<<<<<< HEAD
     public static final Item TITANIUM_HELMET = ITEMS.register(Constant.Item.TITANIUM_HELMET, new ArmorItem(GCArmorMaterials.TITANIUM, ArmorItem.Type.HELMET, new Item.Properties().stacksTo(1)));
     public static final Item TITANIUM_CHESTPLATE = ITEMS.register(Constant.Item.TITANIUM_CHESTPLATE, new ArmorItem(GCArmorMaterials.TITANIUM, ArmorItem.Type.CHESTPLATE, new Item.Properties().stacksTo(1)));
     public static final Item TITANIUM_LEGGINGS = ITEMS.register(Constant.Item.TITANIUM_LEGGINGS, new ArmorItem(GCArmorMaterials.TITANIUM, ArmorItem.Type.LEGGINGS, new Item.Properties().stacksTo(1)));
     public static final Item TITANIUM_BOOTS = ITEMS.register(Constant.Item.TITANIUM_BOOTS, new ArmorItem(GCArmorMaterials.TITANIUM, ArmorItem.Type.BOOTS, new Item.Properties().stacksTo(1)));
 
     public static final Item SENSOR_GLASSES = ITEMS.register(Constant.Item.SENSOR_GLASSES, new ArmorItem(GCArmorMaterials.SENSOR_GLASSES, ArmorItem.Type.HELMET, new Item.Properties().stacksTo(1)));
-=======
-    // FLUID BUCKETS
-    public static final Item CRUDE_OIL_BUCKET = ITEMS.register(Constant.Item.CRUDE_OIL_BUCKET, new BucketItem(GCFluids.CRUDE_OIL, new Item.Properties().craftRemainder(Items.BUCKET).stacksTo(1)));
-    public static final Item FUEL_BUCKET = ITEMS.register(Constant.Item.FUEL_BUCKET, new BucketItem(GCFluids.FUEL, new Item.Properties().craftRemainder(Items.BUCKET).stacksTo(1)));
-    public static final Item SULFURIC_ACID_BUCKET = ITEMS.register(Constant.Item.SULFURIC_ACID_BUCKET, new BucketItem(GCFluids.SULFURIC_ACID, new Item.Properties().craftRemainder(Items.BUCKET).stacksTo(1)));
-
-    // GALACTICRAFT INVENTORY
-    public static final GCRegistry.ColorSet<ParachuteItem> PARACHUTE = ITEMS.registerColored(Constant.Item.PARACHUTE, color -> new ParachuteItem(color, new Item.Properties().stacksTo(1)));
->>>>>>> d3b30740
 
     // THERMAL PADDING
     public static final Item THERMAL_PADDING_HELMET = ITEMS.register(Constant.Item.THERMAL_PADDING_HELMET, new ThermalArmorItem(new Item.Properties(), ArmorItem.Type.HELMET));
@@ -210,6 +192,11 @@
     public static final Item THERMAL_PADDING_LEGGINGS = ITEMS.register(Constant.Item.THERMAL_PADDING_LEGGINGS, new ThermalArmorItem(new Item.Properties(), ArmorItem.Type.LEGGINGS));
     public static final Item THERMAL_PADDING_BOOTS = ITEMS.register(Constant.Item.THERMAL_PADDING_BOOTS, new ThermalArmorItem(new Item.Properties(), ArmorItem.Type.BOOTS));
 
+    public static final Item ISOTHERMAL_PADDING_HELMET = ITEMS.register(Constant.Item.ISOTHERMAL_PADDING_HELMET, new ThermalArmorItem(new Item.Properties(), ArmorItem.Type.HELMET));
+    public static final Item ISOTHERMAL_PADDING_CHESTPIECE = ITEMS.register(Constant.Item.ISOTHERMAL_PADDING_CHESTPIECE, new ThermalArmorItem(new Item.Properties(), ArmorItem.Type.CHESTPLATE));
+    public static final Item ISOTHERMAL_PADDING_LEGGINGS = ITEMS.register(Constant.Item.ISOTHERMAL_PADDING_LEGGINGS, new ThermalArmorItem(new Item.Properties(), ArmorItem.Type.LEGGINGS));
+    public static final Item ISOTHERMAL_PADDING_BOOTS = ITEMS.register(Constant.Item.ISOTHERMAL_PADDING_BOOTS, new ThermalArmorItem(new Item.Properties(), ArmorItem.Type.BOOTS));
+
     // BATTERIES
     public static final Item BATTERY = ITEMS.register(Constant.Item.BATTERY, new BatteryItem(new Item.Properties().stacksTo(1), 15000, 500));
     public static final Item INFINITE_BATTERY = ITEMS.register(Constant.Item.INFINITE_BATTERY, new InfiniteBatteryItem(new Item.Properties().stacksTo(1).rarity(Rarity.EPIC)));
@@ -226,61 +213,10 @@
     public static final Item FREQUENCY_MODULE = ITEMS.register(Constant.Item.FREQUENCY_MODULE, new FrequencyModuleItem(new Item.Properties()));
     public static final Item SHIELD_CONTROLLER = ITEMS.register(Constant.Item.SHIELD_CONTROLLER, new AccessoryItem(new Item.Properties()));
 
-<<<<<<< HEAD
     public static final GCRegistry.ColorSet<ParachuteItem> PARACHUTE = ITEMS.registerColored(Constant.Item.PARACHUTE, color -> new ParachuteItem(color, new Item.Properties().stacksTo(1)));
-=======
+
     public static final Item EMERGENCY_KIT = registerGeneric(Constant.Item.EMERGENCY_KIT);
 
-    public static final Item THERMAL_PADDING_HELMET = ITEMS.register(Constant.Item.THERMAL_PADDING_HELMET, new ThermalArmorItem(new Item.Properties(), ArmorItem.Type.HELMET));
-    public static final Item THERMAL_PADDING_CHESTPIECE = ITEMS.register(Constant.Item.THERMAL_PADDING_CHESTPIECE, new ThermalArmorItem(new Item.Properties(), ArmorItem.Type.CHESTPLATE));
-    public static final Item THERMAL_PADDING_LEGGINGS = ITEMS.register(Constant.Item.THERMAL_PADDING_LEGGINGS, new ThermalArmorItem(new Item.Properties(), ArmorItem.Type.LEGGINGS));
-    public static final Item THERMAL_PADDING_BOOTS = ITEMS.register(Constant.Item.THERMAL_PADDING_BOOTS, new ThermalArmorItem(new Item.Properties(), ArmorItem.Type.BOOTS));
-
-    public static final Item ISOTHERMAL_PADDING_HELMET = ITEMS.register(Constant.Item.ISOTHERMAL_PADDING_HELMET, new ThermalArmorItem(new Item.Properties(), ArmorItem.Type.HELMET));
-    public static final Item ISOTHERMAL_PADDING_CHESTPIECE = ITEMS.register(Constant.Item.ISOTHERMAL_PADDING_CHESTPIECE, new ThermalArmorItem(new Item.Properties(), ArmorItem.Type.CHESTPLATE));
-    public static final Item ISOTHERMAL_PADDING_LEGGINGS = ITEMS.register(Constant.Item.ISOTHERMAL_PADDING_LEGGINGS, new ThermalArmorItem(new Item.Properties(), ArmorItem.Type.LEGGINGS));
-    public static final Item ISOTHERMAL_PADDING_BOOTS = ITEMS.register(Constant.Item.ISOTHERMAL_PADDING_BOOTS, new ThermalArmorItem(new Item.Properties(), ArmorItem.Type.BOOTS));
-
-    // VEHICLES
-    public static final Item BUGGY = ITEMS.register(Constant.Item.BUGGY, new BuggyItem(new Item.Properties().stacksTo(1)));
-    public static final Item ROCKET = ITEMS.register(Constant.Item.ROCKET, new RocketItem(new Item.Properties()
-            .component(GCDataComponents.ROCKET_DATA, RocketPrefabs.TIER_1)
-            .stacksTo(1)));
->>>>>>> d3b30740
-
-    // ROCKET PARTS
-    public static final Item NOSE_CONE = registerGeneric(Constant.Item.NOSE_CONE);
-    public static final Item HEAVY_NOSE_CONE = registerGeneric(Constant.Item.HEAVY_NOSE_CONE);
-    public static final Item ROCKET_FIN = registerGeneric(Constant.Item.ROCKET_FIN);
-    public static final Item HEAVY_ROCKET_FIN = registerGeneric(Constant.Item.HEAVY_ROCKET_FIN);
-    public static final Item ROCKET_ENGINE = registerGeneric(Constant.Item.ROCKET_ENGINE);
-    public static final Item HEAVY_ROCKET_ENGINE = registerGeneric(Constant.Item.HEAVY_ROCKET_ENGINE);
-    public static final Item ROCKET_BOOSTER = registerGeneric(Constant.Item.ROCKET_BOOSTER);
-
-    // BUGGY PARTS
-    public static final Item BUGGY_WHEEL = registerGeneric(Constant.Item.BUGGY_WHEEL);
-    public static final Item BUGGY_SEAT = registerGeneric(Constant.Item.BUGGY_SEAT);
-    public static final Item BUGGY_STORAGE = registerGeneric(Constant.Item.BUGGY_STORAGE);
-
-    // VEHICLES
-    public static final Item ROCKET = ITEMS.register(Constant.Item.ROCKET, new RocketItem(new Item.Properties()
-            .component(GCDataComponents.ROCKET_DATA, RocketPrefabs.TIER_1)
-            .stacksTo(1)));
-    public static final Item BUGGY = ITEMS.register(Constant.Item.BUGGY, new BuggyItem(new Item.Properties().stacksTo(1)));
-
-    // SCHEMATICS
-    public static final Item BASIC_ROCKET_CONE_SCHEMATIC = ITEMS.register(Constant.Item.BASIC_ROCKET_CONE_SCHEMATIC, new RocketPartSchematic(new Item.Properties().stacksTo(1).rarity(Rarity.RARE), GCRocketParts.TIER_1_CONE));
-    public static final Item BASIC_ROCKET_BODY_SCHEMATIC = ITEMS.register(Constant.Item.BASIC_ROCKET_BODY_SCHEMATIC, new RocketPartSchematic(new Item.Properties().stacksTo(1).rarity(Rarity.RARE), GCRocketParts.TIER_1_BODY));
-    public static final Item BASIC_ROCKET_FINS_SCHEMATIC = ITEMS.register(Constant.Item.BASIC_ROCKET_FINS_SCHEMATIC, new RocketPartSchematic(new Item.Properties().stacksTo(1).rarity(Rarity.RARE), GCRocketParts.TIER_1_FIN));
-    public static final Item BASIC_ROCKET_ENGINE_SCHEMATIC = ITEMS.register(Constant.Item.BASIC_ROCKET_ENGINE_SCHEMATIC, new RocketPartSchematic(new Item.Properties().stacksTo(1).rarity(Rarity.RARE), GCRocketParts.TIER_1_ENGINE));
-
-    public static final Item TIER_2_ROCKET_SCHEMATIC = ITEMS.register(Constant.Item.TIER_2_ROCKET_SCHEMATIC, new SchematicItem(new Item.Properties()));
-    public static final Item CARGO_ROCKET_SCHEMATIC = ITEMS.register(Constant.Item.CARGO_ROCKET_SCHEMATIC, new SchematicItem(new Item.Properties()));
-    public static final Item MOON_BUGGY_SCHEMATIC = ITEMS.register(Constant.Item.MOON_BUGGY_SCHEMATIC, new SchematicItem(new Item.Properties()));
-    public static final Item TIER_3_ROCKET_SCHEMATIC = ITEMS.register(Constant.Item.TIER_3_ROCKET_SCHEMATIC, new SchematicItem(new Item.Properties()));
-    public static final Item ASTRO_MINER_SCHEMATIC = ITEMS.register(Constant.Item.ASTRO_MINER_SCHEMATIC, new SchematicItem(new Item.Properties()));
-
-<<<<<<< HEAD
     // SMITHING TEMPLATES
     public static final Item TITANTIUM_UPGRADE_SMITHING_TEMPLATE = ITEMS.register(Constant.Item.TITANTIUM_UPGRADE_SMITHING_TEMPLATE, new SmithingTemplateItem(
             Component.translatable(Translations.Misc.UPGRADE_TITANIUM_APPLIES_TO).withStyle(Constant.Text.BLUE_STYLE),
@@ -305,17 +241,48 @@
     //		this.baseSlotDescription = component4;
     //		this.additionsSlotDescription = component5;
 
-    // FLUID BUCKETS
-    public static final Item CRUDE_OIL_BUCKET = ITEMS.register(Constant.Item.CRUDE_OIL_BUCKET, new BucketItem(GCFluids.CRUDE_OIL, new Item.Properties().craftRemainder(Items.BUCKET).stacksTo(1)));
-    public static final Item FUEL_BUCKET = ITEMS.register(Constant.Item.FUEL_BUCKET, new BucketItem(GCFluids.FUEL, new Item.Properties().craftRemainder(Items.BUCKET).stacksTo(1)));
-    public static final Item SULFURIC_ACID_BUCKET = ITEMS.register(Constant.Item.SULFURIC_ACID_BUCKET, new BucketItem(GCFluids.SULFURIC_ACID, new Item.Properties().craftRemainder(Items.BUCKET).stacksTo(1)));
-=======
+    // VEHICLES
+    public static final Item ROCKET = ITEMS.register(Constant.Item.ROCKET, new RocketItem(new Item.Properties()
+            .component(GCDataComponents.ROCKET_DATA, RocketPrefabs.TIER_1)
+            .stacksTo(1)));
+    public static final Item BUGGY = ITEMS.register(Constant.Item.BUGGY, new BuggyItem(new Item.Properties().stacksTo(1)));
+
+    // ROCKET PARTS
+    public static final Item NOSE_CONE = registerGeneric(Constant.Item.NOSE_CONE);
+    public static final Item HEAVY_NOSE_CONE = registerGeneric(Constant.Item.HEAVY_NOSE_CONE);
+    public static final Item ROCKET_FIN = registerGeneric(Constant.Item.ROCKET_FIN);
+    public static final Item HEAVY_ROCKET_FIN = registerGeneric(Constant.Item.HEAVY_ROCKET_FIN);
+    public static final Item ROCKET_ENGINE = registerGeneric(Constant.Item.ROCKET_ENGINE);
+    public static final Item HEAVY_ROCKET_ENGINE = registerGeneric(Constant.Item.HEAVY_ROCKET_ENGINE);
+    public static final Item ROCKET_BOOSTER = registerGeneric(Constant.Item.ROCKET_BOOSTER);
+
+    // BUGGY PARTS
+    public static final Item BUGGY_WHEEL = registerGeneric(Constant.Item.BUGGY_WHEEL);
+    public static final Item BUGGY_SEAT = registerGeneric(Constant.Item.BUGGY_SEAT);
+    public static final Item BUGGY_STORAGE = registerGeneric(Constant.Item.BUGGY_STORAGE);
+
+    // SCHEMATICS
+    public static final Item BASIC_ROCKET_CONE_SCHEMATIC = ITEMS.register(Constant.Item.BASIC_ROCKET_CONE_SCHEMATIC, new RocketPartSchematic(new Item.Properties().stacksTo(1).rarity(Rarity.RARE), GCRocketParts.TIER_1_CONE));
+    public static final Item BASIC_ROCKET_BODY_SCHEMATIC = ITEMS.register(Constant.Item.BASIC_ROCKET_BODY_SCHEMATIC, new RocketPartSchematic(new Item.Properties().stacksTo(1).rarity(Rarity.RARE), GCRocketParts.TIER_1_BODY));
+    public static final Item BASIC_ROCKET_FINS_SCHEMATIC = ITEMS.register(Constant.Item.BASIC_ROCKET_FINS_SCHEMATIC, new RocketPartSchematic(new Item.Properties().stacksTo(1).rarity(Rarity.RARE), GCRocketParts.TIER_1_FIN));
+    public static final Item BASIC_ROCKET_ENGINE_SCHEMATIC = ITEMS.register(Constant.Item.BASIC_ROCKET_ENGINE_SCHEMATIC, new RocketPartSchematic(new Item.Properties().stacksTo(1).rarity(Rarity.RARE), GCRocketParts.TIER_1_ENGINE));
+
+    public static final Item TIER_2_ROCKET_SCHEMATIC = ITEMS.register(Constant.Item.TIER_2_ROCKET_SCHEMATIC, new SchematicItem(new Item.Properties()));
+    public static final Item CARGO_ROCKET_SCHEMATIC = ITEMS.register(Constant.Item.CARGO_ROCKET_SCHEMATIC, new SchematicItem(new Item.Properties()));
+    public static final Item MOON_BUGGY_SCHEMATIC = ITEMS.register(Constant.Item.MOON_BUGGY_SCHEMATIC, new SchematicItem(new Item.Properties()));
+    public static final Item TIER_3_ROCKET_SCHEMATIC = ITEMS.register(Constant.Item.TIER_3_ROCKET_SCHEMATIC, new SchematicItem(new Item.Properties()));
+    public static final Item ASTRO_MINER_SCHEMATIC = ITEMS.register(Constant.Item.ASTRO_MINER_SCHEMATIC, new SchematicItem(new Item.Properties()));
+
     // LEGACY MUSIC DISCS
     public static final Item LEGACY_MUSIC_DISC_MARS = ITEMS.register(Constant.Item.LEGACY_MUSIC_DISC_MARS, new Item(new Item.Properties().stacksTo(1).rarity(Rarity.RARE).jukeboxPlayable(GCJukeboxSongs.MARS)));
     public static final Item LEGACY_MUSIC_DISC_MIMAS = ITEMS.register(Constant.Item.LEGACY_MUSIC_DISC_MIMAS, new Item(new Item.Properties().stacksTo(1).rarity(Rarity.RARE).jukeboxPlayable(GCJukeboxSongs.MIMAS)));
     public static final Item LEGACY_MUSIC_DISC_ORBIT = ITEMS.register(Constant.Item.LEGACY_MUSIC_DISC_ORBIT, new Item(new Item.Properties().stacksTo(1).rarity(Rarity.RARE).jukeboxPlayable(GCJukeboxSongs.ORBIT)));
     public static final Item LEGACY_MUSIC_DISC_SPACERACE = ITEMS.register(Constant.Item.LEGACY_MUSIC_DISC_SPACERACE, new Item(new Item.Properties().stacksTo(1).rarity(Rarity.RARE).jukeboxPlayable(GCJukeboxSongs.SPACERACE)));
->>>>>>> d3b30740
+
+    // FLUID BUCKETS
+    public static final Item CRUDE_OIL_BUCKET = ITEMS.register(Constant.Item.CRUDE_OIL_BUCKET, new BucketItem(GCFluids.CRUDE_OIL, new Item.Properties().craftRemainder(Items.BUCKET).stacksTo(1)));
+    public static final Item FUEL_BUCKET = ITEMS.register(Constant.Item.FUEL_BUCKET, new BucketItem(GCFluids.FUEL, new Item.Properties().craftRemainder(Items.BUCKET).stacksTo(1)));
+    public static final Item SULFURIC_ACID_BUCKET = ITEMS.register(Constant.Item.SULFURIC_ACID_BUCKET, new BucketItem(GCFluids.SULFURIC_ACID, new Item.Properties().craftRemainder(Items.BUCKET).stacksTo(1)));
 
     // SPAWN EGGS
     public static final Item MOON_VILLAGER_SPAWN_EGG = ITEMS.register(Constant.SpawnEgg.MOON_VILLAGER, new SpawnEggItem(GCEntityTypes.MOON_VILLAGER, 0x74a3cf, 0xba2500, new Item.Properties()));
