--- conflicted
+++ resolved
@@ -448,10 +448,9 @@
     public static final Item TIER_3_ROCKET_SCHEMATIC = new SchematicItem(new Item.Properties());
     public static final Item ASTRO_MINER_SCHEMATIC = new SchematicItem(new Item.Properties());
 
-<<<<<<< HEAD
     public static final CannedFoodItem CANNED_FOOD = new CannedFoodItem(new Item.Properties().food(new FoodProperties.Builder().nutrition(0).saturationModifier(0).build()).stacksTo(1));
     public static final CannedFoodItem EMPTY_CANNED_FOOD = new CannedFoodItem(new Item.Properties().food(null).stacksTo(64));
-=======
+
     // SPAWN EGGS
     public static final Item MOON_VILLAGER_SPAWN_EGG = new SpawnEggItem(GCEntityTypes.MOON_VILLAGER, 0x74a3cf, 0xba2500, new Item.Properties());
     public static final Item EVOLVED_ZOMBIE_SPAWN_EGG = new SpawnEggItem(GCEntityTypes.EVOLVED_ZOMBIE, 0x00afaf, 0x463aa5, new Item.Properties());
@@ -467,7 +466,6 @@
     public static final Item OLI_GRUB_SPAWN_EGG = new SpawnEggItem(GCEntityTypes.OLI_GRUB, 0xd4dd7e, 0xa4bf63, new Item.Properties());
     public static final Item GREY_SPAWN_EGG = new SpawnEggItem(GCEntityTypes.GREY, 0x656463, 0x769e41, new Item.Properties());
     public static final Item ARCH_GREY_SPAWN_EGG = new SpawnEggItem(GCEntityTypes.ARCH_GREY, 0x656463, 0x2d8563, new Item.Properties());
->>>>>>> 245b1d6e
 
     public static Item registerItem(String id, Item item) {
         return Registry.register(BuiltInRegistries.ITEM, Constant.id(id), item);
