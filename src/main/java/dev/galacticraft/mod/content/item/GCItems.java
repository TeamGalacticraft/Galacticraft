--- conflicted
+++ resolved
@@ -208,48 +208,31 @@
     public static final Item BATTERY = ITEMS.register(Constant.Item.BATTERY, new BatteryItem(new Item.Properties().stacksTo(1), 15000, 500));
     public static final Item INFINITE_BATTERY = ITEMS.register(Constant.Item.INFINITE_BATTERY, new InfiniteBatteryItem(new Item.Properties().stacksTo(1).rarity(Rarity.EPIC)));
 
-    //FLUID BUCKETS
+    // FLUID BUCKETS
     public static final Item CRUDE_OIL_BUCKET = ITEMS.register(Constant.Item.CRUDE_OIL_BUCKET, new BucketItem(GCFluids.CRUDE_OIL, new Item.Properties().craftRemainder(Items.BUCKET).stacksTo(1)));
     public static final Item FUEL_BUCKET = ITEMS.register(Constant.Item.FUEL_BUCKET, new BucketItem(GCFluids.FUEL, new Item.Properties().craftRemainder(Items.BUCKET).stacksTo(1)));
     public static final Item SULFURIC_ACID_BUCKET = ITEMS.register(Constant.Item.SULFURIC_ACID_BUCKET, new BucketItem(GCFluids.SULFURIC_ACID, new Item.Properties().craftRemainder(Items.BUCKET).stacksTo(1)));
 
-    //GALACTICRAFT INVENTORY
+    // GALACTICRAFT INVENTORY
     public static final GCRegistry.ColorSet<ParachuteItem> PARACHUTE = ITEMS.registerColored(Constant.Item.PARACHUTE, color -> new ParachuteItem(color, new Item.Properties()));
 
-<<<<<<< HEAD
-    public static final Item OXYGEN_MASK = new AccessoryItem(new Item.Properties());
-    public static final Item OXYGEN_GEAR = new AccessoryItem(new Item.Properties());
-
-    public static final Item SMALL_OXYGEN_TANK = new OxygenTankItem(new Item.Properties(), 1620 * 10); // 16200 ticks
-    public static final Item MEDIUM_OXYGEN_TANK = new OxygenTankItem(new Item.Properties(), 1620 * 20); //32400 ticks
-    public static final Item LARGE_OXYGEN_TANK = new OxygenTankItem(new Item.Properties(), 1620 * 30); //48600 ticks
-    public static final Item INFINITE_OXYGEN_TANK = new InfiniteOxygenTankItem(new Item.Properties().rarity(Rarity.EPIC));
-
-    public static final Item SHIELD_CONTROLLER = new AccessoryItem(new Item.Properties());
-    public static final Item FREQUENCY_MODULE = new AccessoryItem(new Item.Properties());
-
-    public static final Item THERMAL_PADDING_HELMET = new AccessoryItem(new Item.Properties());
-    public static final Item THERMAL_PADDING_CHESTPIECE = new AccessoryItem(new Item.Properties());
-    public static final Item THERMAL_PADDING_LEGGINGS = new AccessoryItem(new Item.Properties());
-    public static final Item THERMAL_PADDING_BOOTS = new AccessoryItem(new Item.Properties());
-=======
-    public static final Item OXYGEN_MASK = ITEMS.register(Constant.Item.OXYGEN_MASK, new OxygenMaskItem(new Item.Properties()));
-    public static final Item OXYGEN_GEAR = ITEMS.register(Constant.Item.OXYGEN_GEAR, new OxygenGearItem(new Item.Properties()));
+    public static final Item OXYGEN_MASK = ITEMS.register(Constant.Item.OXYGEN_MASK, new AccessoryItem(new Item.Properties()));
+    public static final Item OXYGEN_GEAR = ITEMS.register(Constant.Item.OXYGEN_GEAR, new AccessoryItem(new Item.Properties()));
 
     public static final Item SMALL_OXYGEN_TANK = ITEMS.register(Constant.Item.SMALL_OXYGEN_TANK, new OxygenTankItem(new Item.Properties(), 1620 * 10)); // 16200 ticks
     public static final Item MEDIUM_OXYGEN_TANK = ITEMS.register(Constant.Item.MEDIUM_OXYGEN_TANK, new OxygenTankItem(new Item.Properties(), 1620 * 20)); //32400 ticks
     public static final Item LARGE_OXYGEN_TANK = ITEMS.register(Constant.Item.LARGE_OXYGEN_TANK, new OxygenTankItem(new Item.Properties(), 1620 * 30)); //48600 ticks
-    public static final Item INFINITE_OXYGEN_TANK = ITEMS.register(Constant.Item.INFINITE_OXYGEN_TANK, new InfiniteOxygenTankItem(new Item.Properties().stacksTo(1).rarity(Rarity.EPIC)));
+    public static final Item INFINITE_OXYGEN_TANK = ITEMS.register(Constant.Item.INFINITE_OXYGEN_TANK, new InfiniteOxygenTankItem(new Item.Properties().rarity(Rarity.EPIC)));
 
     public static final Item SHIELD_CONTROLLER = ITEMS.register(Constant.Item.SHIELD_CONTROLLER, new AccessoryItem(new Item.Properties()));
-    public static final Item FREQUENCY_MODULE = ITEMS.register(Constant.Item.FREQUENCY_MODULE, new FrequencyModuleItem(new Item.Properties()));
-
-    public static final Item THERMAL_PADDING_HELMET = ITEMS.register(Constant.Item.THERMAL_PADDING_HELMET, new ThermalArmorItem(new Item.Properties(), ArmorItem.Type.HELMET));
-    public static final Item THERMAL_PADDING_CHESTPIECE = ITEMS.register(Constant.Item.THERMAL_PADDING_CHESTPIECE, new ThermalArmorItem(new Item.Properties(), ArmorItem.Type.CHESTPLATE));
-    public static final Item THERMAL_PADDING_LEGGINGS = ITEMS.register(Constant.Item.THERMAL_PADDING_LEGGINGS, new ThermalArmorItem(new Item.Properties(), ArmorItem.Type.LEGGINGS));
-    public static final Item THERMAL_PADDING_BOOTS = ITEMS.register(Constant.Item.THERMAL_PADDING_BOOTS, new ThermalArmorItem(new Item.Properties(), ArmorItem.Type.BOOTS));
->>>>>>> 809e876a
-    // Vehicles
+    public static final Item FREQUENCY_MODULE = ITEMS.register(Constant.Item.FREQUENCY_MODULE, new AccessoryItem(new Item.Properties()));
+
+    public static final Item THERMAL_PADDING_HELMET = ITEMS.register(Constant.Item.THERMAL_PADDING_HELMET, new AccessoryItem(new Item.Properties()));
+    public static final Item THERMAL_PADDING_CHESTPIECE = ITEMS.register(Constant.Item.THERMAL_PADDING_CHESTPIECE, new AccessoryItem(new Item.Properties()));
+    public static final Item THERMAL_PADDING_LEGGINGS = ITEMS.register(Constant.Item.THERMAL_PADDING_LEGGINGS, new AccessoryItem(new Item.Properties()));
+    public static final Item THERMAL_PADDING_BOOTS = ITEMS.register(Constant.Item.THERMAL_PADDING_BOOTS, new AccessoryItem(new Item.Properties()));
+
+    // VEHICLES
     public static final Item BUGGY = ITEMS.register(Constant.Item.BUGGY, new BuggyItem(new Item.Properties().stacksTo(1)));
     public static final Item ROCKET = ITEMS.register(Constant.Item.ROCKET, new RocketItem(new Item.Properties()
             .component(GCDataComponents.ROCKET_DATA, RocketPrefabs.TIER_1)
