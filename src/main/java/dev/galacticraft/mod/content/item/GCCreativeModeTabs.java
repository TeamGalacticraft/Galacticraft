--- conflicted
+++ resolved
@@ -291,52 +291,6 @@
                 output.accept(BATTERY);
                 output.accept(INFINITE_BATTERY);
 
-<<<<<<< HEAD
-                try (Transaction t = Transaction.openOuter()) {
-                    PlaceholderItemStorage itemStorage = new PlaceholderItemStorage();
-                    ContainerItemContext context = ContainerItemContext.ofSingleSlot(itemStorage);
-
-                    output.accept(SMALL_OXYGEN_TANK);//todo: set directly
-                    itemStorage.setItem(SMALL_OXYGEN_TANK);
-                    OxygenTankItem smallTankItem = (OxygenTankItem) SMALL_OXYGEN_TANK.asItem();
-                    long smallCapacity = smallTankItem.capacity;
-                    long insertedSmall;
-
-                    do {
-                        insertedSmall = context.find(FluidStorage.ITEM).insert(FluidVariant.of(Gases.OXYGEN), smallCapacity, t);
-                    } while (insertedSmall > 0 && smallCapacity > 0);
-
-                    output.accept(itemStorage.variant.toStack());
-
-                    output.accept(MEDIUM_OXYGEN_TANK);
-                    itemStorage.setItem(MEDIUM_OXYGEN_TANK);
-                    OxygenTankItem mediumTankItem = (OxygenTankItem) MEDIUM_OXYGEN_TANK.asItem();
-                    long mediumCapacity = mediumTankItem.capacity;
-                    long insertedMedium;
-
-                    do {
-                        insertedMedium = context.find(FluidStorage.ITEM).insert(FluidVariant.of(Gases.OXYGEN), mediumCapacity, t);
-                        mediumCapacity -= insertedMedium;
-                    } while (insertedMedium > 0 && mediumCapacity > 0);
-
-                    output.accept(itemStorage.variant.toStack());
-
-                    output.accept(LARGE_OXYGEN_TANK);
-                    itemStorage.setItem(LARGE_OXYGEN_TANK);
-                    OxygenTankItem largeTankItem = (OxygenTankItem) LARGE_OXYGEN_TANK.asItem();
-                    long largeCapacity = largeTankItem.capacity;
-                    long insertedLarge;
-
-                    do {
-                        insertedLarge = context.find(FluidStorage.ITEM).insert(FluidVariant.of(Gases.OXYGEN), largeCapacity, t);
-                        largeCapacity -= insertedLarge;
-                    } while (insertedLarge > 0 && largeCapacity > 0);
-
-                    output.accept(itemStorage.variant.toStack());
-                }
-
-                output.accept(INFINITE_OXYGEN_TANK);
-=======
                 output.accept(SMALL_OXYGEN_TANK);
                 output.accept(OxygenTankItem.getFullTank(SMALL_OXYGEN_TANK));
                 output.accept(MEDIUM_OXYGEN_TANK);
@@ -344,11 +298,6 @@
                 output.accept(LARGE_OXYGEN_TANK);
                 output.accept(OxygenTankItem.getFullTank(LARGE_OXYGEN_TANK));
                 output.accept(INFINITE_OXYGEN_TANK);
-
-                output.accept(SENSOR_GLASSES);
-                output.accept(FREQUENCY_MODULE);
-                PARACHUTE.colorMap().values().forEach(output::accept);
->>>>>>> c5fe98c0
 
                 // GEAR
                 output.accept(OXYGEN_MASK);
