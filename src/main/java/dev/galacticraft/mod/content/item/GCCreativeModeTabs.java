/*
 * Copyright (c) 2019-2025 Team Galacticraft
 *
 * Permission is hereby granted, free of charge, to any person obtaining a copy
 * of this software and associated documentation files (the "Software"), to deal
 * in the Software without restriction, including without limitation the rights
 * to use, copy, modify, merge, publish, distribute, sublicense, and/or sell
 * copies of the Software, and to permit persons to whom the Software is
 * furnished to do so, subject to the following conditions:
 *
 * The above copyright notice and this permission notice shall be included in all
 * copies or substantial portions of the Software.
 *
 * THE SOFTWARE IS PROVIDED "AS IS", WITHOUT WARRANTY OF ANY KIND, EXPRESS OR
 * IMPLIED, INCLUDING BUT NOT LIMITED TO THE WARRANTIES OF MERCHANTABILITY,
 * FITNESS FOR A PARTICULAR PURPOSE AND NONINFRINGEMENT. IN NO EVENT SHALL THE
 * AUTHORS OR COPYRIGHT HOLDERS BE LIABLE FOR ANY CLAIM, DAMAGES OR OTHER
 * LIABILITY, WHETHER IN AN ACTION OF CONTRACT, TORT OR OTHERWISE, ARISING FROM,
 * OUT OF OR IN CONNECTION WITH THE SOFTWARE OR THE USE OR OTHER DEALINGS IN THE
 * SOFTWARE.
 */

package dev.galacticraft.mod.content.item;

import dev.galacticraft.api.component.GCDataComponents;
import dev.galacticraft.api.gas.Gases;
import dev.galacticraft.api.rocket.RocketPrefabs;
import dev.galacticraft.mod.Constant;
import dev.galacticraft.mod.content.GCBlockRegistry;
import dev.galacticraft.mod.content.GCBlocks;
import dev.galacticraft.mod.storage.PlaceholderItemStorage;
import dev.galacticraft.mod.util.Translations;
import net.fabricmc.fabric.api.itemgroup.v1.FabricItemGroup;
import net.fabricmc.fabric.api.itemgroup.v1.ItemGroupEvents;
import net.fabricmc.fabric.api.transfer.v1.context.ContainerItemContext;
import net.fabricmc.fabric.api.transfer.v1.fluid.FluidStorage;
import net.fabricmc.fabric.api.transfer.v1.fluid.FluidVariant;
import net.fabricmc.fabric.api.transfer.v1.transaction.Transaction;
import net.minecraft.core.Registry;
import net.minecraft.core.component.DataComponents;
import net.minecraft.core.registries.BuiltInRegistries;
import net.minecraft.network.chat.Component;
import net.minecraft.world.item.CreativeModeTab;
import net.minecraft.world.item.CreativeModeTabs;
import net.minecraft.world.item.DyeColor;
import net.minecraft.world.item.ItemStack;

import static dev.galacticraft.mod.content.GCBlocks.FOOD_CANNER;
import static dev.galacticraft.mod.content.item.GCItems.*;

public class GCCreativeModeTabs {
    public static final CreativeModeTab ITEMS_GROUP = FabricItemGroup
            .builder()
            .icon(() -> new ItemStack(CANVAS))
            .title(Component.translatable(Translations.ItemGroup.ITEMS))
            .displayItems((parameters, output) -> { // todo: add rockets here
                // GEAR
                output.accept(OXYGEN_MASK);
                output.accept(OXYGEN_GEAR);

                try (Transaction t = Transaction.openOuter()) {
                    PlaceholderItemStorage itemStorage = new PlaceholderItemStorage();
                    ContainerItemContext context = ContainerItemContext.ofSingleSlot(itemStorage);

                    output.accept(SMALL_OXYGEN_TANK);//todo: set directly
                    itemStorage.setItem(SMALL_OXYGEN_TANK);
                    OxygenTankItem smallTankItem = (OxygenTankItem) SMALL_OXYGEN_TANK.asItem();
                    long smallCapacity = smallTankItem.capacity;
                    long insertedSmall;

                    do {
                        insertedSmall = context.find(FluidStorage.ITEM).insert(FluidVariant.of(Gases.OXYGEN), smallCapacity, t);
                    } while (insertedSmall > 0 && smallCapacity > 0);

                    output.accept(itemStorage.variant.toStack());

                    output.accept(MEDIUM_OXYGEN_TANK);
                    itemStorage.setItem(MEDIUM_OXYGEN_TANK);
                    OxygenTankItem mediumTankItem = (OxygenTankItem) MEDIUM_OXYGEN_TANK.asItem();
                    long mediumCapacity = mediumTankItem.capacity;
                    long insertedMedium;

                    do {
                        insertedMedium = context.find(FluidStorage.ITEM).insert(FluidVariant.of(Gases.OXYGEN), mediumCapacity, t);
                        mediumCapacity -= insertedMedium;
                    } while (insertedMedium > 0 && mediumCapacity > 0);

                    output.accept(itemStorage.variant.toStack());

                    output.accept(LARGE_OXYGEN_TANK);
                    itemStorage.setItem(LARGE_OXYGEN_TANK);
                    OxygenTankItem largeTankItem = (OxygenTankItem) LARGE_OXYGEN_TANK.asItem();
                    long largeCapacity = largeTankItem.capacity;
                    long insertedLarge;

                    do {
                        insertedLarge = context.find(FluidStorage.ITEM).insert(FluidVariant.of(Gases.OXYGEN), largeCapacity, t);
                        largeCapacity -= insertedLarge;
                    } while (insertedLarge > 0 && largeCapacity > 0);

                    output.accept(itemStorage.variant.toStack());
                }


                output.accept(INFINITE_OXYGEN_TANK);
                output.accept(SENSOR_GLASSES);
                output.accept(FREQUENCY_MODULE);
                PARACHUTE.colorMap().values().forEach(output::accept);

//                result.accept(SPACE_EMERGENCY_KIT);
                output.accept(SHIELD_CONTROLLER);

                // ROCKETS
                var tier1 = new ItemStack(ROCKET);
                tier1.set(GCDataComponents.ROCKET_DATA, RocketPrefabs.TIER_1);
                output.accept(tier1);

                var creativeRocket = new ItemStack(ROCKET);
                creativeRocket.set(GCDataComponents.CREATIVE, true);
                creativeRocket.set(GCDataComponents.ROCKET_DATA, RocketPrefabs.TIER_1);
                output.accept(creativeRocket);

                // MATERIALS
                output.accept(TIN_NUGGET);
                output.accept(ALUMINUM_NUGGET);
                output.accept(METEORIC_IRON_NUGGET);
                output.accept(DESH_NUGGET);
                output.accept(LEAD_NUGGET);
                output.accept(TITANIUM_NUGGET);

                output.accept(RAW_TIN);
                output.accept(RAW_ALUMINUM);
                output.accept(RAW_METEORIC_IRON);
                output.accept(RAW_DESH);
                output.accept(RAW_LEAD);
                output.accept(RAW_TITANIUM);
                output.accept(SILICON);
                output.accept(LUNAR_SAPPHIRE);
                output.accept(OLIVINE_SHARD);

                output.accept(METEORIC_IRON_INGOT);
                output.accept(DESH_INGOT);
                output.accept(LEAD_INGOT);
                output.accept(ALUMINUM_INGOT);
                output.accept(TIN_INGOT);
                output.accept(TITANIUM_INGOT);

                output.accept(COMPRESSED_COPPER);
                output.accept(COMPRESSED_TIN);
                output.accept(COMPRESSED_ALUMINUM);
                output.accept(COMPRESSED_STEEL);
                output.accept(COMPRESSED_BRONZE);
                output.accept(COMPRESSED_IRON);
                output.accept(COMPRESSED_METEORIC_IRON);
                output.accept(COMPRESSED_DESH);
                output.accept(COMPRESSED_TITANIUM);

                output.accept(TIER_1_HEAVY_DUTY_PLATE);
                output.accept(TIER_2_HEAVY_DUTY_PLATE);
                output.accept(TIER_3_HEAVY_DUTY_PLATE);

                output.accept(DESH_STICK);
                output.accept(CARBON_FRAGMENTS);
                output.accept(SOLAR_DUST);
                output.accept(BASIC_WAFER);
                output.accept(ADVANCED_WAFER);
                output.accept(BEAM_CORE);
                output.accept(CANVAS);

                output.accept(FLUID_MANIPULATOR);
                output.accept(OXYGEN_CONCENTRATOR);
                output.accept(OXYGEN_FAN);
                output.accept(OXYGEN_VENT);
                output.accept(SENSOR_LENS);
                output.accept(BLUE_SOLAR_WAFER);
                output.accept(SINGLE_SOLAR_MODULE);
                output.accept(FULL_SOLAR_PANEL);
                output.accept(SOLAR_ARRAY_WAFER);
                output.accept(STEEL_POLE);
                output.accept(COPPER_CANISTER);
                output.accept(TIN_CANISTER);
                output.accept(THERMAL_CLOTH);
                output.accept(ISOTHERMAL_FABRIC);
                output.accept(ORION_DRIVE);
                output.accept(ATMOSPHERIC_VALVE);
                output.accept(AMBIENT_THERMAL_CONTROLLER);

                // FOOD
                output.accept(MOON_CHEESE_CURD);

                output.accept(MOON_CHEESE_SLICE);
                output.accept(BURGER_BUN);
                output.accept(GROUND_BEEF);
                output.accept(BEEF_PATTY);
                output.accept(CHEESEBURGER);


                output.accept(THROWABLE_METEOR_CHUNK);
                output.accept(HOT_THROWABLE_METEOR_CHUNK);

                // BATTERIES
                output.accept(BATTERY);
                output.accept(INFINITE_BATTERY);

                //FLUID BUCKETS
                output.accept(CRUDE_OIL_BUCKET);
                output.accept(FUEL_BUCKET);
                output.accept(SULFURIC_ACID_BUCKET);

                // ROCKET PARTS
                output.accept(NOSE_CONE);
                output.accept(HEAVY_NOSE_CONE);

                output.accept(ROCKET_FIN);
                output.accept(ROCKET_ENGINE);

                // SCHEMATICS
                output.accept(TIER_2_ROCKET_SCHEMATIC);
                output.accept(CARGO_ROCKET_SCHEMATIC);
                output.accept(MOON_BUGGY_SCHEMATIC);
                output.accept(TIER_3_ROCKET_SCHEMATIC);
                output.accept(ASTRO_MINER_SCHEMATIC);

                // SMITHING TEMPLATES
                output.accept(TITANTIUM_UPGRADE_SMITHING_TEMPLATE);

                // ARMOR
                output.accept(HEAVY_DUTY_HELMET);
                output.accept(HEAVY_DUTY_CHESTPLATE);
                output.accept(HEAVY_DUTY_LEGGINGS);
                output.accept(HEAVY_DUTY_BOOTS);

                output.accept(DESH_HELMET);
                output.accept(DESH_CHESTPLATE);
                output.accept(DESH_LEGGINGS);
                output.accept(DESH_BOOTS);

                output.accept(TITANIUM_HELMET);
                output.accept(TITANIUM_CHESTPLATE);
                output.accept(TITANIUM_LEGGINGS);
                output.accept(TITANIUM_BOOTS);

                // THERMAL PADDING
                output.accept(THERMAL_PADDING_HELMET);
                output.accept(THERMAL_PADDING_CHESTPIECE);
                output.accept(THERMAL_PADDING_LEGGINGS);
                output.accept(THERMAL_PADDING_BOOTS);

                // TOOLS + WEAPONS
                output.accept(HEAVY_DUTY_SWORD);
                output.accept(HEAVY_DUTY_SHOVEL);
                output.accept(HEAVY_DUTY_PICKAXE);
                output.accept(HEAVY_DUTY_AXE);
                output.accept(HEAVY_DUTY_HOE);

                output.accept(DESH_SWORD);
                output.accept(DESH_SHOVEL);
                output.accept(DESH_PICKAXE);
                output.accept(DESH_AXE);
                output.accept(DESH_HOE);

                output.accept(TITANIUM_SWORD);
                output.accept(TITANIUM_SHOVEL);
                output.accept(TITANIUM_PICKAXE);
                output.accept(TITANIUM_AXE);
                output.accept(TITANIUM_HOE);

                output.accept(STANDARD_WRENCH);
            })
            .build();

    public static final CreativeModeTab BLOCKS_GROUP = FabricItemGroup
            .builder()
            .icon(() -> new ItemStack(GCItems.MOON_TURF))
            .title(Component.translatable(Translations.ItemGroup.BLOCKS))
            .displayItems((parameters, output) -> {
                // DECORATION BLOCKS
                for (GCBlockRegistry.DecorationSet decorationSet : GCBlocks.BLOCKS.getDecorations()) {
                    output.accept(decorationSet.item());
                    output.accept(decorationSet.slabItem());
                    output.accept(decorationSet.stairsItem());
                    output.accept(decorationSet.wallItem());
                    output.accept(decorationSet.detailedItem());
                    output.accept(decorationSet.detailedSlabItem());
                    output.accept(decorationSet.detailedStairsItem());
                    output.accept(decorationSet.detailedWallItem());
                }

                // TORCHES
                output.accept(GLOWSTONE_TORCH);
                output.accept(UNLIT_TORCH);

                // LANTERNS
                output.accept(GLOWSTONE_LANTERN);
                output.accept(UNLIT_LANTERN);

                // MOON NATURAL
                output.accept(MOON_TURF);
                output.accept(MOON_DIRT);
                output.accept(MOON_DIRT_PATH);
                output.accept(MOON_SURFACE_ROCK);
                output.accept(GCBlocks.MOON_DUNGEON_BRICK);

                output.accept(MOON_ROCK);
                output.accept(MOON_ROCK_SLAB);
                output.accept(MOON_ROCK_STAIRS);
                output.accept(MOON_ROCK_WALL);

                output.accept(MOON_ROCK_BRICK);
                output.accept(MOON_ROCK_BRICK_SLAB);
                output.accept(MOON_ROCK_BRICK_STAIRS);
                output.accept(MOON_ROCK_BRICK_WALL);

                output.accept(CRACKED_MOON_ROCK_BRICK);
                output.accept(CRACKED_MOON_ROCK_BRICK_SLAB);
                output.accept(CRACKED_MOON_ROCK_BRICK_STAIRS);
                output.accept(CRACKED_MOON_ROCK_BRICK_WALL);

                output.accept(POLISHED_MOON_ROCK);
                output.accept(POLISHED_MOON_ROCK_SLAB);
                output.accept(POLISHED_MOON_ROCK_STAIRS);
                output.accept(POLISHED_MOON_ROCK_WALL);

                output.accept(CHISELED_MOON_ROCK_BRICK);
                output.accept(MOON_ROCK_PILLAR);

                output.accept(COBBLED_MOON_ROCK);
                output.accept(COBBLED_MOON_ROCK_SLAB);
                output.accept(COBBLED_MOON_ROCK_STAIRS);
                output.accept(COBBLED_MOON_ROCK_WALL);

                output.accept(LUNASLATE);
                output.accept(LUNASLATE_SLAB);
                output.accept(LUNASLATE_STAIRS);
                output.accept(LUNASLATE_WALL);

                output.accept(COBBLED_LUNASLATE);
                output.accept(COBBLED_LUNASLATE_SLAB);
                output.accept(COBBLED_LUNASLATE_STAIRS);
                output.accept(COBBLED_LUNASLATE_WALL);

                output.accept(MOON_BASALT);
                output.accept(MOON_BASALT_SLAB);
                output.accept(MOON_BASALT_STAIRS);
                output.accept(MOON_BASALT_WALL);

                output.accept(MOON_BASALT_BRICK);
                output.accept(MOON_BASALT_BRICK_SLAB);
                output.accept(MOON_BASALT_BRICK_STAIRS);
                output.accept(MOON_BASALT_BRICK_WALL);

                output.accept(CRACKED_MOON_BASALT_BRICK);
                output.accept(CRACKED_MOON_BASALT_BRICK_SLAB);
                output.accept(CRACKED_MOON_BASALT_BRICK_STAIRS);
                output.accept(CRACKED_MOON_BASALT_BRICK_WALL);

                // MARS NATURAL
                output.accept(MARS_SURFACE_ROCK);
                output.accept(MARS_SUB_SURFACE_ROCK);
                output.accept(MARS_STONE);
                output.accept(MARS_COBBLESTONE);
                output.accept(MARS_COBBLESTONE_SLAB);
                output.accept(MARS_COBBLESTONE_STAIRS);
                output.accept(MARS_COBBLESTONE_WALL);

                // ASTEROID NATURAL
                output.accept(ASTEROID_ROCK);
                output.accept(ASTEROID_ROCK_1);
                output.accept(ASTEROID_ROCK_2);
                output.accept(DENSE_ICE);

                // VENUS NATURAL
                output.accept(SOFT_VENUS_ROCK);
                output.accept(HARD_VENUS_ROCK);
                output.accept(SCORCHED_VENUS_ROCK);
                output.accept(VOLCANIC_ROCK);
                output.accept(PUMICE);
                output.accept(VAPOR_SPOUT);

                // MISC DECOR
                output.accept(WALKWAY);
                output.accept(WIRE_WALKWAY);
                output.accept(FLUID_PIPE_WALKWAY);
                output.accept(TIN_LADDER);
                output.accept(IRON_GRATING);

                // SPECIAL
                output.accept(ALUMINUM_WIRE);
                output.accept(SEALABLE_ALUMINUM_WIRE);
                output.accept(HEAVY_SEALABLE_ALUMINUM_WIRE);
                output.accept(GLASS_FLUID_PIPE);
                output.accept(FUELING_PAD);
                output.accept(ROCKET_LAUNCH_PAD);

                for (DyeColor color : DyeColor.values()) {
                    ItemStack stack = new ItemStack(GCBlocks.PARACHEST);
                    stack.set(DataComponents.BASE_COLOR, color);
                    output.accept(stack);
                }

                // LIGHT PANELS
                output.accept(SQUARE_LIGHT_PANEL);
                output.accept(SPOTLIGHT_LIGHT_PANEL);
                output.accept(LINEAR_LIGHT_PANEL);
                output.accept(DASHED_LIGHT_PANEL);
                output.accept(DIAGONAL_LIGHT_PANEL);

                // VACUUM GLASS
                output.accept(VACUUM_GLASS);
                output.accept(CLEAR_VACUUM_GLASS);
                output.accept(STRONG_VACUUM_GLASS);

                // ORES
                output.accept(SILICON_ORE);
                output.accept(DEEPSLATE_SILICON_ORE);

                output.accept(MOON_COPPER_ORE);
                output.accept(LUNASLATE_COPPER_ORE);

                output.accept(TIN_ORE);
                output.accept(DEEPSLATE_TIN_ORE);
                output.accept(MOON_TIN_ORE);
                output.accept(LUNASLATE_TIN_ORE);

                output.accept(ASTEROID_ALUMINUM_ORE);
                output.accept(ASTEROID_IRON_ORE);
                output.accept(ASTEROID_SILICON_ORE);


                output.accept(ALUMINUM_ORE);
                output.accept(DEEPSLATE_ALUMINUM_ORE);

                output.accept(DESH_ORE);

                output.accept(ILMENITE_ORE);

                output.accept(GALENA_ORE);

                output.accept(GCBlocks.OLIVINE_BASALT);
                output.accept(GCBlocks.RICH_OLIVINE_BASALT);
                output.accept(GCBlocks.OLIVINE_CLUSTER);

                // COMPACT MINERAL BLOCKS
                output.accept(MOON_CHEESE_WHEEL);
                output.accept(SILICON_BLOCK);
                output.accept(GCBlocks.ALUMINUM_BLOCK);
                output.accept(METEORIC_IRON_BLOCK);
                output.accept(DESH_BLOCK);
                output.accept(GCBlocks.TIN_BLOCK);
                output.accept(TITANIUM_BLOCK);
                output.accept(LEAD_BLOCK);
                output.accept(LUNAR_SAPPHIRE_BLOCK);
                output.accept(GCBlocks.RAW_ALUMINUM_BLOCK);
                output.accept(GCBlocks.RAW_METEORIC_IRON_BLOCK);
                output.accept(GCBlocks.RAW_DESH_BLOCK);
                output.accept(GCBlocks.RAW_TIN_BLOCK);
                output.accept(GCBlocks.RAW_TITANIUM_BLOCK);
                output.accept(GCBlocks.RAW_LEAD_BLOCK);
                output.accept(GCBlocks.OLIVINE_BLOCK);

                // MOON VILLAGER SPECIAL
                output.accept(LUNAR_CARTOGRAPHY_TABLE);

                // MISC WORLD GEN
                output.accept(CAVERNOUS_VINES);

                // MISC MACHINES
                output.accept(CRYOGENIC_CHAMBER);
                output.accept(PLAYER_TRANSPORT_TUBE);

                // MACHINES
            }).build();

    public static final CreativeModeTab CANNED_FOOD_GROUP = FabricItemGroup
            .builder()
            .icon(() -> new ItemStack(CANNED_FOOD))
            .title(Component.translatable(Translations.ItemGroup.CANNED_FOOD))
            .displayItems((parameters, output) -> {
                output.accept(EMPTY_CANNED_FOOD);
            }).build();

    public static final CreativeModeTab MACHINES_GROUP = FabricItemGroup
            .builder()
            .icon(() -> new ItemStack(GCItems.COAL_GENERATOR))
            .title(Component.translatable(Translations.ItemGroup.MACHINES))
            .displayItems((parameters, output) -> {
                output.accept(CIRCUIT_FABRICATOR);
                output.accept(COMPRESSOR);
                output.accept(ELECTRIC_COMPRESSOR);
                output.accept(COAL_GENERATOR);
                output.accept(BASIC_SOLAR_PANEL);
                output.accept(ADVANCED_SOLAR_PANEL);
                output.accept(ENERGY_STORAGE_MODULE);
                output.accept(ELECTRIC_FURNACE);
                output.accept(ELECTRIC_ARC_FURNACE);
                output.accept(REFINERY);
                output.accept(OXYGEN_COLLECTOR);
                output.accept(OXYGEN_SEALER);
                output.accept(OXYGEN_BUBBLE_DISTRIBUTOR);
                output.accept(OXYGEN_DECOMPRESSOR);
                output.accept(OXYGEN_COMPRESSOR);
                output.accept(FOOD_CANNER);
                output.accept(OXYGEN_STORAGE_MODULE);
                output.accept(FUEL_LOADER);
            }).build();

    public static void registerSpawnEggs() {
        ItemGroupEvents.modifyEntriesEvent(CreativeModeTabs.SPAWN_EGGS).register(content -> {
            content.addAfter(ItemStack.EMPTY, MOON_VILLAGER_SPAWN_EGG);
            content.addAfter(ItemStack.EMPTY, EVOLVED_ZOMBIE_SPAWN_EGG);
            content.addAfter(ItemStack.EMPTY, EVOLVED_CREEPER_SPAWN_EGG);
            content.addAfter(ItemStack.EMPTY, EVOLVED_SKELETON_SPAWN_EGG);
            content.addAfter(ItemStack.EMPTY, EVOLVED_SPIDER_SPAWN_EGG);
            content.addAfter(ItemStack.EMPTY, EVOLVED_PILLAGER_SPAWN_EGG);
            content.addAfter(ItemStack.EMPTY, EVOLVED_EVOKER_SPAWN_EGG);
            content.addAfter(ItemStack.EMPTY, EVOLVED_VINDICATOR_SPAWN_EGG);
            content.addAfter(ItemStack.EMPTY, GAZER_SPAWN_EGG);
            content.addAfter(ItemStack.EMPTY, RUMBLER_SPAWN_EGG);
            content.addAfter(ItemStack.EMPTY, COMET_CUBE_SPAWN_EGG);
            content.addAfter(ItemStack.EMPTY, OLI_GRUB_SPAWN_EGG);
            content.addAfter(ItemStack.EMPTY, GREY_SPAWN_EGG);
            content.addAfter(ItemStack.EMPTY, ARCH_GREY_SPAWN_EGG);
        });
    }

    public static void register() {
        Registry.register(BuiltInRegistries.CREATIVE_MODE_TAB, Constant.id(Constant.Item.ITEM_GROUP), ITEMS_GROUP);
        Registry.register(BuiltInRegistries.CREATIVE_MODE_TAB, Constant.id(Constant.Block.ITEM_GROUP_BLOCKS), BLOCKS_GROUP);
        Registry.register(BuiltInRegistries.CREATIVE_MODE_TAB, Constant.id(Constant.Block.ITEM_GROUP_MACHINES), MACHINES_GROUP);
<<<<<<< HEAD
        Registry.register(BuiltInRegistries.CREATIVE_MODE_TAB, Constant.id(Constant.Item.ITEM_GROUP_CANS), CANNED_FOOD_GROUP);
=======
        registerSpawnEggs();
>>>>>>> 245b1d6e
    }
}<|MERGE_RESOLUTION|>--- conflicted
+++ resolved
@@ -527,10 +527,7 @@
         Registry.register(BuiltInRegistries.CREATIVE_MODE_TAB, Constant.id(Constant.Item.ITEM_GROUP), ITEMS_GROUP);
         Registry.register(BuiltInRegistries.CREATIVE_MODE_TAB, Constant.id(Constant.Block.ITEM_GROUP_BLOCKS), BLOCKS_GROUP);
         Registry.register(BuiltInRegistries.CREATIVE_MODE_TAB, Constant.id(Constant.Block.ITEM_GROUP_MACHINES), MACHINES_GROUP);
-<<<<<<< HEAD
         Registry.register(BuiltInRegistries.CREATIVE_MODE_TAB, Constant.id(Constant.Item.ITEM_GROUP_CANS), CANNED_FOOD_GROUP);
-=======
         registerSpawnEggs();
->>>>>>> 245b1d6e
     }
 }