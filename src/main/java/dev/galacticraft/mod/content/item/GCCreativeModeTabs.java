/*
 * Copyright (c) 2019-2025 Team Galacticraft
 *
 * Permission is hereby granted, free of charge, to any person obtaining a copy
 * of this software and associated documentation files (the "Software"), to deal
 * in the Software without restriction, including without limitation the rights
 * to use, copy, modify, merge, publish, distribute, sublicense, and/or sell
 * copies of the Software, and to permit persons to whom the Software is
 * furnished to do so, subject to the following conditions:
 *
 * The above copyright notice and this permission notice shall be included in all
 * copies or substantial portions of the Software.
 *
 * THE SOFTWARE IS PROVIDED "AS IS", WITHOUT WARRANTY OF ANY KIND, EXPRESS OR
 * IMPLIED, INCLUDING BUT NOT LIMITED TO THE WARRANTIES OF MERCHANTABILITY,
 * FITNESS FOR A PARTICULAR PURPOSE AND NONINFRINGEMENT. IN NO EVENT SHALL THE
 * AUTHORS OR COPYRIGHT HOLDERS BE LIABLE FOR ANY CLAIM, DAMAGES OR OTHER
 * LIABILITY, WHETHER IN AN ACTION OF CONTRACT, TORT OR OTHERWISE, ARISING FROM,
 * OUT OF OR IN CONNECTION WITH THE SOFTWARE OR THE USE OR OTHER DEALINGS IN THE
 * SOFTWARE.
 */

package dev.galacticraft.mod.content.item;

import dev.galacticraft.api.component.GCDataComponents;
import dev.galacticraft.api.gas.Gases;
import dev.galacticraft.api.rocket.RocketPrefabs;
import dev.galacticraft.mod.Constant;
import dev.galacticraft.mod.content.GCBlockRegistry;
import dev.galacticraft.mod.content.item.OxygenTankItem;
import dev.galacticraft.mod.storage.PlaceholderItemStorage;
import dev.galacticraft.mod.util.Translations;
import net.fabricmc.fabric.api.itemgroup.v1.FabricItemGroup;
import net.fabricmc.fabric.api.itemgroup.v1.ItemGroupEvents;
import net.fabricmc.fabric.api.transfer.v1.context.ContainerItemContext;
import net.fabricmc.fabric.api.transfer.v1.fluid.FluidStorage;
import net.fabricmc.fabric.api.transfer.v1.fluid.FluidVariant;
import net.fabricmc.fabric.api.transfer.v1.transaction.Transaction;
import net.minecraft.core.Registry;
import net.minecraft.core.component.DataComponents;
import net.minecraft.core.registries.BuiltInRegistries;
import net.minecraft.network.chat.Component;
import net.minecraft.world.item.*;

import static dev.galacticraft.mod.content.GCBlocks.*;
import static dev.galacticraft.mod.content.item.GCItems.*;

public class GCCreativeModeTabs {
    public static final CreativeModeTab BLOCKS_GROUP = FabricItemGroup
            .builder()
            .icon(() -> new ItemStack(CHISELED_MOON_ROCK_BRICK))
            .title(Component.translatable(Translations.ItemGroup.BLOCKS))
            .displayItems((parameters, output) -> {
                // DECORATION BLOCKS
<<<<<<< HEAD
                output.accept(PLATED_ALUMINUM_BLOCK);
                output.accept(PLATED_BRONZE_BLOCK);
                output.accept(PLATED_COPPER_BLOCK);
                output.accept(PLATED_IRON_BLOCK);
                output.accept(PLATED_METEORIC_IRON_BLOCK);
                output.accept(PLATED_STEEL_BLOCK);
                output.accept(PLATED_TIN_BLOCK);
                output.accept(PLATED_TITANIUM_BLOCK);
                output.accept(PLATED_DESH_BLOCK);
=======
                for (GCBlockRegistry.DecorationSet decorationSet : BLOCKS.getDecorations()) {
                    output.accept(decorationSet.item());
                    output.accept(decorationSet.stairsItem());
                    output.accept(decorationSet.slabItem());
                    output.accept(decorationSet.wallItem());
                    output.accept(decorationSet.detailedItem());
                    output.accept(decorationSet.detailedStairsItem());
                    output.accept(decorationSet.detailedSlabItem());
                    output.accept(decorationSet.detailedWallItem());
                }
>>>>>>> 5ca394d5

                // MOON NATURAL
                output.accept(MOON_TURF);
                output.accept(MOON_DIRT);
                output.accept(MOON_DIRT_PATH);
                output.accept(MOON_SURFACE_ROCK);
                output.accept(MOON_DUNGEON_BRICK);

                output.accept(MOON_ROCK);
                output.accept(MOON_ROCK_STAIRS);
                output.accept(MOON_ROCK_SLAB);
                output.accept(MOON_ROCK_WALL);

                output.accept(MOON_ROCK_BRICK);
                output.accept(MOON_ROCK_BRICK_STAIRS);
                output.accept(MOON_ROCK_BRICK_SLAB);
                output.accept(MOON_ROCK_BRICK_WALL);

                output.accept(CRACKED_MOON_ROCK_BRICK);
                output.accept(CRACKED_MOON_ROCK_BRICK_STAIRS);
                output.accept(CRACKED_MOON_ROCK_BRICK_SLAB);
                output.accept(CRACKED_MOON_ROCK_BRICK_WALL);

                output.accept(POLISHED_MOON_ROCK);
                output.accept(POLISHED_MOON_ROCK_STAIRS);
                output.accept(POLISHED_MOON_ROCK_SLAB);
                output.accept(POLISHED_MOON_ROCK_WALL);

                output.accept(CHISELED_MOON_ROCK_BRICK);
                output.accept(MOON_ROCK_PILLAR);

                output.accept(COBBLED_MOON_ROCK);
                output.accept(COBBLED_MOON_ROCK_STAIRS);
                output.accept(COBBLED_MOON_ROCK_SLAB);
                output.accept(COBBLED_MOON_ROCK_WALL);

                output.accept(LUNASLATE);
                output.accept(LUNASLATE_STAIRS);
                output.accept(LUNASLATE_SLAB);
                output.accept(LUNASLATE_WALL);

                output.accept(COBBLED_LUNASLATE);
                output.accept(COBBLED_LUNASLATE_STAIRS);
                output.accept(COBBLED_LUNASLATE_SLAB);
                output.accept(COBBLED_LUNASLATE_WALL);

                output.accept(MOON_BASALT);
                output.accept(MOON_BASALT_STAIRS);
                output.accept(MOON_BASALT_SLAB);
                output.accept(MOON_BASALT_WALL);

                output.accept(MOON_BASALT_BRICK);
                output.accept(MOON_BASALT_BRICK_STAIRS);
                output.accept(MOON_BASALT_BRICK_SLAB);
                output.accept(MOON_BASALT_BRICK_WALL);

                output.accept(CRACKED_MOON_BASALT_BRICK);
                output.accept(CRACKED_MOON_BASALT_BRICK_STAIRS);
                output.accept(CRACKED_MOON_BASALT_BRICK_SLAB);
                output.accept(CRACKED_MOON_BASALT_BRICK_WALL);

                // MARS NATURAL
                output.accept(MARS_SURFACE_ROCK);
                output.accept(MARS_SUB_SURFACE_ROCK);
                output.accept(MARS_STONE);
                output.accept(MARS_COBBLESTONE);
                output.accept(MARS_COBBLESTONE_STAIRS);
                output.accept(MARS_COBBLESTONE_SLAB);
                output.accept(MARS_COBBLESTONE_WALL);

                // ASTEROID NATURAL
                output.accept(ASTEROID_ROCK);
                output.accept(ASTEROID_ROCK_1);
                output.accept(ASTEROID_ROCK_2);

                // VENUS NATURAL
                output.accept(SOFT_VENUS_ROCK);
                output.accept(HARD_VENUS_ROCK);
                output.accept(SCORCHED_VENUS_ROCK);
                output.accept(VOLCANIC_ROCK);
                output.accept(PUMICE);
                output.accept(VAPOR_SPOUT);

                // ORES
                output.accept(SILICON_ORE);
                output.accept(DEEPSLATE_SILICON_ORE);
                output.accept(TIN_ORE);
                output.accept(DEEPSLATE_TIN_ORE);
                output.accept(ALUMINUM_ORE);
                output.accept(DEEPSLATE_ALUMINUM_ORE);

                output.accept(MOON_COPPER_ORE);
                output.accept(LUNASLATE_COPPER_ORE);
                output.accept(MOON_TIN_ORE);
                output.accept(LUNASLATE_TIN_ORE);
                output.accept(MOON_CHEESE_ORE);
                output.accept(LUNAR_SAPPHIRE_ORE);
                output.accept(OLIVINE_BASALT);
                output.accept(RICH_OLIVINE_BASALT);
                output.accept(FALLEN_METEOR);

                output.accept(MARS_IRON_ORE);
                output.accept(MARS_COPPER_ORE);
                output.accept(MARS_TIN_ORE);
                output.accept(DESH_ORE);

                output.accept(ASTEROID_IRON_ORE);
                output.accept(ASTEROID_ALUMINUM_ORE);
                output.accept(ILMENITE_ORE);

                output.accept(VENUS_COPPER_ORE);
                output.accept(VENUS_TIN_ORE);
                output.accept(VENUS_ALUMINUM_ORE);
                output.accept(GALENA_ORE);
                output.accept(SOLAR_ORE);

                // COMPACT MINERAL BLOCKS
                output.accept(RAW_TIN_BLOCK);
                output.accept(RAW_ALUMINUM_BLOCK);
                output.accept(RAW_METEORIC_IRON_BLOCK);
                output.accept(RAW_DESH_BLOCK);
                output.accept(RAW_TITANIUM_BLOCK);
                output.accept(RAW_LEAD_BLOCK);

                output.accept(SILICON_BLOCK);
                output.accept(LUNAR_SAPPHIRE_BLOCK);
                output.accept(OLIVINE_BLOCK);
                output.accept(OLIVINE_CLUSTER);

                output.accept(TIN_BLOCK);
                output.accept(ALUMINUM_BLOCK);
                output.accept(METEORIC_IRON_BLOCK);
                output.accept(DESH_BLOCK);
                output.accept(TITANIUM_BLOCK);
                output.accept(LEAD_BLOCK);

                // CHEESE BLOCKS
                output.accept(MOON_CHEESE_BLOCK);
                output.accept(MOON_CHEESE_LOG);
                output.accept(MOON_CHEESE_LEAVES);

                // MOON VILLAGER SPECIAL
                output.accept(LUNAR_CARTOGRAPHY_TABLE);

                // TORCHES
                output.accept(GCItems.GLOWSTONE_TORCH);
                output.accept(GCItems.UNLIT_TORCH);

                // LANTERNS
                output.accept(GCItems.GLOWSTONE_LANTERN);
                output.accept(GCItems.UNLIT_LANTERN);

                // MISC DECOR
                output.accept(WALKWAY);
                output.accept(WIRE_WALKWAY);
                output.accept(FLUID_PIPE_WALKWAY);
                output.accept(TIN_LADDER);
                output.accept(IRON_GRATING);

                // SPECIAL
                output.accept(ALUMINUM_WIRE);
                output.accept(SEALABLE_ALUMINUM_WIRE);
                output.accept(HEAVY_SEALABLE_ALUMINUM_WIRE);
                output.accept(GLASS_FLUID_PIPE);
                output.accept(ROCKET_LAUNCH_PAD);
                output.accept(FUELING_PAD);

                // MISC MACHINES
                output.accept(CRYOGENIC_CHAMBER);
                output.accept(PLAYER_TRANSPORT_TUBE);

                for (DyeColor color : GCBlockRegistry.COLOR_ORDER) {
                    ItemStack stack = new ItemStack(PARACHEST);
                    stack.set(DataComponents.BASE_COLOR, color);
                    output.accept(stack);
                }

                // LIGHT PANELS
                output.accept(SQUARE_LIGHT_PANEL);
                output.accept(SPOTLIGHT_LIGHT_PANEL);
                output.accept(LINEAR_LIGHT_PANEL);
                output.accept(DASHED_LIGHT_PANEL);
                output.accept(DIAGONAL_LIGHT_PANEL);

                // VACUUM GLASS
                output.accept(VACUUM_GLASS);
                output.accept(CLEAR_VACUUM_GLASS);
                output.accept(STRONG_VACUUM_GLASS);

                // MISC WORLD GEN
                output.accept(CAVERNOUS_VINES);
            }).build();

    public static final CreativeModeTab MACHINES_GROUP = FabricItemGroup
            .builder()
            .icon(() -> new ItemStack(COAL_GENERATOR))
            .title(Component.translatable(Translations.ItemGroup.MACHINES))
            .displayItems((parameters, output) -> {
                output.accept(CIRCUIT_FABRICATOR);
                output.accept(COMPRESSOR);
                output.accept(ELECTRIC_COMPRESSOR);
                output.accept(COAL_GENERATOR);
                output.accept(BASIC_SOLAR_PANEL);
                output.accept(ADVANCED_SOLAR_PANEL);
                output.accept(ENERGY_STORAGE_MODULE);
                output.accept(ELECTRIC_FURNACE);
                output.accept(ELECTRIC_ARC_FURNACE);
                output.accept(REFINERY);
                output.accept(FUEL_LOADER);
                output.accept(OXYGEN_COLLECTOR);
                output.accept(OXYGEN_SEALER);
                output.accept(OXYGEN_BUBBLE_DISTRIBUTOR);
                output.accept(OXYGEN_DECOMPRESSOR);
                output.accept(OXYGEN_COMPRESSOR);
                output.accept(OXYGEN_STORAGE_MODULE);
                output.accept(FOOD_CANNER);
                output.accept(AIR_LOCK_FRAME);
                output.accept(AIR_LOCK_CONTROLLER);
            }).build();

    public static final CreativeModeTab ITEMS_GROUP = FabricItemGroup
            .builder()
            .icon(() -> new ItemStack(CANVAS))
            .title(Component.translatable(Translations.ItemGroup.ITEMS))
            .displayItems((parameters, output) -> {                
                // BATTERIES
                output.accept(BATTERY);
                output.accept(INFINITE_BATTERY);

                output.accept(SMALL_OXYGEN_TANK);
                output.accept(OxygenTankItem.getFullTank(SMALL_OXYGEN_TANK));
                output.accept(MEDIUM_OXYGEN_TANK);
                output.accept(OxygenTankItem.getFullTank(MEDIUM_OXYGEN_TANK));
                output.accept(LARGE_OXYGEN_TANK);
                output.accept(OxygenTankItem.getFullTank(LARGE_OXYGEN_TANK));
                output.accept(INFINITE_OXYGEN_TANK);

                // GEAR
                output.accept(OXYGEN_MASK);
                output.accept(OXYGEN_GEAR);
                output.accept(FREQUENCY_MODULE);
                output.accept(SHIELD_CONTROLLER);

                for (DyeColor color : GCBlockRegistry.COLOR_ORDER) {
                    output.accept(PARACHUTE.get(color));
                }

                output.accept(EMERGENCY_KIT);

                // MATERIALS
                output.accept(RAW_TIN);
                output.accept(RAW_ALUMINUM);
                output.accept(RAW_METEORIC_IRON);
                output.accept(RAW_DESH);
                output.accept(RAW_TITANIUM);
                output.accept(RAW_LEAD);
                output.accept(SILICON);
                output.accept(LUNAR_SAPPHIRE);
                output.accept(OLIVINE_SHARD);

                output.accept(TIN_NUGGET);
                output.accept(ALUMINUM_NUGGET);
                output.accept(METEORIC_IRON_NUGGET);
                output.accept(DESH_NUGGET);
                output.accept(TITANIUM_NUGGET);
                output.accept(LEAD_NUGGET);

                output.accept(TIN_INGOT);
                output.accept(ALUMINUM_INGOT);
                output.accept(METEORIC_IRON_INGOT);
                output.accept(DESH_INGOT);
                output.accept(TITANIUM_INGOT);
                output.accept(LEAD_INGOT);

                output.accept(COMPRESSED_IRON);
                output.accept(COMPRESSED_COPPER);
                output.accept(COMPRESSED_TIN);
                output.accept(COMPRESSED_ALUMINUM);
                output.accept(COMPRESSED_STEEL);
                output.accept(COMPRESSED_BRONZE);
                output.accept(COMPRESSED_METEORIC_IRON);
                output.accept(COMPRESSED_DESH);
                output.accept(COMPRESSED_TITANIUM);

                output.accept(TIER_1_HEAVY_DUTY_PLATE);
                output.accept(TIER_2_HEAVY_DUTY_PLATE);
                output.accept(TIER_3_HEAVY_DUTY_PLATE);

                output.accept(COPPER_CANISTER);
                output.accept(TIN_CANISTER);
                output.accept(STEEL_POLE);
                output.accept(DESH_STICK);

                output.accept(BASIC_WAFER);
                output.accept(ADVANCED_WAFER);
                output.accept(BLUE_SOLAR_WAFER);
                output.accept(SINGLE_SOLAR_MODULE);
                output.accept(FULL_SOLAR_PANEL);
                output.accept(SOLAR_DUST);
                output.accept(SOLAR_ARRAY_WAFER);
                output.accept(SOLAR_ARRAY_PANEL);

                output.accept(OXYGEN_CONCENTRATOR);
                output.accept(OXYGEN_FAN);
                output.accept(OXYGEN_VENT);

                output.accept(CANVAS);
                output.accept(THERMAL_CLOTH);
                output.accept(ISOTHERMAL_FABRIC);

                output.accept(BEAM_CORE);
                output.accept(SENSOR_LENS);
                output.accept(CARBON_FRAGMENTS);
                output.accept(ATMOSPHERIC_VALVE);
                output.accept(FLUID_MANIPULATOR);
                output.accept(AMBIENT_THERMAL_CONTROLLER);
                output.accept(ORION_DRIVE);

                // FOOD
                output.accept(MOON_CHEESE_CURD);
                output.accept(GCItems.MOON_CHEESE_WHEEL);
                output.accept(MOON_CHEESE_SLICE);
                output.accept(GROUND_BEEF);
                output.accept(BEEF_PATTY);
                output.accept(BURGER_BUN);
                output.accept(CHEESEBURGER);

                output.accept(THROWABLE_METEOR_CHUNK);
                output.accept(HOT_THROWABLE_METEOR_CHUNK);

                // ROCKET PARTS
                output.accept(NOSE_CONE);
                output.accept(HEAVY_NOSE_CONE);
                output.accept(ROCKET_FIN);
                output.accept(HEAVY_ROCKET_FIN);
                output.accept(ROCKET_ENGINE);
                output.accept(HEAVY_ROCKET_ENGINE);
                output.accept(ROCKET_BOOSTER);

                // BUGGY PARTS
                output.accept(BUGGY_WHEEL);
                output.accept(BUGGY_SEAT);
                output.accept(BUGGY_STORAGE);

                // ROCKETS
                var tier1 = new ItemStack(ROCKET);
                tier1.set(GCDataComponents.ROCKET_DATA, RocketPrefabs.TIER_1);
                output.accept(tier1);

                var tier1Storage = new ItemStack(ROCKET);
                tier1Storage.set(GCDataComponents.ROCKET_DATA, RocketPrefabs.TIER_1_STORAGE_UPGRADE);
                output.accept(tier1Storage);

                var creativeRocket = new ItemStack(ROCKET);
                creativeRocket.set(GCDataComponents.CREATIVE, true);
                creativeRocket.set(GCDataComponents.ROCKET_DATA, RocketPrefabs.TIER_1);
                output.accept(creativeRocket);

                // SCHEMATICS
                output.accept(TIER_2_ROCKET_SCHEMATIC);
                output.accept(CARGO_ROCKET_SCHEMATIC);
                output.accept(MOON_BUGGY_SCHEMATIC);
                output.accept(TIER_3_ROCKET_SCHEMATIC);
                output.accept(ASTRO_MINER_SCHEMATIC);

                // SMITHING TEMPLATES
                output.accept(TITANTIUM_UPGRADE_SMITHING_TEMPLATE);

                // TOOLS + WEAPONS
                output.accept(HEAVY_DUTY_SWORD);
                output.accept(HEAVY_DUTY_SHOVEL);
                output.accept(HEAVY_DUTY_PICKAXE);
                output.accept(HEAVY_DUTY_AXE);
                output.accept(HEAVY_DUTY_HOE);

                output.accept(DESH_SWORD);
                output.accept(DESH_SHOVEL);
                output.accept(DESH_PICKAXE);
                output.accept(DESH_AXE);
                output.accept(DESH_HOE);

                output.accept(TITANIUM_SWORD);
                output.accept(TITANIUM_SHOVEL);
                output.accept(TITANIUM_PICKAXE);
                output.accept(TITANIUM_AXE);
                output.accept(TITANIUM_HOE);

                output.accept(STANDARD_WRENCH);

                // ARMOR
                output.accept(HEAVY_DUTY_HELMET);
                output.accept(HEAVY_DUTY_CHESTPLATE);
                output.accept(HEAVY_DUTY_LEGGINGS);
                output.accept(HEAVY_DUTY_BOOTS);

                output.accept(DESH_HELMET);
                output.accept(DESH_CHESTPLATE);
                output.accept(DESH_LEGGINGS);
                output.accept(DESH_BOOTS);

                output.accept(TITANIUM_HELMET);
                output.accept(TITANIUM_CHESTPLATE);
                output.accept(TITANIUM_LEGGINGS);
                output.accept(TITANIUM_BOOTS);

                output.accept(SENSOR_GLASSES);

                // THERMAL PADDING
                output.accept(THERMAL_PADDING_HELMET);
                output.accept(THERMAL_PADDING_CHESTPIECE);
                output.accept(THERMAL_PADDING_LEGGINGS);
                output.accept(THERMAL_PADDING_BOOTS);

                output.accept(ISOTHERMAL_PADDING_HELMET);
                output.accept(ISOTHERMAL_PADDING_CHESTPIECE);
                output.accept(ISOTHERMAL_PADDING_LEGGINGS);
                output.accept(ISOTHERMAL_PADDING_BOOTS);

                // LEGACY MUSIC DISCS
                output.accept(LEGACY_MUSIC_DISC_MARS);
                output.accept(LEGACY_MUSIC_DISC_MIMAS);
                output.accept(LEGACY_MUSIC_DISC_ORBIT);
                output.accept(LEGACY_MUSIC_DISC_SPACERACE);

                // FLUID BUCKETS
                output.accept(CRUDE_OIL_BUCKET);
                output.accept(FUEL_BUCKET);
                output.accept(SULFURIC_ACID_BUCKET);
            })
            .build();

    public static final CreativeModeTab CANNED_FOOD_GROUP = FabricItemGroup
            .builder()
            .icon(() -> new ItemStack(GCItems.CANNED_FOOD))
            .title(Component.translatable(Translations.ItemGroup.CANNED_FOOD))
            .displayItems((parameters, output) -> {
                output.accept(EMPTY_CAN);
                // For every edible food create a creative item of that canned food type
                for (Item item : BuiltInRegistries.ITEM) {
                    if (item.components().has(DataComponents.FOOD)) {
                        if (!(item instanceof CannedFoodItem)) {
                            // Create new canned food item with empty components
                            ItemStack cannedFoodItem = GCItems.CANNED_FOOD.getDefaultInstance();
                            // Add the default itemstack of the edible item into the canned foods components
                            CannedFoodItem.add(cannedFoodItem, new ItemStack(item, CannedFoodItem.MAX_FOOD));
                            // Add the item to the creative tab
                            output.accept(cannedFoodItem);
                        }
                    }
                }
            }).build();

    public static void registerSpawnEggs() {
        ItemGroupEvents.modifyEntriesEvent(CreativeModeTabs.SPAWN_EGGS).register(content -> {
            content.addAfter(ItemStack.EMPTY, MOON_VILLAGER_SPAWN_EGG);
            content.addAfter(ItemStack.EMPTY, EVOLVED_ZOMBIE_SPAWN_EGG);
            content.addAfter(ItemStack.EMPTY, EVOLVED_CREEPER_SPAWN_EGG);
            content.addAfter(ItemStack.EMPTY, EVOLVED_SKELETON_SPAWN_EGG);
            content.addAfter(ItemStack.EMPTY, EVOLVED_SPIDER_SPAWN_EGG);
            content.addAfter(ItemStack.EMPTY, EVOLVED_ENDERMAN_SPAWN_EGG);
            content.addAfter(ItemStack.EMPTY, EVOLVED_WITCH_SPAWN_EGG);
            content.addAfter(ItemStack.EMPTY, EVOLVED_PILLAGER_SPAWN_EGG);
            content.addAfter(ItemStack.EMPTY, EVOLVED_EVOKER_SPAWN_EGG);
            content.addAfter(ItemStack.EMPTY, EVOLVED_VINDICATOR_SPAWN_EGG);
            content.addAfter(ItemStack.EMPTY, GAZER_SPAWN_EGG);
            content.addAfter(ItemStack.EMPTY, RUMBLER_SPAWN_EGG);
            content.addAfter(ItemStack.EMPTY, COMET_CUBE_SPAWN_EGG);
            content.addAfter(ItemStack.EMPTY, OLI_GRUB_SPAWN_EGG);
            content.addAfter(ItemStack.EMPTY, GREY_SPAWN_EGG);
            content.addAfter(ItemStack.EMPTY, ARCH_GREY_SPAWN_EGG);
        });
    }

    public static void register() {
        Registry.register(BuiltInRegistries.CREATIVE_MODE_TAB, Constant.id("1." + Constant.Block.ITEM_GROUP_BLOCKS), BLOCKS_GROUP);
        Registry.register(BuiltInRegistries.CREATIVE_MODE_TAB, Constant.id("2." + Constant.Block.ITEM_GROUP_MACHINES), MACHINES_GROUP);
        Registry.register(BuiltInRegistries.CREATIVE_MODE_TAB, Constant.id("3." + Constant.Item.ITEM_GROUP), ITEMS_GROUP);
        Registry.register(BuiltInRegistries.CREATIVE_MODE_TAB, Constant.id("4." + Constant.Item.ITEM_GROUP_CANS), CANNED_FOOD_GROUP);
        registerSpawnEggs();
    }
}<|MERGE_RESOLUTION|>--- conflicted
+++ resolved
@@ -52,28 +52,15 @@
             .title(Component.translatable(Translations.ItemGroup.BLOCKS))
             .displayItems((parameters, output) -> {
                 // DECORATION BLOCKS
-<<<<<<< HEAD
+                output.accept(PLATED_IRON_BLOCK);
+                output.accept(PLATED_COPPER_BLOCK);
+                output.accept(PLATED_TIN_BLOCK);
                 output.accept(PLATED_ALUMINUM_BLOCK);
+                output.accept(PLATED_STEEL_BLOCK);
                 output.accept(PLATED_BRONZE_BLOCK);
-                output.accept(PLATED_COPPER_BLOCK);
-                output.accept(PLATED_IRON_BLOCK);
                 output.accept(PLATED_METEORIC_IRON_BLOCK);
-                output.accept(PLATED_STEEL_BLOCK);
-                output.accept(PLATED_TIN_BLOCK);
+                output.accept(PLATED_DESH_BLOCK);
                 output.accept(PLATED_TITANIUM_BLOCK);
-                output.accept(PLATED_DESH_BLOCK);
-=======
-                for (GCBlockRegistry.DecorationSet decorationSet : BLOCKS.getDecorations()) {
-                    output.accept(decorationSet.item());
-                    output.accept(decorationSet.stairsItem());
-                    output.accept(decorationSet.slabItem());
-                    output.accept(decorationSet.wallItem());
-                    output.accept(decorationSet.detailedItem());
-                    output.accept(decorationSet.detailedStairsItem());
-                    output.accept(decorationSet.detailedSlabItem());
-                    output.accept(decorationSet.detailedWallItem());
-                }
->>>>>>> 5ca394d5
 
                 // MOON NATURAL
                 output.accept(MOON_TURF);
