--- conflicted
+++ resolved
@@ -53,10 +53,7 @@
 import net.minecraft.world.level.block.*;
 import net.minecraft.world.level.block.state.BlockBehaviour;
 import net.minecraft.world.level.block.state.BlockState;
-<<<<<<< HEAD
-=======
 import net.minecraft.world.level.block.state.properties.BlockStateProperties;
->>>>>>> ffe8f8b6
 import net.minecraft.world.level.block.state.properties.NoteBlockInstrument;
 import net.minecraft.world.level.material.MapColor;
 import net.minecraft.world.level.material.PushReaction;
@@ -642,12 +639,11 @@
         return FabricBlockSettings.of().mapColor(MapColor.STONE).strength(hardness, resistance).requiresTool();
     }
 
-<<<<<<< HEAD
     private static boolean never(BlockState blockState, BlockGetter blockGetter, BlockPos blockPos) {
         return false;
-=======
+    }
+
     private static ToIntFunction<BlockState> litBlockEmission(int i) {
         return blockState -> blockState.getValue(BlockStateProperties.LIT) ? i : 0;
->>>>>>> ffe8f8b6
     }
 }