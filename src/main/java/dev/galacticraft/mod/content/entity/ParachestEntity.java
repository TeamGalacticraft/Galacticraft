/*
<<<<<<< HEAD
 * Copyright (c) 2019-2023 Team Galacticraft
=======
 * Copyright (c) 2019-2024 Team Galacticraft
>>>>>>> 8bd89294
 *
 * Permission is hereby granted, free of charge, to any person obtaining a copy
 * of this software and associated documentation files (the "Software"), to deal
 * in the Software without restriction, including without limitation the rights
 * to use, copy, modify, merge, publish, distribute, sublicense, and/or sell
 * copies of the Software, and to permit persons to whom the Software is
 * furnished to do so, subject to the following conditions:
 *
 * The above copyright notice and this permission notice shall be included in all
 * copies or substantial portions of the Software.
 *
 * THE SOFTWARE IS PROVIDED "AS IS", WITHOUT WARRANTY OF ANY KIND, EXPRESS OR
 * IMPLIED, INCLUDING BUT NOT LIMITED TO THE WARRANTIES OF MERCHANTABILITY,
 * FITNESS FOR A PARTICULAR PURPOSE AND NONINFRINGEMENT. IN NO EVENT SHALL THE
 * AUTHORS OR COPYRIGHT HOLDERS BE LIABLE FOR ANY CLAIM, DAMAGES OR OTHER
 * LIABILITY, WHETHER IN AN ACTION OF CONTRACT, TORT OR OTHERWISE, ARISING FROM,
 * OUT OF OR IN CONNECTION WITH THE SOFTWARE OR THE USE OR OTHER DEALINGS IN THE
 * SOFTWARE.
 */

package dev.galacticraft.mod.content.entity;

import dev.galacticraft.mod.content.GCBlocks;
import dev.galacticraft.mod.content.GCFluids;
import dev.galacticraft.mod.content.block.special.ParaChestBlock;
import dev.galacticraft.mod.content.block.special.ParaChestBlockEntity;
import net.fabricmc.fabric.api.transfer.v1.fluid.FluidVariant;
import net.fabricmc.fabric.api.transfer.v1.transaction.Transaction;
import net.minecraft.core.BlockPos;
import net.minecraft.core.NonNullList;
import net.minecraft.nbt.CompoundTag;
import net.minecraft.network.syncher.EntityDataAccessor;
import net.minecraft.network.syncher.EntityDataSerializers;
import net.minecraft.network.syncher.SynchedEntityData;
import net.minecraft.util.Mth;
import net.minecraft.world.ContainerHelper;
import net.minecraft.world.entity.Entity;
import net.minecraft.world.entity.EntityType;
import net.minecraft.world.entity.MoverType;
import net.minecraft.world.entity.item.ItemEntity;
import net.minecraft.world.item.DyeColor;
import net.minecraft.world.item.ItemStack;
import net.minecraft.world.level.Level;
import net.minecraft.world.level.block.Block;
import net.minecraft.world.level.block.entity.BlockEntity;
import net.minecraft.world.level.block.state.BlockState;

import java.util.Collections;

public class ParachestEntity extends Entity {
    private static final EntityDataAccessor<Byte> COLOR = SynchedEntityData.defineId(ParachestEntity.class, EntityDataSerializers.BYTE);
    public NonNullList<ItemStack> cargo;
    public long fuelLevel;
    private boolean placedChest;
    public DyeColor color = DyeColor.WHITE;

    public ParachestEntity(EntityType<?> entityType, Level level, NonNullList<ItemStack> cargo, int fuelLevel) {
        this(entityType, level);
        this.cargo = NonNullList.withSize(cargo.size(), ItemStack.EMPTY);
        Collections.copy(this.cargo, cargo);
        this.placedChest = false;
        this.fuelLevel = fuelLevel;
    }

    public ParachestEntity(EntityType<?> entityType, Level level) {
        super(entityType, level);
    }

    @Override
    protected void defineSynchedData() {
        this.entityData.define(COLOR, (byte) DyeColor.WHITE.getId());
    }

    @Override
    protected void readAdditionalSaveData(CompoundTag tag) {
        int size = 56;
        if (tag.contains("CargoLength")) {
            size = tag.getInt("CargoLength");
        }
        this.cargo = NonNullList.withSize(size, ItemStack.EMPTY);

        ContainerHelper.loadAllItems(tag, this.cargo);

        this.placedChest = tag.getBoolean("placedChest");
        this.fuelLevel = tag.getLong("FuelLevel");

        if (tag.contains("color")) {
            this.color = DyeColor.byId(tag.getInt("color"));
        }
    }

    @Override
    protected void addAdditionalSaveData(CompoundTag tag) {
        tag.putInt("CargoLength", this.cargo.size());
        ContainerHelper.saveAllItems(tag, this.cargo);

        tag.putBoolean("placedChest", this.placedChest);
        tag.putLong("FuelLevel", this.fuelLevel);
        tag.putInt("color", this.color.getId());
    }

    @Override
    public void tick() {
        if (!this.placedChest) {
            if (this.onGround() && !this.level().isClientSide) {
                for (int i = 0; i < 100; i++) {
                    final int x = Mth.floor(this.getX());
                    final int y = Mth.floor(this.getY());
                    final int z = Mth.floor(this.getZ());

                    if (tryPlaceAtPos(new BlockPos(x, y + i, z))) {
                        return;
                    }
                }

                for (int size = 1; size < 5; ++size) {
                    for (int xOff = -size; xOff <= size; xOff++) {
                        for (int yOff = -size; yOff <= size; yOff++) {
                            for (int zOff = -size; zOff <= size; zOff++) {
                                final int x = Mth.floor(this.getX()) + xOff;
                                final int y = Mth.floor(this.getY()) + yOff;
                                final int z = Mth.floor(this.getZ()) + zOff;

                                if (tryPlaceAtPos(new BlockPos(x, y, z))) {
                                    return;
                                }
                            }
                        }
                    }
                }

                if (this.cargo != null) {
                    for (final ItemStack stack : this.cargo) {
                        final ItemEntity e = new ItemEntity(this.level(), this.getX(), this.getY(), this.getZ(), stack);
                        this.level().addFreshEntity(e);
                    }
                }

                this.placedChest = true;
                this.discard();
            } else {
//                this.setDeltaMovement(new Vec3(0, -0.35, 0));
            }

            this.move(MoverType.SELF, getDeltaMovement());
        }

        if (!this.level().isClientSide && this.tickCount % 5 == 0) {
            this.entityData.set(COLOR, (byte) this.color.getId());
        }
    }

    private boolean tryPlaceAtPos(BlockPos pos) {
        BlockState state = this.level().getBlockState(pos);

        if (state.canBeReplaced()) {
            if (this.placeChest(pos)) {
                this.placedChest = true;
                this.discard();
                return true;
            }
        }
        return false;
    }

    private boolean placeChest(BlockPos pos) {
        if (this.level().setBlock(pos, GCBlocks.PARACHEST.defaultBlockState().setValue(ParaChestBlock.COLOR, DyeColor.byId(this.entityData.get(COLOR))), Block.UPDATE_ALL)) {
            if (this.cargo != null) {
                final BlockEntity te = this.level().getBlockEntity(pos);

                if (te instanceof ParaChestBlockEntity chest) {
                    chest.setItems(NonNullList.withSize(this.cargo.size() + 1, ItemStack.EMPTY));

                    Collections.copy(chest.getItems(), this.cargo);

                    try (Transaction tx = Transaction.openOuter()) {
                        chest.tank.insert(FluidVariant.of(GCFluids.FUEL), this.fuelLevel, tx);
                        tx.commit();
                    }
                } else {
                    for (ItemStack stack : this.cargo) {
                        final ItemEntity e = new ItemEntity(this.level(), this.getX(), this.getY(), this.getZ(), stack);
                        this.level().addFreshEntity(e);
                    }
                }
            }
            return true;
        }

        return false;
    }
}<|MERGE_RESOLUTION|>--- conflicted
+++ resolved
@@ -1,9 +1,5 @@
 /*
-<<<<<<< HEAD
- * Copyright (c) 2019-2023 Team Galacticraft
-=======
  * Copyright (c) 2019-2024 Team Galacticraft
->>>>>>> 8bd89294
  *
  * Permission is hereby granted, free of charge, to any person obtaining a copy
  * of this software and associated documentation files (the "Software"), to deal
