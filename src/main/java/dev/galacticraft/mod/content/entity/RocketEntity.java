--- conflicted
+++ resolved
@@ -463,13 +463,8 @@
                     this.getTank().extract(FluidVariant.of(GCFluids.FUEL), FluidConstants.NUGGET, t); //todo find balanced values
                     t.commit();
                 }
-<<<<<<< HEAD
-                if (timeAsState >= 400) {
+                if (getTimeAsState() >= 400) {
                     this.setLaunchStage(LaunchStage.LAUNCHED);
-=======
-                if (getTimeAsState() >= 400) {
-                    this.setStage(LaunchStage.LAUNCHED);
->>>>>>> 7170221f
                     if (this.getLinkedPad() != BlockPos.ZERO) {
                         for (int x = -1; x <= 1; x++) {
                             for (int z = -1; z <= 1; z++) {
