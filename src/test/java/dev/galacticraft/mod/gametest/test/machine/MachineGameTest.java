--- conflicted
+++ resolved
@@ -50,11 +50,7 @@
 
     default <T extends MachineBlockEntity, B extends MachineBlock<T>> void testItemCharging(GameTestHelper context, BlockPos pos, B block, BlockEntityType<T> type, int slot) {
         T machine = this.createBlockEntity(context, pos, block, type);
-<<<<<<< HEAD
-        machine.itemStorage().setSlot(slot, ItemVariant.of(GalacticraftItem.INFINITE_BATTERY), 1);
-=======
-        machine.itemStorage().setSlotUnsafe(slot, ItemVariant.of(GCItem.INFINITE_BATTERY), 1, true);
->>>>>>> 875a1a28
+        machine.itemStorage().setSlot(slot, ItemVariant.of(GCItem.INFINITE_BATTERY), 1);
         runFinalTaskNext(context, () -> {
             if (machine.energyStorage().getAmount() <= 0) {
                 context.fail(String.format("Expected %s to charge from an item, but found %s energy!", Registry.BLOCK_ENTITY_TYPE.getKey(type), machine.energyStorage().getAmount()), pos);
@@ -65,11 +61,7 @@
     default <T extends MachineBlockEntity, B extends MachineBlock<T>> void testItemDraining(GameTestHelper context, BlockPos pos, B block, BlockEntityType<T> type, int slot) {
         T machine = this.createBlockEntity(context, pos, block, type);
         machine.energyStorage().setEnergyUnsafe(machine.energyStorage().getCapacity());
-<<<<<<< HEAD
-        machine.itemStorage().setSlot(slot, ItemVariant.of(GalacticraftItem.BATTERY), 1);
-=======
-        machine.itemStorage().setSlotUnsafe(slot, ItemVariant.of(GCItem.BATTERY), 1, true);
->>>>>>> 875a1a28
+        machine.itemStorage().setSlot(slot, ItemVariant.of(GCItem.BATTERY), 1);
         runFinalTaskNext(context, () -> {
             if (machine.energyStorage().getAmount() >= machine.energyStorage().getCapacity()) {
                 context.fail(String.format("Expected %s to drain power to an item, but it was still at max energy!", Registry.BLOCK_ENTITY_TYPE.getKey(type)), pos);
