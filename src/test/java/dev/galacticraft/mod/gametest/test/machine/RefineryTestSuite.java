/*
 * Copyright (c) 2019-2022 Team Galacticraft
 *
 * Permission is hereby granted, free of charge, to any person obtaining a copy
 * of this software and associated documentation files (the "Software"), to deal
 * in the Software without restriction, including without limitation the rights
 * to use, copy, modify, merge, publish, distribute, sublicense, and/or sell
 * copies of the Software, and to permit persons to whom the Software is
 * furnished to do so, subject to the following conditions:
 *
 * The above copyright notice and this permission notice shall be included in all
 * copies or substantial portions of the Software.
 *
 * THE SOFTWARE IS PROVIDED "AS IS", WITHOUT WARRANTY OF ANY KIND, EXPRESS OR
 * IMPLIED, INCLUDING BUT NOT LIMITED TO THE WARRANTIES OF MERCHANTABILITY,
 * FITNESS FOR A PARTICULAR PURPOSE AND NONINFRINGEMENT. IN NO EVENT SHALL THE
 * AUTHORS OR COPYRIGHT HOLDERS BE LIABLE FOR ANY CLAIM, DAMAGES OR OTHER
 * LIABILITY, WHETHER IN AN ACTION OF CONTRACT, TORT OR OTHERWISE, ARISING FROM,
 * OUT OF OR IN CONNECTION WITH THE SOFTWARE OR THE USE OR OTHER DEALINGS IN THE
 * SOFTWARE.
 */

package dev.galacticraft.mod.gametest.test.machine;

import dev.galacticraft.mod.block.GCBlocks;
import dev.galacticraft.mod.block.entity.GalacticraftBlockEntityType;
import dev.galacticraft.mod.block.entity.RefineryBlockEntity;
import dev.galacticraft.mod.fluid.GCFluid;
import dev.galacticraft.mod.gametest.test.GalacticraftGameTest;
import dev.galacticraft.mod.item.GCItem;
import net.fabricmc.fabric.api.transfer.v1.fluid.FluidConstants;
import net.fabricmc.fabric.api.transfer.v1.fluid.FluidVariant;
import net.fabricmc.fabric.api.transfer.v1.item.ItemVariant;
import net.minecraft.core.BlockPos;
import net.minecraft.gametest.framework.GameTest;
import net.minecraft.gametest.framework.GameTestHelper;
import net.minecraft.world.item.ItemStack;
import net.minecraft.world.item.Items;

/**
 * @author <a href="https://github.com/TeamGalacticraft">TeamGalacticraft</a>
 */
public class RefineryTestSuite implements MachineGameTest {
    @GameTest(template = GalacticraftGameTest.SINGLE_BLOCK, timeoutTicks = 1)
    public void refineryPlacementTest(GameTestHelper context) {
        context.succeedWhen(() -> this.createBlockEntity(context, new BlockPos(0, 0, 0), GCBlocks.REFINERY, GalacticraftBlockEntityType.REFINERY));
    }

    @GameTest(template = GalacticraftGameTest.SINGLE_BLOCK, timeoutTicks = 1)
    public void refineryChargingTest(GameTestHelper context) {
        this.testItemCharging(context, new BlockPos(0, 0, 0), GCBlocks.REFINERY, GalacticraftBlockEntityType.REFINERY, RefineryBlockEntity.CHARGE_SLOT);
    }

    @GameTest(template = GalacticraftGameTest.SINGLE_BLOCK, timeoutTicks = 1)
    public void refineryOilInputTest(GameTestHelper context) {
        final var pos = new BlockPos(0, 0, 0);
        final var refinery = this.createBlockEntity(context, pos, GCBlocks.REFINERY, GalacticraftBlockEntityType.REFINERY);
        final var inv = refinery.itemStorage();
<<<<<<< HEAD
        inv.setSlot(RefineryBlockEntity.FLUID_INPUT_SLOT, ItemVariant.of(GalacticraftItem.CRUDE_OIL_BUCKET), 1);
=======
        inv.setSlotUnsafe(RefineryBlockEntity.FLUID_INPUT_SLOT, ItemVariant.of(GCItem.CRUDE_OIL_BUCKET), 1, true);
>>>>>>> 875a1a28
        refinery.energyStorage().setEnergyUnsafe(refinery.getEnergyCapacity());
        runFinalTaskNext(context, () -> {
            ItemStack inputStack = inv.getStack(RefineryBlockEntity.FLUID_INPUT_SLOT);
            if (inputStack.getItem() != Items.BUCKET) {
                context.fail(String.format("Expected refinery to return a bucket from fluid transaction but found %s instead!", formatItemStack(inputStack)), pos);
            }
        });
    }

    @GameTest(template = GalacticraftGameTest.SINGLE_BLOCK, timeoutTicks = 201)
    public void refineryCraftingTest(GameTestHelper context) {
        final var pos = new BlockPos(0, 0, 0);
        final var refinery = this.createBlockEntity(context, pos, GCBlocks.REFINERY, GalacticraftBlockEntityType.REFINERY);
        refinery.energyStorage().setEnergyUnsafe(refinery.getEnergyCapacity());
<<<<<<< HEAD
        refinery.fluidStorage().setSlot(RefineryBlockEntity.OIL_TANK, FluidVariant.of(GalacticraftFluid.CRUDE_OIL), FluidConstants.BUCKET);
=======
        refinery.fluidStorage().setSlotUnsafe(RefineryBlockEntity.OIL_TANK, FluidVariant.of(GCFluid.CRUDE_OIL), FluidConstants.BUCKET, true);
>>>>>>> 875a1a28
        runFinalTaskAt(context, 200 + 1, () -> {
            long oil = refinery.fluidStorage().getAmount(RefineryBlockEntity.OIL_TANK);
            long fuel = refinery.fluidStorage().getAmount(RefineryBlockEntity.FUEL_TANK);
            if (oil != 0) {
                context.fail(String.format("Expected refinery to refine all of the oil but found %s remaining!", oil), pos);
            }
            if (fuel < FluidConstants.BUCKET) {
                context.fail(String.format("Expected refinery to refine all of the oil into fuel but it only refined %s!", fuel), pos);
            }
        });
    }

    @GameTest(template = GalacticraftGameTest.SINGLE_BLOCK, timeoutTicks = 1)
    public void refineryRefiningFullTest(GameTestHelper context) {
        final var pos = new BlockPos(0, 0, 0);
        final var refinery = this.createBlockEntity(context, pos, GCBlocks.REFINERY, GalacticraftBlockEntityType.REFINERY);
        refinery.energyStorage().setEnergyUnsafe(refinery.getEnergyCapacity());
<<<<<<< HEAD
        refinery.fluidStorage().setSlot(RefineryBlockEntity.OIL_TANK, FluidVariant.of(GalacticraftFluid.CRUDE_OIL), FluidConstants.BUCKET);
        refinery.fluidStorage().setSlot(RefineryBlockEntity.FUEL_TANK, FluidVariant.of(GalacticraftFluid.FUEL), RefineryBlockEntity.MAX_CAPACITY);
=======
        refinery.fluidStorage().setSlotUnsafe(RefineryBlockEntity.OIL_TANK, FluidVariant.of(GCFluid.CRUDE_OIL), FluidConstants.BUCKET, true);
        refinery.fluidStorage().setSlotUnsafe(RefineryBlockEntity.FUEL_TANK, FluidVariant.of(GCFluid.FUEL), RefineryBlockEntity.MAX_CAPACITY, true);
>>>>>>> 875a1a28
        runFinalTaskNext(context, () -> {
            if (refinery.fluidStorage().getAmount(RefineryBlockEntity.OIL_TANK) != FluidConstants.BUCKET) {
                context.fail("Expected refinery to be unable to refine oil as the fuel tank was full!", pos);
            }
        });
    }
}<|MERGE_RESOLUTION|>--- conflicted
+++ resolved
@@ -56,11 +56,7 @@
         final var pos = new BlockPos(0, 0, 0);
         final var refinery = this.createBlockEntity(context, pos, GCBlocks.REFINERY, GalacticraftBlockEntityType.REFINERY);
         final var inv = refinery.itemStorage();
-<<<<<<< HEAD
-        inv.setSlot(RefineryBlockEntity.FLUID_INPUT_SLOT, ItemVariant.of(GalacticraftItem.CRUDE_OIL_BUCKET), 1);
-=======
-        inv.setSlotUnsafe(RefineryBlockEntity.FLUID_INPUT_SLOT, ItemVariant.of(GCItem.CRUDE_OIL_BUCKET), 1, true);
->>>>>>> 875a1a28
+        inv.setSlot(RefineryBlockEntity.FLUID_INPUT_SLOT, ItemVariant.of(GCItem.CRUDE_OIL_BUCKET), 1);
         refinery.energyStorage().setEnergyUnsafe(refinery.getEnergyCapacity());
         runFinalTaskNext(context, () -> {
             ItemStack inputStack = inv.getStack(RefineryBlockEntity.FLUID_INPUT_SLOT);
@@ -75,11 +71,7 @@
         final var pos = new BlockPos(0, 0, 0);
         final var refinery = this.createBlockEntity(context, pos, GCBlocks.REFINERY, GalacticraftBlockEntityType.REFINERY);
         refinery.energyStorage().setEnergyUnsafe(refinery.getEnergyCapacity());
-<<<<<<< HEAD
-        refinery.fluidStorage().setSlot(RefineryBlockEntity.OIL_TANK, FluidVariant.of(GalacticraftFluid.CRUDE_OIL), FluidConstants.BUCKET);
-=======
-        refinery.fluidStorage().setSlotUnsafe(RefineryBlockEntity.OIL_TANK, FluidVariant.of(GCFluid.CRUDE_OIL), FluidConstants.BUCKET, true);
->>>>>>> 875a1a28
+        refinery.fluidStorage().setSlot(RefineryBlockEntity.OIL_TANK, FluidVariant.of(GCFluid.CRUDE_OIL), FluidConstants.BUCKET);
         runFinalTaskAt(context, 200 + 1, () -> {
             long oil = refinery.fluidStorage().getAmount(RefineryBlockEntity.OIL_TANK);
             long fuel = refinery.fluidStorage().getAmount(RefineryBlockEntity.FUEL_TANK);
@@ -97,13 +89,8 @@
         final var pos = new BlockPos(0, 0, 0);
         final var refinery = this.createBlockEntity(context, pos, GCBlocks.REFINERY, GalacticraftBlockEntityType.REFINERY);
         refinery.energyStorage().setEnergyUnsafe(refinery.getEnergyCapacity());
-<<<<<<< HEAD
-        refinery.fluidStorage().setSlot(RefineryBlockEntity.OIL_TANK, FluidVariant.of(GalacticraftFluid.CRUDE_OIL), FluidConstants.BUCKET);
-        refinery.fluidStorage().setSlot(RefineryBlockEntity.FUEL_TANK, FluidVariant.of(GalacticraftFluid.FUEL), RefineryBlockEntity.MAX_CAPACITY);
-=======
-        refinery.fluidStorage().setSlotUnsafe(RefineryBlockEntity.OIL_TANK, FluidVariant.of(GCFluid.CRUDE_OIL), FluidConstants.BUCKET, true);
-        refinery.fluidStorage().setSlotUnsafe(RefineryBlockEntity.FUEL_TANK, FluidVariant.of(GCFluid.FUEL), RefineryBlockEntity.MAX_CAPACITY, true);
->>>>>>> 875a1a28
+        refinery.fluidStorage().setSlot(RefineryBlockEntity.OIL_TANK, FluidVariant.of(GCFluid.CRUDE_OIL), FluidConstants.BUCKET);
+        refinery.fluidStorage().setSlot(RefineryBlockEntity.FUEL_TANK, FluidVariant.of(GCFluid.FUEL), RefineryBlockEntity.MAX_CAPACITY);
         runFinalTaskNext(context, () -> {
             if (refinery.fluidStorage().getAmount(RefineryBlockEntity.OIL_TANK) != FluidConstants.BUCKET) {
                 context.fail("Expected refinery to be unable to refine oil as the fuel tank was full!", pos);
