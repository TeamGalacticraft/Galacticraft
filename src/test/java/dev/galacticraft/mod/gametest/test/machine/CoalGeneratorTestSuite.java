--- conflicted
+++ resolved
@@ -45,13 +45,8 @@
     @GameTest(template = GalacticraftGameTest.SINGLE_BLOCK, timeoutTicks = 322)
     public void coalGeneratorFuelingTest(GameTestHelper context) {
         final var pos = new BlockPos(0, 0, 0);
-<<<<<<< HEAD
-        final var coalGenerator = this.createBlockEntity(context, pos, GalacticraftBlock.COAL_GENERATOR, GalacticraftBlockEntityType.COAL_GENERATOR);
+        final var coalGenerator = this.createBlockEntity(context, pos, GCBlocks.COAL_GENERATOR, GalacticraftBlockEntityType.COAL_GENERATOR);
         coalGenerator.itemStorage().setSlot(CoalGeneratorBlockEntity.FUEL_SLOT, ItemVariant.of(Items.COAL), 2);
-=======
-        final var coalGenerator = this.createBlockEntity(context, pos, GCBlocks.COAL_GENERATOR, GalacticraftBlockEntityType.COAL_GENERATOR);
-        coalGenerator.itemStorage().setSlotUnsafe(CoalGeneratorBlockEntity.FUEL_SLOT, ItemVariant.of(Items.COAL), 2, true);
->>>>>>> 875a1a28
         runNext(context, () -> {
             ItemStack stack = coalGenerator.itemStorage().getStack(CoalGeneratorBlockEntity.FUEL_SLOT);
             if (stack.isEmpty() || stack.getItem() != Items.COAL || stack.getCount() != 1) {
